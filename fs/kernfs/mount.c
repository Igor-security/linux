/*
 * fs/kernfs/mount.c - kernfs mount implementation
 *
 * Copyright (c) 2001-3 Patrick Mochel
 * Copyright (c) 2007 SUSE Linux Products GmbH
 * Copyright (c) 2007, 2013 Tejun Heo <tj@kernel.org>
 *
 * This file is released under the GPLv2.
 */

#include <linux/fs.h>
#include <linux/mount.h>
#include <linux/init.h>
#include <linux/magic.h>
#include <linux/slab.h>
#include <linux/pagemap.h>

#include "kernfs-internal.h"

struct kmem_cache *kernfs_node_cache;

static int kernfs_sop_remount_fs(struct super_block *sb, int *flags, char *data)
{
	struct kernfs_root *root = kernfs_info(sb)->root;
	struct kernfs_syscall_ops *scops = root->syscall_ops;

	if (scops && scops->remount_fs)
		return scops->remount_fs(root, flags, data);
	return 0;
}

static int kernfs_sop_show_options(struct seq_file *sf, struct dentry *dentry)
{
	struct kernfs_root *root = kernfs_root(dentry->d_fsdata);
	struct kernfs_syscall_ops *scops = root->syscall_ops;

	if (scops && scops->show_options)
		return scops->show_options(sf, root);
	return 0;
}

const struct super_operations kernfs_sops = {
	.statfs		= simple_statfs,
	.drop_inode	= generic_delete_inode,
	.evict_inode	= kernfs_evict_inode,

	.remount_fs	= kernfs_sop_remount_fs,
	.show_options	= kernfs_sop_show_options,
};

/**
 * kernfs_root_from_sb - determine kernfs_root associated with a super_block
 * @sb: the super_block in question
 *
 * Return the kernfs_root associated with @sb.  If @sb is not a kernfs one,
 * %NULL is returned.
 */
struct kernfs_root *kernfs_root_from_sb(struct super_block *sb)
{
	if (sb->s_op == &kernfs_sops)
		return kernfs_info(sb)->root;
	return NULL;
}

static int kernfs_fill_super(struct super_block *sb, unsigned long magic)
{
	struct kernfs_super_info *info = kernfs_info(sb);
	struct inode *inode;
	struct dentry *root;

	info->sb = sb;
	sb->s_blocksize = PAGE_CACHE_SIZE;
	sb->s_blocksize_bits = PAGE_CACHE_SHIFT;
	sb->s_magic = magic;
	sb->s_op = &kernfs_sops;
	sb->s_time_gran = 1;

	/* get root inode, initialize and unlock it */
	mutex_lock(&kernfs_mutex);
	inode = kernfs_get_inode(sb, info->root->kn);
	mutex_unlock(&kernfs_mutex);
	if (!inode) {
		pr_debug("kernfs: could not get root inode\n");
		return -ENOMEM;
	}

	/* instantiate and link root dentry */
	root = d_make_root(inode);
	if (!root) {
		pr_debug("%s: could not get root dentry!\n", __func__);
		return -ENOMEM;
	}
	kernfs_get(info->root->kn);
	root->d_fsdata = info->root->kn;
	sb->s_root = root;
	sb->s_d_op = &kernfs_dops;
	return 0;
}

static int kernfs_test_super(struct super_block *sb, void *data)
{
	struct kernfs_super_info *sb_info = kernfs_info(sb);
	struct kernfs_super_info *info = data;

	return sb_info->root == info->root && sb_info->ns == info->ns;
}

static int kernfs_set_super(struct super_block *sb, void *data)
{
	int error;
	error = set_anon_super(sb, data);
	if (!error)
		sb->s_fs_info = data;
	return error;
}

/**
 * kernfs_super_ns - determine the namespace tag of a kernfs super_block
 * @sb: super_block of interest
 *
 * Return the namespace tag associated with kernfs super_block @sb.
 */
const void *kernfs_super_ns(struct super_block *sb)
{
	struct kernfs_super_info *info = kernfs_info(sb);

	return info->ns;
}

/**
 * kernfs_mount_ns - kernfs mount helper
 * @fs_type: file_system_type of the fs being mounted
 * @flags: mount flags specified for the mount
 * @root: kernfs_root of the hierarchy being mounted
 * @magic: file system specific magic number
 * @new_sb_created: tell the caller if we allocated a new superblock
 * @ns: optional namespace tag of the mount
 *
 * This is to be called from each kernfs user's file_system_type->mount()
 * implementation, which should pass through the specified @fs_type and
 * @flags, and specify the hierarchy and namespace tag to mount via @root
 * and @ns, respectively.
 *
 * The return value can be passed to the vfs layer verbatim.
 */
struct dentry *kernfs_mount_ns(struct file_system_type *fs_type, int flags,
				struct kernfs_root *root, unsigned long magic,
				bool *new_sb_created, const void *ns)
{
	struct super_block *sb;
	struct kernfs_super_info *info;
	int error;

	info = kzalloc(sizeof(*info), GFP_KERNEL);
	if (!info)
		return ERR_PTR(-ENOMEM);

	info->root = root;
	info->ns = ns;

	sb = sget(fs_type, kernfs_test_super, kernfs_set_super, flags, info);
	if (IS_ERR(sb) || sb->s_fs_info != info)
		kfree(info);
	if (IS_ERR(sb))
		return ERR_CAST(sb);

	if (new_sb_created)
		*new_sb_created = !sb->s_root;

	if (!sb->s_root) {
<<<<<<< HEAD
		error = kernfs_fill_super(sb, magic);
=======
		struct kernfs_super_info *info = kernfs_info(sb);

		error = kernfs_fill_super(sb);
>>>>>>> c731ae1d
		if (error) {
			deactivate_locked_super(sb);
			return ERR_PTR(error);
		}
		sb->s_flags |= MS_ACTIVE;

		mutex_lock(&kernfs_mutex);
		list_add(&info->node, &root->supers);
		mutex_unlock(&kernfs_mutex);
	}

	return dget(sb->s_root);
}

/**
 * kernfs_kill_sb - kill_sb for kernfs
 * @sb: super_block being killed
 *
 * This can be used directly for file_system_type->kill_sb().  If a kernfs
 * user needs extra cleanup, it can implement its own kill_sb() and call
 * this function at the end.
 */
void kernfs_kill_sb(struct super_block *sb)
{
	struct kernfs_super_info *info = kernfs_info(sb);
	struct kernfs_node *root_kn = sb->s_root->d_fsdata;

	mutex_lock(&kernfs_mutex);
	list_del(&info->node);
	mutex_unlock(&kernfs_mutex);

	/*
	 * Remove the superblock from fs_supers/s_instances
	 * so we can't find it, before freeing kernfs_super_info.
	 */
	kill_anon_super(sb);
	kfree(info);
	kernfs_put(root_kn);
}

void __init kernfs_init(void)
{
	kernfs_node_cache = kmem_cache_create("kernfs_node_cache",
					      sizeof(struct kernfs_node),
					      0, SLAB_PANIC, NULL);
	kernfs_inode_init();
}<|MERGE_RESOLUTION|>--- conflicted
+++ resolved
@@ -168,13 +168,9 @@
 		*new_sb_created = !sb->s_root;
 
 	if (!sb->s_root) {
-<<<<<<< HEAD
+		struct kernfs_super_info *info = kernfs_info(sb);
+
 		error = kernfs_fill_super(sb, magic);
-=======
-		struct kernfs_super_info *info = kernfs_info(sb);
-
-		error = kernfs_fill_super(sb);
->>>>>>> c731ae1d
 		if (error) {
 			deactivate_locked_super(sb);
 			return ERR_PTR(error);

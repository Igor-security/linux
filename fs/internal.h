--- conflicted
+++ resolved
@@ -95,10 +95,7 @@
  * file_table.c
  */
 extern struct file *alloc_empty_file(int, const struct cred *);
-<<<<<<< HEAD
 extern struct file *alloc_empty_file_noaccount(int, const struct cred *);
-=======
->>>>>>> b560941f
 
 /*
  * super.c

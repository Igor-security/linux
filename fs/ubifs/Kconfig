--- conflicted
+++ resolved
@@ -62,20 +62,6 @@
 
 	  If unsure, say Y.
 
-<<<<<<< HEAD
-=======
-config UBIFS_FS_ENCRYPTION
-	bool "UBIFS Encryption"
-	depends on UBIFS_FS_XATTR && BLOCK
-	select FS_ENCRYPTION
-	default n
-	help
-	  Enable encryption of UBIFS files and directories. This
-	  feature is similar to ecryptfs, but it is more memory
-	  efficient since it avoids caching the encrypted and
-	  decrypted pages in the page cache.
-
->>>>>>> 00126091
 config UBIFS_FS_SECURITY
 	bool "UBIFS Security Labels"
 	depends on UBIFS_FS_XATTR

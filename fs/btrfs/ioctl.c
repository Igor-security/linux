// SPDX-License-Identifier: GPL-2.0
/*
 * Copyright (C) 2007 Oracle.  All rights reserved.
 */

#include <linux/kernel.h>
#include <linux/bio.h>
#include <linux/buffer_head.h>
#include <linux/file.h>
#include <linux/fs.h>
#include <linux/fsnotify.h>
#include <linux/pagemap.h>
#include <linux/highmem.h>
#include <linux/time.h>
#include <linux/init.h>
#include <linux/string.h>
#include <linux/backing-dev.h>
#include <linux/mount.h>
#include <linux/mpage.h>
#include <linux/namei.h>
#include <linux/swap.h>
#include <linux/writeback.h>
#include <linux/compat.h>
#include <linux/bit_spinlock.h>
#include <linux/security.h>
#include <linux/xattr.h>
#include <linux/mm.h>
#include <linux/slab.h>
#include <linux/blkdev.h>
#include <linux/uuid.h>
#include <linux/btrfs.h>
#include <linux/uaccess.h>
#include <linux/iversion.h>
#include "ctree.h"
#include "disk-io.h"
#include "transaction.h"
#include "btrfs_inode.h"
#include "print-tree.h"
#include "volumes.h"
#include "locking.h"
#include "inode-map.h"
#include "backref.h"
#include "rcu-string.h"
#include "send.h"
#include "dev-replace.h"
#include "props.h"
#include "sysfs.h"
#include "qgroup.h"
#include "tree-log.h"
#include "compression.h"

#ifdef CONFIG_64BIT
/* If we have a 32-bit userspace and 64-bit kernel, then the UAPI
 * structures are incorrect, as the timespec structure from userspace
 * is 4 bytes too small. We define these alternatives here to teach
 * the kernel about the 32-bit struct packing.
 */
struct btrfs_ioctl_timespec_32 {
	__u64 sec;
	__u32 nsec;
} __attribute__ ((__packed__));

struct btrfs_ioctl_received_subvol_args_32 {
	char	uuid[BTRFS_UUID_SIZE];	/* in */
	__u64	stransid;		/* in */
	__u64	rtransid;		/* out */
	struct btrfs_ioctl_timespec_32 stime; /* in */
	struct btrfs_ioctl_timespec_32 rtime; /* out */
	__u64	flags;			/* in */
	__u64	reserved[16];		/* in */
} __attribute__ ((__packed__));

#define BTRFS_IOC_SET_RECEIVED_SUBVOL_32 _IOWR(BTRFS_IOCTL_MAGIC, 37, \
				struct btrfs_ioctl_received_subvol_args_32)
#endif

#if defined(CONFIG_64BIT) && defined(CONFIG_COMPAT)
struct btrfs_ioctl_send_args_32 {
	__s64 send_fd;			/* in */
	__u64 clone_sources_count;	/* in */
	compat_uptr_t clone_sources;	/* in */
	__u64 parent_root;		/* in */
	__u64 flags;			/* in */
	__u64 reserved[4];		/* in */
} __attribute__ ((__packed__));

#define BTRFS_IOC_SEND_32 _IOW(BTRFS_IOCTL_MAGIC, 38, \
			       struct btrfs_ioctl_send_args_32)
#endif

static int btrfs_clone(struct inode *src, struct inode *inode,
		       u64 off, u64 olen, u64 olen_aligned, u64 destoff,
		       int no_time_update);

/* Mask out flags that are inappropriate for the given type of inode. */
static unsigned int btrfs_mask_fsflags_for_type(struct inode *inode,
		unsigned int flags)
{
	if (S_ISDIR(inode->i_mode))
		return flags;
	else if (S_ISREG(inode->i_mode))
		return flags & ~FS_DIRSYNC_FL;
	else
		return flags & (FS_NODUMP_FL | FS_NOATIME_FL);
}

/*
 * Export internal inode flags to the format expected by the FS_IOC_GETFLAGS
 * ioctl.
 */
static unsigned int btrfs_inode_flags_to_fsflags(unsigned int flags)
{
	unsigned int iflags = 0;

	if (flags & BTRFS_INODE_SYNC)
		iflags |= FS_SYNC_FL;
	if (flags & BTRFS_INODE_IMMUTABLE)
		iflags |= FS_IMMUTABLE_FL;
	if (flags & BTRFS_INODE_APPEND)
		iflags |= FS_APPEND_FL;
	if (flags & BTRFS_INODE_NODUMP)
		iflags |= FS_NODUMP_FL;
	if (flags & BTRFS_INODE_NOATIME)
		iflags |= FS_NOATIME_FL;
	if (flags & BTRFS_INODE_DIRSYNC)
		iflags |= FS_DIRSYNC_FL;
	if (flags & BTRFS_INODE_NODATACOW)
		iflags |= FS_NOCOW_FL;

	if (flags & BTRFS_INODE_NOCOMPRESS)
		iflags |= FS_NOCOMP_FL;
	else if (flags & BTRFS_INODE_COMPRESS)
		iflags |= FS_COMPR_FL;

	return iflags;
}

/*
 * Update inode->i_flags based on the btrfs internal flags.
 */
void btrfs_sync_inode_flags_to_i_flags(struct inode *inode)
{
	struct btrfs_inode *binode = BTRFS_I(inode);
	unsigned int new_fl = 0;

	if (binode->flags & BTRFS_INODE_SYNC)
		new_fl |= S_SYNC;
	if (binode->flags & BTRFS_INODE_IMMUTABLE)
		new_fl |= S_IMMUTABLE;
	if (binode->flags & BTRFS_INODE_APPEND)
		new_fl |= S_APPEND;
	if (binode->flags & BTRFS_INODE_NOATIME)
		new_fl |= S_NOATIME;
	if (binode->flags & BTRFS_INODE_DIRSYNC)
		new_fl |= S_DIRSYNC;
	/*
	 * The btree_inode will be always in the root cgroup. The cgroup
	 * writeback can be enabled on regular inodes selectively.
	 */
	new_fl |= S_CGROUPWB;

	set_mask_bits(&inode->i_flags,
		      S_SYNC | S_APPEND | S_IMMUTABLE | S_NOATIME | S_DIRSYNC |
		      S_CGROUPWB,
		      new_fl);
}

static int btrfs_ioctl_getflags(struct file *file, void __user *arg)
{
	struct btrfs_inode *binode = BTRFS_I(file_inode(file));
	unsigned int flags = btrfs_inode_flags_to_fsflags(binode->flags);

	if (copy_to_user(arg, &flags, sizeof(flags)))
		return -EFAULT;
	return 0;
}

/* Check if @flags are a supported and valid set of FS_*_FL flags */
static int check_fsflags(unsigned int flags)
{
	if (flags & ~(FS_IMMUTABLE_FL | FS_APPEND_FL | \
		      FS_NOATIME_FL | FS_NODUMP_FL | \
		      FS_SYNC_FL | FS_DIRSYNC_FL | \
		      FS_NOCOMP_FL | FS_COMPR_FL |
		      FS_NOCOW_FL))
		return -EOPNOTSUPP;

	if ((flags & FS_NOCOMP_FL) && (flags & FS_COMPR_FL))
		return -EINVAL;

	return 0;
}

static int btrfs_ioctl_setflags(struct file *file, void __user *arg)
{
	struct inode *inode = file_inode(file);
	struct btrfs_fs_info *fs_info = btrfs_sb(inode->i_sb);
	struct btrfs_inode *binode = BTRFS_I(inode);
	struct btrfs_root *root = binode->root;
	struct btrfs_trans_handle *trans;
	unsigned int fsflags, old_fsflags;
	int ret;
	u64 old_flags;
	unsigned int old_i_flags;
	umode_t mode;

	if (!inode_owner_or_capable(inode))
		return -EPERM;

	if (btrfs_root_readonly(root))
		return -EROFS;

	if (copy_from_user(&fsflags, arg, sizeof(fsflags)))
		return -EFAULT;

	ret = check_fsflags(fsflags);
	if (ret)
		return ret;

	ret = mnt_want_write_file(file);
	if (ret)
		return ret;

	inode_lock(inode);

	old_flags = binode->flags;
	old_i_flags = inode->i_flags;
	mode = inode->i_mode;

	fsflags = btrfs_mask_fsflags_for_type(inode, fsflags);
	old_fsflags = btrfs_inode_flags_to_fsflags(binode->flags);
	if ((fsflags ^ old_fsflags) & (FS_APPEND_FL | FS_IMMUTABLE_FL)) {
		if (!capable(CAP_LINUX_IMMUTABLE)) {
			ret = -EPERM;
			goto out_unlock;
		}
	}

	if (fsflags & FS_SYNC_FL)
		binode->flags |= BTRFS_INODE_SYNC;
	else
		binode->flags &= ~BTRFS_INODE_SYNC;
	if (fsflags & FS_IMMUTABLE_FL)
		binode->flags |= BTRFS_INODE_IMMUTABLE;
	else
		binode->flags &= ~BTRFS_INODE_IMMUTABLE;
	if (fsflags & FS_APPEND_FL)
		binode->flags |= BTRFS_INODE_APPEND;
	else
		binode->flags &= ~BTRFS_INODE_APPEND;
	if (fsflags & FS_NODUMP_FL)
		binode->flags |= BTRFS_INODE_NODUMP;
	else
		binode->flags &= ~BTRFS_INODE_NODUMP;
	if (fsflags & FS_NOATIME_FL)
		binode->flags |= BTRFS_INODE_NOATIME;
	else
		binode->flags &= ~BTRFS_INODE_NOATIME;
	if (fsflags & FS_DIRSYNC_FL)
		binode->flags |= BTRFS_INODE_DIRSYNC;
	else
		binode->flags &= ~BTRFS_INODE_DIRSYNC;
	if (fsflags & FS_NOCOW_FL) {
		if (S_ISREG(mode)) {
			/*
			 * It's safe to turn csums off here, no extents exist.
			 * Otherwise we want the flag to reflect the real COW
			 * status of the file and will not set it.
			 */
			if (inode->i_size == 0)
				binode->flags |= BTRFS_INODE_NODATACOW
					      | BTRFS_INODE_NODATASUM;
		} else {
			binode->flags |= BTRFS_INODE_NODATACOW;
		}
	} else {
		/*
		 * Revert back under same assumptions as above
		 */
		if (S_ISREG(mode)) {
			if (inode->i_size == 0)
				binode->flags &= ~(BTRFS_INODE_NODATACOW
				             | BTRFS_INODE_NODATASUM);
		} else {
			binode->flags &= ~BTRFS_INODE_NODATACOW;
		}
	}

	/*
	 * The COMPRESS flag can only be changed by users, while the NOCOMPRESS
	 * flag may be changed automatically if compression code won't make
	 * things smaller.
	 */
	if (fsflags & FS_NOCOMP_FL) {
		binode->flags &= ~BTRFS_INODE_COMPRESS;
		binode->flags |= BTRFS_INODE_NOCOMPRESS;

		ret = btrfs_set_prop(inode, "btrfs.compression", NULL, 0, 0);
		if (ret && ret != -ENODATA)
			goto out_drop;
	} else if (fsflags & FS_COMPR_FL) {
		const char *comp;

		binode->flags |= BTRFS_INODE_COMPRESS;
		binode->flags &= ~BTRFS_INODE_NOCOMPRESS;

		comp = btrfs_compress_type2str(fs_info->compress_type);
		if (!comp || comp[0] == 0)
			comp = btrfs_compress_type2str(BTRFS_COMPRESS_ZLIB);

		ret = btrfs_set_prop(inode, "btrfs.compression",
				     comp, strlen(comp), 0);
		if (ret)
			goto out_drop;

	} else {
		ret = btrfs_set_prop(inode, "btrfs.compression", NULL, 0, 0);
		if (ret && ret != -ENODATA)
			goto out_drop;
		binode->flags &= ~(BTRFS_INODE_COMPRESS | BTRFS_INODE_NOCOMPRESS);
	}

	trans = btrfs_start_transaction(root, 1);
	if (IS_ERR(trans)) {
		ret = PTR_ERR(trans);
		goto out_drop;
	}

	btrfs_sync_inode_flags_to_i_flags(inode);
	inode_inc_iversion(inode);
	inode->i_ctime = current_time(inode);
	ret = btrfs_update_inode(trans, root, inode);

	btrfs_end_transaction(trans);
 out_drop:
	if (ret) {
		binode->flags = old_flags;
		inode->i_flags = old_i_flags;
	}

 out_unlock:
	inode_unlock(inode);
	mnt_drop_write_file(file);
	return ret;
}

/*
 * Translate btrfs internal inode flags to xflags as expected by the
 * FS_IOC_FSGETXATT ioctl. Filter only the supported ones, unknown flags are
 * silently dropped.
 */
static unsigned int btrfs_inode_flags_to_xflags(unsigned int flags)
{
	unsigned int xflags = 0;

	if (flags & BTRFS_INODE_APPEND)
		xflags |= FS_XFLAG_APPEND;
	if (flags & BTRFS_INODE_IMMUTABLE)
		xflags |= FS_XFLAG_IMMUTABLE;
	if (flags & BTRFS_INODE_NOATIME)
		xflags |= FS_XFLAG_NOATIME;
	if (flags & BTRFS_INODE_NODUMP)
		xflags |= FS_XFLAG_NODUMP;
	if (flags & BTRFS_INODE_SYNC)
		xflags |= FS_XFLAG_SYNC;

	return xflags;
}

/* Check if @flags are a supported and valid set of FS_XFLAGS_* flags */
static int check_xflags(unsigned int flags)
{
	if (flags & ~(FS_XFLAG_APPEND | FS_XFLAG_IMMUTABLE | FS_XFLAG_NOATIME |
		      FS_XFLAG_NODUMP | FS_XFLAG_SYNC))
		return -EOPNOTSUPP;
	return 0;
}

/*
 * Set the xflags from the internal inode flags. The remaining items of fsxattr
 * are zeroed.
 */
static int btrfs_ioctl_fsgetxattr(struct file *file, void __user *arg)
{
	struct btrfs_inode *binode = BTRFS_I(file_inode(file));
	struct fsxattr fa;

	memset(&fa, 0, sizeof(fa));
	fa.fsx_xflags = btrfs_inode_flags_to_xflags(binode->flags);

	if (copy_to_user(arg, &fa, sizeof(fa)))
		return -EFAULT;

	return 0;
}

static int btrfs_ioctl_fssetxattr(struct file *file, void __user *arg)
{
	struct inode *inode = file_inode(file);
	struct btrfs_inode *binode = BTRFS_I(inode);
	struct btrfs_root *root = binode->root;
	struct btrfs_trans_handle *trans;
	struct fsxattr fa;
	unsigned old_flags;
	unsigned old_i_flags;
	int ret = 0;

	if (!inode_owner_or_capable(inode))
		return -EPERM;

	if (btrfs_root_readonly(root))
		return -EROFS;

	memset(&fa, 0, sizeof(fa));
	if (copy_from_user(&fa, arg, sizeof(fa)))
		return -EFAULT;

	ret = check_xflags(fa.fsx_xflags);
	if (ret)
		return ret;

	if (fa.fsx_extsize != 0 || fa.fsx_projid != 0 || fa.fsx_cowextsize != 0)
		return -EOPNOTSUPP;

	ret = mnt_want_write_file(file);
	if (ret)
		return ret;

	inode_lock(inode);

	old_flags = binode->flags;
	old_i_flags = inode->i_flags;

	/* We need the capabilities to change append-only or immutable inode */
	if (((old_flags & (BTRFS_INODE_APPEND | BTRFS_INODE_IMMUTABLE)) ||
	     (fa.fsx_xflags & (FS_XFLAG_APPEND | FS_XFLAG_IMMUTABLE))) &&
	    !capable(CAP_LINUX_IMMUTABLE)) {
		ret = -EPERM;
		goto out_unlock;
	}

	if (fa.fsx_xflags & FS_XFLAG_SYNC)
		binode->flags |= BTRFS_INODE_SYNC;
	else
		binode->flags &= ~BTRFS_INODE_SYNC;
	if (fa.fsx_xflags & FS_XFLAG_IMMUTABLE)
		binode->flags |= BTRFS_INODE_IMMUTABLE;
	else
		binode->flags &= ~BTRFS_INODE_IMMUTABLE;
	if (fa.fsx_xflags & FS_XFLAG_APPEND)
		binode->flags |= BTRFS_INODE_APPEND;
	else
		binode->flags &= ~BTRFS_INODE_APPEND;
	if (fa.fsx_xflags & FS_XFLAG_NODUMP)
		binode->flags |= BTRFS_INODE_NODUMP;
	else
		binode->flags &= ~BTRFS_INODE_NODUMP;
	if (fa.fsx_xflags & FS_XFLAG_NOATIME)
		binode->flags |= BTRFS_INODE_NOATIME;
	else
		binode->flags &= ~BTRFS_INODE_NOATIME;

	/* 1 item for the inode */
	trans = btrfs_start_transaction(root, 1);
	if (IS_ERR(trans)) {
		ret = PTR_ERR(trans);
		goto out_unlock;
	}

	btrfs_sync_inode_flags_to_i_flags(inode);
	inode_inc_iversion(inode);
	inode->i_ctime = current_time(inode);
	ret = btrfs_update_inode(trans, root, inode);

	btrfs_end_transaction(trans);

out_unlock:
	if (ret) {
		binode->flags = old_flags;
		inode->i_flags = old_i_flags;
	}

	inode_unlock(inode);
	mnt_drop_write_file(file);

	return ret;
}

static int btrfs_ioctl_getversion(struct file *file, int __user *arg)
{
	struct inode *inode = file_inode(file);

	return put_user(inode->i_generation, arg);
}

static noinline int btrfs_ioctl_fitrim(struct file *file, void __user *arg)
{
	struct inode *inode = file_inode(file);
	struct btrfs_fs_info *fs_info = btrfs_sb(inode->i_sb);
	struct btrfs_device *device;
	struct request_queue *q;
	struct fstrim_range range;
	u64 minlen = ULLONG_MAX;
	u64 num_devices = 0;
	u64 total_bytes = btrfs_super_total_bytes(fs_info->super_copy);
	int ret;

	if (!capable(CAP_SYS_ADMIN))
		return -EPERM;

	rcu_read_lock();
	list_for_each_entry_rcu(device, &fs_info->fs_devices->devices,
				dev_list) {
		if (!device->bdev)
			continue;
		q = bdev_get_queue(device->bdev);
		if (blk_queue_discard(q)) {
			num_devices++;
			minlen = min_t(u64, q->limits.discard_granularity,
				     minlen);
		}
	}
	rcu_read_unlock();

	if (!num_devices)
		return -EOPNOTSUPP;
	if (copy_from_user(&range, arg, sizeof(range)))
		return -EFAULT;
	if (range.start > total_bytes ||
	    range.len < fs_info->sb->s_blocksize)
		return -EINVAL;

	range.len = min(range.len, total_bytes - range.start);
	range.minlen = max(range.minlen, minlen);
	ret = btrfs_trim_fs(fs_info, &range);
	if (ret < 0)
		return ret;

	if (copy_to_user(arg, &range, sizeof(range)))
		return -EFAULT;

	return 0;
}

int btrfs_is_empty_uuid(u8 *uuid)
{
	int i;

	for (i = 0; i < BTRFS_UUID_SIZE; i++) {
		if (uuid[i])
			return 0;
	}
	return 1;
}

static noinline int create_subvol(struct inode *dir,
				  struct dentry *dentry,
				  const char *name, int namelen,
				  u64 *async_transid,
				  struct btrfs_qgroup_inherit *inherit)
{
	struct btrfs_fs_info *fs_info = btrfs_sb(dir->i_sb);
	struct btrfs_trans_handle *trans;
	struct btrfs_key key;
	struct btrfs_root_item *root_item;
	struct btrfs_inode_item *inode_item;
	struct extent_buffer *leaf;
	struct btrfs_root *root = BTRFS_I(dir)->root;
	struct btrfs_root *new_root;
	struct btrfs_block_rsv block_rsv;
	struct timespec64 cur_time = current_time(dir);
	struct inode *inode;
	int ret;
	int err;
	u64 objectid;
	u64 new_dirid = BTRFS_FIRST_FREE_OBJECTID;
	u64 index = 0;
	uuid_le new_uuid;

	root_item = kzalloc(sizeof(*root_item), GFP_KERNEL);
	if (!root_item)
		return -ENOMEM;

	ret = btrfs_find_free_objectid(fs_info->tree_root, &objectid);
	if (ret)
		goto fail_free;

	/*
	 * Don't create subvolume whose level is not zero. Or qgroup will be
	 * screwed up since it assumes subvolume qgroup's level to be 0.
	 */
	if (btrfs_qgroup_level(objectid)) {
		ret = -ENOSPC;
		goto fail_free;
	}

	btrfs_init_block_rsv(&block_rsv, BTRFS_BLOCK_RSV_TEMP);
	/*
	 * The same as the snapshot creation, please see the comment
	 * of create_snapshot().
	 */
	ret = btrfs_subvolume_reserve_metadata(root, &block_rsv, 8, false);
	if (ret)
		goto fail_free;

	trans = btrfs_start_transaction(root, 0);
	if (IS_ERR(trans)) {
		ret = PTR_ERR(trans);
		btrfs_subvolume_release_metadata(fs_info, &block_rsv);
		goto fail_free;
	}
	trans->block_rsv = &block_rsv;
	trans->bytes_reserved = block_rsv.size;

	ret = btrfs_qgroup_inherit(trans, fs_info, 0, objectid, inherit);
	if (ret)
		goto fail;

	leaf = btrfs_alloc_tree_block(trans, root, 0, objectid, NULL, 0, 0, 0);
	if (IS_ERR(leaf)) {
		ret = PTR_ERR(leaf);
		goto fail;
	}

	memzero_extent_buffer(leaf, 0, sizeof(struct btrfs_header));
	btrfs_set_header_bytenr(leaf, leaf->start);
	btrfs_set_header_generation(leaf, trans->transid);
	btrfs_set_header_backref_rev(leaf, BTRFS_MIXED_BACKREF_REV);
	btrfs_set_header_owner(leaf, objectid);

	write_extent_buffer_fsid(leaf, fs_info->fsid);
	write_extent_buffer_chunk_tree_uuid(leaf, fs_info->chunk_tree_uuid);
	btrfs_mark_buffer_dirty(leaf);

	inode_item = &root_item->inode;
	btrfs_set_stack_inode_generation(inode_item, 1);
	btrfs_set_stack_inode_size(inode_item, 3);
	btrfs_set_stack_inode_nlink(inode_item, 1);
	btrfs_set_stack_inode_nbytes(inode_item,
				     fs_info->nodesize);
	btrfs_set_stack_inode_mode(inode_item, S_IFDIR | 0755);

	btrfs_set_root_flags(root_item, 0);
	btrfs_set_root_limit(root_item, 0);
	btrfs_set_stack_inode_flags(inode_item, BTRFS_INODE_ROOT_ITEM_INIT);

	btrfs_set_root_bytenr(root_item, leaf->start);
	btrfs_set_root_generation(root_item, trans->transid);
	btrfs_set_root_level(root_item, 0);
	btrfs_set_root_refs(root_item, 1);
	btrfs_set_root_used(root_item, leaf->len);
	btrfs_set_root_last_snapshot(root_item, 0);

	btrfs_set_root_generation_v2(root_item,
			btrfs_root_generation(root_item));
	uuid_le_gen(&new_uuid);
	memcpy(root_item->uuid, new_uuid.b, BTRFS_UUID_SIZE);
	btrfs_set_stack_timespec_sec(&root_item->otime, cur_time.tv_sec);
	btrfs_set_stack_timespec_nsec(&root_item->otime, cur_time.tv_nsec);
	root_item->ctime = root_item->otime;
	btrfs_set_root_ctransid(root_item, trans->transid);
	btrfs_set_root_otransid(root_item, trans->transid);

	btrfs_tree_unlock(leaf);
	free_extent_buffer(leaf);
	leaf = NULL;

	btrfs_set_root_dirid(root_item, new_dirid);

	key.objectid = objectid;
	key.offset = 0;
	key.type = BTRFS_ROOT_ITEM_KEY;
	ret = btrfs_insert_root(trans, fs_info->tree_root, &key,
				root_item);
	if (ret)
		goto fail;

	key.offset = (u64)-1;
	new_root = btrfs_read_fs_root_no_name(fs_info, &key);
	if (IS_ERR(new_root)) {
		ret = PTR_ERR(new_root);
		btrfs_abort_transaction(trans, ret);
		goto fail;
	}

	btrfs_record_root_in_trans(trans, new_root);

	ret = btrfs_create_subvol_root(trans, new_root, root, new_dirid);
	if (ret) {
		/* We potentially lose an unused inode item here */
		btrfs_abort_transaction(trans, ret);
		goto fail;
	}

	mutex_lock(&new_root->objectid_mutex);
	new_root->highest_objectid = new_dirid;
	mutex_unlock(&new_root->objectid_mutex);

	/*
	 * insert the directory item
	 */
	ret = btrfs_set_inode_index(BTRFS_I(dir), &index);
	if (ret) {
		btrfs_abort_transaction(trans, ret);
		goto fail;
	}

	ret = btrfs_insert_dir_item(trans, root,
				    name, namelen, BTRFS_I(dir), &key,
				    BTRFS_FT_DIR, index);
	if (ret) {
		btrfs_abort_transaction(trans, ret);
		goto fail;
	}

	btrfs_i_size_write(BTRFS_I(dir), dir->i_size + namelen * 2);
	ret = btrfs_update_inode(trans, root, dir);
	BUG_ON(ret);

	ret = btrfs_add_root_ref(trans, fs_info,
				 objectid, root->root_key.objectid,
				 btrfs_ino(BTRFS_I(dir)), index, name, namelen);
	BUG_ON(ret);

	ret = btrfs_uuid_tree_add(trans, root_item->uuid,
				  BTRFS_UUID_KEY_SUBVOL, objectid);
	if (ret)
		btrfs_abort_transaction(trans, ret);

fail:
	kfree(root_item);
	trans->block_rsv = NULL;
	trans->bytes_reserved = 0;
	btrfs_subvolume_release_metadata(fs_info, &block_rsv);

	if (async_transid) {
		*async_transid = trans->transid;
		err = btrfs_commit_transaction_async(trans, 1);
		if (err)
			err = btrfs_commit_transaction(trans);
	} else {
		err = btrfs_commit_transaction(trans);
	}
	if (err && !ret)
		ret = err;

	if (!ret) {
		inode = btrfs_lookup_dentry(dir, dentry);
		if (IS_ERR(inode))
			return PTR_ERR(inode);
		d_instantiate(dentry, inode);
	}
	return ret;

fail_free:
	kfree(root_item);
	return ret;
}

static int create_snapshot(struct btrfs_root *root, struct inode *dir,
			   struct dentry *dentry,
			   u64 *async_transid, bool readonly,
			   struct btrfs_qgroup_inherit *inherit)
{
	struct btrfs_fs_info *fs_info = btrfs_sb(dir->i_sb);
	struct inode *inode;
	struct btrfs_pending_snapshot *pending_snapshot;
	struct btrfs_trans_handle *trans;
	int ret;

	if (!test_bit(BTRFS_ROOT_REF_COWS, &root->state))
		return -EINVAL;

	pending_snapshot = kzalloc(sizeof(*pending_snapshot), GFP_KERNEL);
	if (!pending_snapshot)
		return -ENOMEM;

	pending_snapshot->root_item = kzalloc(sizeof(struct btrfs_root_item),
			GFP_KERNEL);
	pending_snapshot->path = btrfs_alloc_path();
	if (!pending_snapshot->root_item || !pending_snapshot->path) {
		ret = -ENOMEM;
		goto free_pending;
	}

	atomic_inc(&root->will_be_snapshotted);
	smp_mb__after_atomic();
	/* wait for no snapshot writes */
	wait_event(root->subv_writers->wait,
		   percpu_counter_sum(&root->subv_writers->counter) == 0);

	ret = btrfs_start_delalloc_inodes(root);
	if (ret)
		goto dec_and_free;

	btrfs_wait_ordered_extents(root, U64_MAX, 0, (u64)-1);

	btrfs_init_block_rsv(&pending_snapshot->block_rsv,
			     BTRFS_BLOCK_RSV_TEMP);
	/*
	 * 1 - parent dir inode
	 * 2 - dir entries
	 * 1 - root item
	 * 2 - root ref/backref
	 * 1 - root of snapshot
	 * 1 - UUID item
	 */
	ret = btrfs_subvolume_reserve_metadata(BTRFS_I(dir)->root,
					&pending_snapshot->block_rsv, 8,
					false);
	if (ret)
		goto dec_and_free;

	pending_snapshot->dentry = dentry;
	pending_snapshot->root = root;
	pending_snapshot->readonly = readonly;
	pending_snapshot->dir = dir;
	pending_snapshot->inherit = inherit;

	trans = btrfs_start_transaction(root, 0);
	if (IS_ERR(trans)) {
		ret = PTR_ERR(trans);
		goto fail;
	}

	spin_lock(&fs_info->trans_lock);
	list_add(&pending_snapshot->list,
		 &trans->transaction->pending_snapshots);
	spin_unlock(&fs_info->trans_lock);
	if (async_transid) {
		*async_transid = trans->transid;
		ret = btrfs_commit_transaction_async(trans, 1);
		if (ret)
			ret = btrfs_commit_transaction(trans);
	} else {
		ret = btrfs_commit_transaction(trans);
	}
	if (ret)
		goto fail;

	ret = pending_snapshot->error;
	if (ret)
		goto fail;

	ret = btrfs_orphan_cleanup(pending_snapshot->snap);
	if (ret)
		goto fail;

	inode = btrfs_lookup_dentry(d_inode(dentry->d_parent), dentry);
	if (IS_ERR(inode)) {
		ret = PTR_ERR(inode);
		goto fail;
	}

	d_instantiate(dentry, inode);
	ret = 0;
fail:
	btrfs_subvolume_release_metadata(fs_info, &pending_snapshot->block_rsv);
dec_and_free:
	if (atomic_dec_and_test(&root->will_be_snapshotted))
		wake_up_var(&root->will_be_snapshotted);
free_pending:
	kfree(pending_snapshot->root_item);
	btrfs_free_path(pending_snapshot->path);
	kfree(pending_snapshot);

	return ret;
}

/*  copy of may_delete in fs/namei.c()
 *	Check whether we can remove a link victim from directory dir, check
 *  whether the type of victim is right.
 *  1. We can't do it if dir is read-only (done in permission())
 *  2. We should have write and exec permissions on dir
 *  3. We can't remove anything from append-only dir
 *  4. We can't do anything with immutable dir (done in permission())
 *  5. If the sticky bit on dir is set we should either
 *	a. be owner of dir, or
 *	b. be owner of victim, or
 *	c. have CAP_FOWNER capability
 *  6. If the victim is append-only or immutable we can't do anything with
 *     links pointing to it.
 *  7. If we were asked to remove a directory and victim isn't one - ENOTDIR.
 *  8. If we were asked to remove a non-directory and victim isn't one - EISDIR.
 *  9. We can't remove a root or mountpoint.
 * 10. We don't allow removal of NFS sillyrenamed files; it's handled by
 *     nfs_async_unlink().
 */

static int btrfs_may_delete(struct inode *dir, struct dentry *victim, int isdir)
{
	int error;

	if (d_really_is_negative(victim))
		return -ENOENT;

	BUG_ON(d_inode(victim->d_parent) != dir);
	audit_inode_child(dir, victim, AUDIT_TYPE_CHILD_DELETE);

	error = inode_permission(dir, MAY_WRITE | MAY_EXEC);
	if (error)
		return error;
	if (IS_APPEND(dir))
		return -EPERM;
	if (check_sticky(dir, d_inode(victim)) || IS_APPEND(d_inode(victim)) ||
	    IS_IMMUTABLE(d_inode(victim)) || IS_SWAPFILE(d_inode(victim)))
		return -EPERM;
	if (isdir) {
		if (!d_is_dir(victim))
			return -ENOTDIR;
		if (IS_ROOT(victim))
			return -EBUSY;
	} else if (d_is_dir(victim))
		return -EISDIR;
	if (IS_DEADDIR(dir))
		return -ENOENT;
	if (victim->d_flags & DCACHE_NFSFS_RENAMED)
		return -EBUSY;
	return 0;
}

/* copy of may_create in fs/namei.c() */
static inline int btrfs_may_create(struct inode *dir, struct dentry *child)
{
	if (d_really_is_positive(child))
		return -EEXIST;
	if (IS_DEADDIR(dir))
		return -ENOENT;
	return inode_permission(dir, MAY_WRITE | MAY_EXEC);
}

/*
 * Create a new subvolume below @parent.  This is largely modeled after
 * sys_mkdirat and vfs_mkdir, but we only do a single component lookup
 * inside this filesystem so it's quite a bit simpler.
 */
static noinline int btrfs_mksubvol(const struct path *parent,
				   const char *name, int namelen,
				   struct btrfs_root *snap_src,
				   u64 *async_transid, bool readonly,
				   struct btrfs_qgroup_inherit *inherit)
{
	struct inode *dir = d_inode(parent->dentry);
	struct btrfs_fs_info *fs_info = btrfs_sb(dir->i_sb);
	struct dentry *dentry;
	int error;

	error = down_write_killable_nested(&dir->i_rwsem, I_MUTEX_PARENT);
	if (error == -EINTR)
		return error;

	dentry = lookup_one_len(name, parent->dentry, namelen);
	error = PTR_ERR(dentry);
	if (IS_ERR(dentry))
		goto out_unlock;

	error = btrfs_may_create(dir, dentry);
	if (error)
		goto out_dput;

	/*
	 * even if this name doesn't exist, we may get hash collisions.
	 * check for them now when we can safely fail
	 */
	error = btrfs_check_dir_item_collision(BTRFS_I(dir)->root,
					       dir->i_ino, name,
					       namelen);
	if (error)
		goto out_dput;

	down_read(&fs_info->subvol_sem);

	if (btrfs_root_refs(&BTRFS_I(dir)->root->root_item) == 0)
		goto out_up_read;

	if (snap_src) {
		error = create_snapshot(snap_src, dir, dentry,
					async_transid, readonly, inherit);
	} else {
		error = create_subvol(dir, dentry, name, namelen,
				      async_transid, inherit);
	}
	if (!error)
		fsnotify_mkdir(dir, dentry);
out_up_read:
	up_read(&fs_info->subvol_sem);
out_dput:
	dput(dentry);
out_unlock:
	inode_unlock(dir);
	return error;
}

/*
 * When we're defragging a range, we don't want to kick it off again
 * if it is really just waiting for delalloc to send it down.
 * If we find a nice big extent or delalloc range for the bytes in the
 * file you want to defrag, we return 0 to let you know to skip this
 * part of the file
 */
static int check_defrag_in_cache(struct inode *inode, u64 offset, u32 thresh)
{
	struct extent_io_tree *io_tree = &BTRFS_I(inode)->io_tree;
	struct extent_map *em = NULL;
	struct extent_map_tree *em_tree = &BTRFS_I(inode)->extent_tree;
	u64 end;

	read_lock(&em_tree->lock);
	em = lookup_extent_mapping(em_tree, offset, PAGE_SIZE);
	read_unlock(&em_tree->lock);

	if (em) {
		end = extent_map_end(em);
		free_extent_map(em);
		if (end - offset > thresh)
			return 0;
	}
	/* if we already have a nice delalloc here, just stop */
	thresh /= 2;
	end = count_range_bits(io_tree, &offset, offset + thresh,
			       thresh, EXTENT_DELALLOC, 1);
	if (end >= thresh)
		return 0;
	return 1;
}

/*
 * helper function to walk through a file and find extents
 * newer than a specific transid, and smaller than thresh.
 *
 * This is used by the defragging code to find new and small
 * extents
 */
static int find_new_extents(struct btrfs_root *root,
			    struct inode *inode, u64 newer_than,
			    u64 *off, u32 thresh)
{
	struct btrfs_path *path;
	struct btrfs_key min_key;
	struct extent_buffer *leaf;
	struct btrfs_file_extent_item *extent;
	int type;
	int ret;
	u64 ino = btrfs_ino(BTRFS_I(inode));

	path = btrfs_alloc_path();
	if (!path)
		return -ENOMEM;

	min_key.objectid = ino;
	min_key.type = BTRFS_EXTENT_DATA_KEY;
	min_key.offset = *off;

	while (1) {
		ret = btrfs_search_forward(root, &min_key, path, newer_than);
		if (ret != 0)
			goto none;
process_slot:
		if (min_key.objectid != ino)
			goto none;
		if (min_key.type != BTRFS_EXTENT_DATA_KEY)
			goto none;

		leaf = path->nodes[0];
		extent = btrfs_item_ptr(leaf, path->slots[0],
					struct btrfs_file_extent_item);

		type = btrfs_file_extent_type(leaf, extent);
		if (type == BTRFS_FILE_EXTENT_REG &&
		    btrfs_file_extent_num_bytes(leaf, extent) < thresh &&
		    check_defrag_in_cache(inode, min_key.offset, thresh)) {
			*off = min_key.offset;
			btrfs_free_path(path);
			return 0;
		}

		path->slots[0]++;
		if (path->slots[0] < btrfs_header_nritems(leaf)) {
			btrfs_item_key_to_cpu(leaf, &min_key, path->slots[0]);
			goto process_slot;
		}

		if (min_key.offset == (u64)-1)
			goto none;

		min_key.offset++;
		btrfs_release_path(path);
	}
none:
	btrfs_free_path(path);
	return -ENOENT;
}

static struct extent_map *defrag_lookup_extent(struct inode *inode, u64 start)
{
	struct extent_map_tree *em_tree = &BTRFS_I(inode)->extent_tree;
	struct extent_io_tree *io_tree = &BTRFS_I(inode)->io_tree;
	struct extent_map *em;
	u64 len = PAGE_SIZE;

	/*
	 * hopefully we have this extent in the tree already, try without
	 * the full extent lock
	 */
	read_lock(&em_tree->lock);
	em = lookup_extent_mapping(em_tree, start, len);
	read_unlock(&em_tree->lock);

	if (!em) {
		struct extent_state *cached = NULL;
		u64 end = start + len - 1;

		/* get the big lock and read metadata off disk */
		lock_extent_bits(io_tree, start, end, &cached);
		em = btrfs_get_extent(BTRFS_I(inode), NULL, 0, start, len, 0);
		unlock_extent_cached(io_tree, start, end, &cached);

		if (IS_ERR(em))
			return NULL;
	}

	return em;
}

static bool defrag_check_next_extent(struct inode *inode, struct extent_map *em)
{
	struct extent_map *next;
	bool ret = true;

	/* this is the last extent */
	if (em->start + em->len >= i_size_read(inode))
		return false;

	next = defrag_lookup_extent(inode, em->start + em->len);
	if (!next || next->block_start >= EXTENT_MAP_LAST_BYTE)
		ret = false;
	else if ((em->block_start + em->block_len == next->block_start) &&
		 (em->block_len > SZ_128K && next->block_len > SZ_128K))
		ret = false;

	free_extent_map(next);
	return ret;
}

static int should_defrag_range(struct inode *inode, u64 start, u32 thresh,
			       u64 *last_len, u64 *skip, u64 *defrag_end,
			       int compress)
{
	struct extent_map *em;
	int ret = 1;
	bool next_mergeable = true;
	bool prev_mergeable = true;

	/*
	 * make sure that once we start defragging an extent, we keep on
	 * defragging it
	 */
	if (start < *defrag_end)
		return 1;

	*skip = 0;

	em = defrag_lookup_extent(inode, start);
	if (!em)
		return 0;

	/* this will cover holes, and inline extents */
	if (em->block_start >= EXTENT_MAP_LAST_BYTE) {
		ret = 0;
		goto out;
	}

	if (!*defrag_end)
		prev_mergeable = false;

	next_mergeable = defrag_check_next_extent(inode, em);
	/*
	 * we hit a real extent, if it is big or the next extent is not a
	 * real extent, don't bother defragging it
	 */
	if (!compress && (*last_len == 0 || *last_len >= thresh) &&
	    (em->len >= thresh || (!next_mergeable && !prev_mergeable)))
		ret = 0;
out:
	/*
	 * last_len ends up being a counter of how many bytes we've defragged.
	 * every time we choose not to defrag an extent, we reset *last_len
	 * so that the next tiny extent will force a defrag.
	 *
	 * The end result of this is that tiny extents before a single big
	 * extent will force at least part of that big extent to be defragged.
	 */
	if (ret) {
		*defrag_end = extent_map_end(em);
	} else {
		*last_len = 0;
		*skip = extent_map_end(em);
		*defrag_end = 0;
	}

	free_extent_map(em);
	return ret;
}

/*
 * it doesn't do much good to defrag one or two pages
 * at a time.  This pulls in a nice chunk of pages
 * to COW and defrag.
 *
 * It also makes sure the delalloc code has enough
 * dirty data to avoid making new small extents as part
 * of the defrag
 *
 * It's a good idea to start RA on this range
 * before calling this.
 */
static int cluster_pages_for_defrag(struct inode *inode,
				    struct page **pages,
				    unsigned long start_index,
				    unsigned long num_pages)
{
	unsigned long file_end;
	u64 isize = i_size_read(inode);
	u64 page_start;
	u64 page_end;
	u64 page_cnt;
	int ret;
	int i;
	int i_done;
	struct btrfs_ordered_extent *ordered;
	struct extent_state *cached_state = NULL;
	struct extent_io_tree *tree;
	struct extent_changeset *data_reserved = NULL;
	gfp_t mask = btrfs_alloc_write_mask(inode->i_mapping);

	file_end = (isize - 1) >> PAGE_SHIFT;
	if (!isize || start_index > file_end)
		return 0;

	page_cnt = min_t(u64, (u64)num_pages, (u64)file_end - start_index + 1);

	ret = btrfs_delalloc_reserve_space(inode, &data_reserved,
			start_index << PAGE_SHIFT,
			page_cnt << PAGE_SHIFT);
	if (ret)
		return ret;
	i_done = 0;
	tree = &BTRFS_I(inode)->io_tree;

	/* step one, lock all the pages */
	for (i = 0; i < page_cnt; i++) {
		struct page *page;
again:
		page = find_or_create_page(inode->i_mapping,
					   start_index + i, mask);
		if (!page)
			break;

		page_start = page_offset(page);
		page_end = page_start + PAGE_SIZE - 1;
		while (1) {
			lock_extent_bits(tree, page_start, page_end,
					 &cached_state);
			ordered = btrfs_lookup_ordered_extent(inode,
							      page_start);
			unlock_extent_cached(tree, page_start, page_end,
					     &cached_state);
			if (!ordered)
				break;

			unlock_page(page);
			btrfs_start_ordered_extent(inode, ordered, 1);
			btrfs_put_ordered_extent(ordered);
			lock_page(page);
			/*
			 * we unlocked the page above, so we need check if
			 * it was released or not.
			 */
			if (page->mapping != inode->i_mapping) {
				unlock_page(page);
				put_page(page);
				goto again;
			}
		}

		if (!PageUptodate(page)) {
			btrfs_readpage(NULL, page);
			lock_page(page);
			if (!PageUptodate(page)) {
				unlock_page(page);
				put_page(page);
				ret = -EIO;
				break;
			}
		}

		if (page->mapping != inode->i_mapping) {
			unlock_page(page);
			put_page(page);
			goto again;
		}

		pages[i] = page;
		i_done++;
	}
	if (!i_done || ret)
		goto out;

	if (!(inode->i_sb->s_flags & SB_ACTIVE))
		goto out;

	/*
	 * so now we have a nice long stream of locked
	 * and up to date pages, lets wait on them
	 */
	for (i = 0; i < i_done; i++)
		wait_on_page_writeback(pages[i]);

	page_start = page_offset(pages[0]);
	page_end = page_offset(pages[i_done - 1]) + PAGE_SIZE;

	lock_extent_bits(&BTRFS_I(inode)->io_tree,
			 page_start, page_end - 1, &cached_state);
	clear_extent_bit(&BTRFS_I(inode)->io_tree, page_start,
			  page_end - 1, EXTENT_DIRTY | EXTENT_DELALLOC |
			  EXTENT_DO_ACCOUNTING | EXTENT_DEFRAG, 0, 0,
			  &cached_state);

	if (i_done != page_cnt) {
		spin_lock(&BTRFS_I(inode)->lock);
		BTRFS_I(inode)->outstanding_extents++;
		spin_unlock(&BTRFS_I(inode)->lock);
		btrfs_delalloc_release_space(inode, data_reserved,
				start_index << PAGE_SHIFT,
				(page_cnt - i_done) << PAGE_SHIFT, true);
	}


	set_extent_defrag(&BTRFS_I(inode)->io_tree, page_start, page_end - 1,
			  &cached_state);

	unlock_extent_cached(&BTRFS_I(inode)->io_tree,
			     page_start, page_end - 1, &cached_state);

	for (i = 0; i < i_done; i++) {
		clear_page_dirty_for_io(pages[i]);
		ClearPageChecked(pages[i]);
		set_page_extent_mapped(pages[i]);
		set_page_dirty(pages[i]);
		unlock_page(pages[i]);
		put_page(pages[i]);
	}
	btrfs_delalloc_release_extents(BTRFS_I(inode), page_cnt << PAGE_SHIFT,
				       false);
	extent_changeset_free(data_reserved);
	return i_done;
out:
	for (i = 0; i < i_done; i++) {
		unlock_page(pages[i]);
		put_page(pages[i]);
	}
	btrfs_delalloc_release_space(inode, data_reserved,
			start_index << PAGE_SHIFT,
			page_cnt << PAGE_SHIFT, true);
	btrfs_delalloc_release_extents(BTRFS_I(inode), page_cnt << PAGE_SHIFT,
				       true);
	extent_changeset_free(data_reserved);
	return ret;

}

int btrfs_defrag_file(struct inode *inode, struct file *file,
		      struct btrfs_ioctl_defrag_range_args *range,
		      u64 newer_than, unsigned long max_to_defrag)
{
	struct btrfs_fs_info *fs_info = btrfs_sb(inode->i_sb);
	struct btrfs_root *root = BTRFS_I(inode)->root;
	struct file_ra_state *ra = NULL;
	unsigned long last_index;
	u64 isize = i_size_read(inode);
	u64 last_len = 0;
	u64 skip = 0;
	u64 defrag_end = 0;
	u64 newer_off = range->start;
	unsigned long i;
	unsigned long ra_index = 0;
	int ret;
	int defrag_count = 0;
	int compress_type = BTRFS_COMPRESS_ZLIB;
	u32 extent_thresh = range->extent_thresh;
	unsigned long max_cluster = SZ_256K >> PAGE_SHIFT;
	unsigned long cluster = max_cluster;
	u64 new_align = ~((u64)SZ_128K - 1);
	struct page **pages = NULL;
	bool do_compress = range->flags & BTRFS_DEFRAG_RANGE_COMPRESS;

	if (isize == 0)
		return 0;

	if (range->start >= isize)
		return -EINVAL;

	if (do_compress) {
		if (range->compress_type > BTRFS_COMPRESS_TYPES)
			return -EINVAL;
		if (range->compress_type)
			compress_type = range->compress_type;
	}

	if (extent_thresh == 0)
		extent_thresh = SZ_256K;

	/*
	 * If we were not given a file, allocate a readahead context. As
	 * readahead is just an optimization, defrag will work without it so
	 * we don't error out.
	 */
	if (!file) {
		ra = kzalloc(sizeof(*ra), GFP_KERNEL);
		if (ra)
			file_ra_state_init(ra, inode->i_mapping);
	} else {
		ra = &file->f_ra;
	}

	pages = kmalloc_array(max_cluster, sizeof(struct page *), GFP_KERNEL);
	if (!pages) {
		ret = -ENOMEM;
		goto out_ra;
	}

	/* find the last page to defrag */
	if (range->start + range->len > range->start) {
		last_index = min_t(u64, isize - 1,
			 range->start + range->len - 1) >> PAGE_SHIFT;
	} else {
		last_index = (isize - 1) >> PAGE_SHIFT;
	}

	if (newer_than) {
		ret = find_new_extents(root, inode, newer_than,
				       &newer_off, SZ_64K);
		if (!ret) {
			range->start = newer_off;
			/*
			 * we always align our defrag to help keep
			 * the extents in the file evenly spaced
			 */
			i = (newer_off & new_align) >> PAGE_SHIFT;
		} else
			goto out_ra;
	} else {
		i = range->start >> PAGE_SHIFT;
	}
	if (!max_to_defrag)
		max_to_defrag = last_index - i + 1;

	/*
	 * make writeback starts from i, so the defrag range can be
	 * written sequentially.
	 */
	if (i < inode->i_mapping->writeback_index)
		inode->i_mapping->writeback_index = i;

	while (i <= last_index && defrag_count < max_to_defrag &&
	       (i < DIV_ROUND_UP(i_size_read(inode), PAGE_SIZE))) {
		/*
		 * make sure we stop running if someone unmounts
		 * the FS
		 */
		if (!(inode->i_sb->s_flags & SB_ACTIVE))
			break;

		if (btrfs_defrag_cancelled(fs_info)) {
			btrfs_debug(fs_info, "defrag_file cancelled");
			ret = -EAGAIN;
			break;
		}

		if (!should_defrag_range(inode, (u64)i << PAGE_SHIFT,
					 extent_thresh, &last_len, &skip,
					 &defrag_end, do_compress)){
			unsigned long next;
			/*
			 * the should_defrag function tells us how much to skip
			 * bump our counter by the suggested amount
			 */
			next = DIV_ROUND_UP(skip, PAGE_SIZE);
			i = max(i + 1, next);
			continue;
		}

		if (!newer_than) {
			cluster = (PAGE_ALIGN(defrag_end) >>
				   PAGE_SHIFT) - i;
			cluster = min(cluster, max_cluster);
		} else {
			cluster = max_cluster;
		}

		if (i + cluster > ra_index) {
			ra_index = max(i, ra_index);
			if (ra)
				page_cache_sync_readahead(inode->i_mapping, ra,
						file, ra_index, cluster);
			ra_index += cluster;
		}

		inode_lock(inode);
		if (do_compress)
			BTRFS_I(inode)->defrag_compress = compress_type;
		ret = cluster_pages_for_defrag(inode, pages, i, cluster);
		if (ret < 0) {
			inode_unlock(inode);
			goto out_ra;
		}

		defrag_count += ret;
		balance_dirty_pages_ratelimited(inode->i_mapping);
		inode_unlock(inode);

		if (newer_than) {
			if (newer_off == (u64)-1)
				break;

			if (ret > 0)
				i += ret;

			newer_off = max(newer_off + 1,
					(u64)i << PAGE_SHIFT);

			ret = find_new_extents(root, inode, newer_than,
					       &newer_off, SZ_64K);
			if (!ret) {
				range->start = newer_off;
				i = (newer_off & new_align) >> PAGE_SHIFT;
			} else {
				break;
			}
		} else {
			if (ret > 0) {
				i += ret;
				last_len += ret << PAGE_SHIFT;
			} else {
				i++;
				last_len = 0;
			}
		}
	}

	if ((range->flags & BTRFS_DEFRAG_RANGE_START_IO)) {
		filemap_flush(inode->i_mapping);
		if (test_bit(BTRFS_INODE_HAS_ASYNC_EXTENT,
			     &BTRFS_I(inode)->runtime_flags))
			filemap_flush(inode->i_mapping);
	}

	if (range->compress_type == BTRFS_COMPRESS_LZO) {
		btrfs_set_fs_incompat(fs_info, COMPRESS_LZO);
	} else if (range->compress_type == BTRFS_COMPRESS_ZSTD) {
		btrfs_set_fs_incompat(fs_info, COMPRESS_ZSTD);
	}

	ret = defrag_count;

out_ra:
	if (do_compress) {
		inode_lock(inode);
		BTRFS_I(inode)->defrag_compress = BTRFS_COMPRESS_NONE;
		inode_unlock(inode);
	}
	if (!file)
		kfree(ra);
	kfree(pages);
	return ret;
}

static noinline int btrfs_ioctl_resize(struct file *file,
					void __user *arg)
{
	struct inode *inode = file_inode(file);
	struct btrfs_fs_info *fs_info = btrfs_sb(inode->i_sb);
	u64 new_size;
	u64 old_size;
	u64 devid = 1;
	struct btrfs_root *root = BTRFS_I(inode)->root;
	struct btrfs_ioctl_vol_args *vol_args;
	struct btrfs_trans_handle *trans;
	struct btrfs_device *device = NULL;
	char *sizestr;
	char *retptr;
	char *devstr = NULL;
	int ret = 0;
	int mod = 0;

	if (!capable(CAP_SYS_ADMIN))
		return -EPERM;

	ret = mnt_want_write_file(file);
	if (ret)
		return ret;

	if (test_and_set_bit(BTRFS_FS_EXCL_OP, &fs_info->flags)) {
		mnt_drop_write_file(file);
		return BTRFS_ERROR_DEV_EXCL_RUN_IN_PROGRESS;
	}

	vol_args = memdup_user(arg, sizeof(*vol_args));
	if (IS_ERR(vol_args)) {
		ret = PTR_ERR(vol_args);
		goto out;
	}

	vol_args->name[BTRFS_PATH_NAME_MAX] = '\0';

	sizestr = vol_args->name;
	devstr = strchr(sizestr, ':');
	if (devstr) {
		sizestr = devstr + 1;
		*devstr = '\0';
		devstr = vol_args->name;
		ret = kstrtoull(devstr, 10, &devid);
		if (ret)
			goto out_free;
		if (!devid) {
			ret = -EINVAL;
			goto out_free;
		}
		btrfs_info(fs_info, "resizing devid %llu", devid);
	}

	device = btrfs_find_device(fs_info, devid, NULL, NULL);
	if (!device) {
		btrfs_info(fs_info, "resizer unable to find device %llu",
			   devid);
		ret = -ENODEV;
		goto out_free;
	}

	if (!test_bit(BTRFS_DEV_STATE_WRITEABLE, &device->dev_state)) {
		btrfs_info(fs_info,
			   "resizer unable to apply on readonly device %llu",
		       devid);
		ret = -EPERM;
		goto out_free;
	}

	if (!strcmp(sizestr, "max"))
		new_size = device->bdev->bd_inode->i_size;
	else {
		if (sizestr[0] == '-') {
			mod = -1;
			sizestr++;
		} else if (sizestr[0] == '+') {
			mod = 1;
			sizestr++;
		}
		new_size = memparse(sizestr, &retptr);
		if (*retptr != '\0' || new_size == 0) {
			ret = -EINVAL;
			goto out_free;
		}
	}

	if (test_bit(BTRFS_DEV_STATE_REPLACE_TGT, &device->dev_state)) {
		ret = -EPERM;
		goto out_free;
	}

	old_size = btrfs_device_get_total_bytes(device);

	if (mod < 0) {
		if (new_size > old_size) {
			ret = -EINVAL;
			goto out_free;
		}
		new_size = old_size - new_size;
	} else if (mod > 0) {
		if (new_size > ULLONG_MAX - old_size) {
			ret = -ERANGE;
			goto out_free;
		}
		new_size = old_size + new_size;
	}

	if (new_size < SZ_256M) {
		ret = -EINVAL;
		goto out_free;
	}
	if (new_size > device->bdev->bd_inode->i_size) {
		ret = -EFBIG;
		goto out_free;
	}

	new_size = round_down(new_size, fs_info->sectorsize);

	btrfs_info_in_rcu(fs_info, "new size for %s is %llu",
			  rcu_str_deref(device->name), new_size);

	if (new_size > old_size) {
		trans = btrfs_start_transaction(root, 0);
		if (IS_ERR(trans)) {
			ret = PTR_ERR(trans);
			goto out_free;
		}
		ret = btrfs_grow_device(trans, device, new_size);
		btrfs_commit_transaction(trans);
	} else if (new_size < old_size) {
		ret = btrfs_shrink_device(device, new_size);
	} /* equal, nothing need to do */

out_free:
	kfree(vol_args);
out:
	clear_bit(BTRFS_FS_EXCL_OP, &fs_info->flags);
	mnt_drop_write_file(file);
	return ret;
}

static noinline int btrfs_ioctl_snap_create_transid(struct file *file,
				const char *name, unsigned long fd, int subvol,
				u64 *transid, bool readonly,
				struct btrfs_qgroup_inherit *inherit)
{
	int namelen;
	int ret = 0;

	if (!S_ISDIR(file_inode(file)->i_mode))
		return -ENOTDIR;

	ret = mnt_want_write_file(file);
	if (ret)
		goto out;

	namelen = strlen(name);
	if (strchr(name, '/')) {
		ret = -EINVAL;
		goto out_drop_write;
	}

	if (name[0] == '.' &&
	   (namelen == 1 || (name[1] == '.' && namelen == 2))) {
		ret = -EEXIST;
		goto out_drop_write;
	}

	if (subvol) {
		ret = btrfs_mksubvol(&file->f_path, name, namelen,
				     NULL, transid, readonly, inherit);
	} else {
		struct fd src = fdget(fd);
		struct inode *src_inode;
		if (!src.file) {
			ret = -EINVAL;
			goto out_drop_write;
		}

		src_inode = file_inode(src.file);
		if (src_inode->i_sb != file_inode(file)->i_sb) {
			btrfs_info(BTRFS_I(file_inode(file))->root->fs_info,
				   "Snapshot src from another FS");
			ret = -EXDEV;
		} else if (!inode_owner_or_capable(src_inode)) {
			/*
			 * Subvolume creation is not restricted, but snapshots
			 * are limited to own subvolumes only
			 */
			ret = -EPERM;
		} else {
			ret = btrfs_mksubvol(&file->f_path, name, namelen,
					     BTRFS_I(src_inode)->root,
					     transid, readonly, inherit);
		}
		fdput(src);
	}
out_drop_write:
	mnt_drop_write_file(file);
out:
	return ret;
}

static noinline int btrfs_ioctl_snap_create(struct file *file,
					    void __user *arg, int subvol)
{
	struct btrfs_ioctl_vol_args *vol_args;
	int ret;

	if (!S_ISDIR(file_inode(file)->i_mode))
		return -ENOTDIR;

	vol_args = memdup_user(arg, sizeof(*vol_args));
	if (IS_ERR(vol_args))
		return PTR_ERR(vol_args);
	vol_args->name[BTRFS_PATH_NAME_MAX] = '\0';

	ret = btrfs_ioctl_snap_create_transid(file, vol_args->name,
					      vol_args->fd, subvol,
					      NULL, false, NULL);

	kfree(vol_args);
	return ret;
}

static noinline int btrfs_ioctl_snap_create_v2(struct file *file,
					       void __user *arg, int subvol)
{
	struct btrfs_ioctl_vol_args_v2 *vol_args;
	int ret;
	u64 transid = 0;
	u64 *ptr = NULL;
	bool readonly = false;
	struct btrfs_qgroup_inherit *inherit = NULL;

	if (!S_ISDIR(file_inode(file)->i_mode))
		return -ENOTDIR;

	vol_args = memdup_user(arg, sizeof(*vol_args));
	if (IS_ERR(vol_args))
		return PTR_ERR(vol_args);
	vol_args->name[BTRFS_SUBVOL_NAME_MAX] = '\0';

	if (vol_args->flags &
	    ~(BTRFS_SUBVOL_CREATE_ASYNC | BTRFS_SUBVOL_RDONLY |
	      BTRFS_SUBVOL_QGROUP_INHERIT)) {
		ret = -EOPNOTSUPP;
		goto free_args;
	}

	if (vol_args->flags & BTRFS_SUBVOL_CREATE_ASYNC)
		ptr = &transid;
	if (vol_args->flags & BTRFS_SUBVOL_RDONLY)
		readonly = true;
	if (vol_args->flags & BTRFS_SUBVOL_QGROUP_INHERIT) {
		if (vol_args->size > PAGE_SIZE) {
			ret = -EINVAL;
			goto free_args;
		}
		inherit = memdup_user(vol_args->qgroup_inherit, vol_args->size);
		if (IS_ERR(inherit)) {
			ret = PTR_ERR(inherit);
			goto free_args;
		}
	}

	ret = btrfs_ioctl_snap_create_transid(file, vol_args->name,
					      vol_args->fd, subvol, ptr,
					      readonly, inherit);
	if (ret)
		goto free_inherit;

	if (ptr && copy_to_user(arg +
				offsetof(struct btrfs_ioctl_vol_args_v2,
					transid),
				ptr, sizeof(*ptr)))
		ret = -EFAULT;

free_inherit:
	kfree(inherit);
free_args:
	kfree(vol_args);
	return ret;
}

static noinline int btrfs_ioctl_subvol_getflags(struct file *file,
						void __user *arg)
{
	struct inode *inode = file_inode(file);
	struct btrfs_fs_info *fs_info = btrfs_sb(inode->i_sb);
	struct btrfs_root *root = BTRFS_I(inode)->root;
	int ret = 0;
	u64 flags = 0;

	if (btrfs_ino(BTRFS_I(inode)) != BTRFS_FIRST_FREE_OBJECTID)
		return -EINVAL;

	down_read(&fs_info->subvol_sem);
	if (btrfs_root_readonly(root))
		flags |= BTRFS_SUBVOL_RDONLY;
	up_read(&fs_info->subvol_sem);

	if (copy_to_user(arg, &flags, sizeof(flags)))
		ret = -EFAULT;

	return ret;
}

static noinline int btrfs_ioctl_subvol_setflags(struct file *file,
					      void __user *arg)
{
	struct inode *inode = file_inode(file);
	struct btrfs_fs_info *fs_info = btrfs_sb(inode->i_sb);
	struct btrfs_root *root = BTRFS_I(inode)->root;
	struct btrfs_trans_handle *trans;
	u64 root_flags;
	u64 flags;
	int ret = 0;

	if (!inode_owner_or_capable(inode))
		return -EPERM;

	ret = mnt_want_write_file(file);
	if (ret)
		goto out;

	if (btrfs_ino(BTRFS_I(inode)) != BTRFS_FIRST_FREE_OBJECTID) {
		ret = -EINVAL;
		goto out_drop_write;
	}

	if (copy_from_user(&flags, arg, sizeof(flags))) {
		ret = -EFAULT;
		goto out_drop_write;
	}

	if (flags & BTRFS_SUBVOL_CREATE_ASYNC) {
		ret = -EINVAL;
		goto out_drop_write;
	}

	if (flags & ~BTRFS_SUBVOL_RDONLY) {
		ret = -EOPNOTSUPP;
		goto out_drop_write;
	}

	down_write(&fs_info->subvol_sem);

	/* nothing to do */
	if (!!(flags & BTRFS_SUBVOL_RDONLY) == btrfs_root_readonly(root))
		goto out_drop_sem;

	root_flags = btrfs_root_flags(&root->root_item);
	if (flags & BTRFS_SUBVOL_RDONLY) {
		btrfs_set_root_flags(&root->root_item,
				     root_flags | BTRFS_ROOT_SUBVOL_RDONLY);
	} else {
		/*
		 * Block RO -> RW transition if this subvolume is involved in
		 * send
		 */
		spin_lock(&root->root_item_lock);
		if (root->send_in_progress == 0) {
			btrfs_set_root_flags(&root->root_item,
				     root_flags & ~BTRFS_ROOT_SUBVOL_RDONLY);
			spin_unlock(&root->root_item_lock);
		} else {
			spin_unlock(&root->root_item_lock);
			btrfs_warn(fs_info,
				   "Attempt to set subvolume %llu read-write during send",
				   root->root_key.objectid);
			ret = -EPERM;
			goto out_drop_sem;
		}
	}

	trans = btrfs_start_transaction(root, 1);
	if (IS_ERR(trans)) {
		ret = PTR_ERR(trans);
		goto out_reset;
	}

	ret = btrfs_update_root(trans, fs_info->tree_root,
				&root->root_key, &root->root_item);
	if (ret < 0) {
		btrfs_end_transaction(trans);
		goto out_reset;
	}

	ret = btrfs_commit_transaction(trans);

out_reset:
	if (ret)
		btrfs_set_root_flags(&root->root_item, root_flags);
out_drop_sem:
	up_write(&fs_info->subvol_sem);
out_drop_write:
	mnt_drop_write_file(file);
out:
	return ret;
}

static noinline int key_in_sk(struct btrfs_key *key,
			      struct btrfs_ioctl_search_key *sk)
{
	struct btrfs_key test;
	int ret;

	test.objectid = sk->min_objectid;
	test.type = sk->min_type;
	test.offset = sk->min_offset;

	ret = btrfs_comp_cpu_keys(key, &test);
	if (ret < 0)
		return 0;

	test.objectid = sk->max_objectid;
	test.type = sk->max_type;
	test.offset = sk->max_offset;

	ret = btrfs_comp_cpu_keys(key, &test);
	if (ret > 0)
		return 0;
	return 1;
}

static noinline int copy_to_sk(struct btrfs_path *path,
			       struct btrfs_key *key,
			       struct btrfs_ioctl_search_key *sk,
			       size_t *buf_size,
			       char __user *ubuf,
			       unsigned long *sk_offset,
			       int *num_found)
{
	u64 found_transid;
	struct extent_buffer *leaf;
	struct btrfs_ioctl_search_header sh;
	struct btrfs_key test;
	unsigned long item_off;
	unsigned long item_len;
	int nritems;
	int i;
	int slot;
	int ret = 0;

	leaf = path->nodes[0];
	slot = path->slots[0];
	nritems = btrfs_header_nritems(leaf);

	if (btrfs_header_generation(leaf) > sk->max_transid) {
		i = nritems;
		goto advance_key;
	}
	found_transid = btrfs_header_generation(leaf);

	for (i = slot; i < nritems; i++) {
		item_off = btrfs_item_ptr_offset(leaf, i);
		item_len = btrfs_item_size_nr(leaf, i);

		btrfs_item_key_to_cpu(leaf, key, i);
		if (!key_in_sk(key, sk))
			continue;

		if (sizeof(sh) + item_len > *buf_size) {
			if (*num_found) {
				ret = 1;
				goto out;
			}

			/*
			 * return one empty item back for v1, which does not
			 * handle -EOVERFLOW
			 */

			*buf_size = sizeof(sh) + item_len;
			item_len = 0;
			ret = -EOVERFLOW;
		}

		if (sizeof(sh) + item_len + *sk_offset > *buf_size) {
			ret = 1;
			goto out;
		}

		sh.objectid = key->objectid;
		sh.offset = key->offset;
		sh.type = key->type;
		sh.len = item_len;
		sh.transid = found_transid;

		/* copy search result header */
		if (copy_to_user(ubuf + *sk_offset, &sh, sizeof(sh))) {
			ret = -EFAULT;
			goto out;
		}

		*sk_offset += sizeof(sh);

		if (item_len) {
			char __user *up = ubuf + *sk_offset;
			/* copy the item */
			if (read_extent_buffer_to_user(leaf, up,
						       item_off, item_len)) {
				ret = -EFAULT;
				goto out;
			}

			*sk_offset += item_len;
		}
		(*num_found)++;

		if (ret) /* -EOVERFLOW from above */
			goto out;

		if (*num_found >= sk->nr_items) {
			ret = 1;
			goto out;
		}
	}
advance_key:
	ret = 0;
	test.objectid = sk->max_objectid;
	test.type = sk->max_type;
	test.offset = sk->max_offset;
	if (btrfs_comp_cpu_keys(key, &test) >= 0)
		ret = 1;
	else if (key->offset < (u64)-1)
		key->offset++;
	else if (key->type < (u8)-1) {
		key->offset = 0;
		key->type++;
	} else if (key->objectid < (u64)-1) {
		key->offset = 0;
		key->type = 0;
		key->objectid++;
	} else
		ret = 1;
out:
	/*
	 *  0: all items from this leaf copied, continue with next
	 *  1: * more items can be copied, but unused buffer is too small
	 *     * all items were found
	 *     Either way, it will stops the loop which iterates to the next
	 *     leaf
	 *  -EOVERFLOW: item was to large for buffer
	 *  -EFAULT: could not copy extent buffer back to userspace
	 */
	return ret;
}

static noinline int search_ioctl(struct inode *inode,
				 struct btrfs_ioctl_search_key *sk,
				 size_t *buf_size,
				 char __user *ubuf)
{
	struct btrfs_fs_info *info = btrfs_sb(inode->i_sb);
	struct btrfs_root *root;
	struct btrfs_key key;
	struct btrfs_path *path;
	int ret;
	int num_found = 0;
	unsigned long sk_offset = 0;

	if (*buf_size < sizeof(struct btrfs_ioctl_search_header)) {
		*buf_size = sizeof(struct btrfs_ioctl_search_header);
		return -EOVERFLOW;
	}

	path = btrfs_alloc_path();
	if (!path)
		return -ENOMEM;

	if (sk->tree_id == 0) {
		/* search the root of the inode that was passed */
		root = BTRFS_I(inode)->root;
	} else {
		key.objectid = sk->tree_id;
		key.type = BTRFS_ROOT_ITEM_KEY;
		key.offset = (u64)-1;
		root = btrfs_read_fs_root_no_name(info, &key);
		if (IS_ERR(root)) {
			btrfs_free_path(path);
			return PTR_ERR(root);
		}
	}

	key.objectid = sk->min_objectid;
	key.type = sk->min_type;
	key.offset = sk->min_offset;

	while (1) {
		ret = btrfs_search_forward(root, &key, path, sk->min_transid);
		if (ret != 0) {
			if (ret > 0)
				ret = 0;
			goto err;
		}
		ret = copy_to_sk(path, &key, sk, buf_size, ubuf,
				 &sk_offset, &num_found);
		btrfs_release_path(path);
		if (ret)
			break;

	}
	if (ret > 0)
		ret = 0;
err:
	sk->nr_items = num_found;
	btrfs_free_path(path);
	return ret;
}

static noinline int btrfs_ioctl_tree_search(struct file *file,
					   void __user *argp)
{
	struct btrfs_ioctl_search_args __user *uargs;
	struct btrfs_ioctl_search_key sk;
	struct inode *inode;
	int ret;
	size_t buf_size;

	if (!capable(CAP_SYS_ADMIN))
		return -EPERM;

	uargs = (struct btrfs_ioctl_search_args __user *)argp;

	if (copy_from_user(&sk, &uargs->key, sizeof(sk)))
		return -EFAULT;

	buf_size = sizeof(uargs->buf);

	inode = file_inode(file);
	ret = search_ioctl(inode, &sk, &buf_size, uargs->buf);

	/*
	 * In the origin implementation an overflow is handled by returning a
	 * search header with a len of zero, so reset ret.
	 */
	if (ret == -EOVERFLOW)
		ret = 0;

	if (ret == 0 && copy_to_user(&uargs->key, &sk, sizeof(sk)))
		ret = -EFAULT;
	return ret;
}

static noinline int btrfs_ioctl_tree_search_v2(struct file *file,
					       void __user *argp)
{
	struct btrfs_ioctl_search_args_v2 __user *uarg;
	struct btrfs_ioctl_search_args_v2 args;
	struct inode *inode;
	int ret;
	size_t buf_size;
	const size_t buf_limit = SZ_16M;

	if (!capable(CAP_SYS_ADMIN))
		return -EPERM;

	/* copy search header and buffer size */
	uarg = (struct btrfs_ioctl_search_args_v2 __user *)argp;
	if (copy_from_user(&args, uarg, sizeof(args)))
		return -EFAULT;

	buf_size = args.buf_size;

	/* limit result size to 16MB */
	if (buf_size > buf_limit)
		buf_size = buf_limit;

	inode = file_inode(file);
	ret = search_ioctl(inode, &args.key, &buf_size,
			   (char __user *)(&uarg->buf[0]));
	if (ret == 0 && copy_to_user(&uarg->key, &args.key, sizeof(args.key)))
		ret = -EFAULT;
	else if (ret == -EOVERFLOW &&
		copy_to_user(&uarg->buf_size, &buf_size, sizeof(buf_size)))
		ret = -EFAULT;

	return ret;
}

/*
 * Search INODE_REFs to identify path name of 'dirid' directory
 * in a 'tree_id' tree. and sets path name to 'name'.
 */
static noinline int btrfs_search_path_in_tree(struct btrfs_fs_info *info,
				u64 tree_id, u64 dirid, char *name)
{
	struct btrfs_root *root;
	struct btrfs_key key;
	char *ptr;
	int ret = -1;
	int slot;
	int len;
	int total_len = 0;
	struct btrfs_inode_ref *iref;
	struct extent_buffer *l;
	struct btrfs_path *path;

	if (dirid == BTRFS_FIRST_FREE_OBJECTID) {
		name[0]='\0';
		return 0;
	}

	path = btrfs_alloc_path();
	if (!path)
		return -ENOMEM;

	ptr = &name[BTRFS_INO_LOOKUP_PATH_MAX - 1];

	key.objectid = tree_id;
	key.type = BTRFS_ROOT_ITEM_KEY;
	key.offset = (u64)-1;
	root = btrfs_read_fs_root_no_name(info, &key);
	if (IS_ERR(root)) {
		ret = PTR_ERR(root);
		goto out;
	}

	key.objectid = dirid;
	key.type = BTRFS_INODE_REF_KEY;
	key.offset = (u64)-1;

	while (1) {
		ret = btrfs_search_slot(NULL, root, &key, path, 0, 0);
		if (ret < 0)
			goto out;
		else if (ret > 0) {
			ret = btrfs_previous_item(root, path, dirid,
						  BTRFS_INODE_REF_KEY);
			if (ret < 0)
				goto out;
			else if (ret > 0) {
				ret = -ENOENT;
				goto out;
			}
		}

		l = path->nodes[0];
		slot = path->slots[0];
		btrfs_item_key_to_cpu(l, &key, slot);

		iref = btrfs_item_ptr(l, slot, struct btrfs_inode_ref);
		len = btrfs_inode_ref_name_len(l, iref);
		ptr -= len + 1;
		total_len += len + 1;
		if (ptr < name) {
			ret = -ENAMETOOLONG;
			goto out;
		}

		*(ptr + len) = '/';
		read_extent_buffer(l, ptr, (unsigned long)(iref + 1), len);

		if (key.offset == BTRFS_FIRST_FREE_OBJECTID)
			break;

		btrfs_release_path(path);
		key.objectid = key.offset;
		key.offset = (u64)-1;
		dirid = key.objectid;
	}
	memmove(name, ptr, total_len);
	name[total_len] = '\0';
	ret = 0;
out:
	btrfs_free_path(path);
	return ret;
}

static int btrfs_search_path_in_tree_user(struct inode *inode,
				struct btrfs_ioctl_ino_lookup_user_args *args)
{
	struct btrfs_fs_info *fs_info = BTRFS_I(inode)->root->fs_info;
	struct super_block *sb = inode->i_sb;
	struct btrfs_key upper_limit = BTRFS_I(inode)->location;
	u64 treeid = BTRFS_I(inode)->root->root_key.objectid;
	u64 dirid = args->dirid;
	unsigned long item_off;
	unsigned long item_len;
	struct btrfs_inode_ref *iref;
	struct btrfs_root_ref *rref;
	struct btrfs_root *root;
	struct btrfs_path *path;
	struct btrfs_key key, key2;
	struct extent_buffer *leaf;
	struct inode *temp_inode;
	char *ptr;
	int slot;
	int len;
	int total_len = 0;
	int ret;

	path = btrfs_alloc_path();
	if (!path)
		return -ENOMEM;

	/*
	 * If the bottom subvolume does not exist directly under upper_limit,
	 * construct the path in from the bottom up.
	 */
	if (dirid != upper_limit.objectid) {
		ptr = &args->path[BTRFS_INO_LOOKUP_USER_PATH_MAX - 1];

		key.objectid = treeid;
		key.type = BTRFS_ROOT_ITEM_KEY;
		key.offset = (u64)-1;
		root = btrfs_read_fs_root_no_name(fs_info, &key);
		if (IS_ERR(root)) {
			ret = PTR_ERR(root);
			goto out;
		}

		key.objectid = dirid;
		key.type = BTRFS_INODE_REF_KEY;
		key.offset = (u64)-1;
		while (1) {
			ret = btrfs_search_slot(NULL, root, &key, path, 0, 0);
			if (ret < 0) {
				goto out;
			} else if (ret > 0) {
				ret = btrfs_previous_item(root, path, dirid,
							  BTRFS_INODE_REF_KEY);
				if (ret < 0) {
					goto out;
				} else if (ret > 0) {
					ret = -ENOENT;
					goto out;
				}
			}

			leaf = path->nodes[0];
			slot = path->slots[0];
			btrfs_item_key_to_cpu(leaf, &key, slot);

			iref = btrfs_item_ptr(leaf, slot, struct btrfs_inode_ref);
			len = btrfs_inode_ref_name_len(leaf, iref);
			ptr -= len + 1;
			total_len += len + 1;
			if (ptr < args->path) {
				ret = -ENAMETOOLONG;
				goto out;
			}

			*(ptr + len) = '/';
			read_extent_buffer(leaf, ptr,
					(unsigned long)(iref + 1), len);

			/* Check the read+exec permission of this directory */
			ret = btrfs_previous_item(root, path, dirid,
						  BTRFS_INODE_ITEM_KEY);
			if (ret < 0) {
				goto out;
			} else if (ret > 0) {
				ret = -ENOENT;
				goto out;
			}

			leaf = path->nodes[0];
			slot = path->slots[0];
			btrfs_item_key_to_cpu(leaf, &key2, slot);
			if (key2.objectid != dirid) {
				ret = -ENOENT;
				goto out;
			}

			temp_inode = btrfs_iget(sb, &key2, root, NULL);
			if (IS_ERR(temp_inode)) {
				ret = PTR_ERR(temp_inode);
				goto out;
			}
			ret = inode_permission(temp_inode, MAY_READ | MAY_EXEC);
			iput(temp_inode);
			if (ret) {
				ret = -EACCES;
				goto out;
			}

			if (key.offset == upper_limit.objectid)
				break;
			if (key.objectid == BTRFS_FIRST_FREE_OBJECTID) {
				ret = -EACCES;
				goto out;
			}

			btrfs_release_path(path);
			key.objectid = key.offset;
			key.offset = (u64)-1;
			dirid = key.objectid;
		}

		memmove(args->path, ptr, total_len);
		args->path[total_len] = '\0';
		btrfs_release_path(path);
	}

	/* Get the bottom subvolume's name from ROOT_REF */
	root = fs_info->tree_root;
	key.objectid = treeid;
	key.type = BTRFS_ROOT_REF_KEY;
	key.offset = args->treeid;
	ret = btrfs_search_slot(NULL, root, &key, path, 0, 0);
	if (ret < 0) {
		goto out;
	} else if (ret > 0) {
		ret = -ENOENT;
		goto out;
	}

	leaf = path->nodes[0];
	slot = path->slots[0];
	btrfs_item_key_to_cpu(leaf, &key, slot);

	item_off = btrfs_item_ptr_offset(leaf, slot);
	item_len = btrfs_item_size_nr(leaf, slot);
	/* Check if dirid in ROOT_REF corresponds to passed dirid */
	rref = btrfs_item_ptr(leaf, slot, struct btrfs_root_ref);
	if (args->dirid != btrfs_root_ref_dirid(leaf, rref)) {
		ret = -EINVAL;
		goto out;
	}

	/* Copy subvolume's name */
	item_off += sizeof(struct btrfs_root_ref);
	item_len -= sizeof(struct btrfs_root_ref);
	read_extent_buffer(leaf, args->name, item_off, item_len);
	args->name[item_len] = 0;

out:
	btrfs_free_path(path);
	return ret;
}

static noinline int btrfs_ioctl_ino_lookup(struct file *file,
					   void __user *argp)
{
	 struct btrfs_ioctl_ino_lookup_args *args;
	 struct inode *inode;
	int ret = 0;

	args = memdup_user(argp, sizeof(*args));
	if (IS_ERR(args))
		return PTR_ERR(args);

	inode = file_inode(file);

	/*
	 * Unprivileged query to obtain the containing subvolume root id. The
	 * path is reset so it's consistent with btrfs_search_path_in_tree.
	 */
	if (args->treeid == 0)
		args->treeid = BTRFS_I(inode)->root->root_key.objectid;

	if (args->objectid == BTRFS_FIRST_FREE_OBJECTID) {
		args->name[0] = 0;
		goto out;
	}

	if (!capable(CAP_SYS_ADMIN)) {
		ret = -EPERM;
		goto out;
	}

	ret = btrfs_search_path_in_tree(BTRFS_I(inode)->root->fs_info,
					args->treeid, args->objectid,
					args->name);

out:
	if (ret == 0 && copy_to_user(argp, args, sizeof(*args)))
		ret = -EFAULT;

	kfree(args);
	return ret;
}

/*
 * Version of ino_lookup ioctl (unprivileged)
 *
 * The main differences from ino_lookup ioctl are:
 *
 *   1. Read + Exec permission will be checked using inode_permission() during
 *      path construction. -EACCES will be returned in case of failure.
 *   2. Path construction will be stopped at the inode number which corresponds
 *      to the fd with which this ioctl is called. If constructed path does not
 *      exist under fd's inode, -EACCES will be returned.
 *   3. The name of bottom subvolume is also searched and filled.
 */
static int btrfs_ioctl_ino_lookup_user(struct file *file, void __user *argp)
{
	struct btrfs_ioctl_ino_lookup_user_args *args;
	struct inode *inode;
	int ret;

	args = memdup_user(argp, sizeof(*args));
	if (IS_ERR(args))
		return PTR_ERR(args);

	inode = file_inode(file);

	if (args->dirid == BTRFS_FIRST_FREE_OBJECTID &&
	    BTRFS_I(inode)->location.objectid != BTRFS_FIRST_FREE_OBJECTID) {
		/*
		 * The subvolume does not exist under fd with which this is
		 * called
		 */
		kfree(args);
		return -EACCES;
	}

	ret = btrfs_search_path_in_tree_user(inode, args);

	if (ret == 0 && copy_to_user(argp, args, sizeof(*args)))
		ret = -EFAULT;

	kfree(args);
	return ret;
}

/* Get the subvolume information in BTRFS_ROOT_ITEM and BTRFS_ROOT_BACKREF */
static int btrfs_ioctl_get_subvol_info(struct file *file, void __user *argp)
{
	struct btrfs_ioctl_get_subvol_info_args *subvol_info;
	struct btrfs_fs_info *fs_info;
	struct btrfs_root *root;
	struct btrfs_path *path;
	struct btrfs_key key;
	struct btrfs_root_item *root_item;
	struct btrfs_root_ref *rref;
	struct extent_buffer *leaf;
	unsigned long item_off;
	unsigned long item_len;
	struct inode *inode;
	int slot;
	int ret = 0;

	path = btrfs_alloc_path();
	if (!path)
		return -ENOMEM;

	subvol_info = kzalloc(sizeof(*subvol_info), GFP_KERNEL);
	if (!subvol_info) {
		btrfs_free_path(path);
		return -ENOMEM;
	}

	inode = file_inode(file);
	fs_info = BTRFS_I(inode)->root->fs_info;

	/* Get root_item of inode's subvolume */
	key.objectid = BTRFS_I(inode)->root->root_key.objectid;
	key.type = BTRFS_ROOT_ITEM_KEY;
	key.offset = (u64)-1;
	root = btrfs_read_fs_root_no_name(fs_info, &key);
	if (IS_ERR(root)) {
		ret = PTR_ERR(root);
		goto out;
	}
	root_item = &root->root_item;

	subvol_info->treeid = key.objectid;

	subvol_info->generation = btrfs_root_generation(root_item);
	subvol_info->flags = btrfs_root_flags(root_item);

	memcpy(subvol_info->uuid, root_item->uuid, BTRFS_UUID_SIZE);
	memcpy(subvol_info->parent_uuid, root_item->parent_uuid,
						    BTRFS_UUID_SIZE);
	memcpy(subvol_info->received_uuid, root_item->received_uuid,
						    BTRFS_UUID_SIZE);

	subvol_info->ctransid = btrfs_root_ctransid(root_item);
	subvol_info->ctime.sec = btrfs_stack_timespec_sec(&root_item->ctime);
	subvol_info->ctime.nsec = btrfs_stack_timespec_nsec(&root_item->ctime);

	subvol_info->otransid = btrfs_root_otransid(root_item);
	subvol_info->otime.sec = btrfs_stack_timespec_sec(&root_item->otime);
	subvol_info->otime.nsec = btrfs_stack_timespec_nsec(&root_item->otime);

	subvol_info->stransid = btrfs_root_stransid(root_item);
	subvol_info->stime.sec = btrfs_stack_timespec_sec(&root_item->stime);
	subvol_info->stime.nsec = btrfs_stack_timespec_nsec(&root_item->stime);

	subvol_info->rtransid = btrfs_root_rtransid(root_item);
	subvol_info->rtime.sec = btrfs_stack_timespec_sec(&root_item->rtime);
	subvol_info->rtime.nsec = btrfs_stack_timespec_nsec(&root_item->rtime);

	if (key.objectid != BTRFS_FS_TREE_OBJECTID) {
		/* Search root tree for ROOT_BACKREF of this subvolume */
		root = fs_info->tree_root;

		key.type = BTRFS_ROOT_BACKREF_KEY;
		key.offset = 0;
		ret = btrfs_search_slot(NULL, root, &key, path, 0, 0);
		if (ret < 0) {
			goto out;
		} else if (path->slots[0] >=
			   btrfs_header_nritems(path->nodes[0])) {
			ret = btrfs_next_leaf(root, path);
			if (ret < 0) {
				goto out;
			} else if (ret > 0) {
				ret = -EUCLEAN;
				goto out;
			}
		}

		leaf = path->nodes[0];
		slot = path->slots[0];
		btrfs_item_key_to_cpu(leaf, &key, slot);
		if (key.objectid == subvol_info->treeid &&
		    key.type == BTRFS_ROOT_BACKREF_KEY) {
			subvol_info->parent_id = key.offset;

			rref = btrfs_item_ptr(leaf, slot, struct btrfs_root_ref);
			subvol_info->dirid = btrfs_root_ref_dirid(leaf, rref);

			item_off = btrfs_item_ptr_offset(leaf, slot)
					+ sizeof(struct btrfs_root_ref);
			item_len = btrfs_item_size_nr(leaf, slot)
					- sizeof(struct btrfs_root_ref);
			read_extent_buffer(leaf, subvol_info->name,
					   item_off, item_len);
		} else {
			ret = -ENOENT;
			goto out;
		}
	}

	if (copy_to_user(argp, subvol_info, sizeof(*subvol_info)))
		ret = -EFAULT;

out:
	btrfs_free_path(path);
	kzfree(subvol_info);
	return ret;
}

/*
 * Return ROOT_REF information of the subvolume containing this inode
 * except the subvolume name.
 */
static int btrfs_ioctl_get_subvol_rootref(struct file *file, void __user *argp)
{
	struct btrfs_ioctl_get_subvol_rootref_args *rootrefs;
	struct btrfs_root_ref *rref;
	struct btrfs_root *root;
	struct btrfs_path *path;
	struct btrfs_key key;
	struct extent_buffer *leaf;
	struct inode *inode;
	u64 objectid;
	int slot;
	int ret;
	u8 found;

	path = btrfs_alloc_path();
	if (!path)
		return -ENOMEM;

	rootrefs = memdup_user(argp, sizeof(*rootrefs));
	if (IS_ERR(rootrefs)) {
		btrfs_free_path(path);
		return PTR_ERR(rootrefs);
	}

	inode = file_inode(file);
	root = BTRFS_I(inode)->root->fs_info->tree_root;
	objectid = BTRFS_I(inode)->root->root_key.objectid;

	key.objectid = objectid;
	key.type = BTRFS_ROOT_REF_KEY;
	key.offset = rootrefs->min_treeid;
	found = 0;

	ret = btrfs_search_slot(NULL, root, &key, path, 0, 0);
	if (ret < 0) {
		goto out;
	} else if (path->slots[0] >=
		   btrfs_header_nritems(path->nodes[0])) {
		ret = btrfs_next_leaf(root, path);
		if (ret < 0) {
			goto out;
		} else if (ret > 0) {
			ret = -EUCLEAN;
			goto out;
		}
	}
	while (1) {
		leaf = path->nodes[0];
		slot = path->slots[0];

		btrfs_item_key_to_cpu(leaf, &key, slot);
		if (key.objectid != objectid || key.type != BTRFS_ROOT_REF_KEY) {
			ret = 0;
			goto out;
		}

		if (found == BTRFS_MAX_ROOTREF_BUFFER_NUM) {
			ret = -EOVERFLOW;
			goto out;
		}

		rref = btrfs_item_ptr(leaf, slot, struct btrfs_root_ref);
		rootrefs->rootref[found].treeid = key.offset;
		rootrefs->rootref[found].dirid =
				  btrfs_root_ref_dirid(leaf, rref);
		found++;

		ret = btrfs_next_item(root, path);
		if (ret < 0) {
			goto out;
		} else if (ret > 0) {
			ret = -EUCLEAN;
			goto out;
		}
	}

out:
	if (!ret || ret == -EOVERFLOW) {
		rootrefs->num_items = found;
		/* update min_treeid for next search */
		if (found)
			rootrefs->min_treeid =
				rootrefs->rootref[found - 1].treeid + 1;
		if (copy_to_user(argp, rootrefs, sizeof(*rootrefs)))
			ret = -EFAULT;
	}

	kfree(rootrefs);
	btrfs_free_path(path);

	return ret;
}

static noinline int btrfs_ioctl_snap_destroy(struct file *file,
					     void __user *arg)
{
	struct dentry *parent = file->f_path.dentry;
	struct btrfs_fs_info *fs_info = btrfs_sb(parent->d_sb);
	struct dentry *dentry;
	struct inode *dir = d_inode(parent);
	struct inode *inode;
	struct btrfs_root *root = BTRFS_I(dir)->root;
	struct btrfs_root *dest = NULL;
	struct btrfs_ioctl_vol_args *vol_args;
	int namelen;
	int err = 0;

	if (!S_ISDIR(dir->i_mode))
		return -ENOTDIR;

	vol_args = memdup_user(arg, sizeof(*vol_args));
	if (IS_ERR(vol_args))
		return PTR_ERR(vol_args);

	vol_args->name[BTRFS_PATH_NAME_MAX] = '\0';
	namelen = strlen(vol_args->name);
	if (strchr(vol_args->name, '/') ||
	    strncmp(vol_args->name, "..", namelen) == 0) {
		err = -EINVAL;
		goto out;
	}

	err = mnt_want_write_file(file);
	if (err)
		goto out;


	err = down_write_killable_nested(&dir->i_rwsem, I_MUTEX_PARENT);
	if (err == -EINTR)
		goto out_drop_write;
	dentry = lookup_one_len(vol_args->name, parent, namelen);
	if (IS_ERR(dentry)) {
		err = PTR_ERR(dentry);
		goto out_unlock_dir;
	}

	if (d_really_is_negative(dentry)) {
		err = -ENOENT;
		goto out_dput;
	}

	inode = d_inode(dentry);
	dest = BTRFS_I(inode)->root;
	if (!capable(CAP_SYS_ADMIN)) {
		/*
		 * Regular user.  Only allow this with a special mount
		 * option, when the user has write+exec access to the
		 * subvol root, and when rmdir(2) would have been
		 * allowed.
		 *
		 * Note that this is _not_ check that the subvol is
		 * empty or doesn't contain data that we wouldn't
		 * otherwise be able to delete.
		 *
		 * Users who want to delete empty subvols should try
		 * rmdir(2).
		 */
		err = -EPERM;
		if (!btrfs_test_opt(fs_info, USER_SUBVOL_RM_ALLOWED))
			goto out_dput;

		/*
		 * Do not allow deletion if the parent dir is the same
		 * as the dir to be deleted.  That means the ioctl
		 * must be called on the dentry referencing the root
		 * of the subvol, not a random directory contained
		 * within it.
		 */
		err = -EINVAL;
		if (root == dest)
			goto out_dput;

		err = inode_permission(inode, MAY_WRITE | MAY_EXEC);
		if (err)
			goto out_dput;
	}

	/* check if subvolume may be deleted by a user */
	err = btrfs_may_delete(dir, dentry, 1);
	if (err)
		goto out_dput;

	if (btrfs_ino(BTRFS_I(inode)) != BTRFS_FIRST_FREE_OBJECTID) {
		err = -EINVAL;
		goto out_dput;
	}

	inode_lock(inode);
	err = btrfs_delete_subvolume(dir, dentry);
	inode_unlock(inode);
	if (!err)
		d_delete(dentry);

out_dput:
	dput(dentry);
out_unlock_dir:
	inode_unlock(dir);
out_drop_write:
	mnt_drop_write_file(file);
out:
	kfree(vol_args);
	return err;
}

static int btrfs_ioctl_defrag(struct file *file, void __user *argp)
{
	struct inode *inode = file_inode(file);
	struct btrfs_root *root = BTRFS_I(inode)->root;
	struct btrfs_ioctl_defrag_range_args *range;
	int ret;

	ret = mnt_want_write_file(file);
	if (ret)
		return ret;

	if (btrfs_root_readonly(root)) {
		ret = -EROFS;
		goto out;
	}

	switch (inode->i_mode & S_IFMT) {
	case S_IFDIR:
		if (!capable(CAP_SYS_ADMIN)) {
			ret = -EPERM;
			goto out;
		}
		ret = btrfs_defrag_root(root);
		break;
	case S_IFREG:
		if (!(file->f_mode & FMODE_WRITE)) {
			ret = -EINVAL;
			goto out;
		}

		range = kzalloc(sizeof(*range), GFP_KERNEL);
		if (!range) {
			ret = -ENOMEM;
			goto out;
		}

		if (argp) {
			if (copy_from_user(range, argp,
					   sizeof(*range))) {
				ret = -EFAULT;
				kfree(range);
				goto out;
			}
			/* compression requires us to start the IO */
			if ((range->flags & BTRFS_DEFRAG_RANGE_COMPRESS)) {
				range->flags |= BTRFS_DEFRAG_RANGE_START_IO;
				range->extent_thresh = (u32)-1;
			}
		} else {
			/* the rest are all set to zero by kzalloc */
			range->len = (u64)-1;
		}
		ret = btrfs_defrag_file(file_inode(file), file,
					range, BTRFS_OLDEST_GENERATION, 0);
		if (ret > 0)
			ret = 0;
		kfree(range);
		break;
	default:
		ret = -EINVAL;
	}
out:
	mnt_drop_write_file(file);
	return ret;
}

static long btrfs_ioctl_add_dev(struct btrfs_fs_info *fs_info, void __user *arg)
{
	struct btrfs_ioctl_vol_args *vol_args;
	int ret;

	if (!capable(CAP_SYS_ADMIN))
		return -EPERM;

	if (test_and_set_bit(BTRFS_FS_EXCL_OP, &fs_info->flags))
		return BTRFS_ERROR_DEV_EXCL_RUN_IN_PROGRESS;

	vol_args = memdup_user(arg, sizeof(*vol_args));
	if (IS_ERR(vol_args)) {
		ret = PTR_ERR(vol_args);
		goto out;
	}

	vol_args->name[BTRFS_PATH_NAME_MAX] = '\0';
	ret = btrfs_init_new_device(fs_info, vol_args->name);

	if (!ret)
		btrfs_info(fs_info, "disk added %s", vol_args->name);

	kfree(vol_args);
out:
	clear_bit(BTRFS_FS_EXCL_OP, &fs_info->flags);
	return ret;
}

static long btrfs_ioctl_rm_dev_v2(struct file *file, void __user *arg)
{
	struct inode *inode = file_inode(file);
	struct btrfs_fs_info *fs_info = btrfs_sb(inode->i_sb);
	struct btrfs_ioctl_vol_args_v2 *vol_args;
	int ret;

	if (!capable(CAP_SYS_ADMIN))
		return -EPERM;

	ret = mnt_want_write_file(file);
	if (ret)
		return ret;

	vol_args = memdup_user(arg, sizeof(*vol_args));
	if (IS_ERR(vol_args)) {
		ret = PTR_ERR(vol_args);
		goto err_drop;
	}

	/* Check for compatibility reject unknown flags */
	if (vol_args->flags & ~BTRFS_VOL_ARG_V2_FLAGS_SUPPORTED) {
		ret = -EOPNOTSUPP;
		goto out;
	}

	if (test_and_set_bit(BTRFS_FS_EXCL_OP, &fs_info->flags)) {
		ret = BTRFS_ERROR_DEV_EXCL_RUN_IN_PROGRESS;
		goto out;
	}

	if (vol_args->flags & BTRFS_DEVICE_SPEC_BY_ID) {
		ret = btrfs_rm_device(fs_info, NULL, vol_args->devid);
	} else {
		vol_args->name[BTRFS_SUBVOL_NAME_MAX] = '\0';
		ret = btrfs_rm_device(fs_info, vol_args->name, 0);
	}
	clear_bit(BTRFS_FS_EXCL_OP, &fs_info->flags);

	if (!ret) {
		if (vol_args->flags & BTRFS_DEVICE_SPEC_BY_ID)
			btrfs_info(fs_info, "device deleted: id %llu",
					vol_args->devid);
		else
			btrfs_info(fs_info, "device deleted: %s",
					vol_args->name);
	}
out:
	kfree(vol_args);
err_drop:
	mnt_drop_write_file(file);
	return ret;
}

static long btrfs_ioctl_rm_dev(struct file *file, void __user *arg)
{
	struct inode *inode = file_inode(file);
	struct btrfs_fs_info *fs_info = btrfs_sb(inode->i_sb);
	struct btrfs_ioctl_vol_args *vol_args;
	int ret;

	if (!capable(CAP_SYS_ADMIN))
		return -EPERM;

	ret = mnt_want_write_file(file);
	if (ret)
		return ret;

	if (test_and_set_bit(BTRFS_FS_EXCL_OP, &fs_info->flags)) {
		ret = BTRFS_ERROR_DEV_EXCL_RUN_IN_PROGRESS;
		goto out_drop_write;
	}

	vol_args = memdup_user(arg, sizeof(*vol_args));
	if (IS_ERR(vol_args)) {
		ret = PTR_ERR(vol_args);
		goto out;
	}

	vol_args->name[BTRFS_PATH_NAME_MAX] = '\0';
	ret = btrfs_rm_device(fs_info, vol_args->name, 0);

	if (!ret)
		btrfs_info(fs_info, "disk deleted %s", vol_args->name);
	kfree(vol_args);
out:
	clear_bit(BTRFS_FS_EXCL_OP, &fs_info->flags);
out_drop_write:
	mnt_drop_write_file(file);

	return ret;
}

static long btrfs_ioctl_fs_info(struct btrfs_fs_info *fs_info,
				void __user *arg)
{
	struct btrfs_ioctl_fs_info_args *fi_args;
	struct btrfs_device *device;
	struct btrfs_fs_devices *fs_devices = fs_info->fs_devices;
	int ret = 0;

	fi_args = kzalloc(sizeof(*fi_args), GFP_KERNEL);
	if (!fi_args)
		return -ENOMEM;

	rcu_read_lock();
	fi_args->num_devices = fs_devices->num_devices;

	list_for_each_entry_rcu(device, &fs_devices->devices, dev_list) {
		if (device->devid > fi_args->max_id)
			fi_args->max_id = device->devid;
	}
	rcu_read_unlock();

	memcpy(&fi_args->fsid, fs_info->fsid, sizeof(fi_args->fsid));
	fi_args->nodesize = fs_info->nodesize;
	fi_args->sectorsize = fs_info->sectorsize;
	fi_args->clone_alignment = fs_info->sectorsize;

	if (copy_to_user(arg, fi_args, sizeof(*fi_args)))
		ret = -EFAULT;

	kfree(fi_args);
	return ret;
}

static long btrfs_ioctl_dev_info(struct btrfs_fs_info *fs_info,
				 void __user *arg)
{
	struct btrfs_ioctl_dev_info_args *di_args;
	struct btrfs_device *dev;
	int ret = 0;
	char *s_uuid = NULL;

	di_args = memdup_user(arg, sizeof(*di_args));
	if (IS_ERR(di_args))
		return PTR_ERR(di_args);

	if (!btrfs_is_empty_uuid(di_args->uuid))
		s_uuid = di_args->uuid;

	rcu_read_lock();
	dev = btrfs_find_device(fs_info, di_args->devid, s_uuid, NULL);

	if (!dev) {
		ret = -ENODEV;
		goto out;
	}

	di_args->devid = dev->devid;
	di_args->bytes_used = btrfs_device_get_bytes_used(dev);
	di_args->total_bytes = btrfs_device_get_total_bytes(dev);
	memcpy(di_args->uuid, dev->uuid, sizeof(di_args->uuid));
	if (dev->name) {
		struct rcu_string *name;

		name = rcu_dereference(dev->name);
		strncpy(di_args->path, name->str, sizeof(di_args->path) - 1);
		di_args->path[sizeof(di_args->path) - 1] = 0;
	} else {
		di_args->path[0] = '\0';
	}

out:
	rcu_read_unlock();
	if (ret == 0 && copy_to_user(arg, di_args, sizeof(*di_args)))
		ret = -EFAULT;

	kfree(di_args);
	return ret;
}

static struct page *extent_same_get_page(struct inode *inode, pgoff_t index)
{
	struct page *page;

	page = grab_cache_page(inode->i_mapping, index);
	if (!page)
		return ERR_PTR(-ENOMEM);

	if (!PageUptodate(page)) {
		int ret;

		ret = btrfs_readpage(NULL, page);
		if (ret)
			return ERR_PTR(ret);
		lock_page(page);
		if (!PageUptodate(page)) {
			unlock_page(page);
			put_page(page);
			return ERR_PTR(-EIO);
		}
		if (page->mapping != inode->i_mapping) {
			unlock_page(page);
			put_page(page);
			return ERR_PTR(-EAGAIN);
		}
	}

	return page;
}

static int gather_extent_pages(struct inode *inode, struct page **pages,
			       int num_pages, u64 off)
{
	int i;
	pgoff_t index = off >> PAGE_SHIFT;

	for (i = 0; i < num_pages; i++) {
again:
		pages[i] = extent_same_get_page(inode, index + i);
		if (IS_ERR(pages[i])) {
			int err = PTR_ERR(pages[i]);

			if (err == -EAGAIN)
				goto again;
			pages[i] = NULL;
			return err;
		}
	}
	return 0;
}

static int lock_extent_range(struct inode *inode, u64 off, u64 len,
			     bool retry_range_locking)
{
	/*
	 * Do any pending delalloc/csum calculations on inode, one way or
	 * another, and lock file content.
	 * The locking order is:
	 *
	 *   1) pages
	 *   2) range in the inode's io tree
	 */
	while (1) {
		struct btrfs_ordered_extent *ordered;
		lock_extent(&BTRFS_I(inode)->io_tree, off, off + len - 1);
		ordered = btrfs_lookup_first_ordered_extent(inode,
							    off + len - 1);
		if ((!ordered ||
		     ordered->file_offset + ordered->len <= off ||
		     ordered->file_offset >= off + len) &&
		    !test_range_bit(&BTRFS_I(inode)->io_tree, off,
				    off + len - 1, EXTENT_DELALLOC, 0, NULL)) {
			if (ordered)
				btrfs_put_ordered_extent(ordered);
			break;
		}
		unlock_extent(&BTRFS_I(inode)->io_tree, off, off + len - 1);
		if (ordered)
			btrfs_put_ordered_extent(ordered);
		if (!retry_range_locking)
			return -EAGAIN;
		btrfs_wait_ordered_range(inode, off, len);
	}
	return 0;
}

static void btrfs_double_inode_unlock(struct inode *inode1, struct inode *inode2)
{
	inode_unlock(inode1);
	inode_unlock(inode2);
}

static void btrfs_double_inode_lock(struct inode *inode1, struct inode *inode2)
{
	if (inode1 < inode2)
		swap(inode1, inode2);

	inode_lock_nested(inode1, I_MUTEX_PARENT);
	inode_lock_nested(inode2, I_MUTEX_CHILD);
}

static void btrfs_double_extent_unlock(struct inode *inode1, u64 loff1,
				      struct inode *inode2, u64 loff2, u64 len)
{
	unlock_extent(&BTRFS_I(inode1)->io_tree, loff1, loff1 + len - 1);
	unlock_extent(&BTRFS_I(inode2)->io_tree, loff2, loff2 + len - 1);
}

static int btrfs_double_extent_lock(struct inode *inode1, u64 loff1,
				    struct inode *inode2, u64 loff2, u64 len,
				    bool retry_range_locking)
{
	int ret;

	if (inode1 < inode2) {
		swap(inode1, inode2);
		swap(loff1, loff2);
	}
	ret = lock_extent_range(inode1, loff1, len, retry_range_locking);
	if (ret)
		return ret;
	ret = lock_extent_range(inode2, loff2, len, retry_range_locking);
	if (ret)
		unlock_extent(&BTRFS_I(inode1)->io_tree, loff1,
			      loff1 + len - 1);
	return ret;
}

struct cmp_pages {
	int		num_pages;
	struct page	**src_pages;
	struct page	**dst_pages;
};

static void btrfs_cmp_data_free(struct cmp_pages *cmp)
{
	int i;
	struct page *pg;

	for (i = 0; i < cmp->num_pages; i++) {
		pg = cmp->src_pages[i];
		if (pg) {
			unlock_page(pg);
			put_page(pg);
		}
		pg = cmp->dst_pages[i];
		if (pg) {
			unlock_page(pg);
			put_page(pg);
		}
	}
}

static int btrfs_cmp_data_prepare(struct inode *src, u64 loff,
				  struct inode *dst, u64 dst_loff,
				  u64 len, struct cmp_pages *cmp)
{
	int ret;
	int num_pages = PAGE_ALIGN(len) >> PAGE_SHIFT;

	cmp->num_pages = num_pages;

	ret = gather_extent_pages(src, cmp->src_pages, num_pages, loff);
	if (ret)
		goto out;

	ret = gather_extent_pages(dst, cmp->dst_pages, num_pages, dst_loff);

out:
	if (ret)
		btrfs_cmp_data_free(cmp);
	return ret;
}

static int btrfs_cmp_data(u64 len, struct cmp_pages *cmp)
{
	int ret = 0;
	int i;
	struct page *src_page, *dst_page;
	unsigned int cmp_len = PAGE_SIZE;
	void *addr, *dst_addr;

	i = 0;
	while (len) {
		if (len < PAGE_SIZE)
			cmp_len = len;

		BUG_ON(i >= cmp->num_pages);

		src_page = cmp->src_pages[i];
		dst_page = cmp->dst_pages[i];
		ASSERT(PageLocked(src_page));
		ASSERT(PageLocked(dst_page));

		addr = kmap_atomic(src_page);
		dst_addr = kmap_atomic(dst_page);

		flush_dcache_page(src_page);
		flush_dcache_page(dst_page);

		if (memcmp(addr, dst_addr, cmp_len))
			ret = -EBADE;

		kunmap_atomic(addr);
		kunmap_atomic(dst_addr);

		if (ret)
			break;

		len -= cmp_len;
		i++;
	}

	return ret;
}

static int extent_same_check_offsets(struct inode *inode, u64 off, u64 *plen,
				     u64 olen)
{
	u64 len = *plen;
	u64 bs = BTRFS_I(inode)->root->fs_info->sb->s_blocksize;

	if (off + olen > inode->i_size || off + olen < off)
		return -EINVAL;

	/* if we extend to eof, continue to block boundary */
	if (off + len == inode->i_size)
		*plen = len = ALIGN(inode->i_size, bs) - off;

	/* Check that we are block aligned - btrfs_clone() requires this */
	if (!IS_ALIGNED(off, bs) || !IS_ALIGNED(off + len, bs))
		return -EINVAL;

	return 0;
}

static int btrfs_extent_same_range(struct inode *src, u64 loff, u64 olen,
				   struct inode *dst, u64 dst_loff,
				   struct cmp_pages *cmp)
{
	int ret;
	u64 len = olen;
	bool same_inode = (src == dst);
	u64 same_lock_start = 0;
	u64 same_lock_len = 0;

	ret = extent_same_check_offsets(src, loff, &len, olen);
	if (ret)
		return ret;

	ret = extent_same_check_offsets(dst, dst_loff, &len, olen);
	if (ret)
		return ret;

	if (same_inode) {
		/*
		 * Single inode case wants the same checks, except we
		 * don't want our length pushed out past i_size as
		 * comparing that data range makes no sense.
		 *
		 * extent_same_check_offsets() will do this for an
		 * unaligned length at i_size, so catch it here and
		 * reject the request.
		 *
		 * This effectively means we require aligned extents
		 * for the single-inode case, whereas the other cases
		 * allow an unaligned length so long as it ends at
		 * i_size.
		 */
		if (len != olen)
			return -EINVAL;

		/* Check for overlapping ranges */
		if (dst_loff + len > loff && dst_loff < loff + len)
			return -EINVAL;

		same_lock_start = min_t(u64, loff, dst_loff);
		same_lock_len = max_t(u64, loff, dst_loff) + len - same_lock_start;
	}

again:
	ret = btrfs_cmp_data_prepare(src, loff, dst, dst_loff, olen, cmp);
	if (ret)
		return ret;

	if (same_inode)
		ret = lock_extent_range(src, same_lock_start, same_lock_len,
					false);
	else
		ret = btrfs_double_extent_lock(src, loff, dst, dst_loff, len,
					       false);
	/*
	 * If one of the inodes has dirty pages in the respective range or
	 * ordered extents, we need to flush dellaloc and wait for all ordered
	 * extents in the range. We must unlock the pages and the ranges in the
	 * io trees to avoid deadlocks when flushing delalloc (requires locking
	 * pages) and when waiting for ordered extents to complete (they require
	 * range locking).
	 */
	if (ret == -EAGAIN) {
		/*
		 * Ranges in the io trees already unlocked. Now unlock all
		 * pages before waiting for all IO to complete.
		 */
		btrfs_cmp_data_free(cmp);
		if (same_inode) {
			btrfs_wait_ordered_range(src, same_lock_start,
						 same_lock_len);
		} else {
			btrfs_wait_ordered_range(src, loff, len);
			btrfs_wait_ordered_range(dst, dst_loff, len);
		}
		goto again;
	}
	ASSERT(ret == 0);
	if (WARN_ON(ret)) {
		/* ranges in the io trees already unlocked */
		btrfs_cmp_data_free(cmp);
		return ret;
	}

	/* pass original length for comparison so we stay within i_size */
	ret = btrfs_cmp_data(olen, cmp);
	if (ret == 0)
		ret = btrfs_clone(src, dst, loff, olen, len, dst_loff, 1);

	if (same_inode)
		unlock_extent(&BTRFS_I(src)->io_tree, same_lock_start,
			      same_lock_start + same_lock_len - 1);
	else
		btrfs_double_extent_unlock(src, loff, dst, dst_loff, len);

	btrfs_cmp_data_free(cmp);

	return ret;
}

#define BTRFS_MAX_DEDUPE_LEN	SZ_16M

static int btrfs_extent_same(struct inode *src, u64 loff, u64 olen,
			     struct inode *dst, u64 dst_loff)
{
	int ret;
	struct cmp_pages cmp;
	int num_pages = PAGE_ALIGN(BTRFS_MAX_DEDUPE_LEN) >> PAGE_SHIFT;
	bool same_inode = (src == dst);
	u64 i, tail_len, chunk_count;

	if (olen == 0)
		return 0;

	if (same_inode)
		inode_lock(src);
	else
		btrfs_double_inode_lock(src, dst);

	/* don't make the dst file partly checksummed */
	if ((BTRFS_I(src)->flags & BTRFS_INODE_NODATASUM) !=
	    (BTRFS_I(dst)->flags & BTRFS_INODE_NODATASUM)) {
		ret = -EINVAL;
		goto out_unlock;
	}

	tail_len = olen % BTRFS_MAX_DEDUPE_LEN;
	chunk_count = div_u64(olen, BTRFS_MAX_DEDUPE_LEN);
	if (chunk_count == 0)
		num_pages = PAGE_ALIGN(tail_len) >> PAGE_SHIFT;

	/*
	 * If deduping ranges in the same inode, locking rules make it
	 * mandatory to always lock pages in ascending order to avoid deadlocks
	 * with concurrent tasks (such as starting writeback/delalloc).
	 */
	if (same_inode && dst_loff < loff)
		swap(loff, dst_loff);

	/*
	 * We must gather up all the pages before we initiate our extent
	 * locking. We use an array for the page pointers. Size of the array is
	 * bounded by len, which is in turn bounded by BTRFS_MAX_DEDUPE_LEN.
	 */
	cmp.src_pages = kvmalloc_array(num_pages, sizeof(struct page *),
				       GFP_KERNEL | __GFP_ZERO);
	cmp.dst_pages = kvmalloc_array(num_pages, sizeof(struct page *),
				       GFP_KERNEL | __GFP_ZERO);
	if (!cmp.src_pages || !cmp.dst_pages) {
		ret = -ENOMEM;
		goto out_free;
	}

	for (i = 0; i < chunk_count; i++) {
		ret = btrfs_extent_same_range(src, loff, BTRFS_MAX_DEDUPE_LEN,
					      dst, dst_loff, &cmp);
		if (ret)
			goto out_unlock;

		loff += BTRFS_MAX_DEDUPE_LEN;
		dst_loff += BTRFS_MAX_DEDUPE_LEN;
	}

	if (tail_len > 0)
		ret = btrfs_extent_same_range(src, loff, tail_len, dst,
					      dst_loff, &cmp);

out_unlock:
	if (same_inode)
		inode_unlock(src);
	else
		btrfs_double_inode_unlock(src, dst);

out_free:
	kvfree(cmp.src_pages);
	kvfree(cmp.dst_pages);

	return ret;
}

<<<<<<< HEAD
=======
#define BTRFS_MAX_DEDUPE_LEN	SZ_16M

>>>>>>> 5648f0a5
loff_t btrfs_dedupe_file_range(struct file *src_file, loff_t loff,
			       struct file *dst_file, loff_t dst_loff,
			       loff_t olen)
{
	struct inode *src = file_inode(src_file);
	struct inode *dst = file_inode(dst_file);
	u64 bs = BTRFS_I(src)->root->fs_info->sb->s_blocksize;
	int res;
<<<<<<< HEAD
=======

	if (olen > BTRFS_MAX_DEDUPE_LEN)
		olen = BTRFS_MAX_DEDUPE_LEN;
>>>>>>> 5648f0a5

	if (WARN_ON_ONCE(bs < PAGE_SIZE)) {
		/*
		 * Btrfs does not support blocksize < page_size. As a
		 * result, btrfs_cmp_data() won't correctly handle
		 * this situation without an update.
		 */
		return -EINVAL;
	}

	res = btrfs_extent_same(src, loff, olen, dst, dst_loff);
	if (res)
		return res;
	return olen;
}

static int clone_finish_inode_update(struct btrfs_trans_handle *trans,
				     struct inode *inode,
				     u64 endoff,
				     const u64 destoff,
				     const u64 olen,
				     int no_time_update)
{
	struct btrfs_root *root = BTRFS_I(inode)->root;
	int ret;

	inode_inc_iversion(inode);
	if (!no_time_update)
		inode->i_mtime = inode->i_ctime = current_time(inode);
	/*
	 * We round up to the block size at eof when determining which
	 * extents to clone above, but shouldn't round up the file size.
	 */
	if (endoff > destoff + olen)
		endoff = destoff + olen;
	if (endoff > inode->i_size)
		btrfs_i_size_write(BTRFS_I(inode), endoff);

	ret = btrfs_update_inode(trans, root, inode);
	if (ret) {
		btrfs_abort_transaction(trans, ret);
		btrfs_end_transaction(trans);
		goto out;
	}
	ret = btrfs_end_transaction(trans);
out:
	return ret;
}

static void clone_update_extent_map(struct btrfs_inode *inode,
				    const struct btrfs_trans_handle *trans,
				    const struct btrfs_path *path,
				    const u64 hole_offset,
				    const u64 hole_len)
{
	struct extent_map_tree *em_tree = &inode->extent_tree;
	struct extent_map *em;
	int ret;

	em = alloc_extent_map();
	if (!em) {
		set_bit(BTRFS_INODE_NEEDS_FULL_SYNC, &inode->runtime_flags);
		return;
	}

	if (path) {
		struct btrfs_file_extent_item *fi;

		fi = btrfs_item_ptr(path->nodes[0], path->slots[0],
				    struct btrfs_file_extent_item);
		btrfs_extent_item_to_extent_map(inode, path, fi, false, em);
		em->generation = -1;
		if (btrfs_file_extent_type(path->nodes[0], fi) ==
		    BTRFS_FILE_EXTENT_INLINE)
			set_bit(BTRFS_INODE_NEEDS_FULL_SYNC,
					&inode->runtime_flags);
	} else {
		em->start = hole_offset;
		em->len = hole_len;
		em->ram_bytes = em->len;
		em->orig_start = hole_offset;
		em->block_start = EXTENT_MAP_HOLE;
		em->block_len = 0;
		em->orig_block_len = 0;
		em->compress_type = BTRFS_COMPRESS_NONE;
		em->generation = trans->transid;
	}

	while (1) {
		write_lock(&em_tree->lock);
		ret = add_extent_mapping(em_tree, em, 1);
		write_unlock(&em_tree->lock);
		if (ret != -EEXIST) {
			free_extent_map(em);
			break;
		}
		btrfs_drop_extent_cache(inode, em->start,
					em->start + em->len - 1, 0);
	}

	if (ret)
		set_bit(BTRFS_INODE_NEEDS_FULL_SYNC, &inode->runtime_flags);
}

/*
 * Make sure we do not end up inserting an inline extent into a file that has
 * already other (non-inline) extents. If a file has an inline extent it can
 * not have any other extents and the (single) inline extent must start at the
 * file offset 0. Failing to respect these rules will lead to file corruption,
 * resulting in EIO errors on read/write operations, hitting BUG_ON's in mm, etc
 *
 * We can have extents that have been already written to disk or we can have
 * dirty ranges still in delalloc, in which case the extent maps and items are
 * created only when we run delalloc, and the delalloc ranges might fall outside
 * the range we are currently locking in the inode's io tree. So we check the
 * inode's i_size because of that (i_size updates are done while holding the
 * i_mutex, which we are holding here).
 * We also check to see if the inode has a size not greater than "datal" but has
 * extents beyond it, due to an fallocate with FALLOC_FL_KEEP_SIZE (and we are
 * protected against such concurrent fallocate calls by the i_mutex).
 *
 * If the file has no extents but a size greater than datal, do not allow the
 * copy because we would need turn the inline extent into a non-inline one (even
 * with NO_HOLES enabled). If we find our destination inode only has one inline
 * extent, just overwrite it with the source inline extent if its size is less
 * than the source extent's size, or we could copy the source inline extent's
 * data into the destination inode's inline extent if the later is greater then
 * the former.
 */
static int clone_copy_inline_extent(struct inode *dst,
				    struct btrfs_trans_handle *trans,
				    struct btrfs_path *path,
				    struct btrfs_key *new_key,
				    const u64 drop_start,
				    const u64 datal,
				    const u64 skip,
				    const u64 size,
				    char *inline_data)
{
	struct btrfs_fs_info *fs_info = btrfs_sb(dst->i_sb);
	struct btrfs_root *root = BTRFS_I(dst)->root;
	const u64 aligned_end = ALIGN(new_key->offset + datal,
				      fs_info->sectorsize);
	int ret;
	struct btrfs_key key;

	if (new_key->offset > 0)
		return -EOPNOTSUPP;

	key.objectid = btrfs_ino(BTRFS_I(dst));
	key.type = BTRFS_EXTENT_DATA_KEY;
	key.offset = 0;
	ret = btrfs_search_slot(NULL, root, &key, path, 0, 0);
	if (ret < 0) {
		return ret;
	} else if (ret > 0) {
		if (path->slots[0] >= btrfs_header_nritems(path->nodes[0])) {
			ret = btrfs_next_leaf(root, path);
			if (ret < 0)
				return ret;
			else if (ret > 0)
				goto copy_inline_extent;
		}
		btrfs_item_key_to_cpu(path->nodes[0], &key, path->slots[0]);
		if (key.objectid == btrfs_ino(BTRFS_I(dst)) &&
		    key.type == BTRFS_EXTENT_DATA_KEY) {
			ASSERT(key.offset > 0);
			return -EOPNOTSUPP;
		}
	} else if (i_size_read(dst) <= datal) {
		struct btrfs_file_extent_item *ei;
		u64 ext_len;

		/*
		 * If the file size is <= datal, make sure there are no other
		 * extents following (can happen do to an fallocate call with
		 * the flag FALLOC_FL_KEEP_SIZE).
		 */
		ei = btrfs_item_ptr(path->nodes[0], path->slots[0],
				    struct btrfs_file_extent_item);
		/*
		 * If it's an inline extent, it can not have other extents
		 * following it.
		 */
		if (btrfs_file_extent_type(path->nodes[0], ei) ==
		    BTRFS_FILE_EXTENT_INLINE)
			goto copy_inline_extent;

		ext_len = btrfs_file_extent_num_bytes(path->nodes[0], ei);
		if (ext_len > aligned_end)
			return -EOPNOTSUPP;

		ret = btrfs_next_item(root, path);
		if (ret < 0) {
			return ret;
		} else if (ret == 0) {
			btrfs_item_key_to_cpu(path->nodes[0], &key,
					      path->slots[0]);
			if (key.objectid == btrfs_ino(BTRFS_I(dst)) &&
			    key.type == BTRFS_EXTENT_DATA_KEY)
				return -EOPNOTSUPP;
		}
	}

copy_inline_extent:
	/*
	 * We have no extent items, or we have an extent at offset 0 which may
	 * or may not be inlined. All these cases are dealt the same way.
	 */
	if (i_size_read(dst) > datal) {
		/*
		 * If the destination inode has an inline extent...
		 * This would require copying the data from the source inline
		 * extent into the beginning of the destination's inline extent.
		 * But this is really complex, both extents can be compressed
		 * or just one of them, which would require decompressing and
		 * re-compressing data (which could increase the new compressed
		 * size, not allowing the compressed data to fit anymore in an
		 * inline extent).
		 * So just don't support this case for now (it should be rare,
		 * we are not really saving space when cloning inline extents).
		 */
		return -EOPNOTSUPP;
	}

	btrfs_release_path(path);
	ret = btrfs_drop_extents(trans, root, dst, drop_start, aligned_end, 1);
	if (ret)
		return ret;
	ret = btrfs_insert_empty_item(trans, root, path, new_key, size);
	if (ret)
		return ret;

	if (skip) {
		const u32 start = btrfs_file_extent_calc_inline_size(0);

		memmove(inline_data + start, inline_data + start + skip, datal);
	}

	write_extent_buffer(path->nodes[0], inline_data,
			    btrfs_item_ptr_offset(path->nodes[0],
						  path->slots[0]),
			    size);
	inode_add_bytes(dst, datal);

	return 0;
}

/**
 * btrfs_clone() - clone a range from inode file to another
 *
 * @src: Inode to clone from
 * @inode: Inode to clone to
 * @off: Offset within source to start clone from
 * @olen: Original length, passed by user, of range to clone
 * @olen_aligned: Block-aligned value of olen
 * @destoff: Offset within @inode to start clone
 * @no_time_update: Whether to update mtime/ctime on the target inode
 */
static int btrfs_clone(struct inode *src, struct inode *inode,
		       const u64 off, const u64 olen, const u64 olen_aligned,
		       const u64 destoff, int no_time_update)
{
	struct btrfs_fs_info *fs_info = btrfs_sb(inode->i_sb);
	struct btrfs_root *root = BTRFS_I(inode)->root;
	struct btrfs_path *path = NULL;
	struct extent_buffer *leaf;
	struct btrfs_trans_handle *trans;
	char *buf = NULL;
	struct btrfs_key key;
	u32 nritems;
	int slot;
	int ret;
	const u64 len = olen_aligned;
	u64 last_dest_end = destoff;

	ret = -ENOMEM;
	buf = kvmalloc(fs_info->nodesize, GFP_KERNEL);
	if (!buf)
		return ret;

	path = btrfs_alloc_path();
	if (!path) {
		kvfree(buf);
		return ret;
	}

	path->reada = READA_FORWARD;
	/* clone data */
	key.objectid = btrfs_ino(BTRFS_I(src));
	key.type = BTRFS_EXTENT_DATA_KEY;
	key.offset = off;

	while (1) {
		u64 next_key_min_offset = key.offset + 1;

		/*
		 * note the key will change type as we walk through the
		 * tree.
		 */
		path->leave_spinning = 1;
		ret = btrfs_search_slot(NULL, BTRFS_I(src)->root, &key, path,
				0, 0);
		if (ret < 0)
			goto out;
		/*
		 * First search, if no extent item that starts at offset off was
		 * found but the previous item is an extent item, it's possible
		 * it might overlap our target range, therefore process it.
		 */
		if (key.offset == off && ret > 0 && path->slots[0] > 0) {
			btrfs_item_key_to_cpu(path->nodes[0], &key,
					      path->slots[0] - 1);
			if (key.type == BTRFS_EXTENT_DATA_KEY)
				path->slots[0]--;
		}

		nritems = btrfs_header_nritems(path->nodes[0]);
process_slot:
		if (path->slots[0] >= nritems) {
			ret = btrfs_next_leaf(BTRFS_I(src)->root, path);
			if (ret < 0)
				goto out;
			if (ret > 0)
				break;
			nritems = btrfs_header_nritems(path->nodes[0]);
		}
		leaf = path->nodes[0];
		slot = path->slots[0];

		btrfs_item_key_to_cpu(leaf, &key, slot);
		if (key.type > BTRFS_EXTENT_DATA_KEY ||
		    key.objectid != btrfs_ino(BTRFS_I(src)))
			break;

		if (key.type == BTRFS_EXTENT_DATA_KEY) {
			struct btrfs_file_extent_item *extent;
			int type;
			u32 size;
			struct btrfs_key new_key;
			u64 disko = 0, diskl = 0;
			u64 datao = 0, datal = 0;
			u8 comp;
			u64 drop_start;

			extent = btrfs_item_ptr(leaf, slot,
						struct btrfs_file_extent_item);
			comp = btrfs_file_extent_compression(leaf, extent);
			type = btrfs_file_extent_type(leaf, extent);
			if (type == BTRFS_FILE_EXTENT_REG ||
			    type == BTRFS_FILE_EXTENT_PREALLOC) {
				disko = btrfs_file_extent_disk_bytenr(leaf,
								      extent);
				diskl = btrfs_file_extent_disk_num_bytes(leaf,
								 extent);
				datao = btrfs_file_extent_offset(leaf, extent);
				datal = btrfs_file_extent_num_bytes(leaf,
								    extent);
			} else if (type == BTRFS_FILE_EXTENT_INLINE) {
				/* take upper bound, may be compressed */
				datal = btrfs_file_extent_ram_bytes(leaf,
								    extent);
			}

			/*
			 * The first search might have left us at an extent
			 * item that ends before our target range's start, can
			 * happen if we have holes and NO_HOLES feature enabled.
			 */
			if (key.offset + datal <= off) {
				path->slots[0]++;
				goto process_slot;
			} else if (key.offset >= off + len) {
				break;
			}
			next_key_min_offset = key.offset + datal;
			size = btrfs_item_size_nr(leaf, slot);
			read_extent_buffer(leaf, buf,
					   btrfs_item_ptr_offset(leaf, slot),
					   size);

			btrfs_release_path(path);
			path->leave_spinning = 0;

			memcpy(&new_key, &key, sizeof(new_key));
			new_key.objectid = btrfs_ino(BTRFS_I(inode));
			if (off <= key.offset)
				new_key.offset = key.offset + destoff - off;
			else
				new_key.offset = destoff;

			/*
			 * Deal with a hole that doesn't have an extent item
			 * that represents it (NO_HOLES feature enabled).
			 * This hole is either in the middle of the cloning
			 * range or at the beginning (fully overlaps it or
			 * partially overlaps it).
			 */
			if (new_key.offset != last_dest_end)
				drop_start = last_dest_end;
			else
				drop_start = new_key.offset;

			/*
			 * 1 - adjusting old extent (we may have to split it)
			 * 1 - add new extent
			 * 1 - inode update
			 */
			trans = btrfs_start_transaction(root, 3);
			if (IS_ERR(trans)) {
				ret = PTR_ERR(trans);
				goto out;
			}

			if (type == BTRFS_FILE_EXTENT_REG ||
			    type == BTRFS_FILE_EXTENT_PREALLOC) {
				/*
				 *    a  | --- range to clone ---|  b
				 * | ------------- extent ------------- |
				 */

				/* subtract range b */
				if (key.offset + datal > off + len)
					datal = off + len - key.offset;

				/* subtract range a */
				if (off > key.offset) {
					datao += off - key.offset;
					datal -= off - key.offset;
				}

				ret = btrfs_drop_extents(trans, root, inode,
							 drop_start,
							 new_key.offset + datal,
							 1);
				if (ret) {
					if (ret != -EOPNOTSUPP)
						btrfs_abort_transaction(trans,
									ret);
					btrfs_end_transaction(trans);
					goto out;
				}

				ret = btrfs_insert_empty_item(trans, root, path,
							      &new_key, size);
				if (ret) {
					btrfs_abort_transaction(trans, ret);
					btrfs_end_transaction(trans);
					goto out;
				}

				leaf = path->nodes[0];
				slot = path->slots[0];
				write_extent_buffer(leaf, buf,
					    btrfs_item_ptr_offset(leaf, slot),
					    size);

				extent = btrfs_item_ptr(leaf, slot,
						struct btrfs_file_extent_item);

				/* disko == 0 means it's a hole */
				if (!disko)
					datao = 0;

				btrfs_set_file_extent_offset(leaf, extent,
							     datao);
				btrfs_set_file_extent_num_bytes(leaf, extent,
								datal);

				if (disko) {
					inode_add_bytes(inode, datal);
					ret = btrfs_inc_extent_ref(trans,
							root,
							disko, diskl, 0,
							root->root_key.objectid,
							btrfs_ino(BTRFS_I(inode)),
							new_key.offset - datao);
					if (ret) {
						btrfs_abort_transaction(trans,
									ret);
						btrfs_end_transaction(trans);
						goto out;

					}
				}
			} else if (type == BTRFS_FILE_EXTENT_INLINE) {
				u64 skip = 0;
				u64 trim = 0;

				if (off > key.offset) {
					skip = off - key.offset;
					new_key.offset += skip;
				}

				if (key.offset + datal > off + len)
					trim = key.offset + datal - (off + len);

				if (comp && (skip || trim)) {
					ret = -EINVAL;
					btrfs_end_transaction(trans);
					goto out;
				}
				size -= skip + trim;
				datal -= skip + trim;

				ret = clone_copy_inline_extent(inode,
							       trans, path,
							       &new_key,
							       drop_start,
							       datal,
							       skip, size, buf);
				if (ret) {
					if (ret != -EOPNOTSUPP)
						btrfs_abort_transaction(trans,
									ret);
					btrfs_end_transaction(trans);
					goto out;
				}
				leaf = path->nodes[0];
				slot = path->slots[0];
			}

			/* If we have an implicit hole (NO_HOLES feature). */
			if (drop_start < new_key.offset)
				clone_update_extent_map(BTRFS_I(inode), trans,
						NULL, drop_start,
						new_key.offset - drop_start);

			clone_update_extent_map(BTRFS_I(inode), trans,
					path, 0, 0);

			btrfs_mark_buffer_dirty(leaf);
			btrfs_release_path(path);

			last_dest_end = ALIGN(new_key.offset + datal,
					      fs_info->sectorsize);
			ret = clone_finish_inode_update(trans, inode,
							last_dest_end,
							destoff, olen,
							no_time_update);
			if (ret)
				goto out;
			if (new_key.offset + datal >= destoff + len)
				break;
		}
		btrfs_release_path(path);
		key.offset = next_key_min_offset;

		if (fatal_signal_pending(current)) {
			ret = -EINTR;
			goto out;
		}
	}
	ret = 0;

	if (last_dest_end < destoff + len) {
		/*
		 * We have an implicit hole (NO_HOLES feature is enabled) that
		 * fully or partially overlaps our cloning range at its end.
		 */
		btrfs_release_path(path);

		/*
		 * 1 - remove extent(s)
		 * 1 - inode update
		 */
		trans = btrfs_start_transaction(root, 2);
		if (IS_ERR(trans)) {
			ret = PTR_ERR(trans);
			goto out;
		}
		ret = btrfs_drop_extents(trans, root, inode,
					 last_dest_end, destoff + len, 1);
		if (ret) {
			if (ret != -EOPNOTSUPP)
				btrfs_abort_transaction(trans, ret);
			btrfs_end_transaction(trans);
			goto out;
		}
		clone_update_extent_map(BTRFS_I(inode), trans, NULL,
				last_dest_end,
				destoff + len - last_dest_end);
		ret = clone_finish_inode_update(trans, inode, destoff + len,
						destoff, olen, no_time_update);
	}

out:
	btrfs_free_path(path);
	kvfree(buf);
	return ret;
}

static noinline int btrfs_clone_files(struct file *file, struct file *file_src,
					u64 off, u64 olen, u64 destoff)
{
	struct inode *inode = file_inode(file);
	struct inode *src = file_inode(file_src);
	struct btrfs_fs_info *fs_info = btrfs_sb(inode->i_sb);
	struct btrfs_root *root = BTRFS_I(inode)->root;
	int ret;
	u64 len = olen;
	u64 bs = fs_info->sb->s_blocksize;
	int same_inode = src == inode;

	/*
	 * TODO:
	 * - split compressed inline extents.  annoying: we need to
	 *   decompress into destination's address_space (the file offset
	 *   may change, so source mapping won't do), then recompress (or
	 *   otherwise reinsert) a subrange.
	 *
	 * - split destination inode's inline extents.  The inline extents can
	 *   be either compressed or non-compressed.
	 */

	if (btrfs_root_readonly(root))
		return -EROFS;

	if (file_src->f_path.mnt != file->f_path.mnt ||
	    src->i_sb != inode->i_sb)
		return -EXDEV;

	if (S_ISDIR(src->i_mode) || S_ISDIR(inode->i_mode))
		return -EISDIR;

	if (!same_inode) {
		btrfs_double_inode_lock(src, inode);
	} else {
		inode_lock(src);
	}

	/* don't make the dst file partly checksummed */
	if ((BTRFS_I(src)->flags & BTRFS_INODE_NODATASUM) !=
	    (BTRFS_I(inode)->flags & BTRFS_INODE_NODATASUM)) {
		ret = -EINVAL;
		goto out_unlock;
	}

	/* determine range to clone */
	ret = -EINVAL;
	if (off + len > src->i_size || off + len < off)
		goto out_unlock;
	if (len == 0)
		olen = len = src->i_size - off;
	/* if we extend to eof, continue to block boundary */
	if (off + len == src->i_size)
		len = ALIGN(src->i_size, bs) - off;

	if (len == 0) {
		ret = 0;
		goto out_unlock;
	}

	/* verify the end result is block aligned */
	if (!IS_ALIGNED(off, bs) || !IS_ALIGNED(off + len, bs) ||
	    !IS_ALIGNED(destoff, bs))
		goto out_unlock;

	/* verify if ranges are overlapped within the same file */
	if (same_inode) {
		if (destoff + len > off && destoff < off + len)
			goto out_unlock;
	}

	if (destoff > inode->i_size) {
		ret = btrfs_cont_expand(inode, inode->i_size, destoff);
		if (ret)
			goto out_unlock;
	}

	/*
	 * Lock the target range too. Right after we replace the file extent
	 * items in the fs tree (which now point to the cloned data), we might
	 * have a worker replace them with extent items relative to a write
	 * operation that was issued before this clone operation (i.e. confront
	 * with inode.c:btrfs_finish_ordered_io).
	 */
	if (same_inode) {
		u64 lock_start = min_t(u64, off, destoff);
		u64 lock_len = max_t(u64, off, destoff) + len - lock_start;

		ret = lock_extent_range(src, lock_start, lock_len, true);
	} else {
		ret = btrfs_double_extent_lock(src, off, inode, destoff, len,
					       true);
	}
	ASSERT(ret == 0);
	if (WARN_ON(ret)) {
		/* ranges in the io trees already unlocked */
		goto out_unlock;
	}

	ret = btrfs_clone(src, inode, off, olen, len, destoff, 0);

	if (same_inode) {
		u64 lock_start = min_t(u64, off, destoff);
		u64 lock_end = max_t(u64, off, destoff) + len - 1;

		unlock_extent(&BTRFS_I(src)->io_tree, lock_start, lock_end);
	} else {
		btrfs_double_extent_unlock(src, off, inode, destoff, len);
	}
	/*
	 * Truncate page cache pages so that future reads will see the cloned
	 * data immediately and not the previous data.
	 */
	truncate_inode_pages_range(&inode->i_data,
				round_down(destoff, PAGE_SIZE),
				round_up(destoff + len, PAGE_SIZE) - 1);
out_unlock:
	if (!same_inode)
		btrfs_double_inode_unlock(src, inode);
	else
		inode_unlock(src);
	return ret;
}

int btrfs_clone_file_range(struct file *src_file, loff_t off,
		struct file *dst_file, loff_t destoff, u64 len)
{
	return btrfs_clone_files(dst_file, src_file, off, len, destoff);
}

static long btrfs_ioctl_default_subvol(struct file *file, void __user *argp)
{
	struct inode *inode = file_inode(file);
	struct btrfs_fs_info *fs_info = btrfs_sb(inode->i_sb);
	struct btrfs_root *root = BTRFS_I(inode)->root;
	struct btrfs_root *new_root;
	struct btrfs_dir_item *di;
	struct btrfs_trans_handle *trans;
	struct btrfs_path *path;
	struct btrfs_key location;
	struct btrfs_disk_key disk_key;
	u64 objectid = 0;
	u64 dir_id;
	int ret;

	if (!capable(CAP_SYS_ADMIN))
		return -EPERM;

	ret = mnt_want_write_file(file);
	if (ret)
		return ret;

	if (copy_from_user(&objectid, argp, sizeof(objectid))) {
		ret = -EFAULT;
		goto out;
	}

	if (!objectid)
		objectid = BTRFS_FS_TREE_OBJECTID;

	location.objectid = objectid;
	location.type = BTRFS_ROOT_ITEM_KEY;
	location.offset = (u64)-1;

	new_root = btrfs_read_fs_root_no_name(fs_info, &location);
	if (IS_ERR(new_root)) {
		ret = PTR_ERR(new_root);
		goto out;
	}
	if (!is_fstree(new_root->objectid)) {
		ret = -ENOENT;
		goto out;
	}

	path = btrfs_alloc_path();
	if (!path) {
		ret = -ENOMEM;
		goto out;
	}
	path->leave_spinning = 1;

	trans = btrfs_start_transaction(root, 1);
	if (IS_ERR(trans)) {
		btrfs_free_path(path);
		ret = PTR_ERR(trans);
		goto out;
	}

	dir_id = btrfs_super_root_dir(fs_info->super_copy);
	di = btrfs_lookup_dir_item(trans, fs_info->tree_root, path,
				   dir_id, "default", 7, 1);
	if (IS_ERR_OR_NULL(di)) {
		btrfs_free_path(path);
		btrfs_end_transaction(trans);
		btrfs_err(fs_info,
			  "Umm, you don't have the default diritem, this isn't going to work");
		ret = -ENOENT;
		goto out;
	}

	btrfs_cpu_key_to_disk(&disk_key, &new_root->root_key);
	btrfs_set_dir_item_key(path->nodes[0], di, &disk_key);
	btrfs_mark_buffer_dirty(path->nodes[0]);
	btrfs_free_path(path);

	btrfs_set_fs_incompat(fs_info, DEFAULT_SUBVOL);
	btrfs_end_transaction(trans);
out:
	mnt_drop_write_file(file);
	return ret;
}

static void get_block_group_info(struct list_head *groups_list,
				 struct btrfs_ioctl_space_info *space)
{
	struct btrfs_block_group_cache *block_group;

	space->total_bytes = 0;
	space->used_bytes = 0;
	space->flags = 0;
	list_for_each_entry(block_group, groups_list, list) {
		space->flags = block_group->flags;
		space->total_bytes += block_group->key.offset;
		space->used_bytes +=
			btrfs_block_group_used(&block_group->item);
	}
}

static long btrfs_ioctl_space_info(struct btrfs_fs_info *fs_info,
				   void __user *arg)
{
	struct btrfs_ioctl_space_args space_args;
	struct btrfs_ioctl_space_info space;
	struct btrfs_ioctl_space_info *dest;
	struct btrfs_ioctl_space_info *dest_orig;
	struct btrfs_ioctl_space_info __user *user_dest;
	struct btrfs_space_info *info;
	static const u64 types[] = {
		BTRFS_BLOCK_GROUP_DATA,
		BTRFS_BLOCK_GROUP_SYSTEM,
		BTRFS_BLOCK_GROUP_METADATA,
		BTRFS_BLOCK_GROUP_DATA | BTRFS_BLOCK_GROUP_METADATA
	};
	int num_types = 4;
	int alloc_size;
	int ret = 0;
	u64 slot_count = 0;
	int i, c;

	if (copy_from_user(&space_args,
			   (struct btrfs_ioctl_space_args __user *)arg,
			   sizeof(space_args)))
		return -EFAULT;

	for (i = 0; i < num_types; i++) {
		struct btrfs_space_info *tmp;

		info = NULL;
		rcu_read_lock();
		list_for_each_entry_rcu(tmp, &fs_info->space_info,
					list) {
			if (tmp->flags == types[i]) {
				info = tmp;
				break;
			}
		}
		rcu_read_unlock();

		if (!info)
			continue;

		down_read(&info->groups_sem);
		for (c = 0; c < BTRFS_NR_RAID_TYPES; c++) {
			if (!list_empty(&info->block_groups[c]))
				slot_count++;
		}
		up_read(&info->groups_sem);
	}

	/*
	 * Global block reserve, exported as a space_info
	 */
	slot_count++;

	/* space_slots == 0 means they are asking for a count */
	if (space_args.space_slots == 0) {
		space_args.total_spaces = slot_count;
		goto out;
	}

	slot_count = min_t(u64, space_args.space_slots, slot_count);

	alloc_size = sizeof(*dest) * slot_count;

	/* we generally have at most 6 or so space infos, one for each raid
	 * level.  So, a whole page should be more than enough for everyone
	 */
	if (alloc_size > PAGE_SIZE)
		return -ENOMEM;

	space_args.total_spaces = 0;
	dest = kmalloc(alloc_size, GFP_KERNEL);
	if (!dest)
		return -ENOMEM;
	dest_orig = dest;

	/* now we have a buffer to copy into */
	for (i = 0; i < num_types; i++) {
		struct btrfs_space_info *tmp;

		if (!slot_count)
			break;

		info = NULL;
		rcu_read_lock();
		list_for_each_entry_rcu(tmp, &fs_info->space_info,
					list) {
			if (tmp->flags == types[i]) {
				info = tmp;
				break;
			}
		}
		rcu_read_unlock();

		if (!info)
			continue;
		down_read(&info->groups_sem);
		for (c = 0; c < BTRFS_NR_RAID_TYPES; c++) {
			if (!list_empty(&info->block_groups[c])) {
				get_block_group_info(&info->block_groups[c],
						     &space);
				memcpy(dest, &space, sizeof(space));
				dest++;
				space_args.total_spaces++;
				slot_count--;
			}
			if (!slot_count)
				break;
		}
		up_read(&info->groups_sem);
	}

	/*
	 * Add global block reserve
	 */
	if (slot_count) {
		struct btrfs_block_rsv *block_rsv = &fs_info->global_block_rsv;

		spin_lock(&block_rsv->lock);
		space.total_bytes = block_rsv->size;
		space.used_bytes = block_rsv->size - block_rsv->reserved;
		spin_unlock(&block_rsv->lock);
		space.flags = BTRFS_SPACE_INFO_GLOBAL_RSV;
		memcpy(dest, &space, sizeof(space));
		space_args.total_spaces++;
	}

	user_dest = (struct btrfs_ioctl_space_info __user *)
		(arg + sizeof(struct btrfs_ioctl_space_args));

	if (copy_to_user(user_dest, dest_orig, alloc_size))
		ret = -EFAULT;

	kfree(dest_orig);
out:
	if (ret == 0 && copy_to_user(arg, &space_args, sizeof(space_args)))
		ret = -EFAULT;

	return ret;
}

static noinline long btrfs_ioctl_start_sync(struct btrfs_root *root,
					    void __user *argp)
{
	struct btrfs_trans_handle *trans;
	u64 transid;
	int ret;

	trans = btrfs_attach_transaction_barrier(root);
	if (IS_ERR(trans)) {
		if (PTR_ERR(trans) != -ENOENT)
			return PTR_ERR(trans);

		/* No running transaction, don't bother */
		transid = root->fs_info->last_trans_committed;
		goto out;
	}
	transid = trans->transid;
	ret = btrfs_commit_transaction_async(trans, 0);
	if (ret) {
		btrfs_end_transaction(trans);
		return ret;
	}
out:
	if (argp)
		if (copy_to_user(argp, &transid, sizeof(transid)))
			return -EFAULT;
	return 0;
}

static noinline long btrfs_ioctl_wait_sync(struct btrfs_fs_info *fs_info,
					   void __user *argp)
{
	u64 transid;

	if (argp) {
		if (copy_from_user(&transid, argp, sizeof(transid)))
			return -EFAULT;
	} else {
		transid = 0;  /* current trans */
	}
	return btrfs_wait_for_commit(fs_info, transid);
}

static long btrfs_ioctl_scrub(struct file *file, void __user *arg)
{
	struct btrfs_fs_info *fs_info = btrfs_sb(file_inode(file)->i_sb);
	struct btrfs_ioctl_scrub_args *sa;
	int ret;

	if (!capable(CAP_SYS_ADMIN))
		return -EPERM;

	sa = memdup_user(arg, sizeof(*sa));
	if (IS_ERR(sa))
		return PTR_ERR(sa);

	if (!(sa->flags & BTRFS_SCRUB_READONLY)) {
		ret = mnt_want_write_file(file);
		if (ret)
			goto out;
	}

	ret = btrfs_scrub_dev(fs_info, sa->devid, sa->start, sa->end,
			      &sa->progress, sa->flags & BTRFS_SCRUB_READONLY,
			      0);

	if (copy_to_user(arg, sa, sizeof(*sa)))
		ret = -EFAULT;

	if (!(sa->flags & BTRFS_SCRUB_READONLY))
		mnt_drop_write_file(file);
out:
	kfree(sa);
	return ret;
}

static long btrfs_ioctl_scrub_cancel(struct btrfs_fs_info *fs_info)
{
	if (!capable(CAP_SYS_ADMIN))
		return -EPERM;

	return btrfs_scrub_cancel(fs_info);
}

static long btrfs_ioctl_scrub_progress(struct btrfs_fs_info *fs_info,
				       void __user *arg)
{
	struct btrfs_ioctl_scrub_args *sa;
	int ret;

	if (!capable(CAP_SYS_ADMIN))
		return -EPERM;

	sa = memdup_user(arg, sizeof(*sa));
	if (IS_ERR(sa))
		return PTR_ERR(sa);

	ret = btrfs_scrub_progress(fs_info, sa->devid, &sa->progress);

	if (copy_to_user(arg, sa, sizeof(*sa)))
		ret = -EFAULT;

	kfree(sa);
	return ret;
}

static long btrfs_ioctl_get_dev_stats(struct btrfs_fs_info *fs_info,
				      void __user *arg)
{
	struct btrfs_ioctl_get_dev_stats *sa;
	int ret;

	sa = memdup_user(arg, sizeof(*sa));
	if (IS_ERR(sa))
		return PTR_ERR(sa);

	if ((sa->flags & BTRFS_DEV_STATS_RESET) && !capable(CAP_SYS_ADMIN)) {
		kfree(sa);
		return -EPERM;
	}

	ret = btrfs_get_dev_stats(fs_info, sa);

	if (copy_to_user(arg, sa, sizeof(*sa)))
		ret = -EFAULT;

	kfree(sa);
	return ret;
}

static long btrfs_ioctl_dev_replace(struct btrfs_fs_info *fs_info,
				    void __user *arg)
{
	struct btrfs_ioctl_dev_replace_args *p;
	int ret;

	if (!capable(CAP_SYS_ADMIN))
		return -EPERM;

	p = memdup_user(arg, sizeof(*p));
	if (IS_ERR(p))
		return PTR_ERR(p);

	switch (p->cmd) {
	case BTRFS_IOCTL_DEV_REPLACE_CMD_START:
		if (sb_rdonly(fs_info->sb)) {
			ret = -EROFS;
			goto out;
		}
		if (test_and_set_bit(BTRFS_FS_EXCL_OP, &fs_info->flags)) {
			ret = BTRFS_ERROR_DEV_EXCL_RUN_IN_PROGRESS;
		} else {
			ret = btrfs_dev_replace_by_ioctl(fs_info, p);
			clear_bit(BTRFS_FS_EXCL_OP, &fs_info->flags);
		}
		break;
	case BTRFS_IOCTL_DEV_REPLACE_CMD_STATUS:
		btrfs_dev_replace_status(fs_info, p);
		ret = 0;
		break;
	case BTRFS_IOCTL_DEV_REPLACE_CMD_CANCEL:
		p->result = btrfs_dev_replace_cancel(fs_info);
		ret = 0;
		break;
	default:
		ret = -EINVAL;
		break;
	}

	if (copy_to_user(arg, p, sizeof(*p)))
		ret = -EFAULT;
out:
	kfree(p);
	return ret;
}

static long btrfs_ioctl_ino_to_path(struct btrfs_root *root, void __user *arg)
{
	int ret = 0;
	int i;
	u64 rel_ptr;
	int size;
	struct btrfs_ioctl_ino_path_args *ipa = NULL;
	struct inode_fs_paths *ipath = NULL;
	struct btrfs_path *path;

	if (!capable(CAP_DAC_READ_SEARCH))
		return -EPERM;

	path = btrfs_alloc_path();
	if (!path) {
		ret = -ENOMEM;
		goto out;
	}

	ipa = memdup_user(arg, sizeof(*ipa));
	if (IS_ERR(ipa)) {
		ret = PTR_ERR(ipa);
		ipa = NULL;
		goto out;
	}

	size = min_t(u32, ipa->size, 4096);
	ipath = init_ipath(size, root, path);
	if (IS_ERR(ipath)) {
		ret = PTR_ERR(ipath);
		ipath = NULL;
		goto out;
	}

	ret = paths_from_inode(ipa->inum, ipath);
	if (ret < 0)
		goto out;

	for (i = 0; i < ipath->fspath->elem_cnt; ++i) {
		rel_ptr = ipath->fspath->val[i] -
			  (u64)(unsigned long)ipath->fspath->val;
		ipath->fspath->val[i] = rel_ptr;
	}

	ret = copy_to_user((void __user *)(unsigned long)ipa->fspath,
			   ipath->fspath, size);
	if (ret) {
		ret = -EFAULT;
		goto out;
	}

out:
	btrfs_free_path(path);
	free_ipath(ipath);
	kfree(ipa);

	return ret;
}

static int build_ino_list(u64 inum, u64 offset, u64 root, void *ctx)
{
	struct btrfs_data_container *inodes = ctx;
	const size_t c = 3 * sizeof(u64);

	if (inodes->bytes_left >= c) {
		inodes->bytes_left -= c;
		inodes->val[inodes->elem_cnt] = inum;
		inodes->val[inodes->elem_cnt + 1] = offset;
		inodes->val[inodes->elem_cnt + 2] = root;
		inodes->elem_cnt += 3;
	} else {
		inodes->bytes_missing += c - inodes->bytes_left;
		inodes->bytes_left = 0;
		inodes->elem_missed += 3;
	}

	return 0;
}

static long btrfs_ioctl_logical_to_ino(struct btrfs_fs_info *fs_info,
					void __user *arg, int version)
{
	int ret = 0;
	int size;
	struct btrfs_ioctl_logical_ino_args *loi;
	struct btrfs_data_container *inodes = NULL;
	struct btrfs_path *path = NULL;
	bool ignore_offset;

	if (!capable(CAP_SYS_ADMIN))
		return -EPERM;

	loi = memdup_user(arg, sizeof(*loi));
	if (IS_ERR(loi))
		return PTR_ERR(loi);

	if (version == 1) {
		ignore_offset = false;
		size = min_t(u32, loi->size, SZ_64K);
	} else {
		/* All reserved bits must be 0 for now */
		if (memchr_inv(loi->reserved, 0, sizeof(loi->reserved))) {
			ret = -EINVAL;
			goto out_loi;
		}
		/* Only accept flags we have defined so far */
		if (loi->flags & ~(BTRFS_LOGICAL_INO_ARGS_IGNORE_OFFSET)) {
			ret = -EINVAL;
			goto out_loi;
		}
		ignore_offset = loi->flags & BTRFS_LOGICAL_INO_ARGS_IGNORE_OFFSET;
		size = min_t(u32, loi->size, SZ_16M);
	}

	path = btrfs_alloc_path();
	if (!path) {
		ret = -ENOMEM;
		goto out;
	}

	inodes = init_data_container(size);
	if (IS_ERR(inodes)) {
		ret = PTR_ERR(inodes);
		inodes = NULL;
		goto out;
	}

	ret = iterate_inodes_from_logical(loi->logical, fs_info, path,
					  build_ino_list, inodes, ignore_offset);
	if (ret == -EINVAL)
		ret = -ENOENT;
	if (ret < 0)
		goto out;

	ret = copy_to_user((void __user *)(unsigned long)loi->inodes, inodes,
			   size);
	if (ret)
		ret = -EFAULT;

out:
	btrfs_free_path(path);
	kvfree(inodes);
out_loi:
	kfree(loi);

	return ret;
}

void btrfs_update_ioctl_balance_args(struct btrfs_fs_info *fs_info,
			       struct btrfs_ioctl_balance_args *bargs)
{
	struct btrfs_balance_control *bctl = fs_info->balance_ctl;

	bargs->flags = bctl->flags;

	if (test_bit(BTRFS_FS_BALANCE_RUNNING, &fs_info->flags))
		bargs->state |= BTRFS_BALANCE_STATE_RUNNING;
	if (atomic_read(&fs_info->balance_pause_req))
		bargs->state |= BTRFS_BALANCE_STATE_PAUSE_REQ;
	if (atomic_read(&fs_info->balance_cancel_req))
		bargs->state |= BTRFS_BALANCE_STATE_CANCEL_REQ;

	memcpy(&bargs->data, &bctl->data, sizeof(bargs->data));
	memcpy(&bargs->meta, &bctl->meta, sizeof(bargs->meta));
	memcpy(&bargs->sys, &bctl->sys, sizeof(bargs->sys));

	spin_lock(&fs_info->balance_lock);
	memcpy(&bargs->stat, &bctl->stat, sizeof(bargs->stat));
	spin_unlock(&fs_info->balance_lock);
}

static long btrfs_ioctl_balance(struct file *file, void __user *arg)
{
	struct btrfs_root *root = BTRFS_I(file_inode(file))->root;
	struct btrfs_fs_info *fs_info = root->fs_info;
	struct btrfs_ioctl_balance_args *bargs;
	struct btrfs_balance_control *bctl;
	bool need_unlock; /* for mut. excl. ops lock */
	int ret;

	if (!capable(CAP_SYS_ADMIN))
		return -EPERM;

	ret = mnt_want_write_file(file);
	if (ret)
		return ret;

again:
	if (!test_and_set_bit(BTRFS_FS_EXCL_OP, &fs_info->flags)) {
		mutex_lock(&fs_info->balance_mutex);
		need_unlock = true;
		goto locked;
	}

	/*
	 * mut. excl. ops lock is locked.  Three possibilities:
	 *   (1) some other op is running
	 *   (2) balance is running
	 *   (3) balance is paused -- special case (think resume)
	 */
	mutex_lock(&fs_info->balance_mutex);
	if (fs_info->balance_ctl) {
		/* this is either (2) or (3) */
		if (!test_bit(BTRFS_FS_BALANCE_RUNNING, &fs_info->flags)) {
			mutex_unlock(&fs_info->balance_mutex);
			/*
			 * Lock released to allow other waiters to continue,
			 * we'll reexamine the status again.
			 */
			mutex_lock(&fs_info->balance_mutex);

			if (fs_info->balance_ctl &&
			    !test_bit(BTRFS_FS_BALANCE_RUNNING, &fs_info->flags)) {
				/* this is (3) */
				need_unlock = false;
				goto locked;
			}

			mutex_unlock(&fs_info->balance_mutex);
			goto again;
		} else {
			/* this is (2) */
			mutex_unlock(&fs_info->balance_mutex);
			ret = -EINPROGRESS;
			goto out;
		}
	} else {
		/* this is (1) */
		mutex_unlock(&fs_info->balance_mutex);
		ret = BTRFS_ERROR_DEV_EXCL_RUN_IN_PROGRESS;
		goto out;
	}

locked:
	BUG_ON(!test_bit(BTRFS_FS_EXCL_OP, &fs_info->flags));

	if (arg) {
		bargs = memdup_user(arg, sizeof(*bargs));
		if (IS_ERR(bargs)) {
			ret = PTR_ERR(bargs);
			goto out_unlock;
		}

		if (bargs->flags & BTRFS_BALANCE_RESUME) {
			if (!fs_info->balance_ctl) {
				ret = -ENOTCONN;
				goto out_bargs;
			}

			bctl = fs_info->balance_ctl;
			spin_lock(&fs_info->balance_lock);
			bctl->flags |= BTRFS_BALANCE_RESUME;
			spin_unlock(&fs_info->balance_lock);

			goto do_balance;
		}
	} else {
		bargs = NULL;
	}

	if (fs_info->balance_ctl) {
		ret = -EINPROGRESS;
		goto out_bargs;
	}

	bctl = kzalloc(sizeof(*bctl), GFP_KERNEL);
	if (!bctl) {
		ret = -ENOMEM;
		goto out_bargs;
	}

	if (arg) {
		memcpy(&bctl->data, &bargs->data, sizeof(bctl->data));
		memcpy(&bctl->meta, &bargs->meta, sizeof(bctl->meta));
		memcpy(&bctl->sys, &bargs->sys, sizeof(bctl->sys));

		bctl->flags = bargs->flags;
	} else {
		/* balance everything - no filters */
		bctl->flags |= BTRFS_BALANCE_TYPE_MASK;
	}

	if (bctl->flags & ~(BTRFS_BALANCE_ARGS_MASK | BTRFS_BALANCE_TYPE_MASK)) {
		ret = -EINVAL;
		goto out_bctl;
	}

do_balance:
	/*
	 * Ownership of bctl and filesystem flag BTRFS_FS_EXCL_OP goes to
	 * btrfs_balance.  bctl is freed in reset_balance_state, or, if
	 * restriper was paused all the way until unmount, in free_fs_info.
	 * The flag should be cleared after reset_balance_state.
	 */
	need_unlock = false;

	ret = btrfs_balance(fs_info, bctl, bargs);
	bctl = NULL;

	if (arg) {
		if (copy_to_user(arg, bargs, sizeof(*bargs)))
			ret = -EFAULT;
	}

out_bctl:
	kfree(bctl);
out_bargs:
	kfree(bargs);
out_unlock:
	mutex_unlock(&fs_info->balance_mutex);
	if (need_unlock)
		clear_bit(BTRFS_FS_EXCL_OP, &fs_info->flags);
out:
	mnt_drop_write_file(file);
	return ret;
}

static long btrfs_ioctl_balance_ctl(struct btrfs_fs_info *fs_info, int cmd)
{
	if (!capable(CAP_SYS_ADMIN))
		return -EPERM;

	switch (cmd) {
	case BTRFS_BALANCE_CTL_PAUSE:
		return btrfs_pause_balance(fs_info);
	case BTRFS_BALANCE_CTL_CANCEL:
		return btrfs_cancel_balance(fs_info);
	}

	return -EINVAL;
}

static long btrfs_ioctl_balance_progress(struct btrfs_fs_info *fs_info,
					 void __user *arg)
{
	struct btrfs_ioctl_balance_args *bargs;
	int ret = 0;

	if (!capable(CAP_SYS_ADMIN))
		return -EPERM;

	mutex_lock(&fs_info->balance_mutex);
	if (!fs_info->balance_ctl) {
		ret = -ENOTCONN;
		goto out;
	}

	bargs = kzalloc(sizeof(*bargs), GFP_KERNEL);
	if (!bargs) {
		ret = -ENOMEM;
		goto out;
	}

	btrfs_update_ioctl_balance_args(fs_info, bargs);

	if (copy_to_user(arg, bargs, sizeof(*bargs)))
		ret = -EFAULT;

	kfree(bargs);
out:
	mutex_unlock(&fs_info->balance_mutex);
	return ret;
}

static long btrfs_ioctl_quota_ctl(struct file *file, void __user *arg)
{
	struct inode *inode = file_inode(file);
	struct btrfs_fs_info *fs_info = btrfs_sb(inode->i_sb);
	struct btrfs_ioctl_quota_ctl_args *sa;
	struct btrfs_trans_handle *trans = NULL;
	int ret;
	int err;

	if (!capable(CAP_SYS_ADMIN))
		return -EPERM;

	ret = mnt_want_write_file(file);
	if (ret)
		return ret;

	sa = memdup_user(arg, sizeof(*sa));
	if (IS_ERR(sa)) {
		ret = PTR_ERR(sa);
		goto drop_write;
	}

	down_write(&fs_info->subvol_sem);
	trans = btrfs_start_transaction(fs_info->tree_root, 2);
	if (IS_ERR(trans)) {
		ret = PTR_ERR(trans);
		goto out;
	}

	switch (sa->cmd) {
	case BTRFS_QUOTA_CTL_ENABLE:
		ret = btrfs_quota_enable(trans, fs_info);
		break;
	case BTRFS_QUOTA_CTL_DISABLE:
		ret = btrfs_quota_disable(trans, fs_info);
		break;
	default:
		ret = -EINVAL;
		break;
	}

	err = btrfs_commit_transaction(trans);
	if (err && !ret)
		ret = err;
out:
	kfree(sa);
	up_write(&fs_info->subvol_sem);
drop_write:
	mnt_drop_write_file(file);
	return ret;
}

static long btrfs_ioctl_qgroup_assign(struct file *file, void __user *arg)
{
	struct inode *inode = file_inode(file);
	struct btrfs_fs_info *fs_info = btrfs_sb(inode->i_sb);
	struct btrfs_root *root = BTRFS_I(inode)->root;
	struct btrfs_ioctl_qgroup_assign_args *sa;
	struct btrfs_trans_handle *trans;
	int ret;
	int err;

	if (!capable(CAP_SYS_ADMIN))
		return -EPERM;

	ret = mnt_want_write_file(file);
	if (ret)
		return ret;

	sa = memdup_user(arg, sizeof(*sa));
	if (IS_ERR(sa)) {
		ret = PTR_ERR(sa);
		goto drop_write;
	}

	trans = btrfs_join_transaction(root);
	if (IS_ERR(trans)) {
		ret = PTR_ERR(trans);
		goto out;
	}

	if (sa->assign) {
		ret = btrfs_add_qgroup_relation(trans, fs_info,
						sa->src, sa->dst);
	} else {
		ret = btrfs_del_qgroup_relation(trans, fs_info,
						sa->src, sa->dst);
	}

	/* update qgroup status and info */
	err = btrfs_run_qgroups(trans, fs_info);
	if (err < 0)
		btrfs_handle_fs_error(fs_info, err,
				      "failed to update qgroup status and info");
	err = btrfs_end_transaction(trans);
	if (err && !ret)
		ret = err;

out:
	kfree(sa);
drop_write:
	mnt_drop_write_file(file);
	return ret;
}

static long btrfs_ioctl_qgroup_create(struct file *file, void __user *arg)
{
	struct inode *inode = file_inode(file);
	struct btrfs_fs_info *fs_info = btrfs_sb(inode->i_sb);
	struct btrfs_root *root = BTRFS_I(inode)->root;
	struct btrfs_ioctl_qgroup_create_args *sa;
	struct btrfs_trans_handle *trans;
	int ret;
	int err;

	if (!capable(CAP_SYS_ADMIN))
		return -EPERM;

	ret = mnt_want_write_file(file);
	if (ret)
		return ret;

	sa = memdup_user(arg, sizeof(*sa));
	if (IS_ERR(sa)) {
		ret = PTR_ERR(sa);
		goto drop_write;
	}

	if (!sa->qgroupid) {
		ret = -EINVAL;
		goto out;
	}

	trans = btrfs_join_transaction(root);
	if (IS_ERR(trans)) {
		ret = PTR_ERR(trans);
		goto out;
	}

	if (sa->create) {
		ret = btrfs_create_qgroup(trans, fs_info, sa->qgroupid);
	} else {
		ret = btrfs_remove_qgroup(trans, fs_info, sa->qgroupid);
	}

	err = btrfs_end_transaction(trans);
	if (err && !ret)
		ret = err;

out:
	kfree(sa);
drop_write:
	mnt_drop_write_file(file);
	return ret;
}

static long btrfs_ioctl_qgroup_limit(struct file *file, void __user *arg)
{
	struct inode *inode = file_inode(file);
	struct btrfs_fs_info *fs_info = btrfs_sb(inode->i_sb);
	struct btrfs_root *root = BTRFS_I(inode)->root;
	struct btrfs_ioctl_qgroup_limit_args *sa;
	struct btrfs_trans_handle *trans;
	int ret;
	int err;
	u64 qgroupid;

	if (!capable(CAP_SYS_ADMIN))
		return -EPERM;

	ret = mnt_want_write_file(file);
	if (ret)
		return ret;

	sa = memdup_user(arg, sizeof(*sa));
	if (IS_ERR(sa)) {
		ret = PTR_ERR(sa);
		goto drop_write;
	}

	trans = btrfs_join_transaction(root);
	if (IS_ERR(trans)) {
		ret = PTR_ERR(trans);
		goto out;
	}

	qgroupid = sa->qgroupid;
	if (!qgroupid) {
		/* take the current subvol as qgroup */
		qgroupid = root->root_key.objectid;
	}

	ret = btrfs_limit_qgroup(trans, fs_info, qgroupid, &sa->lim);

	err = btrfs_end_transaction(trans);
	if (err && !ret)
		ret = err;

out:
	kfree(sa);
drop_write:
	mnt_drop_write_file(file);
	return ret;
}

static long btrfs_ioctl_quota_rescan(struct file *file, void __user *arg)
{
	struct inode *inode = file_inode(file);
	struct btrfs_fs_info *fs_info = btrfs_sb(inode->i_sb);
	struct btrfs_ioctl_quota_rescan_args *qsa;
	int ret;

	if (!capable(CAP_SYS_ADMIN))
		return -EPERM;

	ret = mnt_want_write_file(file);
	if (ret)
		return ret;

	qsa = memdup_user(arg, sizeof(*qsa));
	if (IS_ERR(qsa)) {
		ret = PTR_ERR(qsa);
		goto drop_write;
	}

	if (qsa->flags) {
		ret = -EINVAL;
		goto out;
	}

	ret = btrfs_qgroup_rescan(fs_info);

out:
	kfree(qsa);
drop_write:
	mnt_drop_write_file(file);
	return ret;
}

static long btrfs_ioctl_quota_rescan_status(struct file *file, void __user *arg)
{
	struct inode *inode = file_inode(file);
	struct btrfs_fs_info *fs_info = btrfs_sb(inode->i_sb);
	struct btrfs_ioctl_quota_rescan_args *qsa;
	int ret = 0;

	if (!capable(CAP_SYS_ADMIN))
		return -EPERM;

	qsa = kzalloc(sizeof(*qsa), GFP_KERNEL);
	if (!qsa)
		return -ENOMEM;

	if (fs_info->qgroup_flags & BTRFS_QGROUP_STATUS_FLAG_RESCAN) {
		qsa->flags = 1;
		qsa->progress = fs_info->qgroup_rescan_progress.objectid;
	}

	if (copy_to_user(arg, qsa, sizeof(*qsa)))
		ret = -EFAULT;

	kfree(qsa);
	return ret;
}

static long btrfs_ioctl_quota_rescan_wait(struct file *file, void __user *arg)
{
	struct inode *inode = file_inode(file);
	struct btrfs_fs_info *fs_info = btrfs_sb(inode->i_sb);

	if (!capable(CAP_SYS_ADMIN))
		return -EPERM;

	return btrfs_qgroup_wait_for_completion(fs_info, true);
}

static long _btrfs_ioctl_set_received_subvol(struct file *file,
					    struct btrfs_ioctl_received_subvol_args *sa)
{
	struct inode *inode = file_inode(file);
	struct btrfs_fs_info *fs_info = btrfs_sb(inode->i_sb);
	struct btrfs_root *root = BTRFS_I(inode)->root;
	struct btrfs_root_item *root_item = &root->root_item;
	struct btrfs_trans_handle *trans;
	struct timespec64 ct = current_time(inode);
	int ret = 0;
	int received_uuid_changed;

	if (!inode_owner_or_capable(inode))
		return -EPERM;

	ret = mnt_want_write_file(file);
	if (ret < 0)
		return ret;

	down_write(&fs_info->subvol_sem);

	if (btrfs_ino(BTRFS_I(inode)) != BTRFS_FIRST_FREE_OBJECTID) {
		ret = -EINVAL;
		goto out;
	}

	if (btrfs_root_readonly(root)) {
		ret = -EROFS;
		goto out;
	}

	/*
	 * 1 - root item
	 * 2 - uuid items (received uuid + subvol uuid)
	 */
	trans = btrfs_start_transaction(root, 3);
	if (IS_ERR(trans)) {
		ret = PTR_ERR(trans);
		trans = NULL;
		goto out;
	}

	sa->rtransid = trans->transid;
	sa->rtime.sec = ct.tv_sec;
	sa->rtime.nsec = ct.tv_nsec;

	received_uuid_changed = memcmp(root_item->received_uuid, sa->uuid,
				       BTRFS_UUID_SIZE);
	if (received_uuid_changed &&
	    !btrfs_is_empty_uuid(root_item->received_uuid)) {
		ret = btrfs_uuid_tree_remove(trans, root_item->received_uuid,
					  BTRFS_UUID_KEY_RECEIVED_SUBVOL,
					  root->root_key.objectid);
		if (ret && ret != -ENOENT) {
		        btrfs_abort_transaction(trans, ret);
		        btrfs_end_transaction(trans);
		        goto out;
		}
	}
	memcpy(root_item->received_uuid, sa->uuid, BTRFS_UUID_SIZE);
	btrfs_set_root_stransid(root_item, sa->stransid);
	btrfs_set_root_rtransid(root_item, sa->rtransid);
	btrfs_set_stack_timespec_sec(&root_item->stime, sa->stime.sec);
	btrfs_set_stack_timespec_nsec(&root_item->stime, sa->stime.nsec);
	btrfs_set_stack_timespec_sec(&root_item->rtime, sa->rtime.sec);
	btrfs_set_stack_timespec_nsec(&root_item->rtime, sa->rtime.nsec);

	ret = btrfs_update_root(trans, fs_info->tree_root,
				&root->root_key, &root->root_item);
	if (ret < 0) {
		btrfs_end_transaction(trans);
		goto out;
	}
	if (received_uuid_changed && !btrfs_is_empty_uuid(sa->uuid)) {
		ret = btrfs_uuid_tree_add(trans, sa->uuid,
					  BTRFS_UUID_KEY_RECEIVED_SUBVOL,
					  root->root_key.objectid);
		if (ret < 0 && ret != -EEXIST) {
			btrfs_abort_transaction(trans, ret);
			btrfs_end_transaction(trans);
			goto out;
		}
	}
	ret = btrfs_commit_transaction(trans);
out:
	up_write(&fs_info->subvol_sem);
	mnt_drop_write_file(file);
	return ret;
}

#ifdef CONFIG_64BIT
static long btrfs_ioctl_set_received_subvol_32(struct file *file,
						void __user *arg)
{
	struct btrfs_ioctl_received_subvol_args_32 *args32 = NULL;
	struct btrfs_ioctl_received_subvol_args *args64 = NULL;
	int ret = 0;

	args32 = memdup_user(arg, sizeof(*args32));
	if (IS_ERR(args32))
		return PTR_ERR(args32);

	args64 = kmalloc(sizeof(*args64), GFP_KERNEL);
	if (!args64) {
		ret = -ENOMEM;
		goto out;
	}

	memcpy(args64->uuid, args32->uuid, BTRFS_UUID_SIZE);
	args64->stransid = args32->stransid;
	args64->rtransid = args32->rtransid;
	args64->stime.sec = args32->stime.sec;
	args64->stime.nsec = args32->stime.nsec;
	args64->rtime.sec = args32->rtime.sec;
	args64->rtime.nsec = args32->rtime.nsec;
	args64->flags = args32->flags;

	ret = _btrfs_ioctl_set_received_subvol(file, args64);
	if (ret)
		goto out;

	memcpy(args32->uuid, args64->uuid, BTRFS_UUID_SIZE);
	args32->stransid = args64->stransid;
	args32->rtransid = args64->rtransid;
	args32->stime.sec = args64->stime.sec;
	args32->stime.nsec = args64->stime.nsec;
	args32->rtime.sec = args64->rtime.sec;
	args32->rtime.nsec = args64->rtime.nsec;
	args32->flags = args64->flags;

	ret = copy_to_user(arg, args32, sizeof(*args32));
	if (ret)
		ret = -EFAULT;

out:
	kfree(args32);
	kfree(args64);
	return ret;
}
#endif

static long btrfs_ioctl_set_received_subvol(struct file *file,
					    void __user *arg)
{
	struct btrfs_ioctl_received_subvol_args *sa = NULL;
	int ret = 0;

	sa = memdup_user(arg, sizeof(*sa));
	if (IS_ERR(sa))
		return PTR_ERR(sa);

	ret = _btrfs_ioctl_set_received_subvol(file, sa);

	if (ret)
		goto out;

	ret = copy_to_user(arg, sa, sizeof(*sa));
	if (ret)
		ret = -EFAULT;

out:
	kfree(sa);
	return ret;
}

static int btrfs_ioctl_get_fslabel(struct file *file, void __user *arg)
{
	struct inode *inode = file_inode(file);
	struct btrfs_fs_info *fs_info = btrfs_sb(inode->i_sb);
	size_t len;
	int ret;
	char label[BTRFS_LABEL_SIZE];

	spin_lock(&fs_info->super_lock);
	memcpy(label, fs_info->super_copy->label, BTRFS_LABEL_SIZE);
	spin_unlock(&fs_info->super_lock);

	len = strnlen(label, BTRFS_LABEL_SIZE);

	if (len == BTRFS_LABEL_SIZE) {
		btrfs_warn(fs_info,
			   "label is too long, return the first %zu bytes",
			   --len);
	}

	ret = copy_to_user(arg, label, len);

	return ret ? -EFAULT : 0;
}

static int btrfs_ioctl_set_fslabel(struct file *file, void __user *arg)
{
	struct inode *inode = file_inode(file);
	struct btrfs_fs_info *fs_info = btrfs_sb(inode->i_sb);
	struct btrfs_root *root = BTRFS_I(inode)->root;
	struct btrfs_super_block *super_block = fs_info->super_copy;
	struct btrfs_trans_handle *trans;
	char label[BTRFS_LABEL_SIZE];
	int ret;

	if (!capable(CAP_SYS_ADMIN))
		return -EPERM;

	if (copy_from_user(label, arg, sizeof(label)))
		return -EFAULT;

	if (strnlen(label, BTRFS_LABEL_SIZE) == BTRFS_LABEL_SIZE) {
		btrfs_err(fs_info,
			  "unable to set label with more than %d bytes",
			  BTRFS_LABEL_SIZE - 1);
		return -EINVAL;
	}

	ret = mnt_want_write_file(file);
	if (ret)
		return ret;

	trans = btrfs_start_transaction(root, 0);
	if (IS_ERR(trans)) {
		ret = PTR_ERR(trans);
		goto out_unlock;
	}

	spin_lock(&fs_info->super_lock);
	strcpy(super_block->label, label);
	spin_unlock(&fs_info->super_lock);
	ret = btrfs_commit_transaction(trans);

out_unlock:
	mnt_drop_write_file(file);
	return ret;
}

#define INIT_FEATURE_FLAGS(suffix) \
	{ .compat_flags = BTRFS_FEATURE_COMPAT_##suffix, \
	  .compat_ro_flags = BTRFS_FEATURE_COMPAT_RO_##suffix, \
	  .incompat_flags = BTRFS_FEATURE_INCOMPAT_##suffix }

int btrfs_ioctl_get_supported_features(void __user *arg)
{
	static const struct btrfs_ioctl_feature_flags features[3] = {
		INIT_FEATURE_FLAGS(SUPP),
		INIT_FEATURE_FLAGS(SAFE_SET),
		INIT_FEATURE_FLAGS(SAFE_CLEAR)
	};

	if (copy_to_user(arg, &features, sizeof(features)))
		return -EFAULT;

	return 0;
}

static int btrfs_ioctl_get_features(struct file *file, void __user *arg)
{
	struct inode *inode = file_inode(file);
	struct btrfs_fs_info *fs_info = btrfs_sb(inode->i_sb);
	struct btrfs_super_block *super_block = fs_info->super_copy;
	struct btrfs_ioctl_feature_flags features;

	features.compat_flags = btrfs_super_compat_flags(super_block);
	features.compat_ro_flags = btrfs_super_compat_ro_flags(super_block);
	features.incompat_flags = btrfs_super_incompat_flags(super_block);

	if (copy_to_user(arg, &features, sizeof(features)))
		return -EFAULT;

	return 0;
}

static int check_feature_bits(struct btrfs_fs_info *fs_info,
			      enum btrfs_feature_set set,
			      u64 change_mask, u64 flags, u64 supported_flags,
			      u64 safe_set, u64 safe_clear)
{
	const char *type = btrfs_feature_set_names[set];
	char *names;
	u64 disallowed, unsupported;
	u64 set_mask = flags & change_mask;
	u64 clear_mask = ~flags & change_mask;

	unsupported = set_mask & ~supported_flags;
	if (unsupported) {
		names = btrfs_printable_features(set, unsupported);
		if (names) {
			btrfs_warn(fs_info,
				   "this kernel does not support the %s feature bit%s",
				   names, strchr(names, ',') ? "s" : "");
			kfree(names);
		} else
			btrfs_warn(fs_info,
				   "this kernel does not support %s bits 0x%llx",
				   type, unsupported);
		return -EOPNOTSUPP;
	}

	disallowed = set_mask & ~safe_set;
	if (disallowed) {
		names = btrfs_printable_features(set, disallowed);
		if (names) {
			btrfs_warn(fs_info,
				   "can't set the %s feature bit%s while mounted",
				   names, strchr(names, ',') ? "s" : "");
			kfree(names);
		} else
			btrfs_warn(fs_info,
				   "can't set %s bits 0x%llx while mounted",
				   type, disallowed);
		return -EPERM;
	}

	disallowed = clear_mask & ~safe_clear;
	if (disallowed) {
		names = btrfs_printable_features(set, disallowed);
		if (names) {
			btrfs_warn(fs_info,
				   "can't clear the %s feature bit%s while mounted",
				   names, strchr(names, ',') ? "s" : "");
			kfree(names);
		} else
			btrfs_warn(fs_info,
				   "can't clear %s bits 0x%llx while mounted",
				   type, disallowed);
		return -EPERM;
	}

	return 0;
}

#define check_feature(fs_info, change_mask, flags, mask_base)	\
check_feature_bits(fs_info, FEAT_##mask_base, change_mask, flags,	\
		   BTRFS_FEATURE_ ## mask_base ## _SUPP,	\
		   BTRFS_FEATURE_ ## mask_base ## _SAFE_SET,	\
		   BTRFS_FEATURE_ ## mask_base ## _SAFE_CLEAR)

static int btrfs_ioctl_set_features(struct file *file, void __user *arg)
{
	struct inode *inode = file_inode(file);
	struct btrfs_fs_info *fs_info = btrfs_sb(inode->i_sb);
	struct btrfs_root *root = BTRFS_I(inode)->root;
	struct btrfs_super_block *super_block = fs_info->super_copy;
	struct btrfs_ioctl_feature_flags flags[2];
	struct btrfs_trans_handle *trans;
	u64 newflags;
	int ret;

	if (!capable(CAP_SYS_ADMIN))
		return -EPERM;

	if (copy_from_user(flags, arg, sizeof(flags)))
		return -EFAULT;

	/* Nothing to do */
	if (!flags[0].compat_flags && !flags[0].compat_ro_flags &&
	    !flags[0].incompat_flags)
		return 0;

	ret = check_feature(fs_info, flags[0].compat_flags,
			    flags[1].compat_flags, COMPAT);
	if (ret)
		return ret;

	ret = check_feature(fs_info, flags[0].compat_ro_flags,
			    flags[1].compat_ro_flags, COMPAT_RO);
	if (ret)
		return ret;

	ret = check_feature(fs_info, flags[0].incompat_flags,
			    flags[1].incompat_flags, INCOMPAT);
	if (ret)
		return ret;

	ret = mnt_want_write_file(file);
	if (ret)
		return ret;

	trans = btrfs_start_transaction(root, 0);
	if (IS_ERR(trans)) {
		ret = PTR_ERR(trans);
		goto out_drop_write;
	}

	spin_lock(&fs_info->super_lock);
	newflags = btrfs_super_compat_flags(super_block);
	newflags |= flags[0].compat_flags & flags[1].compat_flags;
	newflags &= ~(flags[0].compat_flags & ~flags[1].compat_flags);
	btrfs_set_super_compat_flags(super_block, newflags);

	newflags = btrfs_super_compat_ro_flags(super_block);
	newflags |= flags[0].compat_ro_flags & flags[1].compat_ro_flags;
	newflags &= ~(flags[0].compat_ro_flags & ~flags[1].compat_ro_flags);
	btrfs_set_super_compat_ro_flags(super_block, newflags);

	newflags = btrfs_super_incompat_flags(super_block);
	newflags |= flags[0].incompat_flags & flags[1].incompat_flags;
	newflags &= ~(flags[0].incompat_flags & ~flags[1].incompat_flags);
	btrfs_set_super_incompat_flags(super_block, newflags);
	spin_unlock(&fs_info->super_lock);

	ret = btrfs_commit_transaction(trans);
out_drop_write:
	mnt_drop_write_file(file);

	return ret;
}

static int _btrfs_ioctl_send(struct file *file, void __user *argp, bool compat)
{
	struct btrfs_ioctl_send_args *arg;
	int ret;

	if (compat) {
#if defined(CONFIG_64BIT) && defined(CONFIG_COMPAT)
		struct btrfs_ioctl_send_args_32 args32;

		ret = copy_from_user(&args32, argp, sizeof(args32));
		if (ret)
			return -EFAULT;
		arg = kzalloc(sizeof(*arg), GFP_KERNEL);
		if (!arg)
			return -ENOMEM;
		arg->send_fd = args32.send_fd;
		arg->clone_sources_count = args32.clone_sources_count;
		arg->clone_sources = compat_ptr(args32.clone_sources);
		arg->parent_root = args32.parent_root;
		arg->flags = args32.flags;
		memcpy(arg->reserved, args32.reserved,
		       sizeof(args32.reserved));
#else
		return -ENOTTY;
#endif
	} else {
		arg = memdup_user(argp, sizeof(*arg));
		if (IS_ERR(arg))
			return PTR_ERR(arg);
	}
	ret = btrfs_ioctl_send(file, arg);
	kfree(arg);
	return ret;
}

long btrfs_ioctl(struct file *file, unsigned int
		cmd, unsigned long arg)
{
	struct inode *inode = file_inode(file);
	struct btrfs_fs_info *fs_info = btrfs_sb(inode->i_sb);
	struct btrfs_root *root = BTRFS_I(inode)->root;
	void __user *argp = (void __user *)arg;

	switch (cmd) {
	case FS_IOC_GETFLAGS:
		return btrfs_ioctl_getflags(file, argp);
	case FS_IOC_SETFLAGS:
		return btrfs_ioctl_setflags(file, argp);
	case FS_IOC_GETVERSION:
		return btrfs_ioctl_getversion(file, argp);
	case FITRIM:
		return btrfs_ioctl_fitrim(file, argp);
	case BTRFS_IOC_SNAP_CREATE:
		return btrfs_ioctl_snap_create(file, argp, 0);
	case BTRFS_IOC_SNAP_CREATE_V2:
		return btrfs_ioctl_snap_create_v2(file, argp, 0);
	case BTRFS_IOC_SUBVOL_CREATE:
		return btrfs_ioctl_snap_create(file, argp, 1);
	case BTRFS_IOC_SUBVOL_CREATE_V2:
		return btrfs_ioctl_snap_create_v2(file, argp, 1);
	case BTRFS_IOC_SNAP_DESTROY:
		return btrfs_ioctl_snap_destroy(file, argp);
	case BTRFS_IOC_SUBVOL_GETFLAGS:
		return btrfs_ioctl_subvol_getflags(file, argp);
	case BTRFS_IOC_SUBVOL_SETFLAGS:
		return btrfs_ioctl_subvol_setflags(file, argp);
	case BTRFS_IOC_DEFAULT_SUBVOL:
		return btrfs_ioctl_default_subvol(file, argp);
	case BTRFS_IOC_DEFRAG:
		return btrfs_ioctl_defrag(file, NULL);
	case BTRFS_IOC_DEFRAG_RANGE:
		return btrfs_ioctl_defrag(file, argp);
	case BTRFS_IOC_RESIZE:
		return btrfs_ioctl_resize(file, argp);
	case BTRFS_IOC_ADD_DEV:
		return btrfs_ioctl_add_dev(fs_info, argp);
	case BTRFS_IOC_RM_DEV:
		return btrfs_ioctl_rm_dev(file, argp);
	case BTRFS_IOC_RM_DEV_V2:
		return btrfs_ioctl_rm_dev_v2(file, argp);
	case BTRFS_IOC_FS_INFO:
		return btrfs_ioctl_fs_info(fs_info, argp);
	case BTRFS_IOC_DEV_INFO:
		return btrfs_ioctl_dev_info(fs_info, argp);
	case BTRFS_IOC_BALANCE:
		return btrfs_ioctl_balance(file, NULL);
	case BTRFS_IOC_TREE_SEARCH:
		return btrfs_ioctl_tree_search(file, argp);
	case BTRFS_IOC_TREE_SEARCH_V2:
		return btrfs_ioctl_tree_search_v2(file, argp);
	case BTRFS_IOC_INO_LOOKUP:
		return btrfs_ioctl_ino_lookup(file, argp);
	case BTRFS_IOC_INO_PATHS:
		return btrfs_ioctl_ino_to_path(root, argp);
	case BTRFS_IOC_LOGICAL_INO:
		return btrfs_ioctl_logical_to_ino(fs_info, argp, 1);
	case BTRFS_IOC_LOGICAL_INO_V2:
		return btrfs_ioctl_logical_to_ino(fs_info, argp, 2);
	case BTRFS_IOC_SPACE_INFO:
		return btrfs_ioctl_space_info(fs_info, argp);
	case BTRFS_IOC_SYNC: {
		int ret;

		ret = btrfs_start_delalloc_roots(fs_info, -1);
		if (ret)
			return ret;
		ret = btrfs_sync_fs(inode->i_sb, 1);
		/*
		 * The transaction thread may want to do more work,
		 * namely it pokes the cleaner kthread that will start
		 * processing uncleaned subvols.
		 */
		wake_up_process(fs_info->transaction_kthread);
		return ret;
	}
	case BTRFS_IOC_START_SYNC:
		return btrfs_ioctl_start_sync(root, argp);
	case BTRFS_IOC_WAIT_SYNC:
		return btrfs_ioctl_wait_sync(fs_info, argp);
	case BTRFS_IOC_SCRUB:
		return btrfs_ioctl_scrub(file, argp);
	case BTRFS_IOC_SCRUB_CANCEL:
		return btrfs_ioctl_scrub_cancel(fs_info);
	case BTRFS_IOC_SCRUB_PROGRESS:
		return btrfs_ioctl_scrub_progress(fs_info, argp);
	case BTRFS_IOC_BALANCE_V2:
		return btrfs_ioctl_balance(file, argp);
	case BTRFS_IOC_BALANCE_CTL:
		return btrfs_ioctl_balance_ctl(fs_info, arg);
	case BTRFS_IOC_BALANCE_PROGRESS:
		return btrfs_ioctl_balance_progress(fs_info, argp);
	case BTRFS_IOC_SET_RECEIVED_SUBVOL:
		return btrfs_ioctl_set_received_subvol(file, argp);
#ifdef CONFIG_64BIT
	case BTRFS_IOC_SET_RECEIVED_SUBVOL_32:
		return btrfs_ioctl_set_received_subvol_32(file, argp);
#endif
	case BTRFS_IOC_SEND:
		return _btrfs_ioctl_send(file, argp, false);
#if defined(CONFIG_64BIT) && defined(CONFIG_COMPAT)
	case BTRFS_IOC_SEND_32:
		return _btrfs_ioctl_send(file, argp, true);
#endif
	case BTRFS_IOC_GET_DEV_STATS:
		return btrfs_ioctl_get_dev_stats(fs_info, argp);
	case BTRFS_IOC_QUOTA_CTL:
		return btrfs_ioctl_quota_ctl(file, argp);
	case BTRFS_IOC_QGROUP_ASSIGN:
		return btrfs_ioctl_qgroup_assign(file, argp);
	case BTRFS_IOC_QGROUP_CREATE:
		return btrfs_ioctl_qgroup_create(file, argp);
	case BTRFS_IOC_QGROUP_LIMIT:
		return btrfs_ioctl_qgroup_limit(file, argp);
	case BTRFS_IOC_QUOTA_RESCAN:
		return btrfs_ioctl_quota_rescan(file, argp);
	case BTRFS_IOC_QUOTA_RESCAN_STATUS:
		return btrfs_ioctl_quota_rescan_status(file, argp);
	case BTRFS_IOC_QUOTA_RESCAN_WAIT:
		return btrfs_ioctl_quota_rescan_wait(file, argp);
	case BTRFS_IOC_DEV_REPLACE:
		return btrfs_ioctl_dev_replace(fs_info, argp);
	case BTRFS_IOC_GET_FSLABEL:
		return btrfs_ioctl_get_fslabel(file, argp);
	case BTRFS_IOC_SET_FSLABEL:
		return btrfs_ioctl_set_fslabel(file, argp);
	case BTRFS_IOC_GET_SUPPORTED_FEATURES:
		return btrfs_ioctl_get_supported_features(argp);
	case BTRFS_IOC_GET_FEATURES:
		return btrfs_ioctl_get_features(file, argp);
	case BTRFS_IOC_SET_FEATURES:
		return btrfs_ioctl_set_features(file, argp);
	case FS_IOC_FSGETXATTR:
		return btrfs_ioctl_fsgetxattr(file, argp);
	case FS_IOC_FSSETXATTR:
		return btrfs_ioctl_fssetxattr(file, argp);
	case BTRFS_IOC_GET_SUBVOL_INFO:
		return btrfs_ioctl_get_subvol_info(file, argp);
	case BTRFS_IOC_GET_SUBVOL_ROOTREF:
		return btrfs_ioctl_get_subvol_rootref(file, argp);
	case BTRFS_IOC_INO_LOOKUP_USER:
		return btrfs_ioctl_ino_lookup_user(file, argp);
	}

	return -ENOTTY;
}

#ifdef CONFIG_COMPAT
long btrfs_compat_ioctl(struct file *file, unsigned int cmd, unsigned long arg)
{
	/*
	 * These all access 32-bit values anyway so no further
	 * handling is necessary.
	 */
	switch (cmd) {
	case FS_IOC32_GETFLAGS:
		cmd = FS_IOC_GETFLAGS;
		break;
	case FS_IOC32_SETFLAGS:
		cmd = FS_IOC_SETFLAGS;
		break;
	case FS_IOC32_GETVERSION:
		cmd = FS_IOC_GETVERSION;
		break;
	}

	return btrfs_ioctl(file, cmd, (unsigned long) compat_ptr(arg));
}
#endif<|MERGE_RESOLUTION|>--- conflicted
+++ resolved
@@ -3606,11 +3606,6 @@
 	return ret;
 }
 
-<<<<<<< HEAD
-=======
-#define BTRFS_MAX_DEDUPE_LEN	SZ_16M
-
->>>>>>> 5648f0a5
 loff_t btrfs_dedupe_file_range(struct file *src_file, loff_t loff,
 			       struct file *dst_file, loff_t dst_loff,
 			       loff_t olen)
@@ -3619,12 +3614,6 @@
 	struct inode *dst = file_inode(dst_file);
 	u64 bs = BTRFS_I(src)->root->fs_info->sb->s_blocksize;
 	int res;
-<<<<<<< HEAD
-=======
-
-	if (olen > BTRFS_MAX_DEDUPE_LEN)
-		olen = BTRFS_MAX_DEDUPE_LEN;
->>>>>>> 5648f0a5
 
 	if (WARN_ON_ONCE(bs < PAGE_SIZE)) {
 		/*

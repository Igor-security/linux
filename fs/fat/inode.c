/*
 *  linux/fs/fat/inode.c
 *
 *  Written 1992,1993 by Werner Almesberger
 *  VFAT extensions by Gordon Chaffee, merged with msdos fs by Henrik Storner
 *  Rewritten for the constant inumbers support by Al Viro
 *
 *  Fixes:
 *
 *	Max Cohan: Fixed invalid FSINFO offset when info_sector is 0
 */

#include <linux/module.h>
#include <linux/init.h>
#include <linux/time.h>
#include <linux/slab.h>
#include <linux/seq_file.h>
#include <linux/pagemap.h>
#include <linux/mpage.h>
#include <linux/buffer_head.h>
#include <linux/exportfs.h>
#include <linux/mount.h>
#include <linux/vfs.h>
#include <linux/parser.h>
#include <linux/uio.h>
#include <linux/writeback.h>
#include <linux/log2.h>
#include <linux/hash.h>
#include <asm/unaligned.h>
#include "fat.h"

#ifndef CONFIG_FAT_DEFAULT_IOCHARSET
/* if user don't select VFAT, this is undefined. */
#define CONFIG_FAT_DEFAULT_IOCHARSET	""
#endif

static int fat_default_codepage = CONFIG_FAT_DEFAULT_CODEPAGE;
static char fat_default_iocharset[] = CONFIG_FAT_DEFAULT_IOCHARSET;


static int fat_add_cluster(struct inode *inode)
{
	int err, cluster;

	err = fat_alloc_clusters(inode, &cluster, 1);
	if (err)
		return err;
	/* FIXME: this cluster should be added after data of this
	 * cluster is writed */
	err = fat_chain_add(inode, cluster, 1);
	if (err)
		fat_free_clusters(inode, cluster);
	return err;
}

static inline int __fat_get_block(struct inode *inode, sector_t iblock,
				  unsigned long *max_blocks,
				  struct buffer_head *bh_result, int create)
{
	struct super_block *sb = inode->i_sb;
	struct msdos_sb_info *sbi = MSDOS_SB(sb);
	unsigned long mapped_blocks;
	sector_t phys;
	int err, offset;

	err = fat_bmap(inode, iblock, &phys, &mapped_blocks, create);
	if (err)
		return err;
	if (phys) {
		map_bh(bh_result, sb, phys);
		*max_blocks = min(mapped_blocks, *max_blocks);
		return 0;
	}
	if (!create)
		return 0;

	if (iblock != MSDOS_I(inode)->mmu_private >> sb->s_blocksize_bits) {
		fat_fs_error(sb, "corrupted file size (i_pos %lld, %lld)",
			MSDOS_I(inode)->i_pos, MSDOS_I(inode)->mmu_private);
		return -EIO;
	}

	offset = (unsigned long)iblock & (sbi->sec_per_clus - 1);
	if (!offset) {
		/* TODO: multiple cluster allocation would be desirable. */
		err = fat_add_cluster(inode);
		if (err)
			return err;
	}
	/* available blocks on this cluster */
	mapped_blocks = sbi->sec_per_clus - offset;

	*max_blocks = min(mapped_blocks, *max_blocks);
	MSDOS_I(inode)->mmu_private += *max_blocks << sb->s_blocksize_bits;

	err = fat_bmap(inode, iblock, &phys, &mapped_blocks, create);
	if (err)
		return err;

	BUG_ON(!phys);
	BUG_ON(*max_blocks != mapped_blocks);
	set_buffer_new(bh_result);
	map_bh(bh_result, sb, phys);

	return 0;
}

static int fat_get_block(struct inode *inode, sector_t iblock,
			 struct buffer_head *bh_result, int create)
{
	struct super_block *sb = inode->i_sb;
	unsigned long max_blocks = bh_result->b_size >> inode->i_blkbits;
	int err;

	err = __fat_get_block(inode, iblock, &max_blocks, bh_result, create);
	if (err)
		return err;
	bh_result->b_size = max_blocks << sb->s_blocksize_bits;
	return 0;
}

static int fat_writepage(struct page *page, struct writeback_control *wbc)
{
	return block_write_full_page(page, fat_get_block, wbc);
}

static int fat_writepages(struct address_space *mapping,
			  struct writeback_control *wbc)
{
	return mpage_writepages(mapping, wbc, fat_get_block);
}

static int fat_readpage(struct file *file, struct page *page)
{
	return mpage_readpage(page, fat_get_block);
}

static int fat_readpages(struct file *file, struct address_space *mapping,
			 struct list_head *pages, unsigned nr_pages)
{
	return mpage_readpages(mapping, pages, nr_pages, fat_get_block);
}

static void fat_write_failed(struct address_space *mapping, loff_t to)
{
	struct inode *inode = mapping->host;

	if (to > inode->i_size) {
		truncate_pagecache(inode, to, inode->i_size);
		fat_truncate_blocks(inode, inode->i_size);
	}
}

static int fat_write_begin(struct file *file, struct address_space *mapping,
			loff_t pos, unsigned len, unsigned flags,
			struct page **pagep, void **fsdata)
{
	int err;

	*pagep = NULL;
	err = cont_write_begin(file, mapping, pos, len, flags,
				pagep, fsdata, fat_get_block,
				&MSDOS_I(mapping->host)->mmu_private);
	if (err < 0)
		fat_write_failed(mapping, pos + len);
	return err;
}

static int fat_write_end(struct file *file, struct address_space *mapping,
			loff_t pos, unsigned len, unsigned copied,
			struct page *pagep, void *fsdata)
{
	struct inode *inode = mapping->host;
	int err;
	err = generic_write_end(file, mapping, pos, len, copied, pagep, fsdata);
	if (err < len)
		fat_write_failed(mapping, pos + len);
	if (!(err < 0) && !(MSDOS_I(inode)->i_attrs & ATTR_ARCH)) {
		inode->i_mtime = inode->i_ctime = CURRENT_TIME_SEC;
		MSDOS_I(inode)->i_attrs |= ATTR_ARCH;
		mark_inode_dirty(inode);
	}
	return err;
}

static ssize_t fat_direct_IO(int rw, struct kiocb *iocb,
			     const struct iovec *iov,
			     loff_t offset, unsigned long nr_segs)
{
	struct file *file = iocb->ki_filp;
	struct address_space *mapping = file->f_mapping;
	struct inode *inode = mapping->host;
	ssize_t ret;

	if (rw == WRITE) {
		/*
		 * FIXME: blockdev_direct_IO() doesn't use ->write_begin(),
		 * so we need to update the ->mmu_private to block boundary.
		 *
		 * But we must fill the remaining area or hole by nul for
		 * updating ->mmu_private.
		 *
		 * Return 0, and fallback to normal buffered write.
		 */
		loff_t size = offset + iov_length(iov, nr_segs);
		if (MSDOS_I(inode)->mmu_private < size)
			return 0;
	}

	/*
	 * FAT need to use the DIO_LOCKING for avoiding the race
	 * condition of fat_get_block() and ->truncate().
	 */
	ret = blockdev_direct_IO(rw, iocb, inode, iov, offset, nr_segs,
				 fat_get_block);
	if (ret < 0 && (rw & WRITE))
		fat_write_failed(mapping, offset + iov_length(iov, nr_segs));

	return ret;
}

static sector_t _fat_bmap(struct address_space *mapping, sector_t block)
{
	sector_t blocknr;

	/* fat_get_cluster() assumes the requested blocknr isn't truncated. */
	down_read(&MSDOS_I(mapping->host)->truncate_lock);
	blocknr = generic_block_bmap(mapping, block, fat_get_block);
	up_read(&MSDOS_I(mapping->host)->truncate_lock);

	return blocknr;
}

static const struct address_space_operations fat_aops = {
	.readpage	= fat_readpage,
	.readpages	= fat_readpages,
	.writepage	= fat_writepage,
	.writepages	= fat_writepages,
	.write_begin	= fat_write_begin,
	.write_end	= fat_write_end,
	.direct_IO	= fat_direct_IO,
	.bmap		= _fat_bmap
};

/*
 * New FAT inode stuff. We do the following:
 *	a) i_ino is constant and has nothing with on-disk location.
 *	b) FAT manages its own cache of directory entries.
 *	c) *This* cache is indexed by on-disk location.
 *	d) inode has an associated directory entry, all right, but
 *		it may be unhashed.
 *	e) currently entries are stored within struct inode. That should
 *		change.
 *	f) we deal with races in the following way:
 *		1. readdir() and lookup() do FAT-dir-cache lookup.
 *		2. rename() unhashes the F-d-c entry and rehashes it in
 *			a new place.
 *		3. unlink() and rmdir() unhash F-d-c entry.
 *		4. fat_write_inode() checks whether the thing is unhashed.
 *			If it is we silently return. If it isn't we do bread(),
 *			check if the location is still valid and retry if it
 *			isn't. Otherwise we do changes.
 *		5. Spinlock is used to protect hash/unhash/location check/lookup
 *		6. fat_evict_inode() unhashes the F-d-c entry.
 *		7. lookup() and readdir() do igrab() if they find a F-d-c entry
 *			and consider negative result as cache miss.
 */

static void fat_hash_init(struct super_block *sb)
{
	struct msdos_sb_info *sbi = MSDOS_SB(sb);
	int i;

	spin_lock_init(&sbi->inode_hash_lock);
	for (i = 0; i < FAT_HASH_SIZE; i++)
		INIT_HLIST_HEAD(&sbi->inode_hashtable[i]);
}

static inline unsigned long fat_hash(loff_t i_pos)
{
	return hash_32(i_pos, FAT_HASH_BITS);
}

void fat_attach(struct inode *inode, loff_t i_pos)
{
	struct msdos_sb_info *sbi = MSDOS_SB(inode->i_sb);
	struct hlist_head *head = sbi->inode_hashtable + fat_hash(i_pos);

	spin_lock(&sbi->inode_hash_lock);
	MSDOS_I(inode)->i_pos = i_pos;
	hlist_add_head(&MSDOS_I(inode)->i_fat_hash, head);
	spin_unlock(&sbi->inode_hash_lock);
}
EXPORT_SYMBOL_GPL(fat_attach);

void fat_detach(struct inode *inode)
{
	struct msdos_sb_info *sbi = MSDOS_SB(inode->i_sb);
	spin_lock(&sbi->inode_hash_lock);
	MSDOS_I(inode)->i_pos = 0;
	hlist_del_init(&MSDOS_I(inode)->i_fat_hash);
	spin_unlock(&sbi->inode_hash_lock);
}
EXPORT_SYMBOL_GPL(fat_detach);

struct inode *fat_iget(struct super_block *sb, loff_t i_pos)
{
	struct msdos_sb_info *sbi = MSDOS_SB(sb);
	struct hlist_head *head = sbi->inode_hashtable + fat_hash(i_pos);
	struct hlist_node *_p;
	struct msdos_inode_info *i;
	struct inode *inode = NULL;

	spin_lock(&sbi->inode_hash_lock);
	hlist_for_each_entry(i, _p, head, i_fat_hash) {
		BUG_ON(i->vfs_inode.i_sb != sb);
		if (i->i_pos != i_pos)
			continue;
		inode = igrab(&i->vfs_inode);
		if (inode)
			break;
	}
	spin_unlock(&sbi->inode_hash_lock);
	return inode;
}

static int is_exec(unsigned char *extension)
{
	unsigned char *exe_extensions = "EXECOMBAT", *walk;

	for (walk = exe_extensions; *walk; walk += 3)
		if (!strncmp(extension, walk, 3))
			return 1;
	return 0;
}

static int fat_calc_dir_size(struct inode *inode)
{
	struct msdos_sb_info *sbi = MSDOS_SB(inode->i_sb);
	int ret, fclus, dclus;

	inode->i_size = 0;
	if (MSDOS_I(inode)->i_start == 0)
		return 0;

	ret = fat_get_cluster(inode, FAT_ENT_EOF, &fclus, &dclus);
	if (ret < 0)
		return ret;
	inode->i_size = (fclus + 1) << sbi->cluster_bits;

	return 0;
}

/* doesn't deal with root inode */
static int fat_fill_inode(struct inode *inode, struct msdos_dir_entry *de)
{
	struct msdos_sb_info *sbi = MSDOS_SB(inode->i_sb);
	int error;

	MSDOS_I(inode)->i_pos = 0;
	inode->i_uid = sbi->options.fs_uid;
	inode->i_gid = sbi->options.fs_gid;
	inode->i_version++;
	inode->i_generation = get_seconds();

	if ((de->attr & ATTR_DIR) && !IS_FREE(de->name)) {
		inode->i_generation &= ~1;
		inode->i_mode = fat_make_mode(sbi, de->attr, S_IRWXUGO);
		inode->i_op = sbi->dir_ops;
		inode->i_fop = &fat_dir_operations;

		MSDOS_I(inode)->i_start = le16_to_cpu(de->start);
		if (sbi->fat_bits == 32)
			MSDOS_I(inode)->i_start |= (le16_to_cpu(de->starthi) << 16);

		MSDOS_I(inode)->i_logstart = MSDOS_I(inode)->i_start;
		error = fat_calc_dir_size(inode);
		if (error < 0)
			return error;
		MSDOS_I(inode)->mmu_private = inode->i_size;

		set_nlink(inode, fat_subdirs(inode));
	} else { /* not a directory */
		inode->i_generation |= 1;
		inode->i_mode = fat_make_mode(sbi, de->attr,
			((sbi->options.showexec && !is_exec(de->name + 8))
			 ? S_IRUGO|S_IWUGO : S_IRWXUGO));
		MSDOS_I(inode)->i_start = le16_to_cpu(de->start);
		if (sbi->fat_bits == 32)
			MSDOS_I(inode)->i_start |= (le16_to_cpu(de->starthi) << 16);

		MSDOS_I(inode)->i_logstart = MSDOS_I(inode)->i_start;
		inode->i_size = le32_to_cpu(de->size);
		inode->i_op = &fat_file_inode_operations;
		inode->i_fop = &fat_file_operations;
		inode->i_mapping->a_ops = &fat_aops;
		MSDOS_I(inode)->mmu_private = inode->i_size;
	}
	if (de->attr & ATTR_SYS) {
		if (sbi->options.sys_immutable)
			inode->i_flags |= S_IMMUTABLE;
	}
	fat_save_attrs(inode, de->attr);

	inode->i_blocks = ((inode->i_size + (sbi->cluster_size - 1))
			   & ~((loff_t)sbi->cluster_size - 1)) >> 9;

	fat_time_fat2unix(sbi, &inode->i_mtime, de->time, de->date, 0);
	if (sbi->options.isvfat) {
		fat_time_fat2unix(sbi, &inode->i_ctime, de->ctime,
				  de->cdate, de->ctime_cs);
		fat_time_fat2unix(sbi, &inode->i_atime, 0, de->adate, 0);
	} else
		inode->i_ctime = inode->i_atime = inode->i_mtime;

	return 0;
}

struct inode *fat_build_inode(struct super_block *sb,
			struct msdos_dir_entry *de, loff_t i_pos)
{
	struct inode *inode;
	int err;

	inode = fat_iget(sb, i_pos);
	if (inode)
		goto out;
	inode = new_inode(sb);
	if (!inode) {
		inode = ERR_PTR(-ENOMEM);
		goto out;
	}
	inode->i_ino = iunique(sb, MSDOS_ROOT_INO);
	inode->i_version = 1;
	err = fat_fill_inode(inode, de);
	if (err) {
		iput(inode);
		inode = ERR_PTR(err);
		goto out;
	}
	fat_attach(inode, i_pos);
	insert_inode_hash(inode);
out:
	return inode;
}

EXPORT_SYMBOL_GPL(fat_build_inode);

static void fat_evict_inode(struct inode *inode)
{
	truncate_inode_pages(&inode->i_data, 0);
	if (!inode->i_nlink) {
		inode->i_size = 0;
		fat_truncate_blocks(inode, 0);
	}
	invalidate_inode_buffers(inode);
	clear_inode(inode);
	fat_cache_inval_inode(inode);
	fat_detach(inode);
}

static void fat_put_super(struct super_block *sb)
{
	struct msdos_sb_info *sbi = MSDOS_SB(sb);

	iput(sbi->fsinfo_inode);
	iput(sbi->fat_inode);

	unload_nls(sbi->nls_disk);
	unload_nls(sbi->nls_io);

	if (sbi->options.iocharset != fat_default_iocharset)
		kfree(sbi->options.iocharset);

	sb->s_fs_info = NULL;
	kfree(sbi);
}

static struct kmem_cache *fat_inode_cachep;

static struct inode *fat_alloc_inode(struct super_block *sb)
{
	struct msdos_inode_info *ei;
	ei = kmem_cache_alloc(fat_inode_cachep, GFP_NOFS);
	if (!ei)
		return NULL;

	init_rwsem(&ei->truncate_lock);
	return &ei->vfs_inode;
}

static void fat_i_callback(struct rcu_head *head)
{
	struct inode *inode = container_of(head, struct inode, i_rcu);
	kmem_cache_free(fat_inode_cachep, MSDOS_I(inode));
}

static void fat_destroy_inode(struct inode *inode)
{
	call_rcu(&inode->i_rcu, fat_i_callback);
}

static void init_once(void *foo)
{
	struct msdos_inode_info *ei = (struct msdos_inode_info *)foo;

	spin_lock_init(&ei->cache_lru_lock);
	ei->nr_caches = 0;
	ei->cache_valid_id = FAT_CACHE_VALID + 1;
	INIT_LIST_HEAD(&ei->cache_lru);
	INIT_HLIST_NODE(&ei->i_fat_hash);
	inode_init_once(&ei->vfs_inode);
}

static int __init fat_init_inodecache(void)
{
	fat_inode_cachep = kmem_cache_create("fat_inode_cache",
					     sizeof(struct msdos_inode_info),
					     0, (SLAB_RECLAIM_ACCOUNT|
						SLAB_MEM_SPREAD),
					     init_once);
	if (fat_inode_cachep == NULL)
		return -ENOMEM;
	return 0;
}

static void __exit fat_destroy_inodecache(void)
{
	kmem_cache_destroy(fat_inode_cachep);
}

static int fat_remount(struct super_block *sb, int *flags, char *data)
{
	struct msdos_sb_info *sbi = MSDOS_SB(sb);
	*flags |= MS_NODIRATIME | (sbi->options.isvfat ? 0 : MS_NOATIME);
	return 0;
}

static int fat_statfs(struct dentry *dentry, struct kstatfs *buf)
{
	struct super_block *sb = dentry->d_sb;
	struct msdos_sb_info *sbi = MSDOS_SB(sb);
	u64 id = huge_encode_dev(sb->s_bdev->bd_dev);

	/* If the count of free cluster is still unknown, counts it here. */
	if (sbi->free_clusters == -1 || !sbi->free_clus_valid) {
		int err = fat_count_free_clusters(dentry->d_sb);
		if (err)
			return err;
	}

	buf->f_type = dentry->d_sb->s_magic;
	buf->f_bsize = sbi->cluster_size;
	buf->f_blocks = sbi->max_cluster - FAT_START_ENT;
	buf->f_bfree = sbi->free_clusters;
	buf->f_bavail = sbi->free_clusters;
	buf->f_fsid.val[0] = (u32)id;
	buf->f_fsid.val[1] = (u32)(id >> 32);
	buf->f_namelen =
		(sbi->options.isvfat ? FAT_LFN_LEN : 12) * NLS_MAX_CHARSET_SIZE;

	return 0;
}

static inline loff_t fat_i_pos_read(struct msdos_sb_info *sbi,
				    struct inode *inode)
{
	loff_t i_pos;
#if BITS_PER_LONG == 32
	spin_lock(&sbi->inode_hash_lock);
#endif
	i_pos = MSDOS_I(inode)->i_pos;
#if BITS_PER_LONG == 32
	spin_unlock(&sbi->inode_hash_lock);
#endif
	return i_pos;
}

static int __fat_write_inode(struct inode *inode, int wait)
{
	struct super_block *sb = inode->i_sb;
	struct msdos_sb_info *sbi = MSDOS_SB(sb);
	struct buffer_head *bh;
	struct msdos_dir_entry *raw_entry;
	loff_t i_pos;
	int err;

	if (inode->i_ino == MSDOS_ROOT_INO)
		return 0;

retry:
	i_pos = fat_i_pos_read(sbi, inode);
	if (!i_pos)
		return 0;

	bh = sb_bread(sb, i_pos >> sbi->dir_per_block_bits);
	if (!bh) {
		fat_msg(sb, KERN_ERR, "unable to read inode block "
		       "for updating (i_pos %lld)", i_pos);
		return -EIO;
	}
	spin_lock(&sbi->inode_hash_lock);
	if (i_pos != MSDOS_I(inode)->i_pos) {
		spin_unlock(&sbi->inode_hash_lock);
		brelse(bh);
		goto retry;
	}

	raw_entry = &((struct msdos_dir_entry *) (bh->b_data))
	    [i_pos & (sbi->dir_per_block - 1)];
	if (S_ISDIR(inode->i_mode))
		raw_entry->size = 0;
	else
		raw_entry->size = cpu_to_le32(inode->i_size);
	raw_entry->attr = fat_make_attrs(inode);
	raw_entry->start = cpu_to_le16(MSDOS_I(inode)->i_logstart);
	raw_entry->starthi = cpu_to_le16(MSDOS_I(inode)->i_logstart >> 16);
	fat_time_unix2fat(sbi, &inode->i_mtime, &raw_entry->time,
			  &raw_entry->date, NULL);
	if (sbi->options.isvfat) {
		__le16 atime;
		fat_time_unix2fat(sbi, &inode->i_ctime, &raw_entry->ctime,
				  &raw_entry->cdate, &raw_entry->ctime_cs);
		fat_time_unix2fat(sbi, &inode->i_atime, &atime,
				  &raw_entry->adate, NULL);
	}
	spin_unlock(&sbi->inode_hash_lock);
	mark_buffer_dirty(bh);
	err = 0;
	if (wait)
		err = sync_dirty_buffer(bh);
	brelse(bh);
	return err;
}

static int fat_write_inode(struct inode *inode, struct writeback_control *wbc)
{
	int err;

	if (inode->i_ino == MSDOS_FSINFO_INO) {
		struct super_block *sb = inode->i_sb;

		lock_super(sb);
		err = fat_clusters_flush(sb);
		unlock_super(sb);
	} else
		err = __fat_write_inode(inode, wbc->sync_mode == WB_SYNC_ALL);

	return err;
}

int fat_sync_inode(struct inode *inode)
{
	return __fat_write_inode(inode, 1);
}

EXPORT_SYMBOL_GPL(fat_sync_inode);

static int fat_show_options(struct seq_file *m, struct dentry *root);
static const struct super_operations fat_sops = {
	.alloc_inode	= fat_alloc_inode,
	.destroy_inode	= fat_destroy_inode,
	.write_inode	= fat_write_inode,
	.evict_inode	= fat_evict_inode,
	.put_super	= fat_put_super,
	.statfs		= fat_statfs,
	.remount_fs	= fat_remount,

	.show_options	= fat_show_options,
};

/*
 * a FAT file handle with fhtype 3 is
 *  0/  i_ino - for fast, reliable lookup if still in the cache
 *  1/  i_generation - to see if i_ino is still valid
 *          bit 0 == 0 iff directory
 *  2/  i_pos(8-39) - if ino has changed, but still in cache
 *  3/  i_pos(4-7)|i_logstart - to semi-verify inode found at i_pos
 *  4/  i_pos(0-3)|parent->i_logstart - maybe used to hunt for the file on disc
 *
 * Hack for NFSv2: Maximum FAT entry number is 28bits and maximum
 * i_pos is 40bits (blocknr(32) + dir offset(8)), so two 4bits
 * of i_logstart is used to store the directory entry offset.
 */

static struct dentry *fat_fh_to_dentry(struct super_block *sb,
		struct fid *fid, int fh_len, int fh_type)
{
	struct inode *inode = NULL;
	u32 *fh = fid->raw;

	if (fh_len < 5 || fh_type != 3)
		return NULL;

	inode = ilookup(sb, fh[0]);
	if (!inode || inode->i_generation != fh[1]) {
		if (inode)
			iput(inode);
		inode = NULL;
	}
	if (!inode) {
		loff_t i_pos;
		int i_logstart = fh[3] & 0x0fffffff;

		i_pos = (loff_t)fh[2] << 8;
		i_pos |= ((fh[3] >> 24) & 0xf0) | (fh[4] >> 28);

		/* try 2 - see if i_pos is in F-d-c
		 * require i_logstart to be the same
		 * Will fail if you truncate and then re-write
		 */

		inode = fat_iget(sb, i_pos);
		if (inode && MSDOS_I(inode)->i_logstart != i_logstart) {
			iput(inode);
			inode = NULL;
		}
	}

	/*
	 * For now, do nothing if the inode is not found.
	 *
	 * What we could do is:
	 *
	 *	- follow the file starting at fh[4], and record the ".." entry,
	 *	  and the name of the fh[2] entry.
	 *	- then follow the ".." file finding the next step up.
	 *
	 * This way we build a path to the root of the tree. If this works, we
	 * lookup the path and so get this inode into the cache.  Finally try
	 * the fat_iget lookup again.  If that fails, then we are totally out
	 * of luck.  But all that is for another day
	 */
	return d_obtain_alias(inode);
}

static int
fat_encode_fh(struct inode *inode, __u32 *fh, int *lenp, struct inode *parent)
{
	int len = *lenp;
<<<<<<< HEAD
	struct msdos_sb_info *sbi = MSDOS_SB(inode->i_sb);
	loff_t i_pos;
=======
	u32 ipos_h, ipos_m, ipos_l;
>>>>>>> 44a8bdea

	if (len < 5) {
		*lenp = 5;
		return 255; /* no room */
	}

	i_pos = fat_i_pos_read(sbi, inode);
	*lenp = 5;
	fh[0] = inode->i_ino;
	fh[1] = inode->i_generation;
<<<<<<< HEAD
	fh[2] = i_pos >> 8;
	fh[3] = ((i_pos & 0xf0) << 24) | MSDOS_I(inode)->i_logstart;
	fh[4] = (i_pos & 0x0f) << 28;
=======
	fh[2] = ipos_h;
	fh[3] = ipos_m | MSDOS_I(inode)->i_logstart;
	fh[4] = ipos_l;
>>>>>>> 44a8bdea
	if (parent)
		fh[4] |= MSDOS_I(parent)->i_logstart;
	return 3;
}

static struct dentry *fat_get_parent(struct dentry *child)
{
	struct super_block *sb = child->d_sb;
	struct buffer_head *bh;
	struct msdos_dir_entry *de;
	loff_t i_pos;
	struct dentry *parent;
	struct inode *inode;
	int err;

	lock_super(sb);

	err = fat_get_dotdot_entry(child->d_inode, &bh, &de, &i_pos);
	if (err) {
		parent = ERR_PTR(err);
		goto out;
	}
	inode = fat_build_inode(sb, de, i_pos);
	brelse(bh);

	parent = d_obtain_alias(inode);
out:
	unlock_super(sb);

	return parent;
}

static const struct export_operations fat_export_ops = {
	.encode_fh	= fat_encode_fh,
	.fh_to_dentry	= fat_fh_to_dentry,
	.get_parent	= fat_get_parent,
};

static int fat_show_options(struct seq_file *m, struct dentry *root)
{
	struct msdos_sb_info *sbi = MSDOS_SB(root->d_sb);
	struct fat_mount_options *opts = &sbi->options;
	int isvfat = opts->isvfat;

	if (opts->fs_uid != 0)
		seq_printf(m, ",uid=%u", opts->fs_uid);
	if (opts->fs_gid != 0)
		seq_printf(m, ",gid=%u", opts->fs_gid);
	seq_printf(m, ",fmask=%04o", opts->fs_fmask);
	seq_printf(m, ",dmask=%04o", opts->fs_dmask);
	if (opts->allow_utime)
		seq_printf(m, ",allow_utime=%04o", opts->allow_utime);
	if (sbi->nls_disk)
		seq_printf(m, ",codepage=%s", sbi->nls_disk->charset);
	if (isvfat) {
		if (sbi->nls_io)
			seq_printf(m, ",iocharset=%s", sbi->nls_io->charset);

		switch (opts->shortname) {
		case VFAT_SFN_DISPLAY_WIN95 | VFAT_SFN_CREATE_WIN95:
			seq_puts(m, ",shortname=win95");
			break;
		case VFAT_SFN_DISPLAY_WINNT | VFAT_SFN_CREATE_WINNT:
			seq_puts(m, ",shortname=winnt");
			break;
		case VFAT_SFN_DISPLAY_WINNT | VFAT_SFN_CREATE_WIN95:
			seq_puts(m, ",shortname=mixed");
			break;
		case VFAT_SFN_DISPLAY_LOWER | VFAT_SFN_CREATE_WIN95:
			seq_puts(m, ",shortname=lower");
			break;
		default:
			seq_puts(m, ",shortname=unknown");
			break;
		}
	}
	if (opts->name_check != 'n')
		seq_printf(m, ",check=%c", opts->name_check);
	if (opts->usefree)
		seq_puts(m, ",usefree");
	if (opts->quiet)
		seq_puts(m, ",quiet");
	if (opts->showexec)
		seq_puts(m, ",showexec");
	if (opts->sys_immutable)
		seq_puts(m, ",sys_immutable");
	if (!isvfat) {
		if (opts->dotsOK)
			seq_puts(m, ",dotsOK=yes");
		if (opts->nocase)
			seq_puts(m, ",nocase");
	} else {
		if (opts->utf8)
			seq_puts(m, ",utf8");
		if (opts->unicode_xlate)
			seq_puts(m, ",uni_xlate");
		if (!opts->numtail)
			seq_puts(m, ",nonumtail");
		if (opts->rodir)
			seq_puts(m, ",rodir");
	}
	if (opts->flush)
		seq_puts(m, ",flush");
	if (opts->tz_utc)
		seq_puts(m, ",tz=UTC");
	if (opts->errors == FAT_ERRORS_CONT)
		seq_puts(m, ",errors=continue");
	else if (opts->errors == FAT_ERRORS_PANIC)
		seq_puts(m, ",errors=panic");
	else
		seq_puts(m, ",errors=remount-ro");
	if (opts->discard)
		seq_puts(m, ",discard");

	return 0;
}

enum {
	Opt_check_n, Opt_check_r, Opt_check_s, Opt_uid, Opt_gid,
	Opt_umask, Opt_dmask, Opt_fmask, Opt_allow_utime, Opt_codepage,
	Opt_usefree, Opt_nocase, Opt_quiet, Opt_showexec, Opt_debug,
	Opt_immutable, Opt_dots, Opt_nodots,
	Opt_charset, Opt_shortname_lower, Opt_shortname_win95,
	Opt_shortname_winnt, Opt_shortname_mixed, Opt_utf8_no, Opt_utf8_yes,
	Opt_uni_xl_no, Opt_uni_xl_yes, Opt_nonumtail_no, Opt_nonumtail_yes,
	Opt_obsolete, Opt_flush, Opt_tz_utc, Opt_rodir, Opt_err_cont,
	Opt_err_panic, Opt_err_ro, Opt_discard, Opt_err,
};

static const match_table_t fat_tokens = {
	{Opt_check_r, "check=relaxed"},
	{Opt_check_s, "check=strict"},
	{Opt_check_n, "check=normal"},
	{Opt_check_r, "check=r"},
	{Opt_check_s, "check=s"},
	{Opt_check_n, "check=n"},
	{Opt_uid, "uid=%u"},
	{Opt_gid, "gid=%u"},
	{Opt_umask, "umask=%o"},
	{Opt_dmask, "dmask=%o"},
	{Opt_fmask, "fmask=%o"},
	{Opt_allow_utime, "allow_utime=%o"},
	{Opt_codepage, "codepage=%u"},
	{Opt_usefree, "usefree"},
	{Opt_nocase, "nocase"},
	{Opt_quiet, "quiet"},
	{Opt_showexec, "showexec"},
	{Opt_debug, "debug"},
	{Opt_immutable, "sys_immutable"},
	{Opt_flush, "flush"},
	{Opt_tz_utc, "tz=UTC"},
	{Opt_err_cont, "errors=continue"},
	{Opt_err_panic, "errors=panic"},
	{Opt_err_ro, "errors=remount-ro"},
	{Opt_discard, "discard"},
	{Opt_obsolete, "conv=binary"},
	{Opt_obsolete, "conv=text"},
	{Opt_obsolete, "conv=auto"},
	{Opt_obsolete, "conv=b"},
	{Opt_obsolete, "conv=t"},
	{Opt_obsolete, "conv=a"},
	{Opt_obsolete, "fat=%u"},
	{Opt_obsolete, "blocksize=%u"},
	{Opt_obsolete, "cvf_format=%20s"},
	{Opt_obsolete, "cvf_options=%100s"},
	{Opt_obsolete, "posix"},
	{Opt_err, NULL},
};
static const match_table_t msdos_tokens = {
	{Opt_nodots, "nodots"},
	{Opt_nodots, "dotsOK=no"},
	{Opt_dots, "dots"},
	{Opt_dots, "dotsOK=yes"},
	{Opt_err, NULL}
};
static const match_table_t vfat_tokens = {
	{Opt_charset, "iocharset=%s"},
	{Opt_shortname_lower, "shortname=lower"},
	{Opt_shortname_win95, "shortname=win95"},
	{Opt_shortname_winnt, "shortname=winnt"},
	{Opt_shortname_mixed, "shortname=mixed"},
	{Opt_utf8_no, "utf8=0"},		/* 0 or no or false */
	{Opt_utf8_no, "utf8=no"},
	{Opt_utf8_no, "utf8=false"},
	{Opt_utf8_yes, "utf8=1"},		/* empty or 1 or yes or true */
	{Opt_utf8_yes, "utf8=yes"},
	{Opt_utf8_yes, "utf8=true"},
	{Opt_utf8_yes, "utf8"},
	{Opt_uni_xl_no, "uni_xlate=0"},		/* 0 or no or false */
	{Opt_uni_xl_no, "uni_xlate=no"},
	{Opt_uni_xl_no, "uni_xlate=false"},
	{Opt_uni_xl_yes, "uni_xlate=1"},	/* empty or 1 or yes or true */
	{Opt_uni_xl_yes, "uni_xlate=yes"},
	{Opt_uni_xl_yes, "uni_xlate=true"},
	{Opt_uni_xl_yes, "uni_xlate"},
	{Opt_nonumtail_no, "nonumtail=0"},	/* 0 or no or false */
	{Opt_nonumtail_no, "nonumtail=no"},
	{Opt_nonumtail_no, "nonumtail=false"},
	{Opt_nonumtail_yes, "nonumtail=1"},	/* empty or 1 or yes or true */
	{Opt_nonumtail_yes, "nonumtail=yes"},
	{Opt_nonumtail_yes, "nonumtail=true"},
	{Opt_nonumtail_yes, "nonumtail"},
	{Opt_rodir, "rodir"},
	{Opt_err, NULL}
};

static int parse_options(struct super_block *sb, char *options, int is_vfat,
			 int silent, int *debug, struct fat_mount_options *opts)
{
	char *p;
	substring_t args[MAX_OPT_ARGS];
	int option;
	char *iocharset;

	opts->isvfat = is_vfat;

	opts->fs_uid = current_uid();
	opts->fs_gid = current_gid();
	opts->fs_fmask = opts->fs_dmask = current_umask();
	opts->allow_utime = -1;
	opts->codepage = fat_default_codepage;
	opts->iocharset = fat_default_iocharset;
	if (is_vfat) {
		opts->shortname = VFAT_SFN_DISPLAY_WINNT|VFAT_SFN_CREATE_WIN95;
		opts->rodir = 0;
	} else {
		opts->shortname = 0;
		opts->rodir = 1;
	}
	opts->name_check = 'n';
	opts->quiet = opts->showexec = opts->sys_immutable = opts->dotsOK =  0;
	opts->utf8 = opts->unicode_xlate = 0;
	opts->numtail = 1;
	opts->usefree = opts->nocase = 0;
	opts->tz_utc = 0;
	opts->errors = FAT_ERRORS_RO;
	*debug = 0;

	if (!options)
		goto out;

	while ((p = strsep(&options, ",")) != NULL) {
		int token;
		if (!*p)
			continue;

		token = match_token(p, fat_tokens, args);
		if (token == Opt_err) {
			if (is_vfat)
				token = match_token(p, vfat_tokens, args);
			else
				token = match_token(p, msdos_tokens, args);
		}
		switch (token) {
		case Opt_check_s:
			opts->name_check = 's';
			break;
		case Opt_check_r:
			opts->name_check = 'r';
			break;
		case Opt_check_n:
			opts->name_check = 'n';
			break;
		case Opt_usefree:
			opts->usefree = 1;
			break;
		case Opt_nocase:
			if (!is_vfat)
				opts->nocase = 1;
			else {
				/* for backward compatibility */
				opts->shortname = VFAT_SFN_DISPLAY_WIN95
					| VFAT_SFN_CREATE_WIN95;
			}
			break;
		case Opt_quiet:
			opts->quiet = 1;
			break;
		case Opt_showexec:
			opts->showexec = 1;
			break;
		case Opt_debug:
			*debug = 1;
			break;
		case Opt_immutable:
			opts->sys_immutable = 1;
			break;
		case Opt_uid:
			if (match_int(&args[0], &option))
				return 0;
			opts->fs_uid = option;
			break;
		case Opt_gid:
			if (match_int(&args[0], &option))
				return 0;
			opts->fs_gid = option;
			break;
		case Opt_umask:
			if (match_octal(&args[0], &option))
				return 0;
			opts->fs_fmask = opts->fs_dmask = option;
			break;
		case Opt_dmask:
			if (match_octal(&args[0], &option))
				return 0;
			opts->fs_dmask = option;
			break;
		case Opt_fmask:
			if (match_octal(&args[0], &option))
				return 0;
			opts->fs_fmask = option;
			break;
		case Opt_allow_utime:
			if (match_octal(&args[0], &option))
				return 0;
			opts->allow_utime = option & (S_IWGRP | S_IWOTH);
			break;
		case Opt_codepage:
			if (match_int(&args[0], &option))
				return 0;
			opts->codepage = option;
			break;
		case Opt_flush:
			opts->flush = 1;
			break;
		case Opt_tz_utc:
			opts->tz_utc = 1;
			break;
		case Opt_err_cont:
			opts->errors = FAT_ERRORS_CONT;
			break;
		case Opt_err_panic:
			opts->errors = FAT_ERRORS_PANIC;
			break;
		case Opt_err_ro:
			opts->errors = FAT_ERRORS_RO;
			break;

		/* msdos specific */
		case Opt_dots:
			opts->dotsOK = 1;
			break;
		case Opt_nodots:
			opts->dotsOK = 0;
			break;

		/* vfat specific */
		case Opt_charset:
			if (opts->iocharset != fat_default_iocharset)
				kfree(opts->iocharset);
			iocharset = match_strdup(&args[0]);
			if (!iocharset)
				return -ENOMEM;
			opts->iocharset = iocharset;
			break;
		case Opt_shortname_lower:
			opts->shortname = VFAT_SFN_DISPLAY_LOWER
					| VFAT_SFN_CREATE_WIN95;
			break;
		case Opt_shortname_win95:
			opts->shortname = VFAT_SFN_DISPLAY_WIN95
					| VFAT_SFN_CREATE_WIN95;
			break;
		case Opt_shortname_winnt:
			opts->shortname = VFAT_SFN_DISPLAY_WINNT
					| VFAT_SFN_CREATE_WINNT;
			break;
		case Opt_shortname_mixed:
			opts->shortname = VFAT_SFN_DISPLAY_WINNT
					| VFAT_SFN_CREATE_WIN95;
			break;
		case Opt_utf8_no:		/* 0 or no or false */
			opts->utf8 = 0;
			break;
		case Opt_utf8_yes:		/* empty or 1 or yes or true */
			opts->utf8 = 1;
			break;
		case Opt_uni_xl_no:		/* 0 or no or false */
			opts->unicode_xlate = 0;
			break;
		case Opt_uni_xl_yes:		/* empty or 1 or yes or true */
			opts->unicode_xlate = 1;
			break;
		case Opt_nonumtail_no:		/* 0 or no or false */
			opts->numtail = 1;	/* negated option */
			break;
		case Opt_nonumtail_yes:		/* empty or 1 or yes or true */
			opts->numtail = 0;	/* negated option */
			break;
		case Opt_rodir:
			opts->rodir = 1;
			break;
		case Opt_discard:
			opts->discard = 1;
			break;

		/* obsolete mount options */
		case Opt_obsolete:
			fat_msg(sb, KERN_INFO, "\"%s\" option is obsolete, "
			       "not supported now", p);
			break;
		/* unknown option */
		default:
			if (!silent) {
				fat_msg(sb, KERN_ERR,
				       "Unrecognized mount option \"%s\" "
				       "or missing value", p);
			}
			return -EINVAL;
		}
	}

out:
	/* UTF-8 doesn't provide FAT semantics */
	if (!strcmp(opts->iocharset, "utf8")) {
		fat_msg(sb, KERN_WARNING, "utf8 is not a recommended IO charset"
		       " for FAT filesystems, filesystem will be "
		       "case sensitive!");
	}

	/* If user doesn't specify allow_utime, it's initialized from dmask. */
	if (opts->allow_utime == (unsigned short)-1)
		opts->allow_utime = ~opts->fs_dmask & (S_IWGRP | S_IWOTH);
	if (opts->unicode_xlate)
		opts->utf8 = 0;

	return 0;
}

static int fat_read_root(struct inode *inode)
{
	struct super_block *sb = inode->i_sb;
	struct msdos_sb_info *sbi = MSDOS_SB(sb);
	int error;

	MSDOS_I(inode)->i_pos = 0;
	inode->i_uid = sbi->options.fs_uid;
	inode->i_gid = sbi->options.fs_gid;
	inode->i_version++;
	inode->i_generation = 0;
	inode->i_mode = fat_make_mode(sbi, ATTR_DIR, S_IRWXUGO);
	inode->i_op = sbi->dir_ops;
	inode->i_fop = &fat_dir_operations;
	if (sbi->fat_bits == 32) {
		MSDOS_I(inode)->i_start = sbi->root_cluster;
		error = fat_calc_dir_size(inode);
		if (error < 0)
			return error;
	} else {
		MSDOS_I(inode)->i_start = 0;
		inode->i_size = sbi->dir_entries * sizeof(struct msdos_dir_entry);
	}
	inode->i_blocks = ((inode->i_size + (sbi->cluster_size - 1))
			   & ~((loff_t)sbi->cluster_size - 1)) >> 9;
	MSDOS_I(inode)->i_logstart = 0;
	MSDOS_I(inode)->mmu_private = inode->i_size;

	fat_save_attrs(inode, ATTR_DIR);
	inode->i_mtime.tv_sec = inode->i_atime.tv_sec = inode->i_ctime.tv_sec = 0;
	inode->i_mtime.tv_nsec = inode->i_atime.tv_nsec = inode->i_ctime.tv_nsec = 0;
	set_nlink(inode, fat_subdirs(inode)+2);

	return 0;
}

/*
 * Read the super block of an MS-DOS FS.
 */
int fat_fill_super(struct super_block *sb, void *data, int silent, int isvfat,
		   void (*setup)(struct super_block *))
{
	struct inode *root_inode = NULL, *fat_inode = NULL;
	struct inode *fsinfo_inode = NULL;
	struct buffer_head *bh;
	struct fat_boot_sector *b;
	struct msdos_sb_info *sbi;
	u16 logical_sector_size;
	u32 total_sectors, total_clusters, fat_clusters, rootdir_sectors;
	int debug;
	unsigned int media;
	long error;
	char buf[50];

	/*
	 * GFP_KERNEL is ok here, because while we do hold the
	 * supeblock lock, memory pressure can't call back into
	 * the filesystem, since we're only just about to mount
	 * it and have no inodes etc active!
	 */
	sbi = kzalloc(sizeof(struct msdos_sb_info), GFP_KERNEL);
	if (!sbi)
		return -ENOMEM;
	sb->s_fs_info = sbi;

	sb->s_flags |= MS_NODIRATIME;
	sb->s_magic = MSDOS_SUPER_MAGIC;
	sb->s_op = &fat_sops;
	sb->s_export_op = &fat_export_ops;
	ratelimit_state_init(&sbi->ratelimit, DEFAULT_RATELIMIT_INTERVAL,
			     DEFAULT_RATELIMIT_BURST);

	error = parse_options(sb, data, isvfat, silent, &debug, &sbi->options);
	if (error)
		goto out_fail;

	setup(sb); /* flavour-specific stuff that needs options */

	error = -EIO;
	sb_min_blocksize(sb, 512);
	bh = sb_bread(sb, 0);
	if (bh == NULL) {
		fat_msg(sb, KERN_ERR, "unable to read boot sector");
		goto out_fail;
	}

	b = (struct fat_boot_sector *) bh->b_data;
	if (!b->reserved) {
		if (!silent)
			fat_msg(sb, KERN_ERR, "bogus number of reserved sectors");
		brelse(bh);
		goto out_invalid;
	}
	if (!b->fats) {
		if (!silent)
			fat_msg(sb, KERN_ERR, "bogus number of FAT structure");
		brelse(bh);
		goto out_invalid;
	}

	/*
	 * Earlier we checked here that b->secs_track and b->head are nonzero,
	 * but it turns out valid FAT filesystems can have zero there.
	 */

	media = b->media;
	if (!fat_valid_media(media)) {
		if (!silent)
			fat_msg(sb, KERN_ERR, "invalid media value (0x%02x)",
			       media);
		brelse(bh);
		goto out_invalid;
	}
	logical_sector_size = get_unaligned_le16(&b->sector_size);
	if (!is_power_of_2(logical_sector_size)
	    || (logical_sector_size < 512)
	    || (logical_sector_size > 4096)) {
		if (!silent)
			fat_msg(sb, KERN_ERR, "bogus logical sector size %u",
			       logical_sector_size);
		brelse(bh);
		goto out_invalid;
	}
	sbi->sec_per_clus = b->sec_per_clus;
	if (!is_power_of_2(sbi->sec_per_clus)) {
		if (!silent)
			fat_msg(sb, KERN_ERR, "bogus sectors per cluster %u",
			       sbi->sec_per_clus);
		brelse(bh);
		goto out_invalid;
	}

	if (logical_sector_size < sb->s_blocksize) {
		fat_msg(sb, KERN_ERR, "logical sector size too small for device"
		       " (logical sector size = %u)", logical_sector_size);
		brelse(bh);
		goto out_fail;
	}
	if (logical_sector_size > sb->s_blocksize) {
		brelse(bh);

		if (!sb_set_blocksize(sb, logical_sector_size)) {
			fat_msg(sb, KERN_ERR, "unable to set blocksize %u",
			       logical_sector_size);
			goto out_fail;
		}
		bh = sb_bread(sb, 0);
		if (bh == NULL) {
			fat_msg(sb, KERN_ERR, "unable to read boot sector"
			       " (logical sector size = %lu)",
			       sb->s_blocksize);
			goto out_fail;
		}
		b = (struct fat_boot_sector *) bh->b_data;
	}

	sbi->cluster_size = sb->s_blocksize * sbi->sec_per_clus;
	sbi->cluster_bits = ffs(sbi->cluster_size) - 1;
	sbi->fats = b->fats;
	sbi->fat_bits = 0;		/* Don't know yet */
	sbi->fat_start = le16_to_cpu(b->reserved);
	sbi->fat_length = le16_to_cpu(b->fat_length);
	sbi->root_cluster = 0;
	sbi->free_clusters = -1;	/* Don't know yet */
	sbi->free_clus_valid = 0;
	sbi->prev_free = FAT_START_ENT;
	sb->s_maxbytes = 0xffffffff;

	if (!sbi->fat_length && b->fat32_length) {
		struct fat_boot_fsinfo *fsinfo;
		struct buffer_head *fsinfo_bh;

		/* Must be FAT32 */
		sbi->fat_bits = 32;
		sbi->fat_length = le32_to_cpu(b->fat32_length);
		sbi->root_cluster = le32_to_cpu(b->root_cluster);

		/* MC - if info_sector is 0, don't multiply by 0 */
		sbi->fsinfo_sector = le16_to_cpu(b->info_sector);
		if (sbi->fsinfo_sector == 0)
			sbi->fsinfo_sector = 1;

		fsinfo_bh = sb_bread(sb, sbi->fsinfo_sector);
		if (fsinfo_bh == NULL) {
			fat_msg(sb, KERN_ERR, "bread failed, FSINFO block"
			       " (sector = %lu)", sbi->fsinfo_sector);
			brelse(bh);
			goto out_fail;
		}

		fsinfo = (struct fat_boot_fsinfo *)fsinfo_bh->b_data;
		if (!IS_FSINFO(fsinfo)) {
			fat_msg(sb, KERN_WARNING, "Invalid FSINFO signature: "
			       "0x%08x, 0x%08x (sector = %lu)",
			       le32_to_cpu(fsinfo->signature1),
			       le32_to_cpu(fsinfo->signature2),
			       sbi->fsinfo_sector);
		} else {
			if (sbi->options.usefree)
				sbi->free_clus_valid = 1;
			sbi->free_clusters = le32_to_cpu(fsinfo->free_clusters);
			sbi->prev_free = le32_to_cpu(fsinfo->next_cluster);
		}

		brelse(fsinfo_bh);
	}

	sbi->dir_per_block = sb->s_blocksize / sizeof(struct msdos_dir_entry);
	sbi->dir_per_block_bits = ffs(sbi->dir_per_block) - 1;

	sbi->dir_start = sbi->fat_start + sbi->fats * sbi->fat_length;
	sbi->dir_entries = get_unaligned_le16(&b->dir_entries);
	if (sbi->dir_entries & (sbi->dir_per_block - 1)) {
		if (!silent)
			fat_msg(sb, KERN_ERR, "bogus directroy-entries per block"
			       " (%u)", sbi->dir_entries);
		brelse(bh);
		goto out_invalid;
	}

	rootdir_sectors = sbi->dir_entries
		* sizeof(struct msdos_dir_entry) / sb->s_blocksize;
	sbi->data_start = sbi->dir_start + rootdir_sectors;
	total_sectors = get_unaligned_le16(&b->sectors);
	if (total_sectors == 0)
		total_sectors = le32_to_cpu(b->total_sect);

	total_clusters = (total_sectors - sbi->data_start) / sbi->sec_per_clus;

	if (sbi->fat_bits != 32)
		sbi->fat_bits = (total_clusters > MAX_FAT12) ? 16 : 12;

	/* check that FAT table does not overflow */
	fat_clusters = sbi->fat_length * sb->s_blocksize * 8 / sbi->fat_bits;
	total_clusters = min(total_clusters, fat_clusters - FAT_START_ENT);
	if (total_clusters > MAX_FAT(sb)) {
		if (!silent)
			fat_msg(sb, KERN_ERR, "count of clusters too big (%u)",
			       total_clusters);
		brelse(bh);
		goto out_invalid;
	}

	sbi->max_cluster = total_clusters + FAT_START_ENT;
	/* check the free_clusters, it's not necessarily correct */
	if (sbi->free_clusters != -1 && sbi->free_clusters > total_clusters)
		sbi->free_clusters = -1;
	/* check the prev_free, it's not necessarily correct */
	sbi->prev_free %= sbi->max_cluster;
	if (sbi->prev_free < FAT_START_ENT)
		sbi->prev_free = FAT_START_ENT;

	brelse(bh);

	/* set up enough so that it can read an inode */
	fat_hash_init(sb);
	fat_ent_access_init(sb);

	/*
	 * The low byte of FAT's first entry must have same value with
	 * media-field.  But in real world, too many devices is
	 * writing wrong value.  So, removed that validity check.
	 *
	 * if (FAT_FIRST_ENT(sb, media) != first)
	 */

	error = -EINVAL;
	sprintf(buf, "cp%d", sbi->options.codepage);
	sbi->nls_disk = load_nls(buf);
	if (!sbi->nls_disk) {
		fat_msg(sb, KERN_ERR, "codepage %s not found", buf);
		goto out_fail;
	}

	/* FIXME: utf8 is using iocharset for upper/lower conversion */
	if (sbi->options.isvfat) {
		sbi->nls_io = load_nls(sbi->options.iocharset);
		if (!sbi->nls_io) {
			fat_msg(sb, KERN_ERR, "IO charset %s not found",
			       sbi->options.iocharset);
			goto out_fail;
		}
	}

	error = -ENOMEM;
	fat_inode = new_inode(sb);
	if (!fat_inode)
		goto out_fail;
	MSDOS_I(fat_inode)->i_pos = 0;
	sbi->fat_inode = fat_inode;

	fsinfo_inode = new_inode(sb);
	if (!fsinfo_inode)
		goto out_fail;
	fsinfo_inode->i_ino = MSDOS_FSINFO_INO;
	sbi->fsinfo_inode = fsinfo_inode;
	insert_inode_hash(fsinfo_inode);

	root_inode = new_inode(sb);
	if (!root_inode)
		goto out_fail;
	root_inode->i_ino = MSDOS_ROOT_INO;
	root_inode->i_version = 1;
	error = fat_read_root(root_inode);
	if (error < 0) {
		iput(root_inode);
		goto out_fail;
	}
	error = -ENOMEM;
	insert_inode_hash(root_inode);
	sb->s_root = d_make_root(root_inode);
	if (!sb->s_root) {
		fat_msg(sb, KERN_ERR, "get root inode failed");
		goto out_fail;
	}

	return 0;

out_invalid:
	error = -EINVAL;
	if (!silent)
		fat_msg(sb, KERN_INFO, "Can't find a valid FAT filesystem");

out_fail:
	if (fsinfo_inode)
		iput(fsinfo_inode);
	if (fat_inode)
		iput(fat_inode);
	unload_nls(sbi->nls_io);
	unload_nls(sbi->nls_disk);
	if (sbi->options.iocharset != fat_default_iocharset)
		kfree(sbi->options.iocharset);
	sb->s_fs_info = NULL;
	kfree(sbi);
	return error;
}

EXPORT_SYMBOL_GPL(fat_fill_super);

/*
 * helper function for fat_flush_inodes.  This writes both the inode
 * and the file data blocks, waiting for in flight data blocks before
 * the start of the call.  It does not wait for any io started
 * during the call
 */
static int writeback_inode(struct inode *inode)
{

	int ret;
	struct address_space *mapping = inode->i_mapping;
	struct writeback_control wbc = {
	       .sync_mode = WB_SYNC_NONE,
	      .nr_to_write = 0,
	};
	/* if we used WB_SYNC_ALL, sync_inode waits for the io for the
	* inode to finish.  So WB_SYNC_NONE is sent down to sync_inode
	* and filemap_fdatawrite is used for the data blocks
	*/
	ret = sync_inode(inode, &wbc);
	if (!ret)
	       ret = filemap_fdatawrite(mapping);
	return ret;
}

/*
 * write data and metadata corresponding to i1 and i2.  The io is
 * started but we do not wait for any of it to finish.
 *
 * filemap_flush is used for the block device, so if there is a dirty
 * page for a block already in flight, we will not wait and start the
 * io over again
 */
int fat_flush_inodes(struct super_block *sb, struct inode *i1, struct inode *i2)
{
	int ret = 0;
	if (!MSDOS_SB(sb)->options.flush)
		return 0;
	if (i1)
		ret = writeback_inode(i1);
	if (!ret && i2)
		ret = writeback_inode(i2);
	if (!ret) {
		struct address_space *mapping = sb->s_bdev->bd_inode->i_mapping;
		ret = filemap_flush(mapping);
	}
	return ret;
}
EXPORT_SYMBOL_GPL(fat_flush_inodes);

static int __init init_fat_fs(void)
{
	int err;

	err = fat_cache_init();
	if (err)
		return err;

	err = fat_init_inodecache();
	if (err)
		goto failed;

	return 0;

failed:
	fat_cache_destroy();
	return err;
}

static void __exit exit_fat_fs(void)
{
	fat_cache_destroy();
	fat_destroy_inodecache();
}

module_init(init_fat_fs)
module_exit(exit_fat_fs)

MODULE_LICENSE("GPL");<|MERGE_RESOLUTION|>--- conflicted
+++ resolved
@@ -738,12 +738,8 @@
 fat_encode_fh(struct inode *inode, __u32 *fh, int *lenp, struct inode *parent)
 {
 	int len = *lenp;
-<<<<<<< HEAD
 	struct msdos_sb_info *sbi = MSDOS_SB(inode->i_sb);
 	loff_t i_pos;
-=======
-	u32 ipos_h, ipos_m, ipos_l;
->>>>>>> 44a8bdea
 
 	if (len < 5) {
 		*lenp = 5;
@@ -754,15 +750,9 @@
 	*lenp = 5;
 	fh[0] = inode->i_ino;
 	fh[1] = inode->i_generation;
-<<<<<<< HEAD
 	fh[2] = i_pos >> 8;
 	fh[3] = ((i_pos & 0xf0) << 24) | MSDOS_I(inode)->i_logstart;
 	fh[4] = (i_pos & 0x0f) << 28;
-=======
-	fh[2] = ipos_h;
-	fh[3] = ipos_m | MSDOS_I(inode)->i_logstart;
-	fh[4] = ipos_l;
->>>>>>> 44a8bdea
 	if (parent)
 		fh[4] |= MSDOS_I(parent)->i_logstart;
 	return 3;

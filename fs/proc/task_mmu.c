--- conflicted
+++ resolved
@@ -1331,11 +1331,8 @@
 			frame = swp_type(entry) |
 				(swp_offset(entry) << MAX_SWAPFILES_SHIFT);
 			flags |= PM_SWAP;
-<<<<<<< HEAD
-=======
 			if (pmd_swp_soft_dirty(pmd))
 				flags |= PM_SOFT_DIRTY;
->>>>>>> 9abd04af
 			VM_BUG_ON(!is_pmd_migration_entry(pmd));
 			page = migration_entry_to_page(entry);
 		}

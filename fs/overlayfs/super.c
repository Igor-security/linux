/*
 *
 * Copyright (C) 2011 Novell Inc.
 *
 * This program is free software; you can redistribute it and/or modify it
 * under the terms of the GNU General Public License version 2 as published by
 * the Free Software Foundation.
 */

#include <uapi/linux/magic.h>
#include <linux/fs.h>
#include <linux/namei.h>
#include <linux/xattr.h>
#include <linux/mount.h>
#include <linux/parser.h>
#include <linux/module.h>
#include <linux/statfs.h>
#include <linux/seq_file.h>
#include <linux/posix_acl_xattr.h>
#include "overlayfs.h"

MODULE_AUTHOR("Miklos Szeredi <miklos@szeredi.hu>");
MODULE_DESCRIPTION("Overlay filesystem");
MODULE_LICENSE("GPL");


struct ovl_dir_cache;

#define OVL_MAX_STACK 500

static bool ovl_redirect_dir_def = IS_ENABLED(CONFIG_OVERLAY_FS_REDIRECT_DIR);
module_param_named(redirect_dir, ovl_redirect_dir_def, bool, 0644);
MODULE_PARM_DESC(ovl_redirect_dir_def,
		 "Default to on or off for the redirect_dir feature");

static bool ovl_redirect_always_follow =
	IS_ENABLED(CONFIG_OVERLAY_FS_REDIRECT_ALWAYS_FOLLOW);
module_param_named(redirect_always_follow, ovl_redirect_always_follow,
		   bool, 0644);
MODULE_PARM_DESC(ovl_redirect_always_follow,
		 "Follow redirects even if redirect_dir feature is turned off");

static bool ovl_index_def = IS_ENABLED(CONFIG_OVERLAY_FS_INDEX);
module_param_named(index, ovl_index_def, bool, 0644);
MODULE_PARM_DESC(ovl_index_def,
		 "Default to on or off for the inodes index feature");

static void ovl_entry_stack_free(struct ovl_entry *oe)
{
	unsigned int i;

	for (i = 0; i < oe->numlower; i++)
		dput(oe->lowerstack[i].dentry);
}

static void ovl_dentry_release(struct dentry *dentry)
{
	struct ovl_entry *oe = dentry->d_fsdata;

	if (oe) {
		ovl_entry_stack_free(oe);
		kfree_rcu(oe, rcu);
	}
}

static int ovl_check_append_only(struct inode *inode, int flag)
{
	/*
	 * This test was moot in vfs may_open() because overlay inode does
	 * not have the S_APPEND flag, so re-check on real upper inode
	 */
	if (IS_APPEND(inode)) {
		if  ((flag & O_ACCMODE) != O_RDONLY && !(flag & O_APPEND))
			return -EPERM;
		if (flag & O_TRUNC)
			return -EPERM;
	}

	return 0;
}

static struct dentry *ovl_d_real(struct dentry *dentry,
				 const struct inode *inode,
				 unsigned int open_flags, unsigned int flags)
{
	struct dentry *real;
	int err;

	if (flags & D_REAL_UPPER)
		return ovl_dentry_upper(dentry);

	if (!d_is_reg(dentry)) {
		if (!inode || inode == d_inode(dentry))
			return dentry;
		goto bug;
	}

	if (open_flags) {
		err = ovl_open_maybe_copy_up(dentry, open_flags);
		if (err)
			return ERR_PTR(err);
	}

	real = ovl_dentry_upper(dentry);
	if (real && (!inode || inode == d_inode(real))) {
		if (!inode) {
			err = ovl_check_append_only(d_inode(real), open_flags);
			if (err)
				return ERR_PTR(err);
		}
		return real;
	}

	real = ovl_dentry_lower(dentry);
	if (!real)
		goto bug;

	/* Handle recursion */
	real = d_real(real, inode, open_flags, 0);

	if (!inode || inode == d_inode(real))
		return real;
bug:
	WARN(1, "ovl_d_real(%pd4, %s:%lu): real dentry not found\n", dentry,
	     inode ? inode->i_sb->s_id : "NULL", inode ? inode->i_ino : 0);
	return dentry;
}

static int ovl_dentry_revalidate(struct dentry *dentry, unsigned int flags)
{
	struct ovl_entry *oe = dentry->d_fsdata;
	unsigned int i;
	int ret = 1;

	for (i = 0; i < oe->numlower; i++) {
		struct dentry *d = oe->lowerstack[i].dentry;

		if (d->d_flags & DCACHE_OP_REVALIDATE) {
			ret = d->d_op->d_revalidate(d, flags);
			if (ret < 0)
				return ret;
			if (!ret) {
				if (!(flags & LOOKUP_RCU))
					d_invalidate(d);
				return -ESTALE;
			}
		}
	}
	return 1;
}

static int ovl_dentry_weak_revalidate(struct dentry *dentry, unsigned int flags)
{
	struct ovl_entry *oe = dentry->d_fsdata;
	unsigned int i;
	int ret = 1;

	for (i = 0; i < oe->numlower; i++) {
		struct dentry *d = oe->lowerstack[i].dentry;

		if (d->d_flags & DCACHE_OP_WEAK_REVALIDATE) {
			ret = d->d_op->d_weak_revalidate(d, flags);
			if (ret <= 0)
				break;
		}
	}
	return ret;
}

static const struct dentry_operations ovl_dentry_operations = {
	.d_release = ovl_dentry_release,
	.d_real = ovl_d_real,
};

static const struct dentry_operations ovl_reval_dentry_operations = {
	.d_release = ovl_dentry_release,
	.d_real = ovl_d_real,
	.d_revalidate = ovl_dentry_revalidate,
	.d_weak_revalidate = ovl_dentry_weak_revalidate,
};

static struct kmem_cache *ovl_inode_cachep;

static struct inode *ovl_alloc_inode(struct super_block *sb)
{
	struct ovl_inode *oi = kmem_cache_alloc(ovl_inode_cachep, GFP_KERNEL);

	if (!oi)
		return NULL;

	oi->cache = NULL;
	oi->redirect = NULL;
	oi->version = 0;
	oi->flags = 0;
	oi->__upperdentry = NULL;
	oi->lower = NULL;
	mutex_init(&oi->lock);

	return &oi->vfs_inode;
}

static void ovl_i_callback(struct rcu_head *head)
{
	struct inode *inode = container_of(head, struct inode, i_rcu);

	kmem_cache_free(ovl_inode_cachep, OVL_I(inode));
}

static void ovl_destroy_inode(struct inode *inode)
{
	struct ovl_inode *oi = OVL_I(inode);

	dput(oi->__upperdentry);
	kfree(oi->redirect);
	ovl_dir_cache_free(inode);
	mutex_destroy(&oi->lock);

	call_rcu(&inode->i_rcu, ovl_i_callback);
}

static void ovl_free_fs(struct ovl_fs *ofs)
{
	unsigned i;

	dput(ofs->indexdir);
	dput(ofs->workdir);
	if (ofs->workdir_locked)
		ovl_inuse_unlock(ofs->workbasedir);
	dput(ofs->workbasedir);
	if (ofs->upperdir_locked)
		ovl_inuse_unlock(ofs->upper_mnt->mnt_root);
	mntput(ofs->upper_mnt);
	for (i = 0; i < ofs->numlower; i++) {
		mntput(ofs->lower_layers[i].mnt);
		free_anon_bdev(ofs->lower_layers[i].pseudo_dev);
	}
	kfree(ofs->lower_layers);

	kfree(ofs->config.lowerdir);
	kfree(ofs->config.upperdir);
	kfree(ofs->config.workdir);
<<<<<<< HEAD
	if (ofs->creator_cred)
		put_cred(ofs->creator_cred);
	kfree(ofs);
}

static void ovl_put_super(struct super_block *sb)
{
	struct ovl_fs *ofs = sb->s_fs_info;

	ovl_free_fs(ofs);
=======
	kfree(ofs->config.redirect_mode);
	if (ofs->creator_cred)
		put_cred(ofs->creator_cred);
	kfree(ofs);
>>>>>>> 39051dd8
}

static void ovl_put_super(struct super_block *sb)
{
	struct ovl_fs *ofs = sb->s_fs_info;

	ovl_free_fs(ofs);
}

/* Sync real dirty inodes in upper filesystem (if it exists) */
static int ovl_sync_fs(struct super_block *sb, int wait)
{
	struct ovl_fs *ofs = sb->s_fs_info;
	struct super_block *upper_sb;
	int ret;

	if (!ofs->upper_mnt)
		return 0;
<<<<<<< HEAD
	upper_sb = ofs->upper_mnt->mnt_sb;
	if (!upper_sb->s_op->sync_fs)
=======

	/*
	 * If this is a sync(2) call or an emergency sync, all the super blocks
	 * will be iterated, including upper_sb, so no need to do anything.
	 *
	 * If this is a syncfs(2) call, then we do need to call
	 * sync_filesystem() on upper_sb, but enough if we do it when being
	 * called with wait == 1.
	 */
	if (!wait)
>>>>>>> 39051dd8
		return 0;

	upper_sb = ofs->upper_mnt->mnt_sb;

	down_read(&upper_sb->s_umount);
	ret = sync_filesystem(upper_sb);
	up_read(&upper_sb->s_umount);

	return ret;
}

/**
 * ovl_statfs
 * @sb: The overlayfs super block
 * @buf: The struct kstatfs to fill in with stats
 *
 * Get the filesystem statistics.  As writes always target the upper layer
 * filesystem pass the statfs to the upper filesystem (if it exists)
 */
static int ovl_statfs(struct dentry *dentry, struct kstatfs *buf)
{
	struct ovl_fs *ofs = dentry->d_sb->s_fs_info;
	struct dentry *root_dentry = dentry->d_sb->s_root;
	struct path path;
	int err;

	ovl_path_real(root_dentry, &path);

	err = vfs_statfs(&path, buf);
	if (!err) {
		buf->f_namelen = ofs->namelen;
		buf->f_type = OVERLAYFS_SUPER_MAGIC;
	}

	return err;
}

/* Will this overlay be forced to mount/remount ro? */
static bool ovl_force_readonly(struct ovl_fs *ofs)
<<<<<<< HEAD
{
	return (!ofs->upper_mnt || !ofs->workdir);
=======
{
	return (!ofs->upper_mnt || !ofs->workdir);
}

static const char *ovl_redirect_mode_def(void)
{
	return ovl_redirect_dir_def ? "on" : "off";
>>>>>>> 39051dd8
}

/**
 * ovl_show_options
 *
 * Prints the mount options for a given superblock.
 * Returns zero; does not fail.
 */
static int ovl_show_options(struct seq_file *m, struct dentry *dentry)
{
	struct super_block *sb = dentry->d_sb;
	struct ovl_fs *ofs = sb->s_fs_info;

	seq_show_option(m, "lowerdir", ofs->config.lowerdir);
	if (ofs->config.upperdir) {
		seq_show_option(m, "upperdir", ofs->config.upperdir);
		seq_show_option(m, "workdir", ofs->config.workdir);
	}
	if (ofs->config.default_permissions)
		seq_puts(m, ",default_permissions");
<<<<<<< HEAD
	if (ofs->config.redirect_dir != ovl_redirect_dir_def)
		seq_printf(m, ",redirect_dir=%s",
			   ofs->config.redirect_dir ? "on" : "off");
	if (ofs->config.index != ovl_index_def)
		seq_printf(m, ",index=%s",
			   ofs->config.index ? "on" : "off");
=======
	if (strcmp(ofs->config.redirect_mode, ovl_redirect_mode_def()) != 0)
		seq_printf(m, ",redirect_dir=%s", ofs->config.redirect_mode);
	if (ofs->config.index != ovl_index_def)
		seq_printf(m, ",index=%s", ofs->config.index ? "on" : "off");
>>>>>>> 39051dd8
	return 0;
}

static int ovl_remount(struct super_block *sb, int *flags, char *data)
{
	struct ovl_fs *ofs = sb->s_fs_info;

<<<<<<< HEAD
	if (!(*flags & MS_RDONLY) && ovl_force_readonly(ofs))
=======
	if (!(*flags & SB_RDONLY) && ovl_force_readonly(ofs))
>>>>>>> 39051dd8
		return -EROFS;

	return 0;
}

static const struct super_operations ovl_super_operations = {
	.alloc_inode	= ovl_alloc_inode,
	.destroy_inode	= ovl_destroy_inode,
	.drop_inode	= generic_delete_inode,
	.put_super	= ovl_put_super,
	.sync_fs	= ovl_sync_fs,
	.statfs		= ovl_statfs,
	.show_options	= ovl_show_options,
	.remount_fs	= ovl_remount,
};

enum {
	OPT_LOWERDIR,
	OPT_UPPERDIR,
	OPT_WORKDIR,
	OPT_DEFAULT_PERMISSIONS,
	OPT_REDIRECT_DIR,
	OPT_INDEX_ON,
	OPT_INDEX_OFF,
	OPT_ERR,
};

static const match_table_t ovl_tokens = {
	{OPT_LOWERDIR,			"lowerdir=%s"},
	{OPT_UPPERDIR,			"upperdir=%s"},
	{OPT_WORKDIR,			"workdir=%s"},
	{OPT_DEFAULT_PERMISSIONS,	"default_permissions"},
	{OPT_REDIRECT_DIR,		"redirect_dir=%s"},
	{OPT_INDEX_ON,			"index=on"},
	{OPT_INDEX_OFF,			"index=off"},
	{OPT_ERR,			NULL}
};

static char *ovl_next_opt(char **s)
{
	char *sbegin = *s;
	char *p;

	if (sbegin == NULL)
		return NULL;

	for (p = sbegin; *p; p++) {
		if (*p == '\\') {
			p++;
			if (!*p)
				break;
		} else if (*p == ',') {
			*p = '\0';
			*s = p + 1;
			return sbegin;
		}
	}
	*s = NULL;
	return sbegin;
}

static int ovl_parse_redirect_mode(struct ovl_config *config, const char *mode)
{
	if (strcmp(mode, "on") == 0) {
		config->redirect_dir = true;
		/*
		 * Does not make sense to have redirect creation without
		 * redirect following.
		 */
		config->redirect_follow = true;
	} else if (strcmp(mode, "follow") == 0) {
		config->redirect_follow = true;
	} else if (strcmp(mode, "off") == 0) {
		if (ovl_redirect_always_follow)
			config->redirect_follow = true;
	} else if (strcmp(mode, "nofollow") != 0) {
		pr_err("overlayfs: bad mount option \"redirect_dir=%s\"\n",
		       mode);
		return -EINVAL;
	}

	return 0;
}

static int ovl_parse_opt(char *opt, struct ovl_config *config)
{
	char *p;

	config->redirect_mode = kstrdup(ovl_redirect_mode_def(), GFP_KERNEL);
	if (!config->redirect_mode)
		return -ENOMEM;

	while ((p = ovl_next_opt(&opt)) != NULL) {
		int token;
		substring_t args[MAX_OPT_ARGS];

		if (!*p)
			continue;

		token = match_token(p, ovl_tokens, args);
		switch (token) {
		case OPT_UPPERDIR:
			kfree(config->upperdir);
			config->upperdir = match_strdup(&args[0]);
			if (!config->upperdir)
				return -ENOMEM;
			break;

		case OPT_LOWERDIR:
			kfree(config->lowerdir);
			config->lowerdir = match_strdup(&args[0]);
			if (!config->lowerdir)
				return -ENOMEM;
			break;

		case OPT_WORKDIR:
			kfree(config->workdir);
			config->workdir = match_strdup(&args[0]);
			if (!config->workdir)
				return -ENOMEM;
			break;

		case OPT_DEFAULT_PERMISSIONS:
			config->default_permissions = true;
			break;

		case OPT_REDIRECT_DIR:
			kfree(config->redirect_mode);
			config->redirect_mode = match_strdup(&args[0]);
			if (!config->redirect_mode)
				return -ENOMEM;
			break;

		case OPT_INDEX_ON:
			config->index = true;
			break;

		case OPT_INDEX_OFF:
			config->index = false;
			break;

		default:
			pr_err("overlayfs: unrecognized mount option \"%s\" or missing value\n", p);
			return -EINVAL;
		}
	}

	/* Workdir is useless in non-upper mount */
	if (!config->upperdir && config->workdir) {
		pr_info("overlayfs: option \"workdir=%s\" is useless in a non-upper mount, ignore\n",
			config->workdir);
		kfree(config->workdir);
		config->workdir = NULL;
	}

	return ovl_parse_redirect_mode(config, config->redirect_mode);
}

#define OVL_WORKDIR_NAME "work"
#define OVL_INDEXDIR_NAME "index"

static struct dentry *ovl_workdir_create(struct ovl_fs *ofs,
					 const char *name, bool persist)
{
	struct inode *dir =  ofs->workbasedir->d_inode;
	struct vfsmount *mnt = ofs->upper_mnt;
	struct dentry *work;
	int err;
	bool retried = false;
	bool locked = false;

	err = mnt_want_write(mnt);
	if (err)
		goto out_err;

	inode_lock_nested(dir, I_MUTEX_PARENT);
	locked = true;

retry:
	work = lookup_one_len(name, ofs->workbasedir, strlen(name));

	if (!IS_ERR(work)) {
		struct iattr attr = {
			.ia_valid = ATTR_MODE,
			.ia_mode = S_IFDIR | 0,
		};

		if (work->d_inode) {
			err = -EEXIST;
			if (retried)
				goto out_dput;

			if (persist)
				goto out_unlock;

			retried = true;
			ovl_workdir_cleanup(dir, mnt, work, 0);
			dput(work);
			goto retry;
		}

		err = ovl_create_real(dir, work,
				      &(struct cattr){.mode = S_IFDIR | 0},
				      NULL, true);
		if (err)
			goto out_dput;

		/*
		 * Try to remove POSIX ACL xattrs from workdir.  We are good if:
		 *
		 * a) success (there was a POSIX ACL xattr and was removed)
		 * b) -ENODATA (there was no POSIX ACL xattr)
		 * c) -EOPNOTSUPP (POSIX ACL xattrs are not supported)
		 *
		 * There are various other error values that could effectively
		 * mean that the xattr doesn't exist (e.g. -ERANGE is returned
		 * if the xattr name is too long), but the set of filesystems
		 * allowed as upper are limited to "normal" ones, where checking
		 * for the above two errors is sufficient.
		 */
		err = vfs_removexattr(work, XATTR_NAME_POSIX_ACL_DEFAULT);
		if (err && err != -ENODATA && err != -EOPNOTSUPP)
			goto out_dput;

		err = vfs_removexattr(work, XATTR_NAME_POSIX_ACL_ACCESS);
		if (err && err != -ENODATA && err != -EOPNOTSUPP)
			goto out_dput;

		/* Clear any inherited mode bits */
		inode_lock(work->d_inode);
		err = notify_change(work, &attr, NULL);
		inode_unlock(work->d_inode);
		if (err)
			goto out_dput;
	} else {
		err = PTR_ERR(work);
		goto out_err;
	}
out_unlock:
	mnt_drop_write(mnt);
	if (locked)
		inode_unlock(dir);

	return work;

out_dput:
	dput(work);
out_err:
	pr_warn("overlayfs: failed to create directory %s/%s (errno: %i); mounting read-only\n",
		ofs->config.workdir, name, -err);
	work = NULL;
	goto out_unlock;
}

static void ovl_unescape(char *s)
{
	char *d = s;

	for (;; s++, d++) {
		if (*s == '\\')
			s++;
		*d = *s;
		if (!*s)
			break;
	}
}

static int ovl_mount_dir_noesc(const char *name, struct path *path)
{
	int err = -EINVAL;

	if (!*name) {
		pr_err("overlayfs: empty lowerdir\n");
		goto out;
	}
	err = kern_path(name, LOOKUP_FOLLOW, path);
	if (err) {
		pr_err("overlayfs: failed to resolve '%s': %i\n", name, err);
		goto out;
	}
	err = -EINVAL;
	if (ovl_dentry_weird(path->dentry)) {
		pr_err("overlayfs: filesystem on '%s' not supported\n", name);
		goto out_put;
	}
	if (!d_is_dir(path->dentry)) {
		pr_err("overlayfs: '%s' not a directory\n", name);
		goto out_put;
	}
	return 0;

out_put:
	path_put_init(path);
out:
	return err;
}

static int ovl_mount_dir(const char *name, struct path *path)
{
	int err = -ENOMEM;
	char *tmp = kstrdup(name, GFP_KERNEL);

	if (tmp) {
		ovl_unescape(tmp);
		err = ovl_mount_dir_noesc(tmp, path);

		if (!err)
			if (ovl_dentry_remote(path->dentry)) {
				pr_err("overlayfs: filesystem on '%s' not supported as upperdir\n",
				       tmp);
				path_put_init(path);
				err = -EINVAL;
			}
		kfree(tmp);
	}
	return err;
}

static int ovl_check_namelen(struct path *path, struct ovl_fs *ofs,
			     const char *name)
{
	struct kstatfs statfs;
	int err = vfs_statfs(path, &statfs);

	if (err)
		pr_err("overlayfs: statfs failed on '%s'\n", name);
	else
		ofs->namelen = max(ofs->namelen, statfs.f_namelen);

	return err;
}

static int ovl_lower_dir(const char *name, struct path *path,
			 struct ovl_fs *ofs, int *stack_depth, bool *remote)
{
	int err;

	err = ovl_mount_dir_noesc(name, path);
	if (err)
		goto out;

	err = ovl_check_namelen(path, ofs, name);
	if (err)
		goto out_put;

	*stack_depth = max(*stack_depth, path->mnt->mnt_sb->s_stack_depth);

	if (ovl_dentry_remote(path->dentry))
		*remote = true;

	/*
	 * The inodes index feature needs to encode and decode file
	 * handles, so it requires that all layers support them.
	 */
	if (ofs->config.index && !ovl_can_decode_fh(path->dentry->d_sb)) {
		ofs->config.index = false;
		pr_warn("overlayfs: fs on '%s' does not support file handles, falling back to index=off.\n", name);
	}

	return 0;

out_put:
	path_put_init(path);
out:
	return err;
}

/* Workdir should not be subdir of upperdir and vice versa */
static bool ovl_workdir_ok(struct dentry *workdir, struct dentry *upperdir)
{
	bool ok = false;

	if (workdir != upperdir) {
		ok = (lock_rename(workdir, upperdir) == NULL);
		unlock_rename(workdir, upperdir);
	}
	return ok;
}

static unsigned int ovl_split_lowerdirs(char *str)
{
	unsigned int ctr = 1;
	char *s, *d;

	for (s = d = str;; s++, d++) {
		if (*s == '\\') {
			s++;
		} else if (*s == ':') {
			*d = '\0';
			ctr++;
			continue;
		}
		*d = *s;
		if (!*s)
			break;
	}
	return ctr;
}

static int __maybe_unused
ovl_posix_acl_xattr_get(const struct xattr_handler *handler,
			struct dentry *dentry, struct inode *inode,
			const char *name, void *buffer, size_t size)
{
	return ovl_xattr_get(dentry, inode, handler->name, buffer, size);
}

static int __maybe_unused
ovl_posix_acl_xattr_set(const struct xattr_handler *handler,
			struct dentry *dentry, struct inode *inode,
			const char *name, const void *value,
			size_t size, int flags)
{
	struct dentry *workdir = ovl_workdir(dentry);
	struct inode *realinode = ovl_inode_real(inode);
	struct posix_acl *acl = NULL;
	int err;

	/* Check that everything is OK before copy-up */
	if (value) {
		acl = posix_acl_from_xattr(&init_user_ns, value, size);
		if (IS_ERR(acl))
			return PTR_ERR(acl);
	}
	err = -EOPNOTSUPP;
	if (!IS_POSIXACL(d_inode(workdir)))
		goto out_acl_release;
	if (!realinode->i_op->set_acl)
		goto out_acl_release;
	if (handler->flags == ACL_TYPE_DEFAULT && !S_ISDIR(inode->i_mode)) {
		err = acl ? -EACCES : 0;
		goto out_acl_release;
	}
	err = -EPERM;
	if (!inode_owner_or_capable(inode))
		goto out_acl_release;

	posix_acl_release(acl);

	/*
	 * Check if sgid bit needs to be cleared (actual setacl operation will
	 * be done with mounter's capabilities and so that won't do it for us).
	 */
	if (unlikely(inode->i_mode & S_ISGID) &&
	    handler->flags == ACL_TYPE_ACCESS &&
	    !in_group_p(inode->i_gid) &&
	    !capable_wrt_inode_uidgid(inode, CAP_FSETID)) {
		struct iattr iattr = { .ia_valid = ATTR_KILL_SGID };

		err = ovl_setattr(dentry, &iattr);
		if (err)
			return err;
	}

	err = ovl_xattr_set(dentry, inode, handler->name, value, size, flags);
	if (!err)
		ovl_copyattr(ovl_inode_real(inode), inode);

	return err;

out_acl_release:
	posix_acl_release(acl);
	return err;
}

static int ovl_own_xattr_get(const struct xattr_handler *handler,
			     struct dentry *dentry, struct inode *inode,
			     const char *name, void *buffer, size_t size)
{
	return -EOPNOTSUPP;
}

static int ovl_own_xattr_set(const struct xattr_handler *handler,
			     struct dentry *dentry, struct inode *inode,
			     const char *name, const void *value,
			     size_t size, int flags)
{
	return -EOPNOTSUPP;
}

static int ovl_other_xattr_get(const struct xattr_handler *handler,
			       struct dentry *dentry, struct inode *inode,
			       const char *name, void *buffer, size_t size)
{
	return ovl_xattr_get(dentry, inode, name, buffer, size);
}

static int ovl_other_xattr_set(const struct xattr_handler *handler,
			       struct dentry *dentry, struct inode *inode,
			       const char *name, const void *value,
			       size_t size, int flags)
{
	return ovl_xattr_set(dentry, inode, name, value, size, flags);
}

static const struct xattr_handler __maybe_unused
ovl_posix_acl_access_xattr_handler = {
	.name = XATTR_NAME_POSIX_ACL_ACCESS,
	.flags = ACL_TYPE_ACCESS,
	.get = ovl_posix_acl_xattr_get,
	.set = ovl_posix_acl_xattr_set,
};

static const struct xattr_handler __maybe_unused
ovl_posix_acl_default_xattr_handler = {
	.name = XATTR_NAME_POSIX_ACL_DEFAULT,
	.flags = ACL_TYPE_DEFAULT,
	.get = ovl_posix_acl_xattr_get,
	.set = ovl_posix_acl_xattr_set,
};

static const struct xattr_handler ovl_own_xattr_handler = {
	.prefix	= OVL_XATTR_PREFIX,
	.get = ovl_own_xattr_get,
	.set = ovl_own_xattr_set,
};

static const struct xattr_handler ovl_other_xattr_handler = {
	.prefix	= "", /* catch all */
	.get = ovl_other_xattr_get,
	.set = ovl_other_xattr_set,
};

static const struct xattr_handler *ovl_xattr_handlers[] = {
#ifdef CONFIG_FS_POSIX_ACL
	&ovl_posix_acl_access_xattr_handler,
	&ovl_posix_acl_default_xattr_handler,
#endif
	&ovl_own_xattr_handler,
	&ovl_other_xattr_handler,
	NULL
};

static int ovl_get_upper(struct ovl_fs *ofs, struct path *upperpath)
{
	struct vfsmount *upper_mnt;
	int err;

	err = ovl_mount_dir(ofs->config.upperdir, upperpath);
	if (err)
		goto out;

	/* Upper fs should not be r/o */
	if (sb_rdonly(upperpath->mnt->mnt_sb)) {
		pr_err("overlayfs: upper fs is r/o, try multi-lower layers mount\n");
		err = -EINVAL;
		goto out;
	}

	err = ovl_check_namelen(upperpath, ofs, ofs->config.upperdir);
	if (err)
		goto out;

	err = -EBUSY;
	if (ovl_inuse_trylock(upperpath->dentry)) {
		ofs->upperdir_locked = true;
	} else if (ofs->config.index) {
		pr_err("overlayfs: upperdir is in-use by another mount, mount with '-o index=off' to override exclusive upperdir protection.\n");
		goto out;
	} else {
		pr_warn("overlayfs: upperdir is in-use by another mount, accessing files from both mounts will result in undefined behavior.\n");
	}

	upper_mnt = clone_private_mount(upperpath);
	err = PTR_ERR(upper_mnt);
	if (IS_ERR(upper_mnt)) {
		pr_err("overlayfs: failed to clone upperpath\n");
		goto out;
	}

	/* Don't inherit atime flags */
	upper_mnt->mnt_flags &= ~(MNT_NOATIME | MNT_NODIRATIME | MNT_RELATIME);
	ofs->upper_mnt = upper_mnt;
	err = 0;
out:
	return err;
}

static int ovl_make_workdir(struct ovl_fs *ofs, struct path *workpath)
{
	struct dentry *temp;
	int err;

	ofs->workdir = ovl_workdir_create(ofs, OVL_WORKDIR_NAME, false);
	if (!ofs->workdir)
		return 0;

	/*
	 * Upper should support d_type, else whiteouts are visible.  Given
	 * workdir and upper are on same fs, we can do iterate_dir() on
	 * workdir. This check requires successful creation of workdir in
	 * previous step.
	 */
	err = ovl_check_d_type_supported(workpath);
	if (err < 0)
		return err;

	/*
	 * We allowed this configuration and don't want to break users over
	 * kernel upgrade. So warn instead of erroring out.
	 */
	if (!err)
		pr_warn("overlayfs: upper fs needs to support d_type.\n");

	/* Check if upper/work fs supports O_TMPFILE */
	temp = ovl_do_tmpfile(ofs->workdir, S_IFREG | 0);
	ofs->tmpfile = !IS_ERR(temp);
	if (ofs->tmpfile)
		dput(temp);
	else
		pr_warn("overlayfs: upper fs does not support tmpfile.\n");

	/*
	 * Check if upper/work fs supports trusted.overlay.* xattr
	 */
	err = ovl_do_setxattr(ofs->workdir, OVL_XATTR_OPAQUE, "0", 1, 0);
	if (err) {
		ofs->noxattr = true;
		pr_warn("overlayfs: upper fs does not support xattr.\n");
	} else {
		vfs_removexattr(ofs->workdir, OVL_XATTR_OPAQUE);
	}

	/* Check if upper/work fs supports file handles */
	if (ofs->config.index &&
	    !ovl_can_decode_fh(ofs->workdir->d_sb)) {
		ofs->config.index = false;
		pr_warn("overlayfs: upper fs does not support file handles, falling back to index=off.\n");
	}

	return 0;
}

static int ovl_get_workdir(struct ovl_fs *ofs, struct path *upperpath)
{
	int err;
	struct path workpath = { };

	err = ovl_mount_dir(ofs->config.workdir, &workpath);
	if (err)
		goto out;

	err = -EINVAL;
	if (upperpath->mnt != workpath.mnt) {
		pr_err("overlayfs: workdir and upperdir must reside under the same mount\n");
		goto out;
	}
	if (!ovl_workdir_ok(workpath.dentry, upperpath->dentry)) {
		pr_err("overlayfs: workdir and upperdir must be separate subtrees\n");
		goto out;
	}

	err = -EBUSY;
	if (ovl_inuse_trylock(workpath.dentry)) {
		ofs->workdir_locked = true;
	} else if (ofs->config.index) {
		pr_err("overlayfs: workdir is in-use by another mount, mount with '-o index=off' to override exclusive workdir protection.\n");
		goto out;
	} else {
		pr_warn("overlayfs: workdir is in-use by another mount, accessing files from both mounts will result in undefined behavior.\n");
	}

	ofs->workbasedir = dget(workpath.dentry);
	err = ovl_make_workdir(ofs, &workpath);
	if (err)
		goto out;

	err = 0;
out:
	path_put(&workpath);

	return err;
}

static int ovl_get_indexdir(struct ovl_fs *ofs, struct ovl_entry *oe,
			    struct path *upperpath)
{
	int err;
<<<<<<< HEAD

	/* Verify lower root is upper root origin */
	err = ovl_verify_origin(upperpath->dentry, oe->lowerstack[0].dentry,
				false, true);
	if (err) {
		pr_err("overlayfs: failed to verify upper root origin\n");
		goto out;
	}

=======

	/* Verify lower root is upper root origin */
	err = ovl_verify_origin(upperpath->dentry, oe->lowerstack[0].dentry,
				false, true);
	if (err) {
		pr_err("overlayfs: failed to verify upper root origin\n");
		goto out;
	}

>>>>>>> 39051dd8
	ofs->indexdir = ovl_workdir_create(ofs, OVL_INDEXDIR_NAME, true);
	if (ofs->indexdir) {
		/* Verify upper root is index dir origin */
		err = ovl_verify_origin(ofs->indexdir, upperpath->dentry,
					true, true);
		if (err)
			pr_err("overlayfs: failed to verify index dir origin\n");

		/* Cleanup bad/stale/orphan index entries */
		if (!err)
			err = ovl_indexdir_cleanup(ofs->indexdir,
						   ofs->upper_mnt,
						   oe->lowerstack,
						   oe->numlower);
	}
	if (err || !ofs->indexdir)
		pr_warn("overlayfs: try deleting index dir or mounting with '-o index=off' to disable inodes index.\n");

out:
	return err;
}

static int ovl_get_lower_layers(struct ovl_fs *ofs, struct path *stack,
				unsigned int numlower)
{
	int err;
	unsigned int i;

	err = -ENOMEM;
	ofs->lower_layers = kcalloc(numlower, sizeof(struct ovl_layer),
				    GFP_KERNEL);
	if (ofs->lower_layers == NULL)
		goto out;
	for (i = 0; i < numlower; i++) {
		struct vfsmount *mnt;
		dev_t dev;

		err = get_anon_bdev(&dev);
		if (err) {
			pr_err("overlayfs: failed to get anonymous bdev for lowerpath\n");
			goto out;
		}

		mnt = clone_private_mount(&stack[i]);
		err = PTR_ERR(mnt);
		if (IS_ERR(mnt)) {
			pr_err("overlayfs: failed to clone lowerpath\n");
			free_anon_bdev(dev);
			goto out;
		}
		/*
		 * Make lower layers R/O.  That way fchmod/fchown on lower file
		 * will fail instead of modifying lower fs.
		 */
		mnt->mnt_flags |= MNT_READONLY | MNT_NOATIME;

		ofs->lower_layers[ofs->numlower].mnt = mnt;
		ofs->lower_layers[ofs->numlower].pseudo_dev = dev;
		ofs->numlower++;

		/* Check if all lower layers are on same sb */
		if (i == 0)
			ofs->same_sb = mnt->mnt_sb;
		else if (ofs->same_sb != mnt->mnt_sb)
			ofs->same_sb = NULL;
	}
	err = 0;
out:
	return err;
}

static struct ovl_entry *ovl_get_lowerstack(struct super_block *sb,
					    struct ovl_fs *ofs)
{
	int err;
	char *lowertmp, *lower;
	struct path *stack = NULL;
	unsigned int stacklen, numlower = 0, i;
	bool remote = false;
	struct ovl_entry *oe;

	err = -ENOMEM;
	lowertmp = kstrdup(ofs->config.lowerdir, GFP_KERNEL);
	if (!lowertmp)
		goto out_err;

	err = -EINVAL;
	stacklen = ovl_split_lowerdirs(lowertmp);
	if (stacklen > OVL_MAX_STACK) {
		pr_err("overlayfs: too many lower directories, limit is %d\n",
		       OVL_MAX_STACK);
		goto out_err;
	} else if (!ofs->config.upperdir && stacklen == 1) {
		pr_err("overlayfs: at least 2 lowerdir are needed while upperdir nonexistent\n");
		goto out_err;
	}

	err = -ENOMEM;
	stack = kcalloc(stacklen, sizeof(struct path), GFP_KERNEL);
	if (!stack)
		goto out_err;

	err = -EINVAL;
	lower = lowertmp;
	for (numlower = 0; numlower < stacklen; numlower++) {
		err = ovl_lower_dir(lower, &stack[numlower], ofs,
				    &sb->s_stack_depth, &remote);
		if (err)
			goto out_err;

		lower = strchr(lower, '\0') + 1;
	}

	err = -EINVAL;
	sb->s_stack_depth++;
	if (sb->s_stack_depth > FILESYSTEM_MAX_STACK_DEPTH) {
		pr_err("overlayfs: maximum fs stacking depth exceeded\n");
		goto out_err;
	}

	err = ovl_get_lower_layers(ofs, stack, numlower);
	if (err)
		goto out_err;
<<<<<<< HEAD

	err = -ENOMEM;
	oe = ovl_alloc_entry(numlower);
	if (!oe)
		goto out_err;

	for (i = 0; i < numlower; i++) {
		oe->lowerstack[i].dentry = dget(stack[i].dentry);
		oe->lowerstack[i].layer = &ofs->lower_layers[i];
	}

	if (remote)
		sb->s_d_op = &ovl_reval_dentry_operations;
	else
		sb->s_d_op = &ovl_dentry_operations;

out:
	for (i = 0; i < numlower; i++)
		path_put(&stack[i]);
	kfree(stack);
	kfree(lowertmp);

	return oe;

=======

	err = -ENOMEM;
	oe = ovl_alloc_entry(numlower);
	if (!oe)
		goto out_err;

	for (i = 0; i < numlower; i++) {
		oe->lowerstack[i].dentry = dget(stack[i].dentry);
		oe->lowerstack[i].layer = &ofs->lower_layers[i];
	}

	if (remote)
		sb->s_d_op = &ovl_reval_dentry_operations;
	else
		sb->s_d_op = &ovl_dentry_operations;

out:
	for (i = 0; i < numlower; i++)
		path_put(&stack[i]);
	kfree(stack);
	kfree(lowertmp);

	return oe;

>>>>>>> 39051dd8
out_err:
	oe = ERR_PTR(err);
	goto out;
}

static int ovl_fill_super(struct super_block *sb, void *data, int silent)
{
	struct path upperpath = { };
	struct dentry *root_dentry;
	struct ovl_entry *oe;
	struct ovl_fs *ofs;
	struct cred *cred;
	int err;

	err = -ENOMEM;
	ofs = kzalloc(sizeof(struct ovl_fs), GFP_KERNEL);
	if (!ofs)
		goto out;

	ofs->creator_cred = cred = prepare_creds();
	if (!cred)
		goto out_err;

<<<<<<< HEAD
	ofs->config.redirect_dir = ovl_redirect_dir_def;
=======
>>>>>>> 39051dd8
	ofs->config.index = ovl_index_def;
	err = ovl_parse_opt((char *) data, &ofs->config);
	if (err)
		goto out_err;

	err = -EINVAL;
	if (!ofs->config.lowerdir) {
		if (!silent)
			pr_err("overlayfs: missing 'lowerdir'\n");
		goto out_err;
	}

	sb->s_stack_depth = 0;
	sb->s_maxbytes = MAX_LFS_FILESIZE;
	if (ofs->config.upperdir) {
		if (!ofs->config.workdir) {
			pr_err("overlayfs: missing 'workdir'\n");
			goto out_err;
		}

		err = ovl_get_upper(ofs, &upperpath);
		if (err)
			goto out_err;

		err = ovl_get_workdir(ofs, &upperpath);
		if (err)
			goto out_err;

		if (!ofs->workdir)
<<<<<<< HEAD
			sb->s_flags |= MS_RDONLY;
=======
			sb->s_flags |= SB_RDONLY;
>>>>>>> 39051dd8

		sb->s_stack_depth = ofs->upper_mnt->mnt_sb->s_stack_depth;
		sb->s_time_gran = ofs->upper_mnt->mnt_sb->s_time_gran;

	}
	oe = ovl_get_lowerstack(sb, ofs);
	err = PTR_ERR(oe);
	if (IS_ERR(oe))
		goto out_err;

	/* If the upper fs is nonexistent, we mark overlayfs r/o too */
	if (!ofs->upper_mnt)
<<<<<<< HEAD
		sb->s_flags |= MS_RDONLY;
=======
		sb->s_flags |= SB_RDONLY;
>>>>>>> 39051dd8
	else if (ofs->upper_mnt->mnt_sb != ofs->same_sb)
		ofs->same_sb = NULL;

	if (!(ovl_force_readonly(ofs)) && ofs->config.index) {
		err = ovl_get_indexdir(ofs, oe, &upperpath);
		if (err)
			goto out_free_oe;

		if (!ofs->indexdir)
<<<<<<< HEAD
			sb->s_flags |= MS_RDONLY;
=======
			sb->s_flags |= SB_RDONLY;
>>>>>>> 39051dd8
	}

	/* Show index=off/on in /proc/mounts for any of the reasons above */
	if (!ofs->indexdir)
		ofs->config.index = false;

	/* Never override disk quota limits or use reserved space */
	cap_lower(cred->cap_effective, CAP_SYS_RESOURCE);

	sb->s_magic = OVERLAYFS_SUPER_MAGIC;
	sb->s_op = &ovl_super_operations;
	sb->s_xattr = ovl_xattr_handlers;
	sb->s_fs_info = ofs;
<<<<<<< HEAD
	sb->s_flags |= MS_POSIXACL | MS_NOREMOTELOCK;
=======
	sb->s_flags |= SB_POSIXACL | SB_NOREMOTELOCK;
>>>>>>> 39051dd8

	err = -ENOMEM;
	root_dentry = d_make_root(ovl_new_inode(sb, S_IFDIR, 0));
	if (!root_dentry)
		goto out_free_oe;

	mntput(upperpath.mnt);
	if (upperpath.dentry) {
		oe->has_upper = true;
		if (ovl_is_impuredir(upperpath.dentry))
			ovl_set_flag(OVL_IMPURE, d_inode(root_dentry));
	}

	root_dentry->d_fsdata = oe;

	/* Root is always merge -> can have whiteouts */
	ovl_set_flag(OVL_WHITEOUTS, d_inode(root_dentry));
	ovl_inode_init(d_inode(root_dentry), upperpath.dentry,
		       ovl_dentry_lower(root_dentry));

	sb->s_root = root_dentry;

	return 0;

out_free_oe:
	ovl_entry_stack_free(oe);
	kfree(oe);
out_err:
	path_put(&upperpath);
	ovl_free_fs(ofs);
out:
	return err;
}

static struct dentry *ovl_mount(struct file_system_type *fs_type, int flags,
				const char *dev_name, void *raw_data)
{
	return mount_nodev(fs_type, flags, raw_data, ovl_fill_super);
}

static struct file_system_type ovl_fs_type = {
	.owner		= THIS_MODULE,
	.name		= "overlay",
	.mount		= ovl_mount,
	.kill_sb	= kill_anon_super,
};
MODULE_ALIAS_FS("overlay");

static void ovl_inode_init_once(void *foo)
{
	struct ovl_inode *oi = foo;

	inode_init_once(&oi->vfs_inode);
}

static int __init ovl_init(void)
{
	int err;

	ovl_inode_cachep = kmem_cache_create("ovl_inode",
					     sizeof(struct ovl_inode), 0,
					     (SLAB_RECLAIM_ACCOUNT|
					      SLAB_MEM_SPREAD|SLAB_ACCOUNT),
					     ovl_inode_init_once);
	if (ovl_inode_cachep == NULL)
		return -ENOMEM;

	err = register_filesystem(&ovl_fs_type);
	if (err)
		kmem_cache_destroy(ovl_inode_cachep);

	return err;
}

static void __exit ovl_exit(void)
{
	unregister_filesystem(&ovl_fs_type);

	/*
	 * Make sure all delayed rcu free inodes are flushed before we
	 * destroy cache.
	 */
	rcu_barrier();
	kmem_cache_destroy(ovl_inode_cachep);

}

module_init(ovl_init);
module_exit(ovl_exit);<|MERGE_RESOLUTION|>--- conflicted
+++ resolved
@@ -239,23 +239,10 @@
 	kfree(ofs->config.lowerdir);
 	kfree(ofs->config.upperdir);
 	kfree(ofs->config.workdir);
-<<<<<<< HEAD
-	if (ofs->creator_cred)
-		put_cred(ofs->creator_cred);
-	kfree(ofs);
-}
-
-static void ovl_put_super(struct super_block *sb)
-{
-	struct ovl_fs *ofs = sb->s_fs_info;
-
-	ovl_free_fs(ofs);
-=======
 	kfree(ofs->config.redirect_mode);
 	if (ofs->creator_cred)
 		put_cred(ofs->creator_cred);
 	kfree(ofs);
->>>>>>> 39051dd8
 }
 
 static void ovl_put_super(struct super_block *sb)
@@ -274,10 +261,6 @@
 
 	if (!ofs->upper_mnt)
 		return 0;
-<<<<<<< HEAD
-	upper_sb = ofs->upper_mnt->mnt_sb;
-	if (!upper_sb->s_op->sync_fs)
-=======
 
 	/*
 	 * If this is a sync(2) call or an emergency sync, all the super blocks
@@ -288,7 +271,6 @@
 	 * called with wait == 1.
 	 */
 	if (!wait)
->>>>>>> 39051dd8
 		return 0;
 
 	upper_sb = ofs->upper_mnt->mnt_sb;
@@ -328,18 +310,13 @@
 
 /* Will this overlay be forced to mount/remount ro? */
 static bool ovl_force_readonly(struct ovl_fs *ofs)
-<<<<<<< HEAD
 {
 	return (!ofs->upper_mnt || !ofs->workdir);
-=======
-{
-	return (!ofs->upper_mnt || !ofs->workdir);
 }
 
 static const char *ovl_redirect_mode_def(void)
 {
 	return ovl_redirect_dir_def ? "on" : "off";
->>>>>>> 39051dd8
 }
 
 /**
@@ -360,19 +337,10 @@
 	}
 	if (ofs->config.default_permissions)
 		seq_puts(m, ",default_permissions");
-<<<<<<< HEAD
-	if (ofs->config.redirect_dir != ovl_redirect_dir_def)
-		seq_printf(m, ",redirect_dir=%s",
-			   ofs->config.redirect_dir ? "on" : "off");
-	if (ofs->config.index != ovl_index_def)
-		seq_printf(m, ",index=%s",
-			   ofs->config.index ? "on" : "off");
-=======
 	if (strcmp(ofs->config.redirect_mode, ovl_redirect_mode_def()) != 0)
 		seq_printf(m, ",redirect_dir=%s", ofs->config.redirect_mode);
 	if (ofs->config.index != ovl_index_def)
 		seq_printf(m, ",index=%s", ofs->config.index ? "on" : "off");
->>>>>>> 39051dd8
 	return 0;
 }
 
@@ -380,11 +348,7 @@
 {
 	struct ovl_fs *ofs = sb->s_fs_info;
 
-<<<<<<< HEAD
-	if (!(*flags & MS_RDONLY) && ovl_force_readonly(ofs))
-=======
 	if (!(*flags & SB_RDONLY) && ovl_force_readonly(ofs))
->>>>>>> 39051dd8
 		return -EROFS;
 
 	return 0;
@@ -1063,7 +1027,6 @@
 			    struct path *upperpath)
 {
 	int err;
-<<<<<<< HEAD
 
 	/* Verify lower root is upper root origin */
 	err = ovl_verify_origin(upperpath->dentry, oe->lowerstack[0].dentry,
@@ -1073,17 +1036,6 @@
 		goto out;
 	}
 
-=======
-
-	/* Verify lower root is upper root origin */
-	err = ovl_verify_origin(upperpath->dentry, oe->lowerstack[0].dentry,
-				false, true);
-	if (err) {
-		pr_err("overlayfs: failed to verify upper root origin\n");
-		goto out;
-	}
-
->>>>>>> 39051dd8
 	ofs->indexdir = ovl_workdir_create(ofs, OVL_INDEXDIR_NAME, true);
 	if (ofs->indexdir) {
 		/* Verify upper root is index dir origin */
@@ -1207,7 +1159,6 @@
 	err = ovl_get_lower_layers(ofs, stack, numlower);
 	if (err)
 		goto out_err;
-<<<<<<< HEAD
 
 	err = -ENOMEM;
 	oe = ovl_alloc_entry(numlower);
@@ -1232,32 +1183,6 @@
 
 	return oe;
 
-=======
-
-	err = -ENOMEM;
-	oe = ovl_alloc_entry(numlower);
-	if (!oe)
-		goto out_err;
-
-	for (i = 0; i < numlower; i++) {
-		oe->lowerstack[i].dentry = dget(stack[i].dentry);
-		oe->lowerstack[i].layer = &ofs->lower_layers[i];
-	}
-
-	if (remote)
-		sb->s_d_op = &ovl_reval_dentry_operations;
-	else
-		sb->s_d_op = &ovl_dentry_operations;
-
-out:
-	for (i = 0; i < numlower; i++)
-		path_put(&stack[i]);
-	kfree(stack);
-	kfree(lowertmp);
-
-	return oe;
-
->>>>>>> 39051dd8
 out_err:
 	oe = ERR_PTR(err);
 	goto out;
@@ -1281,10 +1206,6 @@
 	if (!cred)
 		goto out_err;
 
-<<<<<<< HEAD
-	ofs->config.redirect_dir = ovl_redirect_dir_def;
-=======
->>>>>>> 39051dd8
 	ofs->config.index = ovl_index_def;
 	err = ovl_parse_opt((char *) data, &ofs->config);
 	if (err)
@@ -1314,11 +1235,7 @@
 			goto out_err;
 
 		if (!ofs->workdir)
-<<<<<<< HEAD
-			sb->s_flags |= MS_RDONLY;
-=======
 			sb->s_flags |= SB_RDONLY;
->>>>>>> 39051dd8
 
 		sb->s_stack_depth = ofs->upper_mnt->mnt_sb->s_stack_depth;
 		sb->s_time_gran = ofs->upper_mnt->mnt_sb->s_time_gran;
@@ -1331,11 +1248,7 @@
 
 	/* If the upper fs is nonexistent, we mark overlayfs r/o too */
 	if (!ofs->upper_mnt)
-<<<<<<< HEAD
-		sb->s_flags |= MS_RDONLY;
-=======
 		sb->s_flags |= SB_RDONLY;
->>>>>>> 39051dd8
 	else if (ofs->upper_mnt->mnt_sb != ofs->same_sb)
 		ofs->same_sb = NULL;
 
@@ -1345,11 +1258,7 @@
 			goto out_free_oe;
 
 		if (!ofs->indexdir)
-<<<<<<< HEAD
-			sb->s_flags |= MS_RDONLY;
-=======
 			sb->s_flags |= SB_RDONLY;
->>>>>>> 39051dd8
 	}
 
 	/* Show index=off/on in /proc/mounts for any of the reasons above */
@@ -1363,11 +1272,7 @@
 	sb->s_op = &ovl_super_operations;
 	sb->s_xattr = ovl_xattr_handlers;
 	sb->s_fs_info = ofs;
-<<<<<<< HEAD
-	sb->s_flags |= MS_POSIXACL | MS_NOREMOTELOCK;
-=======
 	sb->s_flags |= SB_POSIXACL | SB_NOREMOTELOCK;
->>>>>>> 39051dd8
 
 	err = -ENOMEM;
 	root_dentry = d_make_root(ovl_new_inode(sb, S_IFDIR, 0));

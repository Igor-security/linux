--- conflicted
+++ resolved
@@ -1627,75 +1627,11 @@
 			continue;
 		refcount_inc(&state->count);
 		spin_unlock(&sp->so_lock);
-<<<<<<< HEAD
-		status = ops->recover_open(sp, state);
-		if (status >= 0) {
-			status = nfs4_reclaim_locks(state, ops);
-			if (status >= 0) {
-				if (!test_bit(NFS_DELEGATED_STATE, &state->flags)) {
-					spin_lock(&state->state_lock);
-					list_for_each_entry(lock, &state->lock_states, ls_locks) {
-						if (!test_bit(NFS_LOCK_INITIALIZED, &lock->ls_flags))
-							pr_warn_ratelimited("NFS: "
-									    "%s: Lock reclaim "
-									    "failed!\n", __func__);
-					}
-					spin_unlock(&state->state_lock);
-				}
-				clear_bit(NFS_STATE_RECLAIM_NOGRACE,
-					&state->flags);
-#ifdef CONFIG_NFS_V4_2
-				if (test_bit(NFS_CLNT_DST_SSC_COPY_STATE, &state->flags)) {
-					struct nfs4_copy_state *copy;
-
-					spin_lock(&sp->so_server->nfs_client->cl_lock);
-					list_for_each_entry(copy, &sp->so_server->ss_copies, copies) {
-						if (memcmp(&state->stateid.other, &copy->parent_state->stateid.other, NFS4_STATEID_SIZE))
-							continue;
-						copy->flags = 1;
-						complete(&copy->completion);
-						printk("AGLO: server rebooted waking up the copy\n");
-						break;
-					}
-					spin_unlock(&sp->so_server->nfs_client->cl_lock);
-				}
-#endif /* CONFIG_NFS_V4_2 */
-				nfs4_put_open_state(state);
-				spin_lock(&sp->so_lock);
-				goto restart;
-			}
-		}
-		switch (status) {
-			default:
-				printk(KERN_ERR "NFS: %s: unhandled error %d\n",
-					__func__, status);
-				/* Fall through */
-			case -ENOENT:
-			case -ENOMEM:
-			case -EACCES:
-			case -EROFS:
-			case -EIO:
-			case -ESTALE:
-				/* Open state on this file cannot be recovered */
-				nfs4_state_mark_recovery_failed(state, status);
-				break;
-			case -EAGAIN:
-				ssleep(1);
-				/* Fall through */
-			case -NFS4ERR_ADMIN_REVOKED:
-			case -NFS4ERR_STALE_STATEID:
-			case -NFS4ERR_OLD_STATEID:
-			case -NFS4ERR_BAD_STATEID:
-			case -NFS4ERR_RECLAIM_BAD:
-			case -NFS4ERR_RECLAIM_CONFLICT:
-				nfs4_state_mark_reclaim_nograce(sp->so_server->nfs_client, state);
-=======
 		status = __nfs4_reclaim_open_state(sp, state, ops);
 
 		switch (status) {
 		default:
 			if (status >= 0)
->>>>>>> 0fd79184
 				break;
 			printk(KERN_ERR "NFS: %s: unhandled error %d\n", __func__, status);
 			/* Fall through */

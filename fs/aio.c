--- conflicted
+++ resolved
@@ -215,17 +215,6 @@
 				O_RDWR, &aio_ring_fops);
 	if (IS_ERR(file))
 		iput(inode);
-<<<<<<< HEAD
-		return ERR_PTR(-ENOMEM);
-	}
-	path.mnt = mntget(aio_mnt);
-
-	d_instantiate(path.dentry, inode);
-	file = alloc_file(&path, O_RDWR, &aio_ring_fops);
-	if (IS_ERR(file))
-		path_put(&path);
-=======
->>>>>>> 334990db
 	return file;
 }
 

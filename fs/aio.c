--- conflicted
+++ resolved
@@ -1436,12 +1436,7 @@
 		ret = ioprio_check_cap(iocb->aio_reqprio);
 		if (ret) {
 			pr_debug("aio ioprio check cap error: %d\n", ret);
-<<<<<<< HEAD
-			fput(req->ki_filp);
-			return ret;
-=======
 			goto out_fput;
->>>>>>> 154989e4
 		}
 
 		req->ki_ioprio = iocb->aio_reqprio;

/*
 *	An async IO implementation for Linux
 *	Written by Benjamin LaHaise <bcrl@kvack.org>
 *
 *	Implements an efficient asynchronous io interface.
 *
 *	Copyright 2000, 2001, 2002 Red Hat, Inc.  All Rights Reserved.
 *	Copyright 2018 Christoph Hellwig.
 *
 *	See ../COPYING for licensing terms.
 */
#define pr_fmt(fmt) "%s: " fmt, __func__

#include <linux/kernel.h>
#include <linux/init.h>
#include <linux/errno.h>
#include <linux/time.h>
#include <linux/aio_abi.h>
#include <linux/export.h>
#include <linux/syscalls.h>
#include <linux/backing-dev.h>
#include <linux/uio.h>

#include <linux/sched/signal.h>
#include <linux/fs.h>
#include <linux/file.h>
#include <linux/mm.h>
#include <linux/mman.h>
#include <linux/mmu_context.h>
#include <linux/percpu.h>
#include <linux/slab.h>
#include <linux/timer.h>
#include <linux/aio.h>
#include <linux/highmem.h>
#include <linux/workqueue.h>
#include <linux/security.h>
#include <linux/eventfd.h>
#include <linux/blkdev.h>
#include <linux/compat.h>
#include <linux/migrate.h>
#include <linux/ramfs.h>
#include <linux/percpu-refcount.h>
#include <linux/mount.h>

#include <asm/kmap_types.h>
#include <linux/uaccess.h>

#include "internal.h"

#define KIOCB_KEY		0

#define AIO_RING_MAGIC			0xa10a10a1
#define AIO_RING_COMPAT_FEATURES	1
#define AIO_RING_INCOMPAT_FEATURES	0
struct aio_ring {
	unsigned	id;	/* kernel internal index number */
	unsigned	nr;	/* number of io_events */
	unsigned	head;	/* Written to by userland or under ring_lock
				 * mutex by aio_read_events_ring(). */
	unsigned	tail;

	unsigned	magic;
	unsigned	compat_features;
	unsigned	incompat_features;
	unsigned	header_length;	/* size of aio_ring */


	struct io_event		io_events[0];
}; /* 128 bytes + ring size */

#define AIO_RING_PAGES	8

struct kioctx_table {
	struct rcu_head		rcu;
	unsigned		nr;
	struct kioctx __rcu	*table[];
};

struct kioctx_cpu {
	unsigned		reqs_available;
};

struct ctx_rq_wait {
	struct completion comp;
	atomic_t count;
};

struct kioctx {
	struct percpu_ref	users;
	atomic_t		dead;

	struct percpu_ref	reqs;

	unsigned long		user_id;

	struct __percpu kioctx_cpu *cpu;

	/*
	 * For percpu reqs_available, number of slots we move to/from global
	 * counter at a time:
	 */
	unsigned		req_batch;
	/*
	 * This is what userspace passed to io_setup(), it's not used for
	 * anything but counting against the global max_reqs quota.
	 *
	 * The real limit is nr_events - 1, which will be larger (see
	 * aio_setup_ring())
	 */
	unsigned		max_reqs;

	/* Size of ringbuffer, in units of struct io_event */
	unsigned		nr_events;

	unsigned long		mmap_base;
	unsigned long		mmap_size;

	struct page		**ring_pages;
	long			nr_pages;

	struct rcu_work		free_rwork;	/* see free_ioctx() */

	/*
	 * signals when all in-flight requests are done
	 */
	struct ctx_rq_wait	*rq_wait;

	struct {
		/*
		 * This counts the number of available slots in the ringbuffer,
		 * so we avoid overflowing it: it's decremented (if positive)
		 * when allocating a kiocb and incremented when the resulting
		 * io_event is pulled off the ringbuffer.
		 *
		 * We batch accesses to it with a percpu version.
		 */
		atomic_t	reqs_available;
	} ____cacheline_aligned_in_smp;

	struct {
		spinlock_t	ctx_lock;
		struct list_head active_reqs;	/* used for cancellation */
	} ____cacheline_aligned_in_smp;

	struct {
		struct mutex	ring_lock;
		wait_queue_head_t wait;
	} ____cacheline_aligned_in_smp;

	struct {
		unsigned	tail;
		unsigned	completed_events;
		spinlock_t	completion_lock;
	} ____cacheline_aligned_in_smp;

	struct page		*internal_pages[AIO_RING_PAGES];
	struct file		*aio_ring_file;

	unsigned		id;
};

struct fsync_iocb {
	struct work_struct	work;
	struct file		*file;
	bool			datasync;
};

struct poll_iocb {
	struct file		*file;
	__poll_t		events;
	struct wait_queue_head	*head;

	union {
		struct wait_queue_entry	wait;
		struct work_struct	work;
	};
};

struct aio_kiocb {
	union {
		struct kiocb		rw;
		struct fsync_iocb	fsync;
		struct poll_iocb	poll;
	};

	struct kioctx		*ki_ctx;
	kiocb_cancel_fn		*ki_cancel;

	struct iocb __user	*ki_user_iocb;	/* user's aiocb */
	__u64			ki_user_data;	/* user's data for completion */

	struct list_head	ki_list;	/* the aio core uses this
						 * for cancellation */

	/*
	 * If the aio_resfd field of the userspace iocb is not zero,
	 * this is the underlying eventfd context to deliver events to.
	 */
	struct eventfd_ctx	*ki_eventfd;
};

/*------ sysctl variables----*/
static DEFINE_SPINLOCK(aio_nr_lock);
unsigned long aio_nr;		/* current system wide number of aio requests */
unsigned long aio_max_nr = 0x10000; /* system wide maximum number of aio requests */
/*----end sysctl variables---*/

static struct kmem_cache	*kiocb_cachep;
static struct kmem_cache	*kioctx_cachep;

static struct vfsmount *aio_mnt;

static const struct file_operations aio_ring_fops;
static const struct address_space_operations aio_ctx_aops;

static struct file *aio_private_file(struct kioctx *ctx, loff_t nr_pages)
{
	struct qstr this = QSTR_INIT("[aio]", 5);
	struct file *file;
	struct path path;
	struct inode *inode = alloc_anon_inode(aio_mnt->mnt_sb);
	if (IS_ERR(inode))
		return ERR_CAST(inode);

	inode->i_mapping->a_ops = &aio_ctx_aops;
	inode->i_mapping->private_data = ctx;
	inode->i_size = PAGE_SIZE * nr_pages;

	path.dentry = d_alloc_pseudo(aio_mnt->mnt_sb, &this);
	if (!path.dentry) {
		iput(inode);
		return ERR_PTR(-ENOMEM);
	}
	path.mnt = mntget(aio_mnt);

	d_instantiate(path.dentry, inode);
	file = alloc_file(&path, FMODE_READ | FMODE_WRITE, &aio_ring_fops);
	if (IS_ERR(file)) {
		path_put(&path);
		return file;
	}

	file->f_flags = O_RDWR;
	return file;
}

static struct dentry *aio_mount(struct file_system_type *fs_type,
				int flags, const char *dev_name, void *data)
{
	static const struct dentry_operations ops = {
		.d_dname	= simple_dname,
	};
	struct dentry *root = mount_pseudo(fs_type, "aio:", NULL, &ops,
					   AIO_RING_MAGIC);

	if (!IS_ERR(root))
		root->d_sb->s_iflags |= SB_I_NOEXEC;
	return root;
}

/* aio_setup
 *	Creates the slab caches used by the aio routines, panic on
 *	failure as this is done early during the boot sequence.
 */
static int __init aio_setup(void)
{
	static struct file_system_type aio_fs = {
		.name		= "aio",
		.mount		= aio_mount,
		.kill_sb	= kill_anon_super,
	};
	aio_mnt = kern_mount(&aio_fs);
	if (IS_ERR(aio_mnt))
		panic("Failed to create aio fs mount.");

	kiocb_cachep = KMEM_CACHE(aio_kiocb, SLAB_HWCACHE_ALIGN|SLAB_PANIC);
	kioctx_cachep = KMEM_CACHE(kioctx,SLAB_HWCACHE_ALIGN|SLAB_PANIC);
	return 0;
}
__initcall(aio_setup);

static void put_aio_ring_file(struct kioctx *ctx)
{
	struct file *aio_ring_file = ctx->aio_ring_file;
	struct address_space *i_mapping;

	if (aio_ring_file) {
		truncate_setsize(file_inode(aio_ring_file), 0);

		/* Prevent further access to the kioctx from migratepages */
		i_mapping = aio_ring_file->f_mapping;
		spin_lock(&i_mapping->private_lock);
		i_mapping->private_data = NULL;
		ctx->aio_ring_file = NULL;
		spin_unlock(&i_mapping->private_lock);

		fput(aio_ring_file);
	}
}

static void aio_free_ring(struct kioctx *ctx)
{
	int i;

	/* Disconnect the kiotx from the ring file.  This prevents future
	 * accesses to the kioctx from page migration.
	 */
	put_aio_ring_file(ctx);

	for (i = 0; i < ctx->nr_pages; i++) {
		struct page *page;
		pr_debug("pid(%d) [%d] page->count=%d\n", current->pid, i,
				page_count(ctx->ring_pages[i]));
		page = ctx->ring_pages[i];
		if (!page)
			continue;
		ctx->ring_pages[i] = NULL;
		put_page(page);
	}

	if (ctx->ring_pages && ctx->ring_pages != ctx->internal_pages) {
		kfree(ctx->ring_pages);
		ctx->ring_pages = NULL;
	}
}

static int aio_ring_mremap(struct vm_area_struct *vma)
{
	struct file *file = vma->vm_file;
	struct mm_struct *mm = vma->vm_mm;
	struct kioctx_table *table;
	int i, res = -EINVAL;

	spin_lock(&mm->ioctx_lock);
	rcu_read_lock();
	table = rcu_dereference(mm->ioctx_table);
	for (i = 0; i < table->nr; i++) {
		struct kioctx *ctx;

		ctx = rcu_dereference(table->table[i]);
		if (ctx && ctx->aio_ring_file == file) {
			if (!atomic_read(&ctx->dead)) {
				ctx->user_id = ctx->mmap_base = vma->vm_start;
				res = 0;
			}
			break;
		}
	}

	rcu_read_unlock();
	spin_unlock(&mm->ioctx_lock);
	return res;
}

static const struct vm_operations_struct aio_ring_vm_ops = {
	.mremap		= aio_ring_mremap,
#if IS_ENABLED(CONFIG_MMU)
	.fault		= filemap_fault,
	.map_pages	= filemap_map_pages,
	.page_mkwrite	= filemap_page_mkwrite,
#endif
};

static int aio_ring_mmap(struct file *file, struct vm_area_struct *vma)
{
	vma->vm_flags |= VM_DONTEXPAND;
	vma->vm_ops = &aio_ring_vm_ops;
	return 0;
}

static const struct file_operations aio_ring_fops = {
	.mmap = aio_ring_mmap,
};

#if IS_ENABLED(CONFIG_MIGRATION)
static int aio_migratepage(struct address_space *mapping, struct page *new,
			struct page *old, enum migrate_mode mode)
{
	struct kioctx *ctx;
	unsigned long flags;
	pgoff_t idx;
	int rc;

	/*
	 * We cannot support the _NO_COPY case here, because copy needs to
	 * happen under the ctx->completion_lock. That does not work with the
	 * migration workflow of MIGRATE_SYNC_NO_COPY.
	 */
	if (mode == MIGRATE_SYNC_NO_COPY)
		return -EINVAL;

	rc = 0;

	/* mapping->private_lock here protects against the kioctx teardown.  */
	spin_lock(&mapping->private_lock);
	ctx = mapping->private_data;
	if (!ctx) {
		rc = -EINVAL;
		goto out;
	}

	/* The ring_lock mutex.  The prevents aio_read_events() from writing
	 * to the ring's head, and prevents page migration from mucking in
	 * a partially initialized kiotx.
	 */
	if (!mutex_trylock(&ctx->ring_lock)) {
		rc = -EAGAIN;
		goto out;
	}

	idx = old->index;
	if (idx < (pgoff_t)ctx->nr_pages) {
		/* Make sure the old page hasn't already been changed */
		if (ctx->ring_pages[idx] != old)
			rc = -EAGAIN;
	} else
		rc = -EINVAL;

	if (rc != 0)
		goto out_unlock;

	/* Writeback must be complete */
	BUG_ON(PageWriteback(old));
	get_page(new);

	rc = migrate_page_move_mapping(mapping, new, old, NULL, mode, 1);
	if (rc != MIGRATEPAGE_SUCCESS) {
		put_page(new);
		goto out_unlock;
	}

	/* Take completion_lock to prevent other writes to the ring buffer
	 * while the old page is copied to the new.  This prevents new
	 * events from being lost.
	 */
	spin_lock_irqsave(&ctx->completion_lock, flags);
	migrate_page_copy(new, old);
	BUG_ON(ctx->ring_pages[idx] != old);
	ctx->ring_pages[idx] = new;
	spin_unlock_irqrestore(&ctx->completion_lock, flags);

	/* The old page is no longer accessible. */
	put_page(old);

out_unlock:
	mutex_unlock(&ctx->ring_lock);
out:
	spin_unlock(&mapping->private_lock);
	return rc;
}
#endif

static const struct address_space_operations aio_ctx_aops = {
	.set_page_dirty = __set_page_dirty_no_writeback,
#if IS_ENABLED(CONFIG_MIGRATION)
	.migratepage	= aio_migratepage,
#endif
};

static int aio_setup_ring(struct kioctx *ctx, unsigned int nr_events)
{
	struct aio_ring *ring;
	struct mm_struct *mm = current->mm;
	unsigned long size, unused;
	int nr_pages;
	int i;
	struct file *file;

	/* Compensate for the ring buffer's head/tail overlap entry */
	nr_events += 2;	/* 1 is required, 2 for good luck */

	size = sizeof(struct aio_ring);
	size += sizeof(struct io_event) * nr_events;

	nr_pages = PFN_UP(size);
	if (nr_pages < 0)
		return -EINVAL;

	file = aio_private_file(ctx, nr_pages);
	if (IS_ERR(file)) {
		ctx->aio_ring_file = NULL;
		return -ENOMEM;
	}

	ctx->aio_ring_file = file;
	nr_events = (PAGE_SIZE * nr_pages - sizeof(struct aio_ring))
			/ sizeof(struct io_event);

	ctx->ring_pages = ctx->internal_pages;
	if (nr_pages > AIO_RING_PAGES) {
		ctx->ring_pages = kcalloc(nr_pages, sizeof(struct page *),
					  GFP_KERNEL);
		if (!ctx->ring_pages) {
			put_aio_ring_file(ctx);
			return -ENOMEM;
		}
	}

	for (i = 0; i < nr_pages; i++) {
		struct page *page;
		page = find_or_create_page(file->f_mapping,
					   i, GFP_HIGHUSER | __GFP_ZERO);
		if (!page)
			break;
		pr_debug("pid(%d) page[%d]->count=%d\n",
			 current->pid, i, page_count(page));
		SetPageUptodate(page);
		unlock_page(page);

		ctx->ring_pages[i] = page;
	}
	ctx->nr_pages = i;

	if (unlikely(i != nr_pages)) {
		aio_free_ring(ctx);
		return -ENOMEM;
	}

	ctx->mmap_size = nr_pages * PAGE_SIZE;
	pr_debug("attempting mmap of %lu bytes\n", ctx->mmap_size);

	if (down_write_killable(&mm->mmap_sem)) {
		ctx->mmap_size = 0;
		aio_free_ring(ctx);
		return -EINTR;
	}

	ctx->mmap_base = do_mmap_pgoff(ctx->aio_ring_file, 0, ctx->mmap_size,
				       PROT_READ | PROT_WRITE,
				       MAP_SHARED, 0, &unused, NULL);
	up_write(&mm->mmap_sem);
	if (IS_ERR((void *)ctx->mmap_base)) {
		ctx->mmap_size = 0;
		aio_free_ring(ctx);
		return -ENOMEM;
	}

	pr_debug("mmap address: 0x%08lx\n", ctx->mmap_base);

	ctx->user_id = ctx->mmap_base;
	ctx->nr_events = nr_events; /* trusted copy */

	ring = kmap_atomic(ctx->ring_pages[0]);
	ring->nr = nr_events;	/* user copy */
	ring->id = ~0U;
	ring->head = ring->tail = 0;
	ring->magic = AIO_RING_MAGIC;
	ring->compat_features = AIO_RING_COMPAT_FEATURES;
	ring->incompat_features = AIO_RING_INCOMPAT_FEATURES;
	ring->header_length = sizeof(struct aio_ring);
	kunmap_atomic(ring);
	flush_dcache_page(ctx->ring_pages[0]);

	return 0;
}

#define AIO_EVENTS_PER_PAGE	(PAGE_SIZE / sizeof(struct io_event))
#define AIO_EVENTS_FIRST_PAGE	((PAGE_SIZE - sizeof(struct aio_ring)) / sizeof(struct io_event))
#define AIO_EVENTS_OFFSET	(AIO_EVENTS_PER_PAGE - AIO_EVENTS_FIRST_PAGE)

void kiocb_set_cancel_fn(struct kiocb *iocb, kiocb_cancel_fn *cancel)
{
	struct aio_kiocb *req = container_of(iocb, struct aio_kiocb, rw);
	struct kioctx *ctx = req->ki_ctx;
	unsigned long flags;

	if (WARN_ON_ONCE(!list_empty(&req->ki_list)))
		return;

	spin_lock_irqsave(&ctx->ctx_lock, flags);
	list_add_tail(&req->ki_list, &ctx->active_reqs);
	req->ki_cancel = cancel;
	spin_unlock_irqrestore(&ctx->ctx_lock, flags);
}
EXPORT_SYMBOL(kiocb_set_cancel_fn);

/*
 * free_ioctx() should be RCU delayed to synchronize against the RCU
 * protected lookup_ioctx() and also needs process context to call
 * aio_free_ring().  Use rcu_work.
 */
static void free_ioctx(struct work_struct *work)
{
	struct kioctx *ctx = container_of(to_rcu_work(work), struct kioctx,
					  free_rwork);
	pr_debug("freeing %p\n", ctx);

	aio_free_ring(ctx);
	free_percpu(ctx->cpu);
	percpu_ref_exit(&ctx->reqs);
	percpu_ref_exit(&ctx->users);
	kmem_cache_free(kioctx_cachep, ctx);
}

static void free_ioctx_reqs(struct percpu_ref *ref)
{
	struct kioctx *ctx = container_of(ref, struct kioctx, reqs);

	/* At this point we know that there are no any in-flight requests */
	if (ctx->rq_wait && atomic_dec_and_test(&ctx->rq_wait->count))
		complete(&ctx->rq_wait->comp);

	/* Synchronize against RCU protected table->table[] dereferences */
	INIT_RCU_WORK(&ctx->free_rwork, free_ioctx);
	queue_rcu_work(system_wq, &ctx->free_rwork);
}

/*
 * When this function runs, the kioctx has been removed from the "hash table"
 * and ctx->users has dropped to 0, so we know no more kiocbs can be submitted -
 * now it's safe to cancel any that need to be.
 */
static void free_ioctx_users(struct percpu_ref *ref)
{
	struct kioctx *ctx = container_of(ref, struct kioctx, users);
	struct aio_kiocb *req;

	spin_lock_irq(&ctx->ctx_lock);

	while (!list_empty(&ctx->active_reqs)) {
		req = list_first_entry(&ctx->active_reqs,
				       struct aio_kiocb, ki_list);
		req->ki_cancel(&req->rw);
		list_del_init(&req->ki_list);
	}

	spin_unlock_irq(&ctx->ctx_lock);

	percpu_ref_kill(&ctx->reqs);
	percpu_ref_put(&ctx->reqs);
}

static int ioctx_add_table(struct kioctx *ctx, struct mm_struct *mm)
{
	unsigned i, new_nr;
	struct kioctx_table *table, *old;
	struct aio_ring *ring;

	spin_lock(&mm->ioctx_lock);
	table = rcu_dereference_raw(mm->ioctx_table);

	while (1) {
		if (table)
			for (i = 0; i < table->nr; i++)
				if (!rcu_access_pointer(table->table[i])) {
					ctx->id = i;
					rcu_assign_pointer(table->table[i], ctx);
					spin_unlock(&mm->ioctx_lock);

					/* While kioctx setup is in progress,
					 * we are protected from page migration
					 * changes ring_pages by ->ring_lock.
					 */
					ring = kmap_atomic(ctx->ring_pages[0]);
					ring->id = ctx->id;
					kunmap_atomic(ring);
					return 0;
				}

		new_nr = (table ? table->nr : 1) * 4;
		spin_unlock(&mm->ioctx_lock);

		table = kzalloc(sizeof(*table) + sizeof(struct kioctx *) *
				new_nr, GFP_KERNEL);
		if (!table)
			return -ENOMEM;

		table->nr = new_nr;

		spin_lock(&mm->ioctx_lock);
		old = rcu_dereference_raw(mm->ioctx_table);

		if (!old) {
			rcu_assign_pointer(mm->ioctx_table, table);
		} else if (table->nr > old->nr) {
			memcpy(table->table, old->table,
			       old->nr * sizeof(struct kioctx *));

			rcu_assign_pointer(mm->ioctx_table, table);
			kfree_rcu(old, rcu);
		} else {
			kfree(table);
			table = old;
		}
	}
}

static void aio_nr_sub(unsigned nr)
{
	spin_lock(&aio_nr_lock);
	if (WARN_ON(aio_nr - nr > aio_nr))
		aio_nr = 0;
	else
		aio_nr -= nr;
	spin_unlock(&aio_nr_lock);
}

/* ioctx_alloc
 *	Allocates and initializes an ioctx.  Returns an ERR_PTR if it failed.
 */
static struct kioctx *ioctx_alloc(unsigned nr_events)
{
	struct mm_struct *mm = current->mm;
	struct kioctx *ctx;
	int err = -ENOMEM;

	/*
	 * Store the original nr_events -- what userspace passed to io_setup(),
	 * for counting against the global limit -- before it changes.
	 */
	unsigned int max_reqs = nr_events;

	/*
	 * We keep track of the number of available ringbuffer slots, to prevent
	 * overflow (reqs_available), and we also use percpu counters for this.
	 *
	 * So since up to half the slots might be on other cpu's percpu counters
	 * and unavailable, double nr_events so userspace sees what they
	 * expected: additionally, we move req_batch slots to/from percpu
	 * counters at a time, so make sure that isn't 0:
	 */
	nr_events = max(nr_events, num_possible_cpus() * 4);
	nr_events *= 2;

	/* Prevent overflows */
	if (nr_events > (0x10000000U / sizeof(struct io_event))) {
		pr_debug("ENOMEM: nr_events too high\n");
		return ERR_PTR(-EINVAL);
	}

	if (!nr_events || (unsigned long)max_reqs > aio_max_nr)
		return ERR_PTR(-EAGAIN);

	ctx = kmem_cache_zalloc(kioctx_cachep, GFP_KERNEL);
	if (!ctx)
		return ERR_PTR(-ENOMEM);

	ctx->max_reqs = max_reqs;

	spin_lock_init(&ctx->ctx_lock);
	spin_lock_init(&ctx->completion_lock);
	mutex_init(&ctx->ring_lock);
	/* Protect against page migration throughout kiotx setup by keeping
	 * the ring_lock mutex held until setup is complete. */
	mutex_lock(&ctx->ring_lock);
	init_waitqueue_head(&ctx->wait);

	INIT_LIST_HEAD(&ctx->active_reqs);

	if (percpu_ref_init(&ctx->users, free_ioctx_users, 0, GFP_KERNEL))
		goto err;

	if (percpu_ref_init(&ctx->reqs, free_ioctx_reqs, 0, GFP_KERNEL))
		goto err;

	ctx->cpu = alloc_percpu(struct kioctx_cpu);
	if (!ctx->cpu)
		goto err;

	err = aio_setup_ring(ctx, nr_events);
	if (err < 0)
		goto err;

	atomic_set(&ctx->reqs_available, ctx->nr_events - 1);
	ctx->req_batch = (ctx->nr_events - 1) / (num_possible_cpus() * 4);
	if (ctx->req_batch < 1)
		ctx->req_batch = 1;

	/* limit the number of system wide aios */
	spin_lock(&aio_nr_lock);
	if (aio_nr + ctx->max_reqs > aio_max_nr ||
	    aio_nr + ctx->max_reqs < aio_nr) {
		spin_unlock(&aio_nr_lock);
		err = -EAGAIN;
		goto err_ctx;
	}
	aio_nr += ctx->max_reqs;
	spin_unlock(&aio_nr_lock);

	percpu_ref_get(&ctx->users);	/* io_setup() will drop this ref */
	percpu_ref_get(&ctx->reqs);	/* free_ioctx_users() will drop this */

	err = ioctx_add_table(ctx, mm);
	if (err)
		goto err_cleanup;

	/* Release the ring_lock mutex now that all setup is complete. */
	mutex_unlock(&ctx->ring_lock);

	pr_debug("allocated ioctx %p[%ld]: mm=%p mask=0x%x\n",
		 ctx, ctx->user_id, mm, ctx->nr_events);
	return ctx;

err_cleanup:
	aio_nr_sub(ctx->max_reqs);
err_ctx:
	atomic_set(&ctx->dead, 1);
	if (ctx->mmap_size)
		vm_munmap(ctx->mmap_base, ctx->mmap_size);
	aio_free_ring(ctx);
err:
	mutex_unlock(&ctx->ring_lock);
	free_percpu(ctx->cpu);
	percpu_ref_exit(&ctx->reqs);
	percpu_ref_exit(&ctx->users);
	kmem_cache_free(kioctx_cachep, ctx);
	pr_debug("error allocating ioctx %d\n", err);
	return ERR_PTR(err);
}

/* kill_ioctx
 *	Cancels all outstanding aio requests on an aio context.  Used
 *	when the processes owning a context have all exited to encourage
 *	the rapid destruction of the kioctx.
 */
static int kill_ioctx(struct mm_struct *mm, struct kioctx *ctx,
		      struct ctx_rq_wait *wait)
{
	struct kioctx_table *table;

	spin_lock(&mm->ioctx_lock);
	if (atomic_xchg(&ctx->dead, 1)) {
		spin_unlock(&mm->ioctx_lock);
		return -EINVAL;
	}

	table = rcu_dereference_raw(mm->ioctx_table);
	WARN_ON(ctx != rcu_access_pointer(table->table[ctx->id]));
	RCU_INIT_POINTER(table->table[ctx->id], NULL);
	spin_unlock(&mm->ioctx_lock);

	/* free_ioctx_reqs() will do the necessary RCU synchronization */
	wake_up_all(&ctx->wait);

	/*
	 * It'd be more correct to do this in free_ioctx(), after all
	 * the outstanding kiocbs have finished - but by then io_destroy
	 * has already returned, so io_setup() could potentially return
	 * -EAGAIN with no ioctxs actually in use (as far as userspace
	 *  could tell).
	 */
	aio_nr_sub(ctx->max_reqs);

	if (ctx->mmap_size)
		vm_munmap(ctx->mmap_base, ctx->mmap_size);

	ctx->rq_wait = wait;
	percpu_ref_kill(&ctx->users);
	return 0;
}

/*
 * exit_aio: called when the last user of mm goes away.  At this point, there is
 * no way for any new requests to be submited or any of the io_* syscalls to be
 * called on the context.
 *
 * There may be outstanding kiocbs, but free_ioctx() will explicitly wait on
 * them.
 */
void exit_aio(struct mm_struct *mm)
{
	struct kioctx_table *table = rcu_dereference_raw(mm->ioctx_table);
	struct ctx_rq_wait wait;
	int i, skipped;

	if (!table)
		return;

	atomic_set(&wait.count, table->nr);
	init_completion(&wait.comp);

	skipped = 0;
	for (i = 0; i < table->nr; ++i) {
		struct kioctx *ctx =
			rcu_dereference_protected(table->table[i], true);

		if (!ctx) {
			skipped++;
			continue;
		}

		/*
		 * We don't need to bother with munmap() here - exit_mmap(mm)
		 * is coming and it'll unmap everything. And we simply can't,
		 * this is not necessarily our ->mm.
		 * Since kill_ioctx() uses non-zero ->mmap_size as indicator
		 * that it needs to unmap the area, just set it to 0.
		 */
		ctx->mmap_size = 0;
		kill_ioctx(mm, ctx, &wait);
	}

	if (!atomic_sub_and_test(skipped, &wait.count)) {
		/* Wait until all IO for the context are done. */
		wait_for_completion(&wait.comp);
	}

	RCU_INIT_POINTER(mm->ioctx_table, NULL);
	kfree(table);
}

static void put_reqs_available(struct kioctx *ctx, unsigned nr)
{
	struct kioctx_cpu *kcpu;
	unsigned long flags;

	local_irq_save(flags);
	kcpu = this_cpu_ptr(ctx->cpu);
	kcpu->reqs_available += nr;

	while (kcpu->reqs_available >= ctx->req_batch * 2) {
		kcpu->reqs_available -= ctx->req_batch;
		atomic_add(ctx->req_batch, &ctx->reqs_available);
	}

	local_irq_restore(flags);
}

static bool get_reqs_available(struct kioctx *ctx)
{
	struct kioctx_cpu *kcpu;
	bool ret = false;
	unsigned long flags;

	local_irq_save(flags);
	kcpu = this_cpu_ptr(ctx->cpu);
	if (!kcpu->reqs_available) {
		int old, avail = atomic_read(&ctx->reqs_available);

		do {
			if (avail < ctx->req_batch)
				goto out;

			old = avail;
			avail = atomic_cmpxchg(&ctx->reqs_available,
					       avail, avail - ctx->req_batch);
		} while (avail != old);

		kcpu->reqs_available += ctx->req_batch;
	}

	ret = true;
	kcpu->reqs_available--;
out:
	local_irq_restore(flags);
	return ret;
}

/* refill_reqs_available
 *	Updates the reqs_available reference counts used for tracking the
 *	number of free slots in the completion ring.  This can be called
 *	from aio_complete() (to optimistically update reqs_available) or
 *	from aio_get_req() (the we're out of events case).  It must be
 *	called holding ctx->completion_lock.
 */
static void refill_reqs_available(struct kioctx *ctx, unsigned head,
                                  unsigned tail)
{
	unsigned events_in_ring, completed;

	/* Clamp head since userland can write to it. */
	head %= ctx->nr_events;
	if (head <= tail)
		events_in_ring = tail - head;
	else
		events_in_ring = ctx->nr_events - (head - tail);

	completed = ctx->completed_events;
	if (events_in_ring < completed)
		completed -= events_in_ring;
	else
		completed = 0;

	if (!completed)
		return;

	ctx->completed_events -= completed;
	put_reqs_available(ctx, completed);
}

/* user_refill_reqs_available
 *	Called to refill reqs_available when aio_get_req() encounters an
 *	out of space in the completion ring.
 */
static void user_refill_reqs_available(struct kioctx *ctx)
{
	spin_lock_irq(&ctx->completion_lock);
	if (ctx->completed_events) {
		struct aio_ring *ring;
		unsigned head;

		/* Access of ring->head may race with aio_read_events_ring()
		 * here, but that's okay since whether we read the old version
		 * or the new version, and either will be valid.  The important
		 * part is that head cannot pass tail since we prevent
		 * aio_complete() from updating tail by holding
		 * ctx->completion_lock.  Even if head is invalid, the check
		 * against ctx->completed_events below will make sure we do the
		 * safe/right thing.
		 */
		ring = kmap_atomic(ctx->ring_pages[0]);
		head = ring->head;
		kunmap_atomic(ring);

		refill_reqs_available(ctx, head, ctx->tail);
	}

	spin_unlock_irq(&ctx->completion_lock);
}

/* aio_get_req
 *	Allocate a slot for an aio request.
 * Returns NULL if no requests are free.
 */
static inline struct aio_kiocb *aio_get_req(struct kioctx *ctx)
{
	struct aio_kiocb *req;

	if (!get_reqs_available(ctx)) {
		user_refill_reqs_available(ctx);
		if (!get_reqs_available(ctx))
			return NULL;
	}

	req = kmem_cache_alloc(kiocb_cachep, GFP_KERNEL|__GFP_ZERO);
	if (unlikely(!req))
		goto out_put;

	percpu_ref_get(&ctx->reqs);
	INIT_LIST_HEAD(&req->ki_list);
	req->ki_ctx = ctx;
	return req;
out_put:
	put_reqs_available(ctx, 1);
	return NULL;
}

static struct kioctx *lookup_ioctx(unsigned long ctx_id)
{
	struct aio_ring __user *ring  = (void __user *)ctx_id;
	struct mm_struct *mm = current->mm;
	struct kioctx *ctx, *ret = NULL;
	struct kioctx_table *table;
	unsigned id;

	if (get_user(id, &ring->id))
		return NULL;

	rcu_read_lock();
	table = rcu_dereference(mm->ioctx_table);

	if (!table || id >= table->nr)
		goto out;

	ctx = rcu_dereference(table->table[id]);
	if (ctx && ctx->user_id == ctx_id) {
		if (percpu_ref_tryget_live(&ctx->users))
			ret = ctx;
	}
out:
	rcu_read_unlock();
	return ret;
}

/* aio_complete
 *	Called when the io request on the given iocb is complete.
 */
static void aio_complete(struct aio_kiocb *iocb, long res, long res2)
{
	struct kioctx	*ctx = iocb->ki_ctx;
	struct aio_ring	*ring;
	struct io_event	*ev_page, *event;
	unsigned tail, pos, head;
	unsigned long	flags;

	/*
	 * Add a completion event to the ring buffer. Must be done holding
	 * ctx->completion_lock to prevent other code from messing with the tail
	 * pointer since we might be called from irq context.
	 */
	spin_lock_irqsave(&ctx->completion_lock, flags);

	tail = ctx->tail;
	pos = tail + AIO_EVENTS_OFFSET;

	if (++tail >= ctx->nr_events)
		tail = 0;

	ev_page = kmap_atomic(ctx->ring_pages[pos / AIO_EVENTS_PER_PAGE]);
	event = ev_page + pos % AIO_EVENTS_PER_PAGE;

	event->obj = (u64)(unsigned long)iocb->ki_user_iocb;
	event->data = iocb->ki_user_data;
	event->res = res;
	event->res2 = res2;

	kunmap_atomic(ev_page);
	flush_dcache_page(ctx->ring_pages[pos / AIO_EVENTS_PER_PAGE]);

	pr_debug("%p[%u]: %p: %p %Lx %lx %lx\n",
		 ctx, tail, iocb, iocb->ki_user_iocb, iocb->ki_user_data,
		 res, res2);

	/* after flagging the request as done, we
	 * must never even look at it again
	 */
	smp_wmb();	/* make event visible before updating tail */

	ctx->tail = tail;

	ring = kmap_atomic(ctx->ring_pages[0]);
	head = ring->head;
	ring->tail = tail;
	kunmap_atomic(ring);
	flush_dcache_page(ctx->ring_pages[0]);

	ctx->completed_events++;
	if (ctx->completed_events > 1)
		refill_reqs_available(ctx, head, tail);
	spin_unlock_irqrestore(&ctx->completion_lock, flags);

	pr_debug("added to ring %p at [%u]\n", iocb, tail);

	/*
	 * Check if the user asked us to deliver the result through an
	 * eventfd. The eventfd_signal() function is safe to be called
	 * from IRQ context.
	 */
	if (iocb->ki_eventfd) {
		eventfd_signal(iocb->ki_eventfd, 1);
		eventfd_ctx_put(iocb->ki_eventfd);
	}

	kmem_cache_free(kiocb_cachep, iocb);

	/*
	 * We have to order our ring_info tail store above and test
	 * of the wait list below outside the wait lock.  This is
	 * like in wake_up_bit() where clearing a bit has to be
	 * ordered with the unlocked test.
	 */
	smp_mb();

	if (waitqueue_active(&ctx->wait))
		wake_up(&ctx->wait);

	percpu_ref_put(&ctx->reqs);
}

/* aio_read_events_ring
 *	Pull an event off of the ioctx's event ring.  Returns the number of
 *	events fetched
 */
static long aio_read_events_ring(struct kioctx *ctx,
				 struct io_event __user *event, long nr)
{
	struct aio_ring *ring;
	unsigned head, tail, pos;
	long ret = 0;
	int copy_ret;

	/*
	 * The mutex can block and wake us up and that will cause
	 * wait_event_interruptible_hrtimeout() to schedule without sleeping
	 * and repeat. This should be rare enough that it doesn't cause
	 * peformance issues. See the comment in read_events() for more detail.
	 */
	sched_annotate_sleep();
	mutex_lock(&ctx->ring_lock);

	/* Access to ->ring_pages here is protected by ctx->ring_lock. */
	ring = kmap_atomic(ctx->ring_pages[0]);
	head = ring->head;
	tail = ring->tail;
	kunmap_atomic(ring);

	/*
	 * Ensure that once we've read the current tail pointer, that
	 * we also see the events that were stored up to the tail.
	 */
	smp_rmb();

	pr_debug("h%u t%u m%u\n", head, tail, ctx->nr_events);

	if (head == tail)
		goto out;

	head %= ctx->nr_events;
	tail %= ctx->nr_events;

	while (ret < nr) {
		long avail;
		struct io_event *ev;
		struct page *page;

		avail = (head <= tail ?  tail : ctx->nr_events) - head;
		if (head == tail)
			break;

		pos = head + AIO_EVENTS_OFFSET;
		page = ctx->ring_pages[pos / AIO_EVENTS_PER_PAGE];
		pos %= AIO_EVENTS_PER_PAGE;

		avail = min(avail, nr - ret);
		avail = min_t(long, avail, AIO_EVENTS_PER_PAGE - pos);

		ev = kmap(page);
		copy_ret = copy_to_user(event + ret, ev + pos,
					sizeof(*ev) * avail);
		kunmap(page);

		if (unlikely(copy_ret)) {
			ret = -EFAULT;
			goto out;
		}

		ret += avail;
		head += avail;
		head %= ctx->nr_events;
	}

	ring = kmap_atomic(ctx->ring_pages[0]);
	ring->head = head;
	kunmap_atomic(ring);
	flush_dcache_page(ctx->ring_pages[0]);

	pr_debug("%li  h%u t%u\n", ret, head, tail);
out:
	mutex_unlock(&ctx->ring_lock);

	return ret;
}

static bool aio_read_events(struct kioctx *ctx, long min_nr, long nr,
			    struct io_event __user *event, long *i)
{
	long ret = aio_read_events_ring(ctx, event + *i, nr - *i);

	if (ret > 0)
		*i += ret;

	if (unlikely(atomic_read(&ctx->dead)))
		ret = -EINVAL;

	if (!*i)
		*i = ret;

	return ret < 0 || *i >= min_nr;
}

static long read_events(struct kioctx *ctx, long min_nr, long nr,
			struct io_event __user *event,
			ktime_t until)
{
	long ret = 0;

	/*
	 * Note that aio_read_events() is being called as the conditional - i.e.
	 * we're calling it after prepare_to_wait() has set task state to
	 * TASK_INTERRUPTIBLE.
	 *
	 * But aio_read_events() can block, and if it blocks it's going to flip
	 * the task state back to TASK_RUNNING.
	 *
	 * This should be ok, provided it doesn't flip the state back to
	 * TASK_RUNNING and return 0 too much - that causes us to spin. That
	 * will only happen if the mutex_lock() call blocks, and we then find
	 * the ringbuffer empty. So in practice we should be ok, but it's
	 * something to be aware of when touching this code.
	 */
	if (until == 0)
		aio_read_events(ctx, min_nr, nr, event, &ret);
	else
		wait_event_interruptible_hrtimeout(ctx->wait,
				aio_read_events(ctx, min_nr, nr, event, &ret),
				until);
	return ret;
}

/* sys_io_setup:
 *	Create an aio_context capable of receiving at least nr_events.
 *	ctxp must not point to an aio_context that already exists, and
 *	must be initialized to 0 prior to the call.  On successful
 *	creation of the aio_context, *ctxp is filled in with the resulting 
 *	handle.  May fail with -EINVAL if *ctxp is not initialized,
 *	if the specified nr_events exceeds internal limits.  May fail 
 *	with -EAGAIN if the specified nr_events exceeds the user's limit 
 *	of available events.  May fail with -ENOMEM if insufficient kernel
 *	resources are available.  May fail with -EFAULT if an invalid
 *	pointer is passed for ctxp.  Will fail with -ENOSYS if not
 *	implemented.
 */
SYSCALL_DEFINE2(io_setup, unsigned, nr_events, aio_context_t __user *, ctxp)
{
	struct kioctx *ioctx = NULL;
	unsigned long ctx;
	long ret;

	ret = get_user(ctx, ctxp);
	if (unlikely(ret))
		goto out;

	ret = -EINVAL;
	if (unlikely(ctx || nr_events == 0)) {
		pr_debug("EINVAL: ctx %lu nr_events %u\n",
		         ctx, nr_events);
		goto out;
	}

	ioctx = ioctx_alloc(nr_events);
	ret = PTR_ERR(ioctx);
	if (!IS_ERR(ioctx)) {
		ret = put_user(ioctx->user_id, ctxp);
		if (ret)
			kill_ioctx(current->mm, ioctx, NULL);
		percpu_ref_put(&ioctx->users);
	}

out:
	return ret;
}

#ifdef CONFIG_COMPAT
COMPAT_SYSCALL_DEFINE2(io_setup, unsigned, nr_events, u32 __user *, ctx32p)
{
	struct kioctx *ioctx = NULL;
	unsigned long ctx;
	long ret;

	ret = get_user(ctx, ctx32p);
	if (unlikely(ret))
		goto out;

	ret = -EINVAL;
	if (unlikely(ctx || nr_events == 0)) {
		pr_debug("EINVAL: ctx %lu nr_events %u\n",
		         ctx, nr_events);
		goto out;
	}

	ioctx = ioctx_alloc(nr_events);
	ret = PTR_ERR(ioctx);
	if (!IS_ERR(ioctx)) {
		/* truncating is ok because it's a user address */
		ret = put_user((u32)ioctx->user_id, ctx32p);
		if (ret)
			kill_ioctx(current->mm, ioctx, NULL);
		percpu_ref_put(&ioctx->users);
	}

out:
	return ret;
}
#endif

/* sys_io_destroy:
 *	Destroy the aio_context specified.  May cancel any outstanding 
 *	AIOs and block on completion.  Will fail with -ENOSYS if not
 *	implemented.  May fail with -EINVAL if the context pointed to
 *	is invalid.
 */
SYSCALL_DEFINE1(io_destroy, aio_context_t, ctx)
{
	struct kioctx *ioctx = lookup_ioctx(ctx);
	if (likely(NULL != ioctx)) {
		struct ctx_rq_wait wait;
		int ret;

		init_completion(&wait.comp);
		atomic_set(&wait.count, 1);

		/* Pass requests_done to kill_ioctx() where it can be set
		 * in a thread-safe way. If we try to set it here then we have
		 * a race condition if two io_destroy() called simultaneously.
		 */
		ret = kill_ioctx(current->mm, ioctx, &wait);
		percpu_ref_put(&ioctx->users);

		/* Wait until all IO for the context are done. Otherwise kernel
		 * keep using user-space buffers even if user thinks the context
		 * is destroyed.
		 */
		if (!ret)
			wait_for_completion(&wait.comp);

		return ret;
	}
	pr_debug("EINVAL: invalid context id\n");
	return -EINVAL;
}

static void aio_remove_iocb(struct aio_kiocb *iocb)
{
	struct kioctx *ctx = iocb->ki_ctx;
	unsigned long flags;

	spin_lock_irqsave(&ctx->ctx_lock, flags);
	list_del(&iocb->ki_list);
	spin_unlock_irqrestore(&ctx->ctx_lock, flags);
}

static void aio_complete_rw(struct kiocb *kiocb, long res, long res2)
{
	struct aio_kiocb *iocb = container_of(kiocb, struct aio_kiocb, rw);

	if (!list_empty_careful(&iocb->ki_list))
		aio_remove_iocb(iocb);

	if (kiocb->ki_flags & IOCB_WRITE) {
		struct inode *inode = file_inode(kiocb->ki_filp);

		/*
		 * Tell lockdep we inherited freeze protection from submission
		 * thread.
		 */
		if (S_ISREG(inode->i_mode))
			__sb_writers_acquired(inode->i_sb, SB_FREEZE_WRITE);
		file_end_write(kiocb->ki_filp);
	}

	fput(kiocb->ki_filp);
	aio_complete(iocb, res, res2);
}

static int aio_prep_rw(struct kiocb *req, struct iocb *iocb)
{
	int ret;

	req->ki_filp = fget(iocb->aio_fildes);
	if (unlikely(!req->ki_filp))
		return -EBADF;
	req->ki_complete = aio_complete_rw;
	req->ki_pos = iocb->aio_offset;
	req->ki_flags = iocb_flags(req->ki_filp);
	if (iocb->aio_flags & IOCB_FLAG_RESFD)
		req->ki_flags |= IOCB_EVENTFD;
<<<<<<< HEAD
	req->ki_hint = file_write_hint(req->ki_filp);
=======
	req->ki_hint = ki_hint_validate(file_write_hint(req->ki_filp));
	if (iocb->aio_flags & IOCB_FLAG_IOPRIO) {
		/*
		 * If the IOCB_FLAG_IOPRIO flag of aio_flags is set, then
		 * aio_reqprio is interpreted as an I/O scheduling
		 * class and priority.
		 */
		ret = ioprio_check_cap(iocb->aio_reqprio);
		if (ret) {
			pr_debug("aio ioprio check cap error: %d\n", ret);
			return ret;
		}

		req->ki_ioprio = iocb->aio_reqprio;
	} else
		req->ki_ioprio = IOPRIO_PRIO_VALUE(IOPRIO_CLASS_NONE, 0);

>>>>>>> 5f181c9c
	ret = kiocb_set_rw_flags(req, iocb->aio_rw_flags);
	if (unlikely(ret))
		fput(req->ki_filp);
	return ret;
}

static int aio_setup_rw(int rw, struct iocb *iocb, struct iovec **iovec,
		bool vectored, bool compat, struct iov_iter *iter)
{
	void __user *buf = (void __user *)(uintptr_t)iocb->aio_buf;
	size_t len = iocb->aio_nbytes;

	if (!vectored) {
		ssize_t ret = import_single_range(rw, buf, len, *iovec, iter);
		*iovec = NULL;
		return ret;
	}
#ifdef CONFIG_COMPAT
	if (compat)
		return compat_import_iovec(rw, buf, len, UIO_FASTIOV, iovec,
				iter);
#endif
	return import_iovec(rw, buf, len, UIO_FASTIOV, iovec, iter);
}

static inline void aio_rw_done(struct kiocb *req, ssize_t ret)
{
	switch (ret) {
	case -EIOCBQUEUED:
		break;
	case -ERESTARTSYS:
	case -ERESTARTNOINTR:
	case -ERESTARTNOHAND:
	case -ERESTART_RESTARTBLOCK:
		/*
		 * There's no easy way to restart the syscall since other AIO's
		 * may be already running. Just fail this IO with EINTR.
		 */
		ret = -EINTR;
		/*FALLTHRU*/
	default:
		aio_complete_rw(req, ret, 0);
	}
}

static ssize_t aio_read(struct kiocb *req, struct iocb *iocb, bool vectored,
		bool compat)
{
	struct iovec inline_vecs[UIO_FASTIOV], *iovec = inline_vecs;
	struct iov_iter iter;
	struct file *file;
	ssize_t ret;

	ret = aio_prep_rw(req, iocb);
	if (ret)
		return ret;
	file = req->ki_filp;

	ret = -EBADF;
	if (unlikely(!(file->f_mode & FMODE_READ)))
		goto out_fput;
	ret = -EINVAL;
	if (unlikely(!file->f_op->read_iter))
		goto out_fput;

	ret = aio_setup_rw(READ, iocb, &iovec, vectored, compat, &iter);
	if (ret)
		goto out_fput;
	ret = rw_verify_area(READ, file, &req->ki_pos, iov_iter_count(&iter));
	if (!ret)
		aio_rw_done(req, call_read_iter(file, req, &iter));
	kfree(iovec);
out_fput:
	if (unlikely(ret))
		fput(file);
	return ret;
}

static ssize_t aio_write(struct kiocb *req, struct iocb *iocb, bool vectored,
		bool compat)
{
	struct iovec inline_vecs[UIO_FASTIOV], *iovec = inline_vecs;
	struct iov_iter iter;
	struct file *file;
	ssize_t ret;

	ret = aio_prep_rw(req, iocb);
	if (ret)
		return ret;
	file = req->ki_filp;

	ret = -EBADF;
	if (unlikely(!(file->f_mode & FMODE_WRITE)))
		goto out_fput;
	ret = -EINVAL;
	if (unlikely(!file->f_op->write_iter))
		goto out_fput;

	ret = aio_setup_rw(WRITE, iocb, &iovec, vectored, compat, &iter);
	if (ret)
		goto out_fput;
	ret = rw_verify_area(WRITE, file, &req->ki_pos, iov_iter_count(&iter));
	if (!ret) {
		/*
		 * Open-code file_start_write here to grab freeze protection,
		 * which will be released by another thread in
		 * aio_complete_rw().  Fool lockdep by telling it the lock got
		 * released so that it doesn't complain about the held lock when
		 * we return to userspace.
		 */
		if (S_ISREG(file_inode(file)->i_mode)) {
			__sb_start_write(file_inode(file)->i_sb, SB_FREEZE_WRITE, true);
			__sb_writers_release(file_inode(file)->i_sb, SB_FREEZE_WRITE);
		}
		req->ki_flags |= IOCB_WRITE;
		aio_rw_done(req, call_write_iter(file, req, &iter));
	}
	kfree(iovec);
out_fput:
	if (unlikely(ret))
		fput(file);
	return ret;
}

static void aio_fsync_work(struct work_struct *work)
{
	struct fsync_iocb *req = container_of(work, struct fsync_iocb, work);
	int ret;

	ret = vfs_fsync(req->file, req->datasync);
	fput(req->file);
	aio_complete(container_of(req, struct aio_kiocb, fsync), ret, 0);
}

static int aio_fsync(struct fsync_iocb *req, struct iocb *iocb, bool datasync)
{
	if (unlikely(iocb->aio_buf || iocb->aio_offset || iocb->aio_nbytes ||
			iocb->aio_rw_flags))
		return -EINVAL;
	req->file = fget(iocb->aio_fildes);
	if (unlikely(!req->file))
		return -EBADF;
	if (unlikely(!req->file->f_op->fsync)) {
		fput(req->file);
		return -EINVAL;
	}

	req->datasync = datasync;
	INIT_WORK(&req->work, aio_fsync_work);
	schedule_work(&req->work);
	return 0;
}

/* need to use list_del_init so we can check if item was present */
static inline bool __aio_poll_remove(struct poll_iocb *req)
{
	if (list_empty(&req->wait.entry))
		return false;
	list_del_init(&req->wait.entry);
	return true;
}

static inline void __aio_poll_complete(struct aio_kiocb *iocb, __poll_t mask)
{
	fput(iocb->poll.file);
	aio_complete(iocb, mangle_poll(mask), 0);
}

static void aio_poll_work(struct work_struct *work)
{
	struct aio_kiocb *iocb = container_of(work, struct aio_kiocb, poll.work);

	if (!list_empty_careful(&iocb->ki_list))
		aio_remove_iocb(iocb);
	__aio_poll_complete(iocb, iocb->poll.events);
}

static int aio_poll_cancel(struct kiocb *iocb)
{
	struct aio_kiocb *aiocb = container_of(iocb, struct aio_kiocb, rw);
	struct poll_iocb *req = &aiocb->poll;
	struct wait_queue_head *head = req->head;
	bool found = false;

	spin_lock(&head->lock);
	found = __aio_poll_remove(req);
	spin_unlock(&head->lock);

	if (found) {
		req->events = 0;
		INIT_WORK(&req->work, aio_poll_work);
		schedule_work(&req->work);
	}
	return 0;
}

static int aio_poll_wake(struct wait_queue_entry *wait, unsigned mode, int sync,
		void *key)
{
	struct poll_iocb *req = container_of(wait, struct poll_iocb, wait);
	struct aio_kiocb *iocb = container_of(req, struct aio_kiocb, poll);
	struct file *file = req->file;
	__poll_t mask = key_to_poll(key);

	assert_spin_locked(&req->head->lock);

	/* for instances that support it check for an event match first: */
	if (mask && !(mask & req->events))
		return 0;

	mask = file->f_op->poll_mask(file, req->events);
	if (!mask)
		return 0;

	__aio_poll_remove(req);

	/*
	 * Try completing without a context switch if we can acquire ctx_lock
	 * without spinning.  Otherwise we need to defer to a workqueue to
	 * avoid a deadlock due to the lock order.
	 */
	if (spin_trylock(&iocb->ki_ctx->ctx_lock)) {
		list_del_init(&iocb->ki_list);
		spin_unlock(&iocb->ki_ctx->ctx_lock);

		__aio_poll_complete(iocb, mask);
	} else {
		req->events = mask;
		INIT_WORK(&req->work, aio_poll_work);
		schedule_work(&req->work);
	}

	return 1;
}

static ssize_t aio_poll(struct aio_kiocb *aiocb, struct iocb *iocb)
{
	struct kioctx *ctx = aiocb->ki_ctx;
	struct poll_iocb *req = &aiocb->poll;
	__poll_t mask;

	/* reject any unknown events outside the normal event mask. */
	if ((u16)iocb->aio_buf != iocb->aio_buf)
		return -EINVAL;
	/* reject fields that are not defined for poll */
	if (iocb->aio_offset || iocb->aio_nbytes || iocb->aio_rw_flags)
		return -EINVAL;

	req->events = demangle_poll(iocb->aio_buf) | EPOLLERR | EPOLLHUP;
	req->file = fget(iocb->aio_fildes);
	if (unlikely(!req->file))
		return -EBADF;
	if (!file_has_poll_mask(req->file))
		goto out_fail;

	req->head = req->file->f_op->get_poll_head(req->file, req->events);
	if (!req->head)
		goto out_fail;
	if (IS_ERR(req->head)) {
		mask = EPOLLERR;
		goto done;
	}

	init_waitqueue_func_entry(&req->wait, aio_poll_wake);
	aiocb->ki_cancel = aio_poll_cancel;

	spin_lock_irq(&ctx->ctx_lock);
	spin_lock(&req->head->lock);
	mask = req->file->f_op->poll_mask(req->file, req->events);
	if (!mask) {
		__add_wait_queue(req->head, &req->wait);
		list_add_tail(&aiocb->ki_list, &ctx->active_reqs);
	}
	spin_unlock(&req->head->lock);
	spin_unlock_irq(&ctx->ctx_lock);
done:
	if (mask)
		__aio_poll_complete(aiocb, mask);
	return 0;
out_fail:
	fput(req->file);
	return -EINVAL; /* same as no support for IOCB_CMD_POLL */
}

static int io_submit_one(struct kioctx *ctx, struct iocb __user *user_iocb,
			 bool compat)
{
	struct aio_kiocb *req;
	struct iocb iocb;
	ssize_t ret;

	if (unlikely(copy_from_user(&iocb, user_iocb, sizeof(iocb))))
		return -EFAULT;

	/* enforce forwards compatibility on users */
	if (unlikely(iocb.aio_reserved2)) {
		pr_debug("EINVAL: reserve field set\n");
		return -EINVAL;
	}

	/* prevent overflows */
	if (unlikely(
	    (iocb.aio_buf != (unsigned long)iocb.aio_buf) ||
	    (iocb.aio_nbytes != (size_t)iocb.aio_nbytes) ||
	    ((ssize_t)iocb.aio_nbytes < 0)
	   )) {
		pr_debug("EINVAL: overflow check\n");
		return -EINVAL;
	}

	req = aio_get_req(ctx);
	if (unlikely(!req))
		return -EAGAIN;

	if (iocb.aio_flags & IOCB_FLAG_RESFD) {
		/*
		 * If the IOCB_FLAG_RESFD flag of aio_flags is set, get an
		 * instance of the file* now. The file descriptor must be
		 * an eventfd() fd, and will be signaled for each completed
		 * event using the eventfd_signal() function.
		 */
		req->ki_eventfd = eventfd_ctx_fdget((int) iocb.aio_resfd);
		if (IS_ERR(req->ki_eventfd)) {
			ret = PTR_ERR(req->ki_eventfd);
			req->ki_eventfd = NULL;
			goto out_put_req;
		}
	}

	ret = put_user(KIOCB_KEY, &user_iocb->aio_key);
	if (unlikely(ret)) {
		pr_debug("EFAULT: aio_key\n");
		goto out_put_req;
	}

	req->ki_user_iocb = user_iocb;
	req->ki_user_data = iocb.aio_data;

	switch (iocb.aio_lio_opcode) {
	case IOCB_CMD_PREAD:
		ret = aio_read(&req->rw, &iocb, false, compat);
		break;
	case IOCB_CMD_PWRITE:
		ret = aio_write(&req->rw, &iocb, false, compat);
		break;
	case IOCB_CMD_PREADV:
		ret = aio_read(&req->rw, &iocb, true, compat);
		break;
	case IOCB_CMD_PWRITEV:
		ret = aio_write(&req->rw, &iocb, true, compat);
		break;
	case IOCB_CMD_FSYNC:
		ret = aio_fsync(&req->fsync, &iocb, false);
		break;
	case IOCB_CMD_FDSYNC:
		ret = aio_fsync(&req->fsync, &iocb, true);
		break;
	case IOCB_CMD_POLL:
		ret = aio_poll(req, &iocb);
		break;
	default:
		pr_debug("invalid aio operation %d\n", iocb.aio_lio_opcode);
		ret = -EINVAL;
		break;
	}

	/*
	 * If ret is 0, we'd either done aio_complete() ourselves or have
	 * arranged for that to be done asynchronously.  Anything non-zero
	 * means that we need to destroy req ourselves.
	 */
	if (ret)
		goto out_put_req;
	return 0;
out_put_req:
	put_reqs_available(ctx, 1);
	percpu_ref_put(&ctx->reqs);
	if (req->ki_eventfd)
		eventfd_ctx_put(req->ki_eventfd);
	kmem_cache_free(kiocb_cachep, req);
	return ret;
}

/* sys_io_submit:
 *	Queue the nr iocbs pointed to by iocbpp for processing.  Returns
 *	the number of iocbs queued.  May return -EINVAL if the aio_context
 *	specified by ctx_id is invalid, if nr is < 0, if the iocb at
 *	*iocbpp[0] is not properly initialized, if the operation specified
 *	is invalid for the file descriptor in the iocb.  May fail with
 *	-EFAULT if any of the data structures point to invalid data.  May
 *	fail with -EBADF if the file descriptor specified in the first
 *	iocb is invalid.  May fail with -EAGAIN if insufficient resources
 *	are available to queue any iocbs.  Will return 0 if nr is 0.  Will
 *	fail with -ENOSYS if not implemented.
 */
SYSCALL_DEFINE3(io_submit, aio_context_t, ctx_id, long, nr,
		struct iocb __user * __user *, iocbpp)
{
	struct kioctx *ctx;
	long ret = 0;
	int i = 0;
	struct blk_plug plug;

	if (unlikely(nr < 0))
		return -EINVAL;

	ctx = lookup_ioctx(ctx_id);
	if (unlikely(!ctx)) {
		pr_debug("EINVAL: invalid context id\n");
		return -EINVAL;
	}

	if (nr > ctx->nr_events)
		nr = ctx->nr_events;

	blk_start_plug(&plug);
	for (i = 0; i < nr; i++) {
		struct iocb __user *user_iocb;
<<<<<<< HEAD

		if (unlikely(get_user(user_iocb, iocbpp + i))) {
			ret = -EFAULT;
			break;
		}

=======

		if (unlikely(get_user(user_iocb, iocbpp + i))) {
			ret = -EFAULT;
			break;
		}

>>>>>>> 5f181c9c
		ret = io_submit_one(ctx, user_iocb, false);
		if (ret)
			break;
	}
	blk_finish_plug(&plug);

	percpu_ref_put(&ctx->users);
	return i ? i : ret;
}

#ifdef CONFIG_COMPAT
COMPAT_SYSCALL_DEFINE3(io_submit, compat_aio_context_t, ctx_id,
		       int, nr, compat_uptr_t __user *, iocbpp)
{
	struct kioctx *ctx;
	long ret = 0;
	int i = 0;
	struct blk_plug plug;

	if (unlikely(nr < 0))
		return -EINVAL;

	ctx = lookup_ioctx(ctx_id);
	if (unlikely(!ctx)) {
		pr_debug("EINVAL: invalid context id\n");
		return -EINVAL;
	}

	if (nr > ctx->nr_events)
		nr = ctx->nr_events;

	blk_start_plug(&plug);
	for (i = 0; i < nr; i++) {
		compat_uptr_t user_iocb;

		if (unlikely(get_user(user_iocb, iocbpp + i))) {
			ret = -EFAULT;
			break;
		}

		ret = io_submit_one(ctx, compat_ptr(user_iocb), true);
		if (ret)
			break;
	}
	blk_finish_plug(&plug);

	percpu_ref_put(&ctx->users);
	return i ? i : ret;
}
#endif

/* lookup_kiocb
 *	Finds a given iocb for cancellation.
 */
static struct aio_kiocb *
lookup_kiocb(struct kioctx *ctx, struct iocb __user *iocb)
{
	struct aio_kiocb *kiocb;

	assert_spin_locked(&ctx->ctx_lock);

	/* TODO: use a hash or array, this sucks. */
	list_for_each_entry(kiocb, &ctx->active_reqs, ki_list) {
		if (kiocb->ki_user_iocb == iocb)
			return kiocb;
	}
	return NULL;
}

/* sys_io_cancel:
 *	Attempts to cancel an iocb previously passed to io_submit.  If
 *	the operation is successfully cancelled, the resulting event is
 *	copied into the memory pointed to by result without being placed
 *	into the completion queue and 0 is returned.  May fail with
 *	-EFAULT if any of the data structures pointed to are invalid.
 *	May fail with -EINVAL if aio_context specified by ctx_id is
 *	invalid.  May fail with -EAGAIN if the iocb specified was not
 *	cancelled.  Will fail with -ENOSYS if not implemented.
 */
SYSCALL_DEFINE3(io_cancel, aio_context_t, ctx_id, struct iocb __user *, iocb,
		struct io_event __user *, result)
{
	struct kioctx *ctx;
	struct aio_kiocb *kiocb;
	int ret = -EINVAL;
	u32 key;

	if (unlikely(get_user(key, &iocb->aio_key)))
		return -EFAULT;
	if (unlikely(key != KIOCB_KEY))
		return -EINVAL;

	ctx = lookup_ioctx(ctx_id);
	if (unlikely(!ctx))
		return -EINVAL;

	spin_lock_irq(&ctx->ctx_lock);
	kiocb = lookup_kiocb(ctx, iocb);
	if (kiocb) {
		ret = kiocb->ki_cancel(&kiocb->rw);
		list_del_init(&kiocb->ki_list);
	}
	spin_unlock_irq(&ctx->ctx_lock);

	if (!ret) {
		/*
		 * The result argument is no longer used - the io_event is
		 * always delivered via the ring buffer. -EINPROGRESS indicates
		 * cancellation is progress:
		 */
		ret = -EINPROGRESS;
	}

	percpu_ref_put(&ctx->users);

	return ret;
}

static long do_io_getevents(aio_context_t ctx_id,
		long min_nr,
		long nr,
		struct io_event __user *events,
		struct timespec64 *ts)
{
	ktime_t until = ts ? timespec64_to_ktime(*ts) : KTIME_MAX;
	struct kioctx *ioctx = lookup_ioctx(ctx_id);
	long ret = -EINVAL;

	if (likely(ioctx)) {
		if (likely(min_nr <= nr && min_nr >= 0))
			ret = read_events(ioctx, min_nr, nr, events, until);
		percpu_ref_put(&ioctx->users);
	}

	return ret;
}

/* io_getevents:
 *	Attempts to read at least min_nr events and up to nr events from
 *	the completion queue for the aio_context specified by ctx_id. If
 *	it succeeds, the number of read events is returned. May fail with
 *	-EINVAL if ctx_id is invalid, if min_nr is out of range, if nr is
 *	out of range, if timeout is out of range.  May fail with -EFAULT
 *	if any of the memory specified is invalid.  May return 0 or
 *	< min_nr if the timeout specified by timeout has elapsed
 *	before sufficient events are available, where timeout == NULL
 *	specifies an infinite timeout. Note that the timeout pointed to by
 *	timeout is relative.  Will fail with -ENOSYS if not implemented.
 */
SYSCALL_DEFINE5(io_getevents, aio_context_t, ctx_id,
		long, min_nr,
		long, nr,
		struct io_event __user *, events,
		struct timespec __user *, timeout)
{
	struct timespec64	ts;
	int			ret;
<<<<<<< HEAD

	if (timeout && unlikely(get_timespec64(&ts, timeout)))
		return -EFAULT;

	ret = do_io_getevents(ctx_id, min_nr, nr, events, timeout ? &ts : NULL);
	if (!ret && signal_pending(current))
		ret = -EINTR;
	return ret;
}

SYSCALL_DEFINE6(io_pgetevents,
		aio_context_t, ctx_id,
		long, min_nr,
		long, nr,
		struct io_event __user *, events,
		struct timespec __user *, timeout,
		const struct __aio_sigset __user *, usig)
{
	struct __aio_sigset	ksig = { NULL, };
	sigset_t		ksigmask, sigsaved;
	struct timespec64	ts;
	int ret;

	if (timeout && unlikely(get_timespec64(&ts, timeout)))
		return -EFAULT;

	if (usig && copy_from_user(&ksig, usig, sizeof(ksig)))
		return -EFAULT;

=======

	if (timeout && unlikely(get_timespec64(&ts, timeout)))
		return -EFAULT;

	ret = do_io_getevents(ctx_id, min_nr, nr, events, timeout ? &ts : NULL);
	if (!ret && signal_pending(current))
		ret = -EINTR;
	return ret;
}

SYSCALL_DEFINE6(io_pgetevents,
		aio_context_t, ctx_id,
		long, min_nr,
		long, nr,
		struct io_event __user *, events,
		struct timespec __user *, timeout,
		const struct __aio_sigset __user *, usig)
{
	struct __aio_sigset	ksig = { NULL, };
	sigset_t		ksigmask, sigsaved;
	struct timespec64	ts;
	int ret;

	if (timeout && unlikely(get_timespec64(&ts, timeout)))
		return -EFAULT;

	if (usig && copy_from_user(&ksig, usig, sizeof(ksig)))
		return -EFAULT;

>>>>>>> 5f181c9c
	if (ksig.sigmask) {
		if (ksig.sigsetsize != sizeof(sigset_t))
			return -EINVAL;
		if (copy_from_user(&ksigmask, ksig.sigmask, sizeof(ksigmask)))
			return -EFAULT;
		sigdelsetmask(&ksigmask, sigmask(SIGKILL) | sigmask(SIGSTOP));
		sigprocmask(SIG_SETMASK, &ksigmask, &sigsaved);
	}

	ret = do_io_getevents(ctx_id, min_nr, nr, events, timeout ? &ts : NULL);
	if (signal_pending(current)) {
		if (ksig.sigmask) {
			current->saved_sigmask = sigsaved;
			set_restore_sigmask();
		}

		if (!ret)
			ret = -ERESTARTNOHAND;
	} else {
		if (ksig.sigmask)
			sigprocmask(SIG_SETMASK, &sigsaved, NULL);
	}

	return ret;
}

#ifdef CONFIG_COMPAT
COMPAT_SYSCALL_DEFINE5(io_getevents, compat_aio_context_t, ctx_id,
		       compat_long_t, min_nr,
		       compat_long_t, nr,
		       struct io_event __user *, events,
		       struct compat_timespec __user *, timeout)
{
	struct timespec64 t;
	int ret;

	if (timeout && compat_get_timespec64(&t, timeout))
		return -EFAULT;

	ret = do_io_getevents(ctx_id, min_nr, nr, events, timeout ? &t : NULL);
	if (!ret && signal_pending(current))
		ret = -EINTR;
	return ret;
}


struct __compat_aio_sigset {
	compat_sigset_t __user	*sigmask;
	compat_size_t		sigsetsize;
};

COMPAT_SYSCALL_DEFINE6(io_pgetevents,
		compat_aio_context_t, ctx_id,
		compat_long_t, min_nr,
		compat_long_t, nr,
		struct io_event __user *, events,
		struct compat_timespec __user *, timeout,
		const struct __compat_aio_sigset __user *, usig)
{
	struct __compat_aio_sigset ksig = { NULL, };
	sigset_t ksigmask, sigsaved;
	struct timespec64 t;
	int ret;

	if (timeout && compat_get_timespec64(&t, timeout))
		return -EFAULT;

	if (usig && copy_from_user(&ksig, usig, sizeof(ksig)))
		return -EFAULT;

	if (ksig.sigmask) {
		if (ksig.sigsetsize != sizeof(compat_sigset_t))
			return -EINVAL;
		if (get_compat_sigset(&ksigmask, ksig.sigmask))
			return -EFAULT;
		sigdelsetmask(&ksigmask, sigmask(SIGKILL) | sigmask(SIGSTOP));
		sigprocmask(SIG_SETMASK, &ksigmask, &sigsaved);
	}

	ret = do_io_getevents(ctx_id, min_nr, nr, events, timeout ? &t : NULL);
	if (signal_pending(current)) {
		if (ksig.sigmask) {
			current->saved_sigmask = sigsaved;
			set_restore_sigmask();
		}
		if (!ret)
			ret = -ERESTARTNOHAND;
	} else {
		if (ksig.sigmask)
			sigprocmask(SIG_SETMASK, &sigsaved, NULL);
	}

	return ret;
}
#endif<|MERGE_RESOLUTION|>--- conflicted
+++ resolved
@@ -1434,9 +1434,6 @@
 	req->ki_flags = iocb_flags(req->ki_filp);
 	if (iocb->aio_flags & IOCB_FLAG_RESFD)
 		req->ki_flags |= IOCB_EVENTFD;
-<<<<<<< HEAD
-	req->ki_hint = file_write_hint(req->ki_filp);
-=======
 	req->ki_hint = ki_hint_validate(file_write_hint(req->ki_filp));
 	if (iocb->aio_flags & IOCB_FLAG_IOPRIO) {
 		/*
@@ -1454,7 +1451,6 @@
 	} else
 		req->ki_ioprio = IOPRIO_PRIO_VALUE(IOPRIO_CLASS_NONE, 0);
 
->>>>>>> 5f181c9c
 	ret = kiocb_set_rw_flags(req, iocb->aio_rw_flags);
 	if (unlikely(ret))
 		fput(req->ki_filp);
@@ -1873,21 +1869,12 @@
 	blk_start_plug(&plug);
 	for (i = 0; i < nr; i++) {
 		struct iocb __user *user_iocb;
-<<<<<<< HEAD
 
 		if (unlikely(get_user(user_iocb, iocbpp + i))) {
 			ret = -EFAULT;
 			break;
 		}
 
-=======
-
-		if (unlikely(get_user(user_iocb, iocbpp + i))) {
-			ret = -EFAULT;
-			break;
-		}
-
->>>>>>> 5f181c9c
 		ret = io_submit_one(ctx, user_iocb, false);
 		if (ret)
 			break;
@@ -2045,7 +2032,6 @@
 {
 	struct timespec64	ts;
 	int			ret;
-<<<<<<< HEAD
 
 	if (timeout && unlikely(get_timespec64(&ts, timeout)))
 		return -EFAULT;
@@ -2075,37 +2061,6 @@
 	if (usig && copy_from_user(&ksig, usig, sizeof(ksig)))
 		return -EFAULT;
 
-=======
-
-	if (timeout && unlikely(get_timespec64(&ts, timeout)))
-		return -EFAULT;
-
-	ret = do_io_getevents(ctx_id, min_nr, nr, events, timeout ? &ts : NULL);
-	if (!ret && signal_pending(current))
-		ret = -EINTR;
-	return ret;
-}
-
-SYSCALL_DEFINE6(io_pgetevents,
-		aio_context_t, ctx_id,
-		long, min_nr,
-		long, nr,
-		struct io_event __user *, events,
-		struct timespec __user *, timeout,
-		const struct __aio_sigset __user *, usig)
-{
-	struct __aio_sigset	ksig = { NULL, };
-	sigset_t		ksigmask, sigsaved;
-	struct timespec64	ts;
-	int ret;
-
-	if (timeout && unlikely(get_timespec64(&ts, timeout)))
-		return -EFAULT;
-
-	if (usig && copy_from_user(&ksig, usig, sizeof(ksig)))
-		return -EFAULT;
-
->>>>>>> 5f181c9c
 	if (ksig.sigmask) {
 		if (ksig.sigsetsize != sizeof(sigset_t))
 			return -EINVAL;

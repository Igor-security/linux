--- conflicted
+++ resolved
@@ -96,11 +96,7 @@
 	if (rc)
 		goto finished;
 
-<<<<<<< HEAD
-	smb2_set_next_command(server, &rqst[num_rqst++], 0);
-=======
 	smb2_set_next_command(tcon, &rqst[num_rqst++]);
->>>>>>> 577ff1dd
 
 	/* Operation */
 	switch (command) {
@@ -114,11 +110,7 @@
 				SMB2_O_INFO_FILE, 0,
 				sizeof(struct smb2_file_all_info) +
 					  PATH_MAX * 2, 0, NULL);
-<<<<<<< HEAD
-		smb2_set_next_command(server, &rqst[num_rqst], 0);
-=======
-		smb2_set_next_command(tcon, &rqst[num_rqst]);
->>>>>>> 577ff1dd
+		smb2_set_next_command(tcon, &rqst[num_rqst]);
 		smb2_set_related(&rqst[num_rqst++]);
 		break;
 	case SMB2_OP_DELETE:
@@ -141,11 +133,7 @@
 					COMPOUND_FID, current->tgid,
 					FILE_DISPOSITION_INFORMATION,
 					SMB2_O_INFO_FILE, 0, data, size);
-<<<<<<< HEAD
-		smb2_set_next_command(server, &rqst[num_rqst], 1);
-=======
-		smb2_set_next_command(tcon, &rqst[num_rqst]);
->>>>>>> 577ff1dd
+		smb2_set_next_command(tcon, &rqst[num_rqst]);
 		smb2_set_related(&rqst[num_rqst++]);
 		break;
 	case SMB2_OP_SET_EOF:
@@ -160,11 +148,7 @@
 					COMPOUND_FID, current->tgid,
 					FILE_END_OF_FILE_INFORMATION,
 					SMB2_O_INFO_FILE, 0, data, size);
-<<<<<<< HEAD
-		smb2_set_next_command(server, &rqst[num_rqst], 0);
-=======
-		smb2_set_next_command(tcon, &rqst[num_rqst]);
->>>>>>> 577ff1dd
+		smb2_set_next_command(tcon, &rqst[num_rqst]);
 		smb2_set_related(&rqst[num_rqst++]);
 		break;
 	case SMB2_OP_SET_INFO:
@@ -180,11 +164,7 @@
 					COMPOUND_FID, current->tgid,
 					FILE_BASIC_INFORMATION,
 					SMB2_O_INFO_FILE, 0, data, size);
-<<<<<<< HEAD
-		smb2_set_next_command(server, &rqst[num_rqst], 0);
-=======
-		smb2_set_next_command(tcon, &rqst[num_rqst]);
->>>>>>> 577ff1dd
+		smb2_set_next_command(tcon, &rqst[num_rqst]);
 		smb2_set_related(&rqst[num_rqst++]);
 		break;
 	case SMB2_OP_RENAME:
@@ -208,11 +188,7 @@
 					COMPOUND_FID, current->tgid,
 					FILE_RENAME_INFORMATION,
 					SMB2_O_INFO_FILE, 0, data, size);
-<<<<<<< HEAD
-		smb2_set_next_command(server, &rqst[num_rqst], 0);
-=======
-		smb2_set_next_command(tcon, &rqst[num_rqst]);
->>>>>>> 577ff1dd
+		smb2_set_next_command(tcon, &rqst[num_rqst]);
 		smb2_set_related(&rqst[num_rqst++]);
 		break;
 	case SMB2_OP_HARDLINK:
@@ -236,11 +212,7 @@
 					COMPOUND_FID, current->tgid,
 					FILE_LINK_INFORMATION,
 					SMB2_O_INFO_FILE, 0, data, size);
-<<<<<<< HEAD
-		smb2_set_next_command(server, &rqst[num_rqst], 0);
-=======
-		smb2_set_next_command(tcon, &rqst[num_rqst]);
->>>>>>> 577ff1dd
+		smb2_set_next_command(tcon, &rqst[num_rqst]);
 		smb2_set_related(&rqst[num_rqst++]);
 		break;
 	default:

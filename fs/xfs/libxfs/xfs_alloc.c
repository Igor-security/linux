// SPDX-License-Identifier: GPL-2.0
/*
 * Copyright (c) 2000-2002,2005 Silicon Graphics, Inc.
 * All Rights Reserved.
 */
#include "xfs.h"
#include "xfs_fs.h"
#include "xfs_format.h"
#include "xfs_log_format.h"
#include "xfs_shared.h"
#include "xfs_trans_resv.h"
#include "xfs_bit.h"
#include "xfs_sb.h"
#include "xfs_mount.h"
#include "xfs_defer.h"
#include "xfs_inode.h"
#include "xfs_btree.h"
#include "xfs_rmap.h"
#include "xfs_alloc_btree.h"
#include "xfs_alloc.h"
#include "xfs_extent_busy.h"
#include "xfs_errortag.h"
#include "xfs_error.h"
#include "xfs_cksum.h"
#include "xfs_trace.h"
#include "xfs_trans.h"
#include "xfs_buf_item.h"
#include "xfs_log.h"
#include "xfs_ag_resv.h"
#include "xfs_bmap.h"

extern kmem_zone_t	*xfs_bmap_free_item_zone;

struct workqueue_struct *xfs_alloc_wq;

#define XFS_ABSDIFF(a,b)	(((a) <= (b)) ? ((b) - (a)) : ((a) - (b)))

#define	XFSA_FIXUP_BNO_OK	1
#define	XFSA_FIXUP_CNT_OK	2

STATIC int xfs_alloc_ag_vextent_exact(xfs_alloc_arg_t *);
STATIC int xfs_alloc_ag_vextent_near(xfs_alloc_arg_t *);
STATIC int xfs_alloc_ag_vextent_size(xfs_alloc_arg_t *);
STATIC int xfs_alloc_ag_vextent_small(xfs_alloc_arg_t *,
		xfs_btree_cur_t *, xfs_agblock_t *, xfs_extlen_t *, int *);

/*
 * Size of the AGFL.  For CRC-enabled filesystes we steal a couple of slots in
 * the beginning of the block for a proper header with the location information
 * and CRC.
 */
unsigned int
xfs_agfl_size(
	struct xfs_mount	*mp)
{
	unsigned int		size = mp->m_sb.sb_sectsize;

	if (xfs_sb_version_hascrc(&mp->m_sb))
		size -= sizeof(struct xfs_agfl);

	return size / sizeof(xfs_agblock_t);
}

unsigned int
xfs_refc_block(
	struct xfs_mount	*mp)
{
	if (xfs_sb_version_hasrmapbt(&mp->m_sb))
		return XFS_RMAP_BLOCK(mp) + 1;
	if (xfs_sb_version_hasfinobt(&mp->m_sb))
		return XFS_FIBT_BLOCK(mp) + 1;
	return XFS_IBT_BLOCK(mp) + 1;
}

xfs_extlen_t
xfs_prealloc_blocks(
	struct xfs_mount	*mp)
{
	if (xfs_sb_version_hasreflink(&mp->m_sb))
		return xfs_refc_block(mp) + 1;
	if (xfs_sb_version_hasrmapbt(&mp->m_sb))
		return XFS_RMAP_BLOCK(mp) + 1;
	if (xfs_sb_version_hasfinobt(&mp->m_sb))
		return XFS_FIBT_BLOCK(mp) + 1;
	return XFS_IBT_BLOCK(mp) + 1;
}

/*
 * In order to avoid ENOSPC-related deadlock caused by out-of-order locking of
 * AGF buffer (PV 947395), we place constraints on the relationship among
 * actual allocations for data blocks, freelist blocks, and potential file data
 * bmap btree blocks. However, these restrictions may result in no actual space
 * allocated for a delayed extent, for example, a data block in a certain AG is
 * allocated but there is no additional block for the additional bmap btree
 * block due to a split of the bmap btree of the file. The result of this may
 * lead to an infinite loop when the file gets flushed to disk and all delayed
 * extents need to be actually allocated. To get around this, we explicitly set
 * aside a few blocks which will not be reserved in delayed allocation.
 *
 * We need to reserve 4 fsbs _per AG_ for the freelist and 4 more to handle a
 * potential split of the file's bmap btree.
 */
unsigned int
xfs_alloc_set_aside(
	struct xfs_mount	*mp)
{
	return mp->m_sb.sb_agcount * (XFS_ALLOC_AGFL_RESERVE + 4);
}

/*
 * When deciding how much space to allocate out of an AG, we limit the
 * allocation maximum size to the size the AG. However, we cannot use all the
 * blocks in the AG - some are permanently used by metadata. These
 * blocks are generally:
 *	- the AG superblock, AGF, AGI and AGFL
 *	- the AGF (bno and cnt) and AGI btree root blocks, and optionally
 *	  the AGI free inode and rmap btree root blocks.
 *	- blocks on the AGFL according to xfs_alloc_set_aside() limits
 *	- the rmapbt root block
 *
 * The AG headers are sector sized, so the amount of space they take up is
 * dependent on filesystem geometry. The others are all single blocks.
 */
unsigned int
xfs_alloc_ag_max_usable(
	struct xfs_mount	*mp)
{
	unsigned int		blocks;

	blocks = XFS_BB_TO_FSB(mp, XFS_FSS_TO_BB(mp, 4)); /* ag headers */
	blocks += XFS_ALLOC_AGFL_RESERVE;
	blocks += 3;			/* AGF, AGI btree root blocks */
	if (xfs_sb_version_hasfinobt(&mp->m_sb))
		blocks++;		/* finobt root block */
	if (xfs_sb_version_hasrmapbt(&mp->m_sb))
		blocks++; 		/* rmap root block */
	if (xfs_sb_version_hasreflink(&mp->m_sb))
		blocks++;		/* refcount root block */

	return mp->m_sb.sb_agblocks - blocks;
}

/*
 * Lookup the record equal to [bno, len] in the btree given by cur.
 */
STATIC int				/* error */
xfs_alloc_lookup_eq(
	struct xfs_btree_cur	*cur,	/* btree cursor */
	xfs_agblock_t		bno,	/* starting block of extent */
	xfs_extlen_t		len,	/* length of extent */
	int			*stat)	/* success/failure */
{
	cur->bc_rec.a.ar_startblock = bno;
	cur->bc_rec.a.ar_blockcount = len;
	return xfs_btree_lookup(cur, XFS_LOOKUP_EQ, stat);
}

/*
 * Lookup the first record greater than or equal to [bno, len]
 * in the btree given by cur.
 */
int				/* error */
xfs_alloc_lookup_ge(
	struct xfs_btree_cur	*cur,	/* btree cursor */
	xfs_agblock_t		bno,	/* starting block of extent */
	xfs_extlen_t		len,	/* length of extent */
	int			*stat)	/* success/failure */
{
	cur->bc_rec.a.ar_startblock = bno;
	cur->bc_rec.a.ar_blockcount = len;
	return xfs_btree_lookup(cur, XFS_LOOKUP_GE, stat);
}

/*
 * Lookup the first record less than or equal to [bno, len]
 * in the btree given by cur.
 */
int					/* error */
xfs_alloc_lookup_le(
	struct xfs_btree_cur	*cur,	/* btree cursor */
	xfs_agblock_t		bno,	/* starting block of extent */
	xfs_extlen_t		len,	/* length of extent */
	int			*stat)	/* success/failure */
{
	cur->bc_rec.a.ar_startblock = bno;
	cur->bc_rec.a.ar_blockcount = len;
	return xfs_btree_lookup(cur, XFS_LOOKUP_LE, stat);
}

/*
 * Update the record referred to by cur to the value given
 * by [bno, len].
 * This either works (return 0) or gets an EFSCORRUPTED error.
 */
STATIC int				/* error */
xfs_alloc_update(
	struct xfs_btree_cur	*cur,	/* btree cursor */
	xfs_agblock_t		bno,	/* starting block of extent */
	xfs_extlen_t		len)	/* length of extent */
{
	union xfs_btree_rec	rec;

	rec.alloc.ar_startblock = cpu_to_be32(bno);
	rec.alloc.ar_blockcount = cpu_to_be32(len);
	return xfs_btree_update(cur, &rec);
}

/*
 * Get the data from the pointed-to record.
 */
int					/* error */
xfs_alloc_get_rec(
	struct xfs_btree_cur	*cur,	/* btree cursor */
	xfs_agblock_t		*bno,	/* output: starting block of extent */
	xfs_extlen_t		*len,	/* output: length of extent */
	int			*stat)	/* output: success/failure */
{
	struct xfs_mount	*mp = cur->bc_mp;
	xfs_agnumber_t		agno = cur->bc_private.a.agno;
	union xfs_btree_rec	*rec;
	int			error;

	error = xfs_btree_get_rec(cur, &rec, stat);
	if (error || !(*stat))
		return error;
<<<<<<< HEAD
	if (rec->alloc.ar_blockcount == 0)
		goto out_bad_rec;
=======
>>>>>>> 8013d1fc

	*bno = be32_to_cpu(rec->alloc.ar_startblock);
	*len = be32_to_cpu(rec->alloc.ar_blockcount);

<<<<<<< HEAD
=======
	if (*len == 0)
		goto out_bad_rec;

>>>>>>> 8013d1fc
	/* check for valid extent range, including overflow */
	if (!xfs_verify_agbno(mp, agno, *bno))
		goto out_bad_rec;
	if (*bno > *bno + *len)
		goto out_bad_rec;
	if (!xfs_verify_agbno(mp, agno, *bno + *len - 1))
		goto out_bad_rec;

	return 0;

out_bad_rec:
	xfs_warn(mp,
		"%s Freespace BTree record corruption in AG %d detected!",
		cur->bc_btnum == XFS_BTNUM_BNO ? "Block" : "Size", agno);
	xfs_warn(mp,
		"start block 0x%x block count 0x%x", *bno, *len);
	return -EFSCORRUPTED;
}

/*
 * Compute aligned version of the found extent.
 * Takes alignment and min length into account.
 */
STATIC bool
xfs_alloc_compute_aligned(
	xfs_alloc_arg_t	*args,		/* allocation argument structure */
	xfs_agblock_t	foundbno,	/* starting block in found extent */
	xfs_extlen_t	foundlen,	/* length in found extent */
	xfs_agblock_t	*resbno,	/* result block number */
	xfs_extlen_t	*reslen,	/* result length */
	unsigned	*busy_gen)
{
	xfs_agblock_t	bno = foundbno;
	xfs_extlen_t	len = foundlen;
	xfs_extlen_t	diff;
	bool		busy;

	/* Trim busy sections out of found extent */
	busy = xfs_extent_busy_trim(args, &bno, &len, busy_gen);

	/*
	 * If we have a largish extent that happens to start before min_agbno,
	 * see if we can shift it into range...
	 */
	if (bno < args->min_agbno && bno + len > args->min_agbno) {
		diff = args->min_agbno - bno;
		if (len > diff) {
			bno += diff;
			len -= diff;
		}
	}

	if (args->alignment > 1 && len >= args->minlen) {
		xfs_agblock_t	aligned_bno = roundup(bno, args->alignment);

		diff = aligned_bno - bno;

		*resbno = aligned_bno;
		*reslen = diff >= len ? 0 : len - diff;
	} else {
		*resbno = bno;
		*reslen = len;
	}

	return busy;
}

/*
 * Compute best start block and diff for "near" allocations.
 * freelen >= wantlen already checked by caller.
 */
STATIC xfs_extlen_t			/* difference value (absolute) */
xfs_alloc_compute_diff(
	xfs_agblock_t	wantbno,	/* target starting block */
	xfs_extlen_t	wantlen,	/* target length */
	xfs_extlen_t	alignment,	/* target alignment */
	int		datatype,	/* are we allocating data? */
	xfs_agblock_t	freebno,	/* freespace's starting block */
	xfs_extlen_t	freelen,	/* freespace's length */
	xfs_agblock_t	*newbnop)	/* result: best start block from free */
{
	xfs_agblock_t	freeend;	/* end of freespace extent */
	xfs_agblock_t	newbno1;	/* return block number */
	xfs_agblock_t	newbno2;	/* other new block number */
	xfs_extlen_t	newlen1=0;	/* length with newbno1 */
	xfs_extlen_t	newlen2=0;	/* length with newbno2 */
	xfs_agblock_t	wantend;	/* end of target extent */
	bool		userdata = xfs_alloc_is_userdata(datatype);

	ASSERT(freelen >= wantlen);
	freeend = freebno + freelen;
	wantend = wantbno + wantlen;
	/*
	 * We want to allocate from the start of a free extent if it is past
	 * the desired block or if we are allocating user data and the free
	 * extent is before desired block. The second case is there to allow
	 * for contiguous allocation from the remaining free space if the file
	 * grows in the short term.
	 */
	if (freebno >= wantbno || (userdata && freeend < wantend)) {
		if ((newbno1 = roundup(freebno, alignment)) >= freeend)
			newbno1 = NULLAGBLOCK;
	} else if (freeend >= wantend && alignment > 1) {
		newbno1 = roundup(wantbno, alignment);
		newbno2 = newbno1 - alignment;
		if (newbno1 >= freeend)
			newbno1 = NULLAGBLOCK;
		else
			newlen1 = XFS_EXTLEN_MIN(wantlen, freeend - newbno1);
		if (newbno2 < freebno)
			newbno2 = NULLAGBLOCK;
		else
			newlen2 = XFS_EXTLEN_MIN(wantlen, freeend - newbno2);
		if (newbno1 != NULLAGBLOCK && newbno2 != NULLAGBLOCK) {
			if (newlen1 < newlen2 ||
			    (newlen1 == newlen2 &&
			     XFS_ABSDIFF(newbno1, wantbno) >
			     XFS_ABSDIFF(newbno2, wantbno)))
				newbno1 = newbno2;
		} else if (newbno2 != NULLAGBLOCK)
			newbno1 = newbno2;
	} else if (freeend >= wantend) {
		newbno1 = wantbno;
	} else if (alignment > 1) {
		newbno1 = roundup(freeend - wantlen, alignment);
		if (newbno1 > freeend - wantlen &&
		    newbno1 - alignment >= freebno)
			newbno1 -= alignment;
		else if (newbno1 >= freeend)
			newbno1 = NULLAGBLOCK;
	} else
		newbno1 = freeend - wantlen;
	*newbnop = newbno1;
	return newbno1 == NULLAGBLOCK ? 0 : XFS_ABSDIFF(newbno1, wantbno);
}

/*
 * Fix up the length, based on mod and prod.
 * len should be k * prod + mod for some k.
 * If len is too small it is returned unchanged.
 * If len hits maxlen it is left alone.
 */
STATIC void
xfs_alloc_fix_len(
	xfs_alloc_arg_t	*args)		/* allocation argument structure */
{
	xfs_extlen_t	k;
	xfs_extlen_t	rlen;

	ASSERT(args->mod < args->prod);
	rlen = args->len;
	ASSERT(rlen >= args->minlen);
	ASSERT(rlen <= args->maxlen);
	if (args->prod <= 1 || rlen < args->mod || rlen == args->maxlen ||
	    (args->mod == 0 && rlen < args->prod))
		return;
	k = rlen % args->prod;
	if (k == args->mod)
		return;
	if (k > args->mod)
		rlen = rlen - (k - args->mod);
	else
		rlen = rlen - args->prod + (args->mod - k);
	/* casts to (int) catch length underflows */
	if ((int)rlen < (int)args->minlen)
		return;
	ASSERT(rlen >= args->minlen && rlen <= args->maxlen);
	ASSERT(rlen % args->prod == args->mod);
	ASSERT(args->pag->pagf_freeblks + args->pag->pagf_flcount >=
		rlen + args->minleft);
	args->len = rlen;
}

/*
 * Update the two btrees, logically removing from freespace the extent
 * starting at rbno, rlen blocks.  The extent is contained within the
 * actual (current) free extent fbno for flen blocks.
 * Flags are passed in indicating whether the cursors are set to the
 * relevant records.
 */
STATIC int				/* error code */
xfs_alloc_fixup_trees(
	xfs_btree_cur_t	*cnt_cur,	/* cursor for by-size btree */
	xfs_btree_cur_t	*bno_cur,	/* cursor for by-block btree */
	xfs_agblock_t	fbno,		/* starting block of free extent */
	xfs_extlen_t	flen,		/* length of free extent */
	xfs_agblock_t	rbno,		/* starting block of returned extent */
	xfs_extlen_t	rlen,		/* length of returned extent */
	int		flags)		/* flags, XFSA_FIXUP_... */
{
	int		error;		/* error code */
	int		i;		/* operation results */
	xfs_agblock_t	nfbno1;		/* first new free startblock */
	xfs_agblock_t	nfbno2;		/* second new free startblock */
	xfs_extlen_t	nflen1=0;	/* first new free length */
	xfs_extlen_t	nflen2=0;	/* second new free length */
	struct xfs_mount *mp;

	mp = cnt_cur->bc_mp;

	/*
	 * Look up the record in the by-size tree if necessary.
	 */
	if (flags & XFSA_FIXUP_CNT_OK) {
#ifdef DEBUG
		if ((error = xfs_alloc_get_rec(cnt_cur, &nfbno1, &nflen1, &i)))
			return error;
		XFS_WANT_CORRUPTED_RETURN(mp,
			i == 1 && nfbno1 == fbno && nflen1 == flen);
#endif
	} else {
		if ((error = xfs_alloc_lookup_eq(cnt_cur, fbno, flen, &i)))
			return error;
		XFS_WANT_CORRUPTED_RETURN(mp, i == 1);
	}
	/*
	 * Look up the record in the by-block tree if necessary.
	 */
	if (flags & XFSA_FIXUP_BNO_OK) {
#ifdef DEBUG
		if ((error = xfs_alloc_get_rec(bno_cur, &nfbno1, &nflen1, &i)))
			return error;
		XFS_WANT_CORRUPTED_RETURN(mp,
			i == 1 && nfbno1 == fbno && nflen1 == flen);
#endif
	} else {
		if ((error = xfs_alloc_lookup_eq(bno_cur, fbno, flen, &i)))
			return error;
		XFS_WANT_CORRUPTED_RETURN(mp, i == 1);
	}

#ifdef DEBUG
	if (bno_cur->bc_nlevels == 1 && cnt_cur->bc_nlevels == 1) {
		struct xfs_btree_block	*bnoblock;
		struct xfs_btree_block	*cntblock;

		bnoblock = XFS_BUF_TO_BLOCK(bno_cur->bc_bufs[0]);
		cntblock = XFS_BUF_TO_BLOCK(cnt_cur->bc_bufs[0]);

		XFS_WANT_CORRUPTED_RETURN(mp,
			bnoblock->bb_numrecs == cntblock->bb_numrecs);
	}
#endif

	/*
	 * Deal with all four cases: the allocated record is contained
	 * within the freespace record, so we can have new freespace
	 * at either (or both) end, or no freespace remaining.
	 */
	if (rbno == fbno && rlen == flen)
		nfbno1 = nfbno2 = NULLAGBLOCK;
	else if (rbno == fbno) {
		nfbno1 = rbno + rlen;
		nflen1 = flen - rlen;
		nfbno2 = NULLAGBLOCK;
	} else if (rbno + rlen == fbno + flen) {
		nfbno1 = fbno;
		nflen1 = flen - rlen;
		nfbno2 = NULLAGBLOCK;
	} else {
		nfbno1 = fbno;
		nflen1 = rbno - fbno;
		nfbno2 = rbno + rlen;
		nflen2 = (fbno + flen) - nfbno2;
	}
	/*
	 * Delete the entry from the by-size btree.
	 */
	if ((error = xfs_btree_delete(cnt_cur, &i)))
		return error;
	XFS_WANT_CORRUPTED_RETURN(mp, i == 1);
	/*
	 * Add new by-size btree entry(s).
	 */
	if (nfbno1 != NULLAGBLOCK) {
		if ((error = xfs_alloc_lookup_eq(cnt_cur, nfbno1, nflen1, &i)))
			return error;
		XFS_WANT_CORRUPTED_RETURN(mp, i == 0);
		if ((error = xfs_btree_insert(cnt_cur, &i)))
			return error;
		XFS_WANT_CORRUPTED_RETURN(mp, i == 1);
	}
	if (nfbno2 != NULLAGBLOCK) {
		if ((error = xfs_alloc_lookup_eq(cnt_cur, nfbno2, nflen2, &i)))
			return error;
		XFS_WANT_CORRUPTED_RETURN(mp, i == 0);
		if ((error = xfs_btree_insert(cnt_cur, &i)))
			return error;
		XFS_WANT_CORRUPTED_RETURN(mp, i == 1);
	}
	/*
	 * Fix up the by-block btree entry(s).
	 */
	if (nfbno1 == NULLAGBLOCK) {
		/*
		 * No remaining freespace, just delete the by-block tree entry.
		 */
		if ((error = xfs_btree_delete(bno_cur, &i)))
			return error;
		XFS_WANT_CORRUPTED_RETURN(mp, i == 1);
	} else {
		/*
		 * Update the by-block entry to start later|be shorter.
		 */
		if ((error = xfs_alloc_update(bno_cur, nfbno1, nflen1)))
			return error;
	}
	if (nfbno2 != NULLAGBLOCK) {
		/*
		 * 2 resulting free entries, need to add one.
		 */
		if ((error = xfs_alloc_lookup_eq(bno_cur, nfbno2, nflen2, &i)))
			return error;
		XFS_WANT_CORRUPTED_RETURN(mp, i == 0);
		if ((error = xfs_btree_insert(bno_cur, &i)))
			return error;
		XFS_WANT_CORRUPTED_RETURN(mp, i == 1);
	}
	return 0;
}

static xfs_failaddr_t
xfs_agfl_verify(
	struct xfs_buf	*bp)
{
	struct xfs_mount *mp = bp->b_target->bt_mount;
	struct xfs_agfl	*agfl = XFS_BUF_TO_AGFL(bp);
	int		i;

	/*
	 * There is no verification of non-crc AGFLs because mkfs does not
	 * initialise the AGFL to zero or NULL. Hence the only valid part of the
	 * AGFL is what the AGF says is active. We can't get to the AGF, so we
	 * can't verify just those entries are valid.
	 */
	if (!xfs_sb_version_hascrc(&mp->m_sb))
		return NULL;

	if (!uuid_equal(&agfl->agfl_uuid, &mp->m_sb.sb_meta_uuid))
		return __this_address;
	if (be32_to_cpu(agfl->agfl_magicnum) != XFS_AGFL_MAGIC)
		return __this_address;
	/*
	 * during growfs operations, the perag is not fully initialised,
	 * so we can't use it for any useful checking. growfs ensures we can't
	 * use it by using uncached buffers that don't have the perag attached
	 * so we can detect and avoid this problem.
	 */
	if (bp->b_pag && be32_to_cpu(agfl->agfl_seqno) != bp->b_pag->pag_agno)
		return __this_address;

	for (i = 0; i < xfs_agfl_size(mp); i++) {
		if (be32_to_cpu(agfl->agfl_bno[i]) != NULLAGBLOCK &&
		    be32_to_cpu(agfl->agfl_bno[i]) >= mp->m_sb.sb_agblocks)
			return __this_address;
	}

	if (!xfs_log_check_lsn(mp, be64_to_cpu(XFS_BUF_TO_AGFL(bp)->agfl_lsn)))
		return __this_address;
	return NULL;
}

static void
xfs_agfl_read_verify(
	struct xfs_buf	*bp)
{
	struct xfs_mount *mp = bp->b_target->bt_mount;
	xfs_failaddr_t	fa;

	/*
	 * There is no verification of non-crc AGFLs because mkfs does not
	 * initialise the AGFL to zero or NULL. Hence the only valid part of the
	 * AGFL is what the AGF says is active. We can't get to the AGF, so we
	 * can't verify just those entries are valid.
	 */
	if (!xfs_sb_version_hascrc(&mp->m_sb))
		return;

	if (!xfs_buf_verify_cksum(bp, XFS_AGFL_CRC_OFF))
		xfs_verifier_error(bp, -EFSBADCRC, __this_address);
	else {
		fa = xfs_agfl_verify(bp);
		if (fa)
			xfs_verifier_error(bp, -EFSCORRUPTED, fa);
	}
}

static void
xfs_agfl_write_verify(
	struct xfs_buf	*bp)
{
	struct xfs_mount	*mp = bp->b_target->bt_mount;
	struct xfs_buf_log_item	*bip = bp->b_log_item;
	xfs_failaddr_t		fa;

	/* no verification of non-crc AGFLs */
	if (!xfs_sb_version_hascrc(&mp->m_sb))
		return;

	fa = xfs_agfl_verify(bp);
	if (fa) {
		xfs_verifier_error(bp, -EFSCORRUPTED, fa);
		return;
	}

	if (bip)
		XFS_BUF_TO_AGFL(bp)->agfl_lsn = cpu_to_be64(bip->bli_item.li_lsn);

	xfs_buf_update_cksum(bp, XFS_AGFL_CRC_OFF);
}

const struct xfs_buf_ops xfs_agfl_buf_ops = {
	.name = "xfs_agfl",
	.verify_read = xfs_agfl_read_verify,
	.verify_write = xfs_agfl_write_verify,
	.verify_struct = xfs_agfl_verify,
};

/*
 * Read in the allocation group free block array.
 */
int					/* error */
xfs_alloc_read_agfl(
	xfs_mount_t	*mp,		/* mount point structure */
	xfs_trans_t	*tp,		/* transaction pointer */
	xfs_agnumber_t	agno,		/* allocation group number */
	xfs_buf_t	**bpp)		/* buffer for the ag free block array */
{
	xfs_buf_t	*bp;		/* return value */
	int		error;

	ASSERT(agno != NULLAGNUMBER);
	error = xfs_trans_read_buf(
			mp, tp, mp->m_ddev_targp,
			XFS_AG_DADDR(mp, agno, XFS_AGFL_DADDR(mp)),
			XFS_FSS_TO_BB(mp, 1), 0, &bp, &xfs_agfl_buf_ops);
	if (error)
		return error;
	xfs_buf_set_ref(bp, XFS_AGFL_REF);
	*bpp = bp;
	return 0;
}

STATIC int
xfs_alloc_update_counters(
	struct xfs_trans	*tp,
	struct xfs_perag	*pag,
	struct xfs_buf		*agbp,
	long			len)
{
	struct xfs_agf		*agf = XFS_BUF_TO_AGF(agbp);

	pag->pagf_freeblks += len;
	be32_add_cpu(&agf->agf_freeblks, len);

	xfs_trans_agblocks_delta(tp, len);
	if (unlikely(be32_to_cpu(agf->agf_freeblks) >
		     be32_to_cpu(agf->agf_length)))
		return -EFSCORRUPTED;

	xfs_alloc_log_agf(tp, agbp, XFS_AGF_FREEBLKS);
	return 0;
}

/*
 * Allocation group level functions.
 */

/*
 * Allocate a variable extent in the allocation group agno.
 * Type and bno are used to determine where in the allocation group the
 * extent will start.
 * Extent's length (returned in *len) will be between minlen and maxlen,
 * and of the form k * prod + mod unless there's nothing that large.
 * Return the starting a.g. block, or NULLAGBLOCK if we can't do it.
 */
STATIC int			/* error */
xfs_alloc_ag_vextent(
	xfs_alloc_arg_t	*args)	/* argument structure for allocation */
{
	int		error=0;

	ASSERT(args->minlen > 0);
	ASSERT(args->maxlen > 0);
	ASSERT(args->minlen <= args->maxlen);
	ASSERT(args->mod < args->prod);
	ASSERT(args->alignment > 0);

	/*
	 * Branch to correct routine based on the type.
	 */
	args->wasfromfl = 0;
	switch (args->type) {
	case XFS_ALLOCTYPE_THIS_AG:
		error = xfs_alloc_ag_vextent_size(args);
		break;
	case XFS_ALLOCTYPE_NEAR_BNO:
		error = xfs_alloc_ag_vextent_near(args);
		break;
	case XFS_ALLOCTYPE_THIS_BNO:
		error = xfs_alloc_ag_vextent_exact(args);
		break;
	default:
		ASSERT(0);
		/* NOTREACHED */
	}

	if (error || args->agbno == NULLAGBLOCK)
		return error;

	ASSERT(args->len >= args->minlen);
	ASSERT(args->len <= args->maxlen);
	ASSERT(!args->wasfromfl || args->resv != XFS_AG_RESV_AGFL);
	ASSERT(args->agbno % args->alignment == 0);

	/* if not file data, insert new block into the reverse map btree */
	if (!xfs_rmap_should_skip_owner_update(&args->oinfo)) {
		error = xfs_rmap_alloc(args->tp, args->agbp, args->agno,
				       args->agbno, args->len, &args->oinfo);
		if (error)
			return error;
	}

	if (!args->wasfromfl) {
		error = xfs_alloc_update_counters(args->tp, args->pag,
						  args->agbp,
						  -((long)(args->len)));
		if (error)
			return error;

		ASSERT(!xfs_extent_busy_search(args->mp, args->agno,
					      args->agbno, args->len));
	}

	xfs_ag_resv_alloc_extent(args->pag, args->resv, args);

	XFS_STATS_INC(args->mp, xs_allocx);
	XFS_STATS_ADD(args->mp, xs_allocb, args->len);
	return error;
}

/*
 * Allocate a variable extent at exactly agno/bno.
 * Extent's length (returned in *len) will be between minlen and maxlen,
 * and of the form k * prod + mod unless there's nothing that large.
 * Return the starting a.g. block (bno), or NULLAGBLOCK if we can't do it.
 */
STATIC int			/* error */
xfs_alloc_ag_vextent_exact(
	xfs_alloc_arg_t	*args)	/* allocation argument structure */
{
	xfs_btree_cur_t	*bno_cur;/* by block-number btree cursor */
	xfs_btree_cur_t	*cnt_cur;/* by count btree cursor */
	int		error;
	xfs_agblock_t	fbno;	/* start block of found extent */
	xfs_extlen_t	flen;	/* length of found extent */
	xfs_agblock_t	tbno;	/* start block of busy extent */
	xfs_extlen_t	tlen;	/* length of busy extent */
	xfs_agblock_t	tend;	/* end block of busy extent */
	int		i;	/* success/failure of operation */
	unsigned	busy_gen;

	ASSERT(args->alignment == 1);

	/*
	 * Allocate/initialize a cursor for the by-number freespace btree.
	 */
	bno_cur = xfs_allocbt_init_cursor(args->mp, args->tp, args->agbp,
					  args->agno, XFS_BTNUM_BNO);

	/*
	 * Lookup bno and minlen in the btree (minlen is irrelevant, really).
	 * Look for the closest free block <= bno, it must contain bno
	 * if any free block does.
	 */
	error = xfs_alloc_lookup_le(bno_cur, args->agbno, args->minlen, &i);
	if (error)
		goto error0;
	if (!i)
		goto not_found;

	/*
	 * Grab the freespace record.
	 */
	error = xfs_alloc_get_rec(bno_cur, &fbno, &flen, &i);
	if (error)
		goto error0;
	XFS_WANT_CORRUPTED_GOTO(args->mp, i == 1, error0);
	ASSERT(fbno <= args->agbno);

	/*
	 * Check for overlapping busy extents.
	 */
	tbno = fbno;
	tlen = flen;
	xfs_extent_busy_trim(args, &tbno, &tlen, &busy_gen);

	/*
	 * Give up if the start of the extent is busy, or the freespace isn't
	 * long enough for the minimum request.
	 */
	if (tbno > args->agbno)
		goto not_found;
	if (tlen < args->minlen)
		goto not_found;
	tend = tbno + tlen;
	if (tend < args->agbno + args->minlen)
		goto not_found;

	/*
	 * End of extent will be smaller of the freespace end and the
	 * maximal requested end.
	 *
	 * Fix the length according to mod and prod if given.
	 */
	args->len = XFS_AGBLOCK_MIN(tend, args->agbno + args->maxlen)
						- args->agbno;
	xfs_alloc_fix_len(args);
	ASSERT(args->agbno + args->len <= tend);

	/*
	 * We are allocating agbno for args->len
	 * Allocate/initialize a cursor for the by-size btree.
	 */
	cnt_cur = xfs_allocbt_init_cursor(args->mp, args->tp, args->agbp,
		args->agno, XFS_BTNUM_CNT);
	ASSERT(args->agbno + args->len <=
		be32_to_cpu(XFS_BUF_TO_AGF(args->agbp)->agf_length));
	error = xfs_alloc_fixup_trees(cnt_cur, bno_cur, fbno, flen, args->agbno,
				      args->len, XFSA_FIXUP_BNO_OK);
	if (error) {
		xfs_btree_del_cursor(cnt_cur, XFS_BTREE_ERROR);
		goto error0;
	}

	xfs_btree_del_cursor(bno_cur, XFS_BTREE_NOERROR);
	xfs_btree_del_cursor(cnt_cur, XFS_BTREE_NOERROR);

	args->wasfromfl = 0;
	trace_xfs_alloc_exact_done(args);
	return 0;

not_found:
	/* Didn't find it, return null. */
	xfs_btree_del_cursor(bno_cur, XFS_BTREE_NOERROR);
	args->agbno = NULLAGBLOCK;
	trace_xfs_alloc_exact_notfound(args);
	return 0;

error0:
	xfs_btree_del_cursor(bno_cur, XFS_BTREE_ERROR);
	trace_xfs_alloc_exact_error(args);
	return error;
}

/*
 * Search the btree in a given direction via the search cursor and compare
 * the records found against the good extent we've already found.
 */
STATIC int
xfs_alloc_find_best_extent(
	struct xfs_alloc_arg	*args,	/* allocation argument structure */
	struct xfs_btree_cur	**gcur,	/* good cursor */
	struct xfs_btree_cur	**scur,	/* searching cursor */
	xfs_agblock_t		gdiff,	/* difference for search comparison */
	xfs_agblock_t		*sbno,	/* extent found by search */
	xfs_extlen_t		*slen,	/* extent length */
	xfs_agblock_t		*sbnoa,	/* aligned extent found by search */
	xfs_extlen_t		*slena,	/* aligned extent length */
	int			dir)	/* 0 = search right, 1 = search left */
{
	xfs_agblock_t		new;
	xfs_agblock_t		sdiff;
	int			error;
	int			i;
	unsigned		busy_gen;

	/* The good extent is perfect, no need to  search. */
	if (!gdiff)
		goto out_use_good;

	/*
	 * Look until we find a better one, run out of space or run off the end.
	 */
	do {
		error = xfs_alloc_get_rec(*scur, sbno, slen, &i);
		if (error)
			goto error0;
		XFS_WANT_CORRUPTED_GOTO(args->mp, i == 1, error0);
		xfs_alloc_compute_aligned(args, *sbno, *slen,
				sbnoa, slena, &busy_gen);

		/*
		 * The good extent is closer than this one.
		 */
		if (!dir) {
			if (*sbnoa > args->max_agbno)
				goto out_use_good;
			if (*sbnoa >= args->agbno + gdiff)
				goto out_use_good;
		} else {
			if (*sbnoa < args->min_agbno)
				goto out_use_good;
			if (*sbnoa <= args->agbno - gdiff)
				goto out_use_good;
		}

		/*
		 * Same distance, compare length and pick the best.
		 */
		if (*slena >= args->minlen) {
			args->len = XFS_EXTLEN_MIN(*slena, args->maxlen);
			xfs_alloc_fix_len(args);

			sdiff = xfs_alloc_compute_diff(args->agbno, args->len,
						       args->alignment,
						       args->datatype, *sbnoa,
						       *slena, &new);

			/*
			 * Choose closer size and invalidate other cursor.
			 */
			if (sdiff < gdiff)
				goto out_use_search;
			goto out_use_good;
		}

		if (!dir)
			error = xfs_btree_increment(*scur, 0, &i);
		else
			error = xfs_btree_decrement(*scur, 0, &i);
		if (error)
			goto error0;
	} while (i);

out_use_good:
	xfs_btree_del_cursor(*scur, XFS_BTREE_NOERROR);
	*scur = NULL;
	return 0;

out_use_search:
	xfs_btree_del_cursor(*gcur, XFS_BTREE_NOERROR);
	*gcur = NULL;
	return 0;

error0:
	/* caller invalidates cursors */
	return error;
}

/*
 * Allocate a variable extent near bno in the allocation group agno.
 * Extent's length (returned in len) will be between minlen and maxlen,
 * and of the form k * prod + mod unless there's nothing that large.
 * Return the starting a.g. block, or NULLAGBLOCK if we can't do it.
 */
STATIC int				/* error */
xfs_alloc_ag_vextent_near(
	xfs_alloc_arg_t	*args)		/* allocation argument structure */
{
	xfs_btree_cur_t	*bno_cur_gt;	/* cursor for bno btree, right side */
	xfs_btree_cur_t	*bno_cur_lt;	/* cursor for bno btree, left side */
	xfs_btree_cur_t	*cnt_cur;	/* cursor for count btree */
	xfs_agblock_t	gtbno;		/* start bno of right side entry */
	xfs_agblock_t	gtbnoa;		/* aligned ... */
	xfs_extlen_t	gtdiff;		/* difference to right side entry */
	xfs_extlen_t	gtlen;		/* length of right side entry */
	xfs_extlen_t	gtlena;		/* aligned ... */
	xfs_agblock_t	gtnew;		/* useful start bno of right side */
	int		error;		/* error code */
	int		i;		/* result code, temporary */
	int		j;		/* result code, temporary */
	xfs_agblock_t	ltbno;		/* start bno of left side entry */
	xfs_agblock_t	ltbnoa;		/* aligned ... */
	xfs_extlen_t	ltdiff;		/* difference to left side entry */
	xfs_extlen_t	ltlen;		/* length of left side entry */
	xfs_extlen_t	ltlena;		/* aligned ... */
	xfs_agblock_t	ltnew;		/* useful start bno of left side */
	xfs_extlen_t	rlen;		/* length of returned extent */
	bool		busy;
	unsigned	busy_gen;
#ifdef DEBUG
	/*
	 * Randomly don't execute the first algorithm.
	 */
	int		dofirst;	/* set to do first algorithm */

	dofirst = prandom_u32() & 1;
#endif

	/* handle unitialized agbno range so caller doesn't have to */
	if (!args->min_agbno && !args->max_agbno)
		args->max_agbno = args->mp->m_sb.sb_agblocks - 1;
	ASSERT(args->min_agbno <= args->max_agbno);

	/* clamp agbno to the range if it's outside */
	if (args->agbno < args->min_agbno)
		args->agbno = args->min_agbno;
	if (args->agbno > args->max_agbno)
		args->agbno = args->max_agbno;

restart:
	bno_cur_lt = NULL;
	bno_cur_gt = NULL;
	ltlen = 0;
	gtlena = 0;
	ltlena = 0;
	busy = false;

	/*
	 * Get a cursor for the by-size btree.
	 */
	cnt_cur = xfs_allocbt_init_cursor(args->mp, args->tp, args->agbp,
		args->agno, XFS_BTNUM_CNT);

	/*
	 * See if there are any free extents as big as maxlen.
	 */
	if ((error = xfs_alloc_lookup_ge(cnt_cur, 0, args->maxlen, &i)))
		goto error0;
	/*
	 * If none, then pick up the last entry in the tree unless the
	 * tree is empty.
	 */
	if (!i) {
		if ((error = xfs_alloc_ag_vextent_small(args, cnt_cur, &ltbno,
				&ltlen, &i)))
			goto error0;
		if (i == 0 || ltlen == 0) {
			xfs_btree_del_cursor(cnt_cur, XFS_BTREE_NOERROR);
			trace_xfs_alloc_near_noentry(args);
			return 0;
		}
		ASSERT(i == 1);
	}
	args->wasfromfl = 0;

	/*
	 * First algorithm.
	 * If the requested extent is large wrt the freespaces available
	 * in this a.g., then the cursor will be pointing to a btree entry
	 * near the right edge of the tree.  If it's in the last btree leaf
	 * block, then we just examine all the entries in that block
	 * that are big enough, and pick the best one.
	 * This is written as a while loop so we can break out of it,
	 * but we never loop back to the top.
	 */
	while (xfs_btree_islastblock(cnt_cur, 0)) {
		xfs_extlen_t	bdiff;
		int		besti=0;
		xfs_extlen_t	blen=0;
		xfs_agblock_t	bnew=0;

#ifdef DEBUG
		if (dofirst)
			break;
#endif
		/*
		 * Start from the entry that lookup found, sequence through
		 * all larger free blocks.  If we're actually pointing at a
		 * record smaller than maxlen, go to the start of this block,
		 * and skip all those smaller than minlen.
		 */
		if (ltlen || args->alignment > 1) {
			cnt_cur->bc_ptrs[0] = 1;
			do {
				if ((error = xfs_alloc_get_rec(cnt_cur, &ltbno,
						&ltlen, &i)))
					goto error0;
				XFS_WANT_CORRUPTED_GOTO(args->mp, i == 1, error0);
				if (ltlen >= args->minlen)
					break;
				if ((error = xfs_btree_increment(cnt_cur, 0, &i)))
					goto error0;
			} while (i);
			ASSERT(ltlen >= args->minlen);
			if (!i)
				break;
		}
		i = cnt_cur->bc_ptrs[0];
		for (j = 1, blen = 0, bdiff = 0;
		     !error && j && (blen < args->maxlen || bdiff > 0);
		     error = xfs_btree_increment(cnt_cur, 0, &j)) {
			/*
			 * For each entry, decide if it's better than
			 * the previous best entry.
			 */
			if ((error = xfs_alloc_get_rec(cnt_cur, &ltbno, &ltlen, &i)))
				goto error0;
			XFS_WANT_CORRUPTED_GOTO(args->mp, i == 1, error0);
			busy = xfs_alloc_compute_aligned(args, ltbno, ltlen,
					&ltbnoa, &ltlena, &busy_gen);
			if (ltlena < args->minlen)
				continue;
			if (ltbnoa < args->min_agbno || ltbnoa > args->max_agbno)
				continue;
			args->len = XFS_EXTLEN_MIN(ltlena, args->maxlen);
			xfs_alloc_fix_len(args);
			ASSERT(args->len >= args->minlen);
			if (args->len < blen)
				continue;
			ltdiff = xfs_alloc_compute_diff(args->agbno, args->len,
				args->alignment, args->datatype, ltbnoa,
				ltlena, &ltnew);
			if (ltnew != NULLAGBLOCK &&
			    (args->len > blen || ltdiff < bdiff)) {
				bdiff = ltdiff;
				bnew = ltnew;
				blen = args->len;
				besti = cnt_cur->bc_ptrs[0];
			}
		}
		/*
		 * It didn't work.  We COULD be in a case where
		 * there's a good record somewhere, so try again.
		 */
		if (blen == 0)
			break;
		/*
		 * Point at the best entry, and retrieve it again.
		 */
		cnt_cur->bc_ptrs[0] = besti;
		if ((error = xfs_alloc_get_rec(cnt_cur, &ltbno, &ltlen, &i)))
			goto error0;
		XFS_WANT_CORRUPTED_GOTO(args->mp, i == 1, error0);
		ASSERT(ltbno + ltlen <= be32_to_cpu(XFS_BUF_TO_AGF(args->agbp)->agf_length));
		args->len = blen;

		/*
		 * We are allocating starting at bnew for blen blocks.
		 */
		args->agbno = bnew;
		ASSERT(bnew >= ltbno);
		ASSERT(bnew + blen <= ltbno + ltlen);
		/*
		 * Set up a cursor for the by-bno tree.
		 */
		bno_cur_lt = xfs_allocbt_init_cursor(args->mp, args->tp,
			args->agbp, args->agno, XFS_BTNUM_BNO);
		/*
		 * Fix up the btree entries.
		 */
		if ((error = xfs_alloc_fixup_trees(cnt_cur, bno_cur_lt, ltbno,
				ltlen, bnew, blen, XFSA_FIXUP_CNT_OK)))
			goto error0;
		xfs_btree_del_cursor(cnt_cur, XFS_BTREE_NOERROR);
		xfs_btree_del_cursor(bno_cur_lt, XFS_BTREE_NOERROR);

		trace_xfs_alloc_near_first(args);
		return 0;
	}
	/*
	 * Second algorithm.
	 * Search in the by-bno tree to the left and to the right
	 * simultaneously, until in each case we find a space big enough,
	 * or run into the edge of the tree.  When we run into the edge,
	 * we deallocate that cursor.
	 * If both searches succeed, we compare the two spaces and pick
	 * the better one.
	 * With alignment, it's possible for both to fail; the upper
	 * level algorithm that picks allocation groups for allocations
	 * is not supposed to do this.
	 */
	/*
	 * Allocate and initialize the cursor for the leftward search.
	 */
	bno_cur_lt = xfs_allocbt_init_cursor(args->mp, args->tp, args->agbp,
		args->agno, XFS_BTNUM_BNO);
	/*
	 * Lookup <= bno to find the leftward search's starting point.
	 */
	if ((error = xfs_alloc_lookup_le(bno_cur_lt, args->agbno, args->maxlen, &i)))
		goto error0;
	if (!i) {
		/*
		 * Didn't find anything; use this cursor for the rightward
		 * search.
		 */
		bno_cur_gt = bno_cur_lt;
		bno_cur_lt = NULL;
	}
	/*
	 * Found something.  Duplicate the cursor for the rightward search.
	 */
	else if ((error = xfs_btree_dup_cursor(bno_cur_lt, &bno_cur_gt)))
		goto error0;
	/*
	 * Increment the cursor, so we will point at the entry just right
	 * of the leftward entry if any, or to the leftmost entry.
	 */
	if ((error = xfs_btree_increment(bno_cur_gt, 0, &i)))
		goto error0;
	if (!i) {
		/*
		 * It failed, there are no rightward entries.
		 */
		xfs_btree_del_cursor(bno_cur_gt, XFS_BTREE_NOERROR);
		bno_cur_gt = NULL;
	}
	/*
	 * Loop going left with the leftward cursor, right with the
	 * rightward cursor, until either both directions give up or
	 * we find an entry at least as big as minlen.
	 */
	do {
		if (bno_cur_lt) {
			if ((error = xfs_alloc_get_rec(bno_cur_lt, &ltbno, &ltlen, &i)))
				goto error0;
			XFS_WANT_CORRUPTED_GOTO(args->mp, i == 1, error0);
			busy |= xfs_alloc_compute_aligned(args, ltbno, ltlen,
					&ltbnoa, &ltlena, &busy_gen);
			if (ltlena >= args->minlen && ltbnoa >= args->min_agbno)
				break;
			if ((error = xfs_btree_decrement(bno_cur_lt, 0, &i)))
				goto error0;
			if (!i || ltbnoa < args->min_agbno) {
				xfs_btree_del_cursor(bno_cur_lt,
						     XFS_BTREE_NOERROR);
				bno_cur_lt = NULL;
			}
		}
		if (bno_cur_gt) {
			if ((error = xfs_alloc_get_rec(bno_cur_gt, &gtbno, &gtlen, &i)))
				goto error0;
			XFS_WANT_CORRUPTED_GOTO(args->mp, i == 1, error0);
			busy |= xfs_alloc_compute_aligned(args, gtbno, gtlen,
					&gtbnoa, &gtlena, &busy_gen);
			if (gtlena >= args->minlen && gtbnoa <= args->max_agbno)
				break;
			if ((error = xfs_btree_increment(bno_cur_gt, 0, &i)))
				goto error0;
			if (!i || gtbnoa > args->max_agbno) {
				xfs_btree_del_cursor(bno_cur_gt,
						     XFS_BTREE_NOERROR);
				bno_cur_gt = NULL;
			}
		}
	} while (bno_cur_lt || bno_cur_gt);

	/*
	 * Got both cursors still active, need to find better entry.
	 */
	if (bno_cur_lt && bno_cur_gt) {
		if (ltlena >= args->minlen) {
			/*
			 * Left side is good, look for a right side entry.
			 */
			args->len = XFS_EXTLEN_MIN(ltlena, args->maxlen);
			xfs_alloc_fix_len(args);
			ltdiff = xfs_alloc_compute_diff(args->agbno, args->len,
				args->alignment, args->datatype, ltbnoa,
				ltlena, &ltnew);

			error = xfs_alloc_find_best_extent(args,
						&bno_cur_lt, &bno_cur_gt,
						ltdiff, &gtbno, &gtlen,
						&gtbnoa, &gtlena,
						0 /* search right */);
		} else {
			ASSERT(gtlena >= args->minlen);

			/*
			 * Right side is good, look for a left side entry.
			 */
			args->len = XFS_EXTLEN_MIN(gtlena, args->maxlen);
			xfs_alloc_fix_len(args);
			gtdiff = xfs_alloc_compute_diff(args->agbno, args->len,
				args->alignment, args->datatype, gtbnoa,
				gtlena, &gtnew);

			error = xfs_alloc_find_best_extent(args,
						&bno_cur_gt, &bno_cur_lt,
						gtdiff, &ltbno, &ltlen,
						&ltbnoa, &ltlena,
						1 /* search left */);
		}

		if (error)
			goto error0;
	}

	/*
	 * If we couldn't get anything, give up.
	 */
	if (bno_cur_lt == NULL && bno_cur_gt == NULL) {
		xfs_btree_del_cursor(cnt_cur, XFS_BTREE_NOERROR);

		if (busy) {
			trace_xfs_alloc_near_busy(args);
			xfs_extent_busy_flush(args->mp, args->pag, busy_gen);
			goto restart;
		}
		trace_xfs_alloc_size_neither(args);
		args->agbno = NULLAGBLOCK;
		return 0;
	}

	/*
	 * At this point we have selected a freespace entry, either to the
	 * left or to the right.  If it's on the right, copy all the
	 * useful variables to the "left" set so we only have one
	 * copy of this code.
	 */
	if (bno_cur_gt) {
		bno_cur_lt = bno_cur_gt;
		bno_cur_gt = NULL;
		ltbno = gtbno;
		ltbnoa = gtbnoa;
		ltlen = gtlen;
		ltlena = gtlena;
		j = 1;
	} else
		j = 0;

	/*
	 * Fix up the length and compute the useful address.
	 */
	args->len = XFS_EXTLEN_MIN(ltlena, args->maxlen);
	xfs_alloc_fix_len(args);
	rlen = args->len;
	(void)xfs_alloc_compute_diff(args->agbno, rlen, args->alignment,
				     args->datatype, ltbnoa, ltlena, &ltnew);
	ASSERT(ltnew >= ltbno);
	ASSERT(ltnew + rlen <= ltbnoa + ltlena);
	ASSERT(ltnew + rlen <= be32_to_cpu(XFS_BUF_TO_AGF(args->agbp)->agf_length));
	ASSERT(ltnew >= args->min_agbno && ltnew <= args->max_agbno);
	args->agbno = ltnew;

	if ((error = xfs_alloc_fixup_trees(cnt_cur, bno_cur_lt, ltbno, ltlen,
			ltnew, rlen, XFSA_FIXUP_BNO_OK)))
		goto error0;

	if (j)
		trace_xfs_alloc_near_greater(args);
	else
		trace_xfs_alloc_near_lesser(args);

	xfs_btree_del_cursor(cnt_cur, XFS_BTREE_NOERROR);
	xfs_btree_del_cursor(bno_cur_lt, XFS_BTREE_NOERROR);
	return 0;

 error0:
	trace_xfs_alloc_near_error(args);
	if (cnt_cur != NULL)
		xfs_btree_del_cursor(cnt_cur, XFS_BTREE_ERROR);
	if (bno_cur_lt != NULL)
		xfs_btree_del_cursor(bno_cur_lt, XFS_BTREE_ERROR);
	if (bno_cur_gt != NULL)
		xfs_btree_del_cursor(bno_cur_gt, XFS_BTREE_ERROR);
	return error;
}

/*
 * Allocate a variable extent anywhere in the allocation group agno.
 * Extent's length (returned in len) will be between minlen and maxlen,
 * and of the form k * prod + mod unless there's nothing that large.
 * Return the starting a.g. block, or NULLAGBLOCK if we can't do it.
 */
STATIC int				/* error */
xfs_alloc_ag_vextent_size(
	xfs_alloc_arg_t	*args)		/* allocation argument structure */
{
	xfs_btree_cur_t	*bno_cur;	/* cursor for bno btree */
	xfs_btree_cur_t	*cnt_cur;	/* cursor for cnt btree */
	int		error;		/* error result */
	xfs_agblock_t	fbno;		/* start of found freespace */
	xfs_extlen_t	flen;		/* length of found freespace */
	int		i;		/* temp status variable */
	xfs_agblock_t	rbno;		/* returned block number */
	xfs_extlen_t	rlen;		/* length of returned extent */
	bool		busy;
	unsigned	busy_gen;

restart:
	/*
	 * Allocate and initialize a cursor for the by-size btree.
	 */
	cnt_cur = xfs_allocbt_init_cursor(args->mp, args->tp, args->agbp,
		args->agno, XFS_BTNUM_CNT);
	bno_cur = NULL;
	busy = false;

	/*
	 * Look for an entry >= maxlen+alignment-1 blocks.
	 */
	if ((error = xfs_alloc_lookup_ge(cnt_cur, 0,
			args->maxlen + args->alignment - 1, &i)))
		goto error0;

	/*
	 * If none then we have to settle for a smaller extent. In the case that
	 * there are no large extents, this will return the last entry in the
	 * tree unless the tree is empty. In the case that there are only busy
	 * large extents, this will return the largest small extent unless there
	 * are no smaller extents available.
	 */
	if (!i) {
		error = xfs_alloc_ag_vextent_small(args, cnt_cur,
						   &fbno, &flen, &i);
		if (error)
			goto error0;
		if (i == 0 || flen == 0) {
			xfs_btree_del_cursor(cnt_cur, XFS_BTREE_NOERROR);
			trace_xfs_alloc_size_noentry(args);
			return 0;
		}
		ASSERT(i == 1);
		busy = xfs_alloc_compute_aligned(args, fbno, flen, &rbno,
				&rlen, &busy_gen);
	} else {
		/*
		 * Search for a non-busy extent that is large enough.
		 */
		for (;;) {
			error = xfs_alloc_get_rec(cnt_cur, &fbno, &flen, &i);
			if (error)
				goto error0;
			XFS_WANT_CORRUPTED_GOTO(args->mp, i == 1, error0);

			busy = xfs_alloc_compute_aligned(args, fbno, flen,
					&rbno, &rlen, &busy_gen);

			if (rlen >= args->maxlen)
				break;

			error = xfs_btree_increment(cnt_cur, 0, &i);
			if (error)
				goto error0;
			if (i == 0) {
				/*
				 * Our only valid extents must have been busy.
				 * Make it unbusy by forcing the log out and
				 * retrying.
				 */
				xfs_btree_del_cursor(cnt_cur,
						     XFS_BTREE_NOERROR);
				trace_xfs_alloc_size_busy(args);
				xfs_extent_busy_flush(args->mp,
							args->pag, busy_gen);
				goto restart;
			}
		}
	}

	/*
	 * In the first case above, we got the last entry in the
	 * by-size btree.  Now we check to see if the space hits maxlen
	 * once aligned; if not, we search left for something better.
	 * This can't happen in the second case above.
	 */
	rlen = XFS_EXTLEN_MIN(args->maxlen, rlen);
	XFS_WANT_CORRUPTED_GOTO(args->mp, rlen == 0 ||
			(rlen <= flen && rbno + rlen <= fbno + flen), error0);
	if (rlen < args->maxlen) {
		xfs_agblock_t	bestfbno;
		xfs_extlen_t	bestflen;
		xfs_agblock_t	bestrbno;
		xfs_extlen_t	bestrlen;

		bestrlen = rlen;
		bestrbno = rbno;
		bestflen = flen;
		bestfbno = fbno;
		for (;;) {
			if ((error = xfs_btree_decrement(cnt_cur, 0, &i)))
				goto error0;
			if (i == 0)
				break;
			if ((error = xfs_alloc_get_rec(cnt_cur, &fbno, &flen,
					&i)))
				goto error0;
			XFS_WANT_CORRUPTED_GOTO(args->mp, i == 1, error0);
			if (flen < bestrlen)
				break;
			busy = xfs_alloc_compute_aligned(args, fbno, flen,
					&rbno, &rlen, &busy_gen);
			rlen = XFS_EXTLEN_MIN(args->maxlen, rlen);
			XFS_WANT_CORRUPTED_GOTO(args->mp, rlen == 0 ||
				(rlen <= flen && rbno + rlen <= fbno + flen),
				error0);
			if (rlen > bestrlen) {
				bestrlen = rlen;
				bestrbno = rbno;
				bestflen = flen;
				bestfbno = fbno;
				if (rlen == args->maxlen)
					break;
			}
		}
		if ((error = xfs_alloc_lookup_eq(cnt_cur, bestfbno, bestflen,
				&i)))
			goto error0;
		XFS_WANT_CORRUPTED_GOTO(args->mp, i == 1, error0);
		rlen = bestrlen;
		rbno = bestrbno;
		flen = bestflen;
		fbno = bestfbno;
	}
	args->wasfromfl = 0;
	/*
	 * Fix up the length.
	 */
	args->len = rlen;
	if (rlen < args->minlen) {
		if (busy) {
			xfs_btree_del_cursor(cnt_cur, XFS_BTREE_NOERROR);
			trace_xfs_alloc_size_busy(args);
			xfs_extent_busy_flush(args->mp, args->pag, busy_gen);
			goto restart;
		}
		goto out_nominleft;
	}
	xfs_alloc_fix_len(args);

	rlen = args->len;
	XFS_WANT_CORRUPTED_GOTO(args->mp, rlen <= flen, error0);
	/*
	 * Allocate and initialize a cursor for the by-block tree.
	 */
	bno_cur = xfs_allocbt_init_cursor(args->mp, args->tp, args->agbp,
		args->agno, XFS_BTNUM_BNO);
	if ((error = xfs_alloc_fixup_trees(cnt_cur, bno_cur, fbno, flen,
			rbno, rlen, XFSA_FIXUP_CNT_OK)))
		goto error0;
	xfs_btree_del_cursor(cnt_cur, XFS_BTREE_NOERROR);
	xfs_btree_del_cursor(bno_cur, XFS_BTREE_NOERROR);
	cnt_cur = bno_cur = NULL;
	args->len = rlen;
	args->agbno = rbno;
	XFS_WANT_CORRUPTED_GOTO(args->mp,
		args->agbno + args->len <=
			be32_to_cpu(XFS_BUF_TO_AGF(args->agbp)->agf_length),
		error0);
	trace_xfs_alloc_size_done(args);
	return 0;

error0:
	trace_xfs_alloc_size_error(args);
	if (cnt_cur)
		xfs_btree_del_cursor(cnt_cur, XFS_BTREE_ERROR);
	if (bno_cur)
		xfs_btree_del_cursor(bno_cur, XFS_BTREE_ERROR);
	return error;

out_nominleft:
	xfs_btree_del_cursor(cnt_cur, XFS_BTREE_NOERROR);
	trace_xfs_alloc_size_nominleft(args);
	args->agbno = NULLAGBLOCK;
	return 0;
}

/*
 * Deal with the case where only small freespaces remain.
 * Either return the contents of the last freespace record,
 * or allocate space from the freelist if there is nothing in the tree.
 */
STATIC int			/* error */
xfs_alloc_ag_vextent_small(
	xfs_alloc_arg_t	*args,	/* allocation argument structure */
	xfs_btree_cur_t	*ccur,	/* by-size cursor */
	xfs_agblock_t	*fbnop,	/* result block number */
	xfs_extlen_t	*flenp,	/* result length */
	int		*stat)	/* status: 0-freelist, 1-normal/none */
{
	struct xfs_owner_info	oinfo;
	int		error;
	xfs_agblock_t	fbno;
	xfs_extlen_t	flen;
	int		i;

	if ((error = xfs_btree_decrement(ccur, 0, &i)))
		goto error0;
	if (i) {
		if ((error = xfs_alloc_get_rec(ccur, &fbno, &flen, &i)))
			goto error0;
		XFS_WANT_CORRUPTED_GOTO(args->mp, i == 1, error0);
	}
	/*
	 * Nothing in the btree, try the freelist.  Make sure
	 * to respect minleft even when pulling from the
	 * freelist.
	 */
	else if (args->minlen == 1 && args->alignment == 1 &&
		 args->resv != XFS_AG_RESV_AGFL &&
		 (be32_to_cpu(XFS_BUF_TO_AGF(args->agbp)->agf_flcount)
		  > args->minleft)) {
		error = xfs_alloc_get_freelist(args->tp, args->agbp, &fbno, 0);
		if (error)
			goto error0;
		if (fbno != NULLAGBLOCK) {
			xfs_extent_busy_reuse(args->mp, args->agno, fbno, 1,
			      xfs_alloc_allow_busy_reuse(args->datatype));

			if (xfs_alloc_is_userdata(args->datatype)) {
				xfs_buf_t	*bp;

				bp = xfs_btree_get_bufs(args->mp, args->tp,
					args->agno, fbno, 0);
				if (!bp) {
					error = -EFSCORRUPTED;
					goto error0;
				}
				xfs_trans_binval(args->tp, bp);
			}
			args->len = 1;
			args->agbno = fbno;
			XFS_WANT_CORRUPTED_GOTO(args->mp,
				args->agbno + args->len <=
				be32_to_cpu(XFS_BUF_TO_AGF(args->agbp)->agf_length),
				error0);
			args->wasfromfl = 1;
			trace_xfs_alloc_small_freelist(args);

			/*
			 * If we're feeding an AGFL block to something that
			 * doesn't live in the free space, we need to clear
			 * out the OWN_AG rmap.
			 */
			xfs_rmap_ag_owner(&oinfo, XFS_RMAP_OWN_AG);
			error = xfs_rmap_free(args->tp, args->agbp, args->agno,
					fbno, 1, &oinfo);
			if (error)
				goto error0;

			*stat = 0;
			return 0;
		}
		/*
		 * Nothing in the freelist.
		 */
		else
			flen = 0;
	}
	/*
	 * Can't allocate from the freelist for some reason.
	 */
	else {
		fbno = NULLAGBLOCK;
		flen = 0;
	}
	/*
	 * Can't do the allocation, give up.
	 */
	if (flen < args->minlen) {
		args->agbno = NULLAGBLOCK;
		trace_xfs_alloc_small_notenough(args);
		flen = 0;
	}
	*fbnop = fbno;
	*flenp = flen;
	*stat = 1;
	trace_xfs_alloc_small_done(args);
	return 0;

error0:
	trace_xfs_alloc_small_error(args);
	return error;
}

/*
 * Free the extent starting at agno/bno for length.
 */
STATIC int
xfs_free_ag_extent(
	xfs_trans_t		*tp,
	xfs_buf_t		*agbp,
	xfs_agnumber_t		agno,
	xfs_agblock_t		bno,
	xfs_extlen_t		len,
	struct xfs_owner_info	*oinfo,
	enum xfs_ag_resv_type	type)
{
	xfs_btree_cur_t	*bno_cur;	/* cursor for by-block btree */
	xfs_btree_cur_t	*cnt_cur;	/* cursor for by-size btree */
	int		error;		/* error return value */
	xfs_agblock_t	gtbno;		/* start of right neighbor block */
	xfs_extlen_t	gtlen;		/* length of right neighbor block */
	int		haveleft;	/* have a left neighbor block */
	int		haveright;	/* have a right neighbor block */
	int		i;		/* temp, result code */
	xfs_agblock_t	ltbno;		/* start of left neighbor block */
	xfs_extlen_t	ltlen;		/* length of left neighbor block */
	xfs_mount_t	*mp;		/* mount point struct for filesystem */
	xfs_agblock_t	nbno;		/* new starting block of freespace */
	xfs_extlen_t	nlen;		/* new length of freespace */
	xfs_perag_t	*pag;		/* per allocation group data */

	bno_cur = cnt_cur = NULL;
	mp = tp->t_mountp;

	if (!xfs_rmap_should_skip_owner_update(oinfo)) {
		error = xfs_rmap_free(tp, agbp, agno, bno, len, oinfo);
		if (error)
			goto error0;
	}

	/*
	 * Allocate and initialize a cursor for the by-block btree.
	 */
	bno_cur = xfs_allocbt_init_cursor(mp, tp, agbp, agno, XFS_BTNUM_BNO);
	/*
	 * Look for a neighboring block on the left (lower block numbers)
	 * that is contiguous with this space.
	 */
	if ((error = xfs_alloc_lookup_le(bno_cur, bno, len, &haveleft)))
		goto error0;
	if (haveleft) {
		/*
		 * There is a block to our left.
		 */
		if ((error = xfs_alloc_get_rec(bno_cur, &ltbno, &ltlen, &i)))
			goto error0;
		XFS_WANT_CORRUPTED_GOTO(mp, i == 1, error0);
		/*
		 * It's not contiguous, though.
		 */
		if (ltbno + ltlen < bno)
			haveleft = 0;
		else {
			/*
			 * If this failure happens the request to free this
			 * space was invalid, it's (partly) already free.
			 * Very bad.
			 */
			XFS_WANT_CORRUPTED_GOTO(mp,
						ltbno + ltlen <= bno, error0);
		}
	}
	/*
	 * Look for a neighboring block on the right (higher block numbers)
	 * that is contiguous with this space.
	 */
	if ((error = xfs_btree_increment(bno_cur, 0, &haveright)))
		goto error0;
	if (haveright) {
		/*
		 * There is a block to our right.
		 */
		if ((error = xfs_alloc_get_rec(bno_cur, &gtbno, &gtlen, &i)))
			goto error0;
		XFS_WANT_CORRUPTED_GOTO(mp, i == 1, error0);
		/*
		 * It's not contiguous, though.
		 */
		if (bno + len < gtbno)
			haveright = 0;
		else {
			/*
			 * If this failure happens the request to free this
			 * space was invalid, it's (partly) already free.
			 * Very bad.
			 */
			XFS_WANT_CORRUPTED_GOTO(mp, gtbno >= bno + len, error0);
		}
	}
	/*
	 * Now allocate and initialize a cursor for the by-size tree.
	 */
	cnt_cur = xfs_allocbt_init_cursor(mp, tp, agbp, agno, XFS_BTNUM_CNT);
	/*
	 * Have both left and right contiguous neighbors.
	 * Merge all three into a single free block.
	 */
	if (haveleft && haveright) {
		/*
		 * Delete the old by-size entry on the left.
		 */
		if ((error = xfs_alloc_lookup_eq(cnt_cur, ltbno, ltlen, &i)))
			goto error0;
		XFS_WANT_CORRUPTED_GOTO(mp, i == 1, error0);
		if ((error = xfs_btree_delete(cnt_cur, &i)))
			goto error0;
		XFS_WANT_CORRUPTED_GOTO(mp, i == 1, error0);
		/*
		 * Delete the old by-size entry on the right.
		 */
		if ((error = xfs_alloc_lookup_eq(cnt_cur, gtbno, gtlen, &i)))
			goto error0;
		XFS_WANT_CORRUPTED_GOTO(mp, i == 1, error0);
		if ((error = xfs_btree_delete(cnt_cur, &i)))
			goto error0;
		XFS_WANT_CORRUPTED_GOTO(mp, i == 1, error0);
		/*
		 * Delete the old by-block entry for the right block.
		 */
		if ((error = xfs_btree_delete(bno_cur, &i)))
			goto error0;
		XFS_WANT_CORRUPTED_GOTO(mp, i == 1, error0);
		/*
		 * Move the by-block cursor back to the left neighbor.
		 */
		if ((error = xfs_btree_decrement(bno_cur, 0, &i)))
			goto error0;
		XFS_WANT_CORRUPTED_GOTO(mp, i == 1, error0);
#ifdef DEBUG
		/*
		 * Check that this is the right record: delete didn't
		 * mangle the cursor.
		 */
		{
			xfs_agblock_t	xxbno;
			xfs_extlen_t	xxlen;

			if ((error = xfs_alloc_get_rec(bno_cur, &xxbno, &xxlen,
					&i)))
				goto error0;
			XFS_WANT_CORRUPTED_GOTO(mp,
				i == 1 && xxbno == ltbno && xxlen == ltlen,
				error0);
		}
#endif
		/*
		 * Update remaining by-block entry to the new, joined block.
		 */
		nbno = ltbno;
		nlen = len + ltlen + gtlen;
		if ((error = xfs_alloc_update(bno_cur, nbno, nlen)))
			goto error0;
	}
	/*
	 * Have only a left contiguous neighbor.
	 * Merge it together with the new freespace.
	 */
	else if (haveleft) {
		/*
		 * Delete the old by-size entry on the left.
		 */
		if ((error = xfs_alloc_lookup_eq(cnt_cur, ltbno, ltlen, &i)))
			goto error0;
		XFS_WANT_CORRUPTED_GOTO(mp, i == 1, error0);
		if ((error = xfs_btree_delete(cnt_cur, &i)))
			goto error0;
		XFS_WANT_CORRUPTED_GOTO(mp, i == 1, error0);
		/*
		 * Back up the by-block cursor to the left neighbor, and
		 * update its length.
		 */
		if ((error = xfs_btree_decrement(bno_cur, 0, &i)))
			goto error0;
		XFS_WANT_CORRUPTED_GOTO(mp, i == 1, error0);
		nbno = ltbno;
		nlen = len + ltlen;
		if ((error = xfs_alloc_update(bno_cur, nbno, nlen)))
			goto error0;
	}
	/*
	 * Have only a right contiguous neighbor.
	 * Merge it together with the new freespace.
	 */
	else if (haveright) {
		/*
		 * Delete the old by-size entry on the right.
		 */
		if ((error = xfs_alloc_lookup_eq(cnt_cur, gtbno, gtlen, &i)))
			goto error0;
		XFS_WANT_CORRUPTED_GOTO(mp, i == 1, error0);
		if ((error = xfs_btree_delete(cnt_cur, &i)))
			goto error0;
		XFS_WANT_CORRUPTED_GOTO(mp, i == 1, error0);
		/*
		 * Update the starting block and length of the right
		 * neighbor in the by-block tree.
		 */
		nbno = bno;
		nlen = len + gtlen;
		if ((error = xfs_alloc_update(bno_cur, nbno, nlen)))
			goto error0;
	}
	/*
	 * No contiguous neighbors.
	 * Insert the new freespace into the by-block tree.
	 */
	else {
		nbno = bno;
		nlen = len;
		if ((error = xfs_btree_insert(bno_cur, &i)))
			goto error0;
		XFS_WANT_CORRUPTED_GOTO(mp, i == 1, error0);
	}
	xfs_btree_del_cursor(bno_cur, XFS_BTREE_NOERROR);
	bno_cur = NULL;
	/*
	 * In all cases we need to insert the new freespace in the by-size tree.
	 */
	if ((error = xfs_alloc_lookup_eq(cnt_cur, nbno, nlen, &i)))
		goto error0;
	XFS_WANT_CORRUPTED_GOTO(mp, i == 0, error0);
	if ((error = xfs_btree_insert(cnt_cur, &i)))
		goto error0;
	XFS_WANT_CORRUPTED_GOTO(mp, i == 1, error0);
	xfs_btree_del_cursor(cnt_cur, XFS_BTREE_NOERROR);
	cnt_cur = NULL;

	/*
	 * Update the freespace totals in the ag and superblock.
	 */
	pag = xfs_perag_get(mp, agno);
	error = xfs_alloc_update_counters(tp, pag, agbp, len);
	xfs_ag_resv_free_extent(pag, type, tp, len);
	xfs_perag_put(pag);
	if (error)
		goto error0;

	XFS_STATS_INC(mp, xs_freex);
	XFS_STATS_ADD(mp, xs_freeb, len);

	trace_xfs_free_extent(mp, agno, bno, len, type, haveleft, haveright);

	return 0;

 error0:
	trace_xfs_free_extent(mp, agno, bno, len, type, -1, -1);
	if (bno_cur)
		xfs_btree_del_cursor(bno_cur, XFS_BTREE_ERROR);
	if (cnt_cur)
		xfs_btree_del_cursor(cnt_cur, XFS_BTREE_ERROR);
	return error;
}

/*
 * Visible (exported) allocation/free functions.
 * Some of these are used just by xfs_alloc_btree.c and this file.
 */

/*
 * Compute and fill in value of m_ag_maxlevels.
 */
void
xfs_alloc_compute_maxlevels(
	xfs_mount_t	*mp)	/* file system mount structure */
{
	mp->m_ag_maxlevels = xfs_btree_compute_maxlevels(mp->m_alloc_mnr,
			(mp->m_sb.sb_agblocks + 1) / 2);
}

/*
 * Find the length of the longest extent in an AG.  The 'need' parameter
 * specifies how much space we're going to need for the AGFL and the
 * 'reserved' parameter tells us how many blocks in this AG are reserved for
 * other callers.
 */
xfs_extlen_t
xfs_alloc_longest_free_extent(
	struct xfs_perag	*pag,
	xfs_extlen_t		need,
	xfs_extlen_t		reserved)
{
	xfs_extlen_t		delta = 0;

	/*
	 * If the AGFL needs a recharge, we'll have to subtract that from the
	 * longest extent.
	 */
	if (need > pag->pagf_flcount)
		delta = need - pag->pagf_flcount;

	/*
	 * If we cannot maintain others' reservations with space from the
	 * not-longest freesp extents, we'll have to subtract /that/ from
	 * the longest extent too.
	 */
	if (pag->pagf_freeblks - pag->pagf_longest < reserved)
		delta += reserved - (pag->pagf_freeblks - pag->pagf_longest);

	/*
	 * If the longest extent is long enough to satisfy all the
	 * reservations and AGFL rules in place, we can return this extent.
	 */
	if (pag->pagf_longest > delta)
		return pag->pagf_longest - delta;

	/* Otherwise, let the caller try for 1 block if there's space. */
	return pag->pagf_flcount > 0 || pag->pagf_longest > 0;
}

unsigned int
xfs_alloc_min_freelist(
	struct xfs_mount	*mp,
	struct xfs_perag	*pag)
{
	unsigned int		min_free;

	/* space needed by-bno freespace btree */
	min_free = min_t(unsigned int, pag->pagf_levels[XFS_BTNUM_BNOi] + 1,
				       mp->m_ag_maxlevels);
	/* space needed by-size freespace btree */
	min_free += min_t(unsigned int, pag->pagf_levels[XFS_BTNUM_CNTi] + 1,
				       mp->m_ag_maxlevels);
	/* space needed reverse mapping used space btree */
	if (xfs_sb_version_hasrmapbt(&mp->m_sb))
		min_free += min_t(unsigned int,
				  pag->pagf_levels[XFS_BTNUM_RMAPi] + 1,
				  mp->m_rmap_maxlevels);

	return min_free;
}

/*
 * Check if the operation we are fixing up the freelist for should go ahead or
 * not. If we are freeing blocks, we always allow it, otherwise the allocation
 * is dependent on whether the size and shape of free space available will
 * permit the requested allocation to take place.
 */
static bool
xfs_alloc_space_available(
	struct xfs_alloc_arg	*args,
	xfs_extlen_t		min_free,
	int			flags)
{
	struct xfs_perag	*pag = args->pag;
	xfs_extlen_t		alloc_len, longest;
	xfs_extlen_t		reservation; /* blocks that are still reserved */
	int			available;

	if (flags & XFS_ALLOC_FLAG_FREEING)
		return true;

	reservation = xfs_ag_resv_needed(pag, args->resv);

	/* do we have enough contiguous free space for the allocation? */
	alloc_len = args->minlen + (args->alignment - 1) + args->minalignslop;
	longest = xfs_alloc_longest_free_extent(pag, min_free, reservation);
	if (longest < alloc_len)
		return false;

	/* do we have enough free space remaining for the allocation? */
	available = (int)(pag->pagf_freeblks + pag->pagf_flcount -
			  reservation - min_free - args->minleft);
	if (available < (int)max(args->total, alloc_len))
		return false;

	/*
	 * Clamp maxlen to the amount of free space available for the actual
	 * extent allocation.
	 */
	if (available < (int)args->maxlen && !(flags & XFS_ALLOC_FLAG_CHECK)) {
		args->maxlen = available;
		ASSERT(args->maxlen > 0);
		ASSERT(args->maxlen >= args->minlen);
	}

	return true;
}

int
xfs_free_agfl_block(
	struct xfs_trans	*tp,
	xfs_agnumber_t		agno,
	xfs_agblock_t		agbno,
	struct xfs_buf		*agbp,
	struct xfs_owner_info	*oinfo)
{
	int			error;
	struct xfs_buf		*bp;

	error = xfs_free_ag_extent(tp, agbp, agno, agbno, 1, oinfo,
				   XFS_AG_RESV_AGFL);
	if (error)
		return error;

	bp = xfs_btree_get_bufs(tp->t_mountp, tp, agno, agbno, 0);
	if (!bp)
		return -EFSCORRUPTED;
	xfs_trans_binval(tp, bp);

	return 0;
}

/*
 * Check the agfl fields of the agf for inconsistency or corruption. The purpose
 * is to detect an agfl header padding mismatch between current and early v5
 * kernels. This problem manifests as a 1-slot size difference between the
 * on-disk flcount and the active [first, last] range of a wrapped agfl. This
 * may also catch variants of agfl count corruption unrelated to padding. Either
 * way, we'll reset the agfl and warn the user.
 *
 * Return true if a reset is required before the agfl can be used, false
 * otherwise.
 */
static bool
xfs_agfl_needs_reset(
	struct xfs_mount	*mp,
	struct xfs_agf		*agf)
{
	uint32_t		f = be32_to_cpu(agf->agf_flfirst);
	uint32_t		l = be32_to_cpu(agf->agf_fllast);
	uint32_t		c = be32_to_cpu(agf->agf_flcount);
	int			agfl_size = xfs_agfl_size(mp);
	int			active;

	/* no agfl header on v4 supers */
	if (!xfs_sb_version_hascrc(&mp->m_sb))
		return false;

	/*
	 * The agf read verifier catches severe corruption of these fields.
	 * Repeat some sanity checks to cover a packed -> unpacked mismatch if
	 * the verifier allows it.
	 */
	if (f >= agfl_size || l >= agfl_size)
		return true;
	if (c > agfl_size)
		return true;

	/*
	 * Check consistency between the on-disk count and the active range. An
	 * agfl padding mismatch manifests as an inconsistent flcount.
	 */
	if (c && l >= f)
		active = l - f + 1;
	else if (c)
		active = agfl_size - f + l + 1;
	else
		active = 0;

	return active != c;
}

/*
 * Reset the agfl to an empty state. Ignore/drop any existing blocks since the
 * agfl content cannot be trusted. Warn the user that a repair is required to
 * recover leaked blocks.
 *
 * The purpose of this mechanism is to handle filesystems affected by the agfl
 * header padding mismatch problem. A reset keeps the filesystem online with a
 * relatively minor free space accounting inconsistency rather than suffer the
 * inevitable crash from use of an invalid agfl block.
 */
static void
xfs_agfl_reset(
	struct xfs_trans	*tp,
	struct xfs_buf		*agbp,
	struct xfs_perag	*pag)
{
	struct xfs_mount	*mp = tp->t_mountp;
	struct xfs_agf		*agf = XFS_BUF_TO_AGF(agbp);

	ASSERT(pag->pagf_agflreset);
	trace_xfs_agfl_reset(mp, agf, 0, _RET_IP_);

	xfs_warn(mp,
	       "WARNING: Reset corrupted AGFL on AG %u. %d blocks leaked. "
	       "Please unmount and run xfs_repair.",
	         pag->pag_agno, pag->pagf_flcount);

	agf->agf_flfirst = 0;
	agf->agf_fllast = cpu_to_be32(xfs_agfl_size(mp) - 1);
	agf->agf_flcount = 0;
	xfs_alloc_log_agf(tp, agbp, XFS_AGF_FLFIRST | XFS_AGF_FLLAST |
				    XFS_AGF_FLCOUNT);

	pag->pagf_flcount = 0;
	pag->pagf_agflreset = false;
}

/*
 * Defer an AGFL block free. This is effectively equivalent to
 * xfs_bmap_add_free() with some special handling particular to AGFL blocks.
 *
 * Deferring AGFL frees helps prevent log reservation overruns due to too many
 * allocation operations in a transaction. AGFL frees are prone to this problem
 * because for one they are always freed one at a time. Further, an immediate
 * AGFL block free can cause a btree join and require another block free before
 * the real allocation can proceed. Deferring the free disconnects freeing up
 * the AGFL slot from freeing the block.
 */
STATIC void
xfs_defer_agfl_block(
	struct xfs_mount		*mp,
	struct xfs_defer_ops		*dfops,
	xfs_agnumber_t			agno,
	xfs_fsblock_t			agbno,
	struct xfs_owner_info		*oinfo)
{
	struct xfs_extent_free_item	*new;		/* new element */

	ASSERT(xfs_bmap_free_item_zone != NULL);
	ASSERT(oinfo != NULL);

	new = kmem_zone_alloc(xfs_bmap_free_item_zone, KM_SLEEP);
	new->xefi_startblock = XFS_AGB_TO_FSB(mp, agno, agbno);
	new->xefi_blockcount = 1;
	new->xefi_oinfo = *oinfo;

	trace_xfs_agfl_free_defer(mp, agno, 0, agbno, 1);

	xfs_defer_add(dfops, XFS_DEFER_OPS_TYPE_AGFL_FREE, &new->xefi_list);
}

/*
 * Decide whether to use this allocation group for this allocation.
 * If so, fix up the btree freelist's size.
 */
int			/* error */
xfs_alloc_fix_freelist(
	struct xfs_alloc_arg	*args,	/* allocation argument structure */
	int			flags)	/* XFS_ALLOC_FLAG_... */
{
	struct xfs_mount	*mp = args->mp;
	struct xfs_perag	*pag = args->pag;
	struct xfs_trans	*tp = args->tp;
	struct xfs_buf		*agbp = NULL;
	struct xfs_buf		*agflbp = NULL;
	struct xfs_alloc_arg	targs;	/* local allocation arguments */
	xfs_agblock_t		bno;	/* freelist block */
	xfs_extlen_t		need;	/* total blocks needed in freelist */
	int			error = 0;

	if (!pag->pagf_init) {
		error = xfs_alloc_read_agf(mp, tp, args->agno, flags, &agbp);
		if (error)
			goto out_no_agbp;
		if (!pag->pagf_init) {
			ASSERT(flags & XFS_ALLOC_FLAG_TRYLOCK);
			ASSERT(!(flags & XFS_ALLOC_FLAG_FREEING));
			goto out_agbp_relse;
		}
	}

	/*
	 * If this is a metadata preferred pag and we are user data then try
	 * somewhere else if we are not being asked to try harder at this
	 * point
	 */
	if (pag->pagf_metadata && xfs_alloc_is_userdata(args->datatype) &&
	    (flags & XFS_ALLOC_FLAG_TRYLOCK)) {
		ASSERT(!(flags & XFS_ALLOC_FLAG_FREEING));
		goto out_agbp_relse;
	}

	need = xfs_alloc_min_freelist(mp, pag);
	if (!xfs_alloc_space_available(args, need, flags |
			XFS_ALLOC_FLAG_CHECK))
		goto out_agbp_relse;

	/*
	 * Get the a.g. freespace buffer.
	 * Can fail if we're not blocking on locks, and it's held.
	 */
	if (!agbp) {
		error = xfs_alloc_read_agf(mp, tp, args->agno, flags, &agbp);
		if (error)
			goto out_no_agbp;
		if (!agbp) {
			ASSERT(flags & XFS_ALLOC_FLAG_TRYLOCK);
			ASSERT(!(flags & XFS_ALLOC_FLAG_FREEING));
			goto out_no_agbp;
		}
	}

	/* reset a padding mismatched agfl before final free space check */
	if (pag->pagf_agflreset)
		xfs_agfl_reset(tp, agbp, pag);

	/* If there isn't enough total space or single-extent, reject it. */
	need = xfs_alloc_min_freelist(mp, pag);
	if (!xfs_alloc_space_available(args, need, flags))
		goto out_agbp_relse;

	/*
	 * Make the freelist shorter if it's too long.
	 *
	 * Note that from this point onwards, we will always release the agf and
	 * agfl buffers on error. This handles the case where we error out and
	 * the buffers are clean or may not have been joined to the transaction
	 * and hence need to be released manually. If they have been joined to
	 * the transaction, then xfs_trans_brelse() will handle them
	 * appropriately based on the recursion count and dirty state of the
	 * buffer.
	 *
	 * XXX (dgc): When we have lots of free space, does this buy us
	 * anything other than extra overhead when we need to put more blocks
	 * back on the free list? Maybe we should only do this when space is
	 * getting low or the AGFL is more than half full?
	 *
	 * The NOSHRINK flag prevents the AGFL from being shrunk if it's too
	 * big; the NORMAP flag prevents AGFL expand/shrink operations from
	 * updating the rmapbt.  Both flags are used in xfs_repair while we're
	 * rebuilding the rmapbt, and neither are used by the kernel.  They're
	 * both required to ensure that rmaps are correctly recorded for the
	 * regenerated AGFL, bnobt, and cntbt.  See repair/phase5.c and
	 * repair/rmap.c in xfsprogs for details.
	 */
	memset(&targs, 0, sizeof(targs));
	if (flags & XFS_ALLOC_FLAG_NORMAP)
		xfs_rmap_skip_owner_update(&targs.oinfo);
	else
		xfs_rmap_ag_owner(&targs.oinfo, XFS_RMAP_OWN_AG);
	while (!(flags & XFS_ALLOC_FLAG_NOSHRINK) && pag->pagf_flcount > need) {
		error = xfs_alloc_get_freelist(tp, agbp, &bno, 0);
		if (error)
			goto out_agbp_relse;

		/* defer agfl frees if dfops is provided */
		if (tp->t_agfl_dfops) {
			xfs_defer_agfl_block(mp, tp->t_agfl_dfops, args->agno,
					     bno, &targs.oinfo);
		} else {
			error = xfs_free_agfl_block(tp, args->agno, bno, agbp,
						    &targs.oinfo);
			if (error)
				goto out_agbp_relse;
		}
	}

	targs.tp = tp;
	targs.mp = mp;
	targs.agbp = agbp;
	targs.agno = args->agno;
	targs.alignment = targs.minlen = targs.prod = 1;
	targs.type = XFS_ALLOCTYPE_THIS_AG;
	targs.pag = pag;
	error = xfs_alloc_read_agfl(mp, tp, targs.agno, &agflbp);
	if (error)
		goto out_agbp_relse;

	/* Make the freelist longer if it's too short. */
	while (pag->pagf_flcount < need) {
		targs.agbno = 0;
		targs.maxlen = need - pag->pagf_flcount;
		targs.resv = XFS_AG_RESV_AGFL;

		/* Allocate as many blocks as possible at once. */
		error = xfs_alloc_ag_vextent(&targs);
		if (error)
			goto out_agflbp_relse;

		/*
		 * Stop if we run out.  Won't happen if callers are obeying
		 * the restrictions correctly.  Can happen for free calls
		 * on a completely full ag.
		 */
		if (targs.agbno == NULLAGBLOCK) {
			if (flags & XFS_ALLOC_FLAG_FREEING)
				break;
			goto out_agflbp_relse;
		}
		/*
		 * Put each allocated block on the list.
		 */
		for (bno = targs.agbno; bno < targs.agbno + targs.len; bno++) {
			error = xfs_alloc_put_freelist(tp, agbp,
							agflbp, bno, 0);
			if (error)
				goto out_agflbp_relse;
		}
	}
	xfs_trans_brelse(tp, agflbp);
	args->agbp = agbp;
	return 0;

out_agflbp_relse:
	xfs_trans_brelse(tp, agflbp);
out_agbp_relse:
	if (agbp)
		xfs_trans_brelse(tp, agbp);
out_no_agbp:
	args->agbp = NULL;
	return error;
}

/*
 * Get a block from the freelist.
 * Returns with the buffer for the block gotten.
 */
int				/* error */
xfs_alloc_get_freelist(
	xfs_trans_t	*tp,	/* transaction pointer */
	xfs_buf_t	*agbp,	/* buffer containing the agf structure */
	xfs_agblock_t	*bnop,	/* block address retrieved from freelist */
	int		btreeblk) /* destination is a AGF btree */
{
	xfs_agf_t	*agf;	/* a.g. freespace structure */
	xfs_buf_t	*agflbp;/* buffer for a.g. freelist structure */
	xfs_agblock_t	bno;	/* block number returned */
	__be32		*agfl_bno;
	int		error;
	int		logflags;
	xfs_mount_t	*mp = tp->t_mountp;
	xfs_perag_t	*pag;	/* per allocation group data */

	/*
	 * Freelist is empty, give up.
	 */
	agf = XFS_BUF_TO_AGF(agbp);
	if (!agf->agf_flcount) {
		*bnop = NULLAGBLOCK;
		return 0;
	}
	/*
	 * Read the array of free blocks.
	 */
	error = xfs_alloc_read_agfl(mp, tp, be32_to_cpu(agf->agf_seqno),
				    &agflbp);
	if (error)
		return error;


	/*
	 * Get the block number and update the data structures.
	 */
	agfl_bno = XFS_BUF_TO_AGFL_BNO(mp, agflbp);
	bno = be32_to_cpu(agfl_bno[be32_to_cpu(agf->agf_flfirst)]);
	be32_add_cpu(&agf->agf_flfirst, 1);
	xfs_trans_brelse(tp, agflbp);
	if (be32_to_cpu(agf->agf_flfirst) == xfs_agfl_size(mp))
		agf->agf_flfirst = 0;

	pag = xfs_perag_get(mp, be32_to_cpu(agf->agf_seqno));
	ASSERT(!pag->pagf_agflreset);
	be32_add_cpu(&agf->agf_flcount, -1);
	xfs_trans_agflist_delta(tp, -1);
	pag->pagf_flcount--;
	xfs_perag_put(pag);

	logflags = XFS_AGF_FLFIRST | XFS_AGF_FLCOUNT;
	if (btreeblk) {
		be32_add_cpu(&agf->agf_btreeblks, 1);
		pag->pagf_btreeblks++;
		logflags |= XFS_AGF_BTREEBLKS;
	}

	xfs_alloc_log_agf(tp, agbp, logflags);
	*bnop = bno;

	return 0;
}

/*
 * Log the given fields from the agf structure.
 */
void
xfs_alloc_log_agf(
	xfs_trans_t	*tp,	/* transaction pointer */
	xfs_buf_t	*bp,	/* buffer for a.g. freelist header */
	int		fields)	/* mask of fields to be logged (XFS_AGF_...) */
{
	int	first;		/* first byte offset */
	int	last;		/* last byte offset */
	static const short	offsets[] = {
		offsetof(xfs_agf_t, agf_magicnum),
		offsetof(xfs_agf_t, agf_versionnum),
		offsetof(xfs_agf_t, agf_seqno),
		offsetof(xfs_agf_t, agf_length),
		offsetof(xfs_agf_t, agf_roots[0]),
		offsetof(xfs_agf_t, agf_levels[0]),
		offsetof(xfs_agf_t, agf_flfirst),
		offsetof(xfs_agf_t, agf_fllast),
		offsetof(xfs_agf_t, agf_flcount),
		offsetof(xfs_agf_t, agf_freeblks),
		offsetof(xfs_agf_t, agf_longest),
		offsetof(xfs_agf_t, agf_btreeblks),
		offsetof(xfs_agf_t, agf_uuid),
		offsetof(xfs_agf_t, agf_rmap_blocks),
		offsetof(xfs_agf_t, agf_refcount_blocks),
		offsetof(xfs_agf_t, agf_refcount_root),
		offsetof(xfs_agf_t, agf_refcount_level),
		/* needed so that we don't log the whole rest of the structure: */
		offsetof(xfs_agf_t, agf_spare64),
		sizeof(xfs_agf_t)
	};

	trace_xfs_agf(tp->t_mountp, XFS_BUF_TO_AGF(bp), fields, _RET_IP_);

	xfs_trans_buf_set_type(tp, bp, XFS_BLFT_AGF_BUF);

	xfs_btree_offsets(fields, offsets, XFS_AGF_NUM_BITS, &first, &last);
	xfs_trans_log_buf(tp, bp, (uint)first, (uint)last);
}

/*
 * Interface for inode allocation to force the pag data to be initialized.
 */
int					/* error */
xfs_alloc_pagf_init(
	xfs_mount_t		*mp,	/* file system mount structure */
	xfs_trans_t		*tp,	/* transaction pointer */
	xfs_agnumber_t		agno,	/* allocation group number */
	int			flags)	/* XFS_ALLOC_FLAGS_... */
{
	xfs_buf_t		*bp;
	int			error;

	if ((error = xfs_alloc_read_agf(mp, tp, agno, flags, &bp)))
		return error;
	if (bp)
		xfs_trans_brelse(tp, bp);
	return 0;
}

/*
 * Put the block on the freelist for the allocation group.
 */
int					/* error */
xfs_alloc_put_freelist(
	xfs_trans_t		*tp,	/* transaction pointer */
	xfs_buf_t		*agbp,	/* buffer for a.g. freelist header */
	xfs_buf_t		*agflbp,/* buffer for a.g. free block array */
	xfs_agblock_t		bno,	/* block being freed */
	int			btreeblk) /* block came from a AGF btree */
{
	xfs_agf_t		*agf;	/* a.g. freespace structure */
	__be32			*blockp;/* pointer to array entry */
	int			error;
	int			logflags;
	xfs_mount_t		*mp;	/* mount structure */
	xfs_perag_t		*pag;	/* per allocation group data */
	__be32			*agfl_bno;
	int			startoff;

	agf = XFS_BUF_TO_AGF(agbp);
	mp = tp->t_mountp;

	if (!agflbp && (error = xfs_alloc_read_agfl(mp, tp,
			be32_to_cpu(agf->agf_seqno), &agflbp)))
		return error;
	be32_add_cpu(&agf->agf_fllast, 1);
	if (be32_to_cpu(agf->agf_fllast) == xfs_agfl_size(mp))
		agf->agf_fllast = 0;

	pag = xfs_perag_get(mp, be32_to_cpu(agf->agf_seqno));
	ASSERT(!pag->pagf_agflreset);
	be32_add_cpu(&agf->agf_flcount, 1);
	xfs_trans_agflist_delta(tp, 1);
	pag->pagf_flcount++;

	logflags = XFS_AGF_FLLAST | XFS_AGF_FLCOUNT;
	if (btreeblk) {
		be32_add_cpu(&agf->agf_btreeblks, -1);
		pag->pagf_btreeblks--;
		logflags |= XFS_AGF_BTREEBLKS;
	}
	xfs_perag_put(pag);

	xfs_alloc_log_agf(tp, agbp, logflags);

	ASSERT(be32_to_cpu(agf->agf_flcount) <= xfs_agfl_size(mp));

	agfl_bno = XFS_BUF_TO_AGFL_BNO(mp, agflbp);
	blockp = &agfl_bno[be32_to_cpu(agf->agf_fllast)];
	*blockp = cpu_to_be32(bno);
	startoff = (char *)blockp - (char *)agflbp->b_addr;

	xfs_alloc_log_agf(tp, agbp, logflags);

	xfs_trans_buf_set_type(tp, agflbp, XFS_BLFT_AGFL_BUF);
	xfs_trans_log_buf(tp, agflbp, startoff,
			  startoff + sizeof(xfs_agblock_t) - 1);
	return 0;
}

static xfs_failaddr_t
xfs_agf_verify(
	struct xfs_buf		*bp)
{
	struct xfs_mount	*mp = bp->b_target->bt_mount;
	struct xfs_agf		*agf = XFS_BUF_TO_AGF(bp);

	if (xfs_sb_version_hascrc(&mp->m_sb)) {
		if (!uuid_equal(&agf->agf_uuid, &mp->m_sb.sb_meta_uuid))
			return __this_address;
		if (!xfs_log_check_lsn(mp,
				be64_to_cpu(XFS_BUF_TO_AGF(bp)->agf_lsn)))
			return __this_address;
	}

	if (!(agf->agf_magicnum == cpu_to_be32(XFS_AGF_MAGIC) &&
	      XFS_AGF_GOOD_VERSION(be32_to_cpu(agf->agf_versionnum)) &&
	      be32_to_cpu(agf->agf_freeblks) <= be32_to_cpu(agf->agf_length) &&
	      be32_to_cpu(agf->agf_flfirst) < xfs_agfl_size(mp) &&
	      be32_to_cpu(agf->agf_fllast) < xfs_agfl_size(mp) &&
	      be32_to_cpu(agf->agf_flcount) <= xfs_agfl_size(mp)))
		return __this_address;

	if (be32_to_cpu(agf->agf_levels[XFS_BTNUM_BNO]) < 1 ||
	    be32_to_cpu(agf->agf_levels[XFS_BTNUM_CNT]) < 1 ||
	    be32_to_cpu(agf->agf_levels[XFS_BTNUM_BNO]) > XFS_BTREE_MAXLEVELS ||
	    be32_to_cpu(agf->agf_levels[XFS_BTNUM_CNT]) > XFS_BTREE_MAXLEVELS)
		return __this_address;

	if (xfs_sb_version_hasrmapbt(&mp->m_sb) &&
	    (be32_to_cpu(agf->agf_levels[XFS_BTNUM_RMAP]) < 1 ||
	     be32_to_cpu(agf->agf_levels[XFS_BTNUM_RMAP]) > XFS_BTREE_MAXLEVELS))
		return __this_address;

	/*
	 * during growfs operations, the perag is not fully initialised,
	 * so we can't use it for any useful checking. growfs ensures we can't
	 * use it by using uncached buffers that don't have the perag attached
	 * so we can detect and avoid this problem.
	 */
	if (bp->b_pag && be32_to_cpu(agf->agf_seqno) != bp->b_pag->pag_agno)
		return __this_address;

	if (xfs_sb_version_haslazysbcount(&mp->m_sb) &&
	    be32_to_cpu(agf->agf_btreeblks) > be32_to_cpu(agf->agf_length))
		return __this_address;

	if (xfs_sb_version_hasreflink(&mp->m_sb) &&
	    (be32_to_cpu(agf->agf_refcount_level) < 1 ||
	     be32_to_cpu(agf->agf_refcount_level) > XFS_BTREE_MAXLEVELS))
		return __this_address;

	return NULL;

}

static void
xfs_agf_read_verify(
	struct xfs_buf	*bp)
{
	struct xfs_mount *mp = bp->b_target->bt_mount;
	xfs_failaddr_t	fa;

	if (xfs_sb_version_hascrc(&mp->m_sb) &&
	    !xfs_buf_verify_cksum(bp, XFS_AGF_CRC_OFF))
		xfs_verifier_error(bp, -EFSBADCRC, __this_address);
	else {
		fa = xfs_agf_verify(bp);
		if (XFS_TEST_ERROR(fa, mp, XFS_ERRTAG_ALLOC_READ_AGF))
			xfs_verifier_error(bp, -EFSCORRUPTED, fa);
	}
}

static void
xfs_agf_write_verify(
	struct xfs_buf	*bp)
{
	struct xfs_mount	*mp = bp->b_target->bt_mount;
	struct xfs_buf_log_item	*bip = bp->b_log_item;
	xfs_failaddr_t		fa;

	fa = xfs_agf_verify(bp);
	if (fa) {
		xfs_verifier_error(bp, -EFSCORRUPTED, fa);
		return;
	}

	if (!xfs_sb_version_hascrc(&mp->m_sb))
		return;

	if (bip)
		XFS_BUF_TO_AGF(bp)->agf_lsn = cpu_to_be64(bip->bli_item.li_lsn);

	xfs_buf_update_cksum(bp, XFS_AGF_CRC_OFF);
}

const struct xfs_buf_ops xfs_agf_buf_ops = {
	.name = "xfs_agf",
	.verify_read = xfs_agf_read_verify,
	.verify_write = xfs_agf_write_verify,
	.verify_struct = xfs_agf_verify,
};

/*
 * Read in the allocation group header (free/alloc section).
 */
int					/* error */
xfs_read_agf(
	struct xfs_mount	*mp,	/* mount point structure */
	struct xfs_trans	*tp,	/* transaction pointer */
	xfs_agnumber_t		agno,	/* allocation group number */
	int			flags,	/* XFS_BUF_ */
	struct xfs_buf		**bpp)	/* buffer for the ag freelist header */
{
	int		error;

	trace_xfs_read_agf(mp, agno);

	ASSERT(agno != NULLAGNUMBER);
	error = xfs_trans_read_buf(
			mp, tp, mp->m_ddev_targp,
			XFS_AG_DADDR(mp, agno, XFS_AGF_DADDR(mp)),
			XFS_FSS_TO_BB(mp, 1), flags, bpp, &xfs_agf_buf_ops);
	if (error)
		return error;
	if (!*bpp)
		return 0;

	ASSERT(!(*bpp)->b_error);
	xfs_buf_set_ref(*bpp, XFS_AGF_REF);
	return 0;
}

/*
 * Read in the allocation group header (free/alloc section).
 */
int					/* error */
xfs_alloc_read_agf(
	struct xfs_mount	*mp,	/* mount point structure */
	struct xfs_trans	*tp,	/* transaction pointer */
	xfs_agnumber_t		agno,	/* allocation group number */
	int			flags,	/* XFS_ALLOC_FLAG_... */
	struct xfs_buf		**bpp)	/* buffer for the ag freelist header */
{
	struct xfs_agf		*agf;		/* ag freelist header */
	struct xfs_perag	*pag;		/* per allocation group data */
	int			error;

	trace_xfs_alloc_read_agf(mp, agno);

	ASSERT(agno != NULLAGNUMBER);
	error = xfs_read_agf(mp, tp, agno,
			(flags & XFS_ALLOC_FLAG_TRYLOCK) ? XBF_TRYLOCK : 0,
			bpp);
	if (error)
		return error;
	if (!*bpp)
		return 0;
	ASSERT(!(*bpp)->b_error);

	agf = XFS_BUF_TO_AGF(*bpp);
	pag = xfs_perag_get(mp, agno);
	if (!pag->pagf_init) {
		pag->pagf_freeblks = be32_to_cpu(agf->agf_freeblks);
		pag->pagf_btreeblks = be32_to_cpu(agf->agf_btreeblks);
		pag->pagf_flcount = be32_to_cpu(agf->agf_flcount);
		pag->pagf_longest = be32_to_cpu(agf->agf_longest);
		pag->pagf_levels[XFS_BTNUM_BNOi] =
			be32_to_cpu(agf->agf_levels[XFS_BTNUM_BNOi]);
		pag->pagf_levels[XFS_BTNUM_CNTi] =
			be32_to_cpu(agf->agf_levels[XFS_BTNUM_CNTi]);
		pag->pagf_levels[XFS_BTNUM_RMAPi] =
			be32_to_cpu(agf->agf_levels[XFS_BTNUM_RMAPi]);
		pag->pagf_refcount_level = be32_to_cpu(agf->agf_refcount_level);
		spin_lock_init(&pag->pagb_lock);
		pag->pagb_count = 0;
		pag->pagb_tree = RB_ROOT;
		pag->pagf_init = 1;
		pag->pagf_agflreset = xfs_agfl_needs_reset(mp, agf);
	}
#ifdef DEBUG
	else if (!XFS_FORCED_SHUTDOWN(mp)) {
		ASSERT(pag->pagf_freeblks == be32_to_cpu(agf->agf_freeblks));
		ASSERT(pag->pagf_btreeblks == be32_to_cpu(agf->agf_btreeblks));
		ASSERT(pag->pagf_flcount == be32_to_cpu(agf->agf_flcount));
		ASSERT(pag->pagf_longest == be32_to_cpu(agf->agf_longest));
		ASSERT(pag->pagf_levels[XFS_BTNUM_BNOi] ==
		       be32_to_cpu(agf->agf_levels[XFS_BTNUM_BNOi]));
		ASSERT(pag->pagf_levels[XFS_BTNUM_CNTi] ==
		       be32_to_cpu(agf->agf_levels[XFS_BTNUM_CNTi]));
	}
#endif
	xfs_perag_put(pag);
	return 0;
}

/*
 * Allocate an extent (variable-size).
 * Depending on the allocation type, we either look in a single allocation
 * group or loop over the allocation groups to find the result.
 */
int				/* error */
xfs_alloc_vextent(
	xfs_alloc_arg_t	*args)	/* allocation argument structure */
{
	xfs_agblock_t	agsize;	/* allocation group size */
	int		error;
	int		flags;	/* XFS_ALLOC_FLAG_... locking flags */
	xfs_mount_t	*mp;	/* mount structure pointer */
	xfs_agnumber_t	sagno;	/* starting allocation group number */
	xfs_alloctype_t	type;	/* input allocation type */
	int		bump_rotor = 0;
	xfs_agnumber_t	rotorstep = xfs_rotorstep; /* inode32 agf stepper */

	mp = args->mp;
	type = args->otype = args->type;
	args->agbno = NULLAGBLOCK;
	/*
	 * Just fix this up, for the case where the last a.g. is shorter
	 * (or there's only one a.g.) and the caller couldn't easily figure
	 * that out (xfs_bmap_alloc).
	 */
	agsize = mp->m_sb.sb_agblocks;
	if (args->maxlen > agsize)
		args->maxlen = agsize;
	if (args->alignment == 0)
		args->alignment = 1;
	ASSERT(XFS_FSB_TO_AGNO(mp, args->fsbno) < mp->m_sb.sb_agcount);
	ASSERT(XFS_FSB_TO_AGBNO(mp, args->fsbno) < agsize);
	ASSERT(args->minlen <= args->maxlen);
	ASSERT(args->minlen <= agsize);
	ASSERT(args->mod < args->prod);
	if (XFS_FSB_TO_AGNO(mp, args->fsbno) >= mp->m_sb.sb_agcount ||
	    XFS_FSB_TO_AGBNO(mp, args->fsbno) >= agsize ||
	    args->minlen > args->maxlen || args->minlen > agsize ||
	    args->mod >= args->prod) {
		args->fsbno = NULLFSBLOCK;
		trace_xfs_alloc_vextent_badargs(args);
		return 0;
	}

	switch (type) {
	case XFS_ALLOCTYPE_THIS_AG:
	case XFS_ALLOCTYPE_NEAR_BNO:
	case XFS_ALLOCTYPE_THIS_BNO:
		/*
		 * These three force us into a single a.g.
		 */
		args->agno = XFS_FSB_TO_AGNO(mp, args->fsbno);
		args->pag = xfs_perag_get(mp, args->agno);
		error = xfs_alloc_fix_freelist(args, 0);
		if (error) {
			trace_xfs_alloc_vextent_nofix(args);
			goto error0;
		}
		if (!args->agbp) {
			trace_xfs_alloc_vextent_noagbp(args);
			break;
		}
		args->agbno = XFS_FSB_TO_AGBNO(mp, args->fsbno);
		if ((error = xfs_alloc_ag_vextent(args)))
			goto error0;
		break;
	case XFS_ALLOCTYPE_START_BNO:
		/*
		 * Try near allocation first, then anywhere-in-ag after
		 * the first a.g. fails.
		 */
		if ((args->datatype & XFS_ALLOC_INITIAL_USER_DATA) &&
		    (mp->m_flags & XFS_MOUNT_32BITINODES)) {
			args->fsbno = XFS_AGB_TO_FSB(mp,
					((mp->m_agfrotor / rotorstep) %
					mp->m_sb.sb_agcount), 0);
			bump_rotor = 1;
		}
		args->agbno = XFS_FSB_TO_AGBNO(mp, args->fsbno);
		args->type = XFS_ALLOCTYPE_NEAR_BNO;
		/* FALLTHROUGH */
	case XFS_ALLOCTYPE_FIRST_AG:
		/*
		 * Rotate through the allocation groups looking for a winner.
		 */
		if (type == XFS_ALLOCTYPE_FIRST_AG) {
			/*
			 * Start with allocation group given by bno.
			 */
			args->agno = XFS_FSB_TO_AGNO(mp, args->fsbno);
			args->type = XFS_ALLOCTYPE_THIS_AG;
			sagno = 0;
			flags = 0;
		} else {
			/*
			 * Start with the given allocation group.
			 */
			args->agno = sagno = XFS_FSB_TO_AGNO(mp, args->fsbno);
			flags = XFS_ALLOC_FLAG_TRYLOCK;
		}
		/*
		 * Loop over allocation groups twice; first time with
		 * trylock set, second time without.
		 */
		for (;;) {
			args->pag = xfs_perag_get(mp, args->agno);
			error = xfs_alloc_fix_freelist(args, flags);
			if (error) {
				trace_xfs_alloc_vextent_nofix(args);
				goto error0;
			}
			/*
			 * If we get a buffer back then the allocation will fly.
			 */
			if (args->agbp) {
				if ((error = xfs_alloc_ag_vextent(args)))
					goto error0;
				break;
			}

			trace_xfs_alloc_vextent_loopfailed(args);

			/*
			 * Didn't work, figure out the next iteration.
			 */
			if (args->agno == sagno &&
			    type == XFS_ALLOCTYPE_START_BNO)
				args->type = XFS_ALLOCTYPE_THIS_AG;
			/*
			* For the first allocation, we can try any AG to get
			* space.  However, if we already have allocated a
			* block, we don't want to try AGs whose number is below
			* sagno. Otherwise, we may end up with out-of-order
			* locking of AGF, which might cause deadlock.
			*/
			if (++(args->agno) == mp->m_sb.sb_agcount) {
				if (args->firstblock != NULLFSBLOCK)
					args->agno = sagno;
				else
					args->agno = 0;
			}
			/*
			 * Reached the starting a.g., must either be done
			 * or switch to non-trylock mode.
			 */
			if (args->agno == sagno) {
				if (flags == 0) {
					args->agbno = NULLAGBLOCK;
					trace_xfs_alloc_vextent_allfailed(args);
					break;
				}

				flags = 0;
				if (type == XFS_ALLOCTYPE_START_BNO) {
					args->agbno = XFS_FSB_TO_AGBNO(mp,
						args->fsbno);
					args->type = XFS_ALLOCTYPE_NEAR_BNO;
				}
			}
			xfs_perag_put(args->pag);
		}
		if (bump_rotor) {
			if (args->agno == sagno)
				mp->m_agfrotor = (mp->m_agfrotor + 1) %
					(mp->m_sb.sb_agcount * rotorstep);
			else
				mp->m_agfrotor = (args->agno * rotorstep + 1) %
					(mp->m_sb.sb_agcount * rotorstep);
		}
		break;
	default:
		ASSERT(0);
		/* NOTREACHED */
	}
	if (args->agbno == NULLAGBLOCK)
		args->fsbno = NULLFSBLOCK;
	else {
		args->fsbno = XFS_AGB_TO_FSB(mp, args->agno, args->agbno);
#ifdef DEBUG
		ASSERT(args->len >= args->minlen);
		ASSERT(args->len <= args->maxlen);
		ASSERT(args->agbno % args->alignment == 0);
		XFS_AG_CHECK_DADDR(mp, XFS_FSB_TO_DADDR(mp, args->fsbno),
			args->len);
#endif

		/* Zero the extent if we were asked to do so */
		if (args->datatype & XFS_ALLOC_USERDATA_ZERO) {
			error = xfs_zero_extent(args->ip, args->fsbno, args->len);
			if (error)
				goto error0;
		}

	}
	xfs_perag_put(args->pag);
	return 0;
error0:
	xfs_perag_put(args->pag);
	return error;
}

/* Ensure that the freelist is at full capacity. */
int
xfs_free_extent_fix_freelist(
	struct xfs_trans	*tp,
	xfs_agnumber_t		agno,
	struct xfs_buf		**agbp)
{
	struct xfs_alloc_arg	args;
	int			error;

	memset(&args, 0, sizeof(struct xfs_alloc_arg));
	args.tp = tp;
	args.mp = tp->t_mountp;
	args.agno = agno;

	/*
	 * validate that the block number is legal - the enables us to detect
	 * and handle a silent filesystem corruption rather than crashing.
	 */
	if (args.agno >= args.mp->m_sb.sb_agcount)
		return -EFSCORRUPTED;

	args.pag = xfs_perag_get(args.mp, args.agno);
	ASSERT(args.pag);

	error = xfs_alloc_fix_freelist(&args, XFS_ALLOC_FLAG_FREEING);
	if (error)
		goto out;

	*agbp = args.agbp;
out:
	xfs_perag_put(args.pag);
	return error;
}

/*
 * Free an extent.
 * Just break up the extent address and hand off to xfs_free_ag_extent
 * after fixing up the freelist.
 */
int				/* error */
__xfs_free_extent(
	struct xfs_trans	*tp,	/* transaction pointer */
	xfs_fsblock_t		bno,	/* starting block number of extent */
	xfs_extlen_t		len,	/* length of extent */
	struct xfs_owner_info	*oinfo,	/* extent owner */
	enum xfs_ag_resv_type	type,	/* block reservation type */
	bool			skip_discard)
{
	struct xfs_mount	*mp = tp->t_mountp;
	struct xfs_buf		*agbp;
	xfs_agnumber_t		agno = XFS_FSB_TO_AGNO(mp, bno);
	xfs_agblock_t		agbno = XFS_FSB_TO_AGBNO(mp, bno);
	int			error;
	unsigned int		busy_flags = 0;

	ASSERT(len != 0);
	ASSERT(type != XFS_AG_RESV_AGFL);

	if (XFS_TEST_ERROR(false, mp,
			XFS_ERRTAG_FREE_EXTENT))
		return -EIO;

	error = xfs_free_extent_fix_freelist(tp, agno, &agbp);
	if (error)
		return error;

	XFS_WANT_CORRUPTED_GOTO(mp, agbno < mp->m_sb.sb_agblocks, err);

	/* validate the extent size is legal now we have the agf locked */
	XFS_WANT_CORRUPTED_GOTO(mp,
		agbno + len <= be32_to_cpu(XFS_BUF_TO_AGF(agbp)->agf_length),
				err);

	error = xfs_free_ag_extent(tp, agbp, agno, agbno, len, oinfo, type);
	if (error)
		goto err;

	if (skip_discard)
		busy_flags |= XFS_EXTENT_BUSY_SKIP_DISCARD;
	xfs_extent_busy_insert(tp, agno, agbno, len, busy_flags);
	return 0;

err:
	xfs_trans_brelse(tp, agbp);
	return error;
}

struct xfs_alloc_query_range_info {
	xfs_alloc_query_range_fn	fn;
	void				*priv;
};

/* Format btree record and pass to our callback. */
STATIC int
xfs_alloc_query_range_helper(
	struct xfs_btree_cur		*cur,
	union xfs_btree_rec		*rec,
	void				*priv)
{
	struct xfs_alloc_query_range_info	*query = priv;
	struct xfs_alloc_rec_incore		irec;

	irec.ar_startblock = be32_to_cpu(rec->alloc.ar_startblock);
	irec.ar_blockcount = be32_to_cpu(rec->alloc.ar_blockcount);
	return query->fn(cur, &irec, query->priv);
}

/* Find all free space within a given range of blocks. */
int
xfs_alloc_query_range(
	struct xfs_btree_cur			*cur,
	struct xfs_alloc_rec_incore		*low_rec,
	struct xfs_alloc_rec_incore		*high_rec,
	xfs_alloc_query_range_fn		fn,
	void					*priv)
{
	union xfs_btree_irec			low_brec;
	union xfs_btree_irec			high_brec;
	struct xfs_alloc_query_range_info	query;

	ASSERT(cur->bc_btnum == XFS_BTNUM_BNO);
	low_brec.a = *low_rec;
	high_brec.a = *high_rec;
	query.priv = priv;
	query.fn = fn;
	return xfs_btree_query_range(cur, &low_brec, &high_brec,
			xfs_alloc_query_range_helper, &query);
}

/* Find all free space records. */
int
xfs_alloc_query_all(
	struct xfs_btree_cur			*cur,
	xfs_alloc_query_range_fn		fn,
	void					*priv)
{
	struct xfs_alloc_query_range_info	query;

	ASSERT(cur->bc_btnum == XFS_BTNUM_BNO);
	query.priv = priv;
	query.fn = fn;
	return xfs_btree_query_all(cur, xfs_alloc_query_range_helper, &query);
}

/* Is there a record covering a given extent? */
int
xfs_alloc_has_record(
	struct xfs_btree_cur	*cur,
	xfs_agblock_t		bno,
	xfs_extlen_t		len,
	bool			*exists)
{
	union xfs_btree_irec	low;
	union xfs_btree_irec	high;

	memset(&low, 0, sizeof(low));
	low.a.ar_startblock = bno;
	memset(&high, 0xFF, sizeof(high));
	high.a.ar_startblock = bno + len - 1;

	return xfs_btree_has_record(cur, &low, &high, exists);
}

/*
 * Walk all the blocks in the AGFL.  The @walk_fn can return any negative
 * error code or XFS_BTREE_QUERY_RANGE_ABORT.
 */
int
xfs_agfl_walk(
	struct xfs_mount	*mp,
	struct xfs_agf		*agf,
	struct xfs_buf		*agflbp,
	xfs_agfl_walk_fn	walk_fn,
	void			*priv)
{
	__be32			*agfl_bno;
	unsigned int		i;
	int			error;

	agfl_bno = XFS_BUF_TO_AGFL_BNO(mp, agflbp);
	i = be32_to_cpu(agf->agf_flfirst);

	/* Nothing to walk in an empty AGFL. */
	if (agf->agf_flcount == cpu_to_be32(0))
		return 0;

	/* Otherwise, walk from first to last, wrapping as needed. */
	for (;;) {
		error = walk_fn(mp, be32_to_cpu(agfl_bno[i]), priv);
		if (error)
			return error;
		if (i == be32_to_cpu(agf->agf_fllast))
			break;
		if (++i == xfs_agfl_size(mp))
			i = 0;
	}

	return 0;
}<|MERGE_RESOLUTION|>--- conflicted
+++ resolved
@@ -223,21 +223,13 @@
 	error = xfs_btree_get_rec(cur, &rec, stat);
 	if (error || !(*stat))
 		return error;
-<<<<<<< HEAD
-	if (rec->alloc.ar_blockcount == 0)
-		goto out_bad_rec;
-=======
->>>>>>> 8013d1fc
 
 	*bno = be32_to_cpu(rec->alloc.ar_startblock);
 	*len = be32_to_cpu(rec->alloc.ar_blockcount);
 
-<<<<<<< HEAD
-=======
 	if (*len == 0)
 		goto out_bad_rec;
 
->>>>>>> 8013d1fc
 	/* check for valid extent range, including overflow */
 	if (!xfs_verify_agbno(mp, agno, *bno))
 		goto out_bad_rec;

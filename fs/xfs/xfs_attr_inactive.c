--- conflicted
+++ resolved
@@ -394,7 +394,6 @@
 {
 	struct xfs_trans	*trans;
 	struct xfs_mount	*mp;
-	int			cancel_flags = 0;
 	int			lock_mode = XFS_ILOCK_SHARED;
 	int			error = 0;
 
@@ -419,23 +418,14 @@
 	lock_mode = 0;
 	trans = xfs_trans_alloc(mp, XFS_TRANS_ATTRINVAL);
 	error = xfs_trans_reserve(trans, &M_RES(mp)->tr_attrinval, 0, 0);
-<<<<<<< HEAD
 	if (error)
 		goto out_cancel;
 
 	lock_mode = XFS_ILOCK_EXCL;
-	cancel_flags = XFS_TRANS_RELEASE_LOG_RES | XFS_TRANS_ABORT;
 	xfs_ilock(dp, lock_mode);
 
 	if (!XFS_IFORK_Q(dp))
 		goto out_cancel;
-=======
-	if (error) {
-		xfs_trans_cancel(trans);
-		return error;
-	}
-	xfs_ilock(dp, XFS_ILOCK_EXCL);
->>>>>>> f78c3901
 
 	/*
 	 * No need to make quota reservations here. We expect to release some
@@ -457,28 +447,17 @@
 	/* Reset the attribute fork - this also destroys the in-core fork */
 	xfs_attr_fork_remove(dp, trans);
 
-<<<<<<< HEAD
-	error = xfs_trans_commit(trans, XFS_TRANS_RELEASE_LOG_RES);
+	error = xfs_trans_commit(trans);
 	xfs_iunlock(dp, lock_mode);
 	return error;
 
 out_cancel:
-	xfs_trans_cancel(trans, cancel_flags);
+	xfs_trans_cancel(trans);
 out_destroy_fork:
 	/* kill the in-core attr fork before we drop the inode lock */
 	if (dp->i_afp)
 		xfs_idestroy_fork(dp, XFS_ATTR_FORK);
 	if (lock_mode)
 		xfs_iunlock(dp, lock_mode);
-=======
-	error = xfs_trans_commit(trans);
-	xfs_iunlock(dp, XFS_ILOCK_EXCL);
-
-	return error;
-
-out:
-	xfs_trans_cancel(trans);
-	xfs_iunlock(dp, XFS_ILOCK_EXCL);
->>>>>>> f78c3901
 	return error;
 }
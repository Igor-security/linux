--- conflicted
+++ resolved
@@ -87,11 +87,7 @@
 	MEM_CGROUP_STAT_CACHE, 	   /* # of pages charged as cache */
 	MEM_CGROUP_STAT_RSS,	   /* # of pages charged as anon rss */
 	MEM_CGROUP_STAT_FILE_MAPPED,  /* # of pages charged as file rss */
-<<<<<<< HEAD
 	MEM_CGROUP_STAT_SWAP, /* # of pages, swapped out */
-=======
-	MEM_CGROUP_STAT_SWAPOUT, /* # of pages, swapped out */
->>>>>>> 7d36014b
 	MEM_CGROUP_STAT_NSTATS,
 };
 
@@ -4085,11 +4081,7 @@
 	unsigned int i;
 
 	for (i = 0; i < MEM_CGROUP_STAT_NSTATS; i++) {
-<<<<<<< HEAD
 		if (i == MEM_CGROUP_STAT_SWAP && !do_swap_account)
-=======
-		if (i == MEM_CGROUP_STAT_SWAPOUT && !do_swap_account)
->>>>>>> 7d36014b
 			continue;
 		seq_printf(m, "%s %ld\n", mem_cgroup_stat_names[i],
 			   mem_cgroup_read_stat(memcg, i) * PAGE_SIZE);
@@ -4116,11 +4108,7 @@
 	for (i = 0; i < MEM_CGROUP_STAT_NSTATS; i++) {
 		long long val = 0;
 
-<<<<<<< HEAD
 		if (i == MEM_CGROUP_STAT_SWAP && !do_swap_account)
-=======
-		if (i == MEM_CGROUP_STAT_SWAPOUT && !do_swap_account)
->>>>>>> 7d36014b
 			continue;
 		for_each_mem_cgroup_tree(mi, memcg)
 			val += mem_cgroup_read_stat(mi, i) * PAGE_SIZE;
@@ -4959,15 +4947,6 @@
 	mem_cgroup_put(memcg);
 }
 
-<<<<<<< HEAD
-static int mem_cgroup_populate(struct cgroup_subsys *ss,
-				struct cgroup *cont)
-{
-	return register_kmem_files(cont, ss);
-}
-
-=======
->>>>>>> 7d36014b
 #ifdef CONFIG_MMU
 /* Handlers for move charge at task migration. */
 #define PRECHARGE_COUNT_AT_ONCE	256

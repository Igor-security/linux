/* memcontrol.c - Memory Controller
 *
 * Copyright IBM Corporation, 2007
 * Author Balbir Singh <balbir@linux.vnet.ibm.com>
 *
 * Copyright 2007 OpenVZ SWsoft Inc
 * Author: Pavel Emelianov <xemul@openvz.org>
 *
 * Memory thresholds
 * Copyright (C) 2009 Nokia Corporation
 * Author: Kirill A. Shutemov
 *
 * Kernel Memory Controller
 * Copyright (C) 2012 Parallels Inc. and Google Inc.
 * Authors: Glauber Costa and Suleiman Souhlal
 *
 * This program is free software; you can redistribute it and/or modify
 * it under the terms of the GNU General Public License as published by
 * the Free Software Foundation; either version 2 of the License, or
 * (at your option) any later version.
 *
 * This program is distributed in the hope that it will be useful,
 * but WITHOUT ANY WARRANTY; without even the implied warranty of
 * MERCHANTABILITY or FITNESS FOR A PARTICULAR PURPOSE.  See the
 * GNU General Public License for more details.
 */

#include <linux/res_counter.h>
#include <linux/memcontrol.h>
#include <linux/cgroup.h>
#include <linux/mm.h>
#include <linux/hugetlb.h>
#include <linux/pagemap.h>
#include <linux/smp.h>
#include <linux/page-flags.h>
#include <linux/backing-dev.h>
#include <linux/bit_spinlock.h>
#include <linux/rcupdate.h>
#include <linux/limits.h>
#include <linux/export.h>
#include <linux/mutex.h>
#include <linux/rbtree.h>
#include <linux/slab.h>
#include <linux/swap.h>
#include <linux/swapops.h>
#include <linux/spinlock.h>
#include <linux/eventfd.h>
#include <linux/sort.h>
#include <linux/fs.h>
#include <linux/seq_file.h>
#include <linux/vmalloc.h>
#include <linux/mm_inline.h>
#include <linux/page_cgroup.h>
#include <linux/cpu.h>
#include <linux/oom.h>
#include "internal.h"
#include <net/sock.h>
#include <net/ip.h>
#include <net/tcp_memcontrol.h>

#include <asm/uaccess.h>

#include <trace/events/vmscan.h>

struct cgroup_subsys mem_cgroup_subsys __read_mostly;
#define MEM_CGROUP_RECLAIM_RETRIES	5
static struct mem_cgroup *root_mem_cgroup __read_mostly;

#ifdef CONFIG_MEMCG_SWAP
/* Turned on only when memory cgroup is enabled && really_do_swap_account = 1 */
int do_swap_account __read_mostly;

/* for remember boot option*/
#ifdef CONFIG_MEMCG_SWAP_ENABLED
static int really_do_swap_account __initdata = 1;
#else
static int really_do_swap_account __initdata = 0;
#endif

#else
#define do_swap_account		0
#endif


/*
 * Statistics for memory cgroup.
 */
enum mem_cgroup_stat_index {
	/*
	 * For MEM_CONTAINER_TYPE_ALL, usage = pagecache + rss.
	 */
	MEM_CGROUP_STAT_CACHE, 	   /* # of pages charged as cache */
	MEM_CGROUP_STAT_RSS,	   /* # of pages charged as anon rss */
	MEM_CGROUP_STAT_FILE_MAPPED,  /* # of pages charged as file rss */
	MEM_CGROUP_STAT_SWAP, /* # of pages, swapped out */
	MEM_CGROUP_STAT_NSTATS,
};

static const char * const mem_cgroup_stat_names[] = {
	"cache",
	"rss",
	"mapped_file",
	"swap",
};

enum mem_cgroup_events_index {
	MEM_CGROUP_EVENTS_PGPGIN,	/* # of pages paged in */
	MEM_CGROUP_EVENTS_PGPGOUT,	/* # of pages paged out */
	MEM_CGROUP_EVENTS_PGFAULT,	/* # of page-faults */
	MEM_CGROUP_EVENTS_PGMAJFAULT,	/* # of major page-faults */
	MEM_CGROUP_EVENTS_NSTATS,
};

static const char * const mem_cgroup_events_names[] = {
	"pgpgin",
	"pgpgout",
	"pgfault",
	"pgmajfault",
};

/*
 * Per memcg event counter is incremented at every pagein/pageout. With THP,
 * it will be incremated by the number of pages. This counter is used for
 * for trigger some periodic events. This is straightforward and better
 * than using jiffies etc. to handle periodic memcg event.
 */
enum mem_cgroup_events_target {
	MEM_CGROUP_TARGET_THRESH,
	MEM_CGROUP_TARGET_SOFTLIMIT,
	MEM_CGROUP_TARGET_NUMAINFO,
	MEM_CGROUP_NTARGETS,
};
#define THRESHOLDS_EVENTS_TARGET 128
#define SOFTLIMIT_EVENTS_TARGET 1024
#define NUMAINFO_EVENTS_TARGET	1024

struct mem_cgroup_stat_cpu {
	long count[MEM_CGROUP_STAT_NSTATS];
	unsigned long events[MEM_CGROUP_EVENTS_NSTATS];
	unsigned long nr_page_events;
	unsigned long targets[MEM_CGROUP_NTARGETS];
};

struct mem_cgroup_reclaim_iter {
	/* css_id of the last scanned hierarchy member */
	int position;
	/* scan generation, increased every round-trip */
	unsigned int generation;
};

/*
 * per-zone information in memory controller.
 */
struct mem_cgroup_per_zone {
	struct lruvec		lruvec;
	unsigned long		lru_size[NR_LRU_LISTS];

	struct mem_cgroup_reclaim_iter reclaim_iter[DEF_PRIORITY + 1];

	struct rb_node		tree_node;	/* RB tree node */
	unsigned long long	usage_in_excess;/* Set to the value by which */
						/* the soft limit is exceeded*/
	bool			on_tree;
	struct mem_cgroup	*memcg;		/* Back pointer, we cannot */
						/* use container_of	   */
};

struct mem_cgroup_per_node {
	struct mem_cgroup_per_zone zoneinfo[MAX_NR_ZONES];
};

struct mem_cgroup_lru_info {
	struct mem_cgroup_per_node *nodeinfo[MAX_NUMNODES];
};

/*
 * Cgroups above their limits are maintained in a RB-Tree, independent of
 * their hierarchy representation
 */

struct mem_cgroup_tree_per_zone {
	struct rb_root rb_root;
	spinlock_t lock;
};

struct mem_cgroup_tree_per_node {
	struct mem_cgroup_tree_per_zone rb_tree_per_zone[MAX_NR_ZONES];
};

struct mem_cgroup_tree {
	struct mem_cgroup_tree_per_node *rb_tree_per_node[MAX_NUMNODES];
};

static struct mem_cgroup_tree soft_limit_tree __read_mostly;

struct mem_cgroup_threshold {
	struct eventfd_ctx *eventfd;
	u64 threshold;
};

/* For threshold */
struct mem_cgroup_threshold_ary {
	/* An array index points to threshold just below or equal to usage. */
	int current_threshold;
	/* Size of entries[] */
	unsigned int size;
	/* Array of thresholds */
	struct mem_cgroup_threshold entries[0];
};

struct mem_cgroup_thresholds {
	/* Primary thresholds array */
	struct mem_cgroup_threshold_ary *primary;
	/*
	 * Spare threshold array.
	 * This is needed to make mem_cgroup_unregister_event() "never fail".
	 * It must be able to store at least primary->size - 1 entries.
	 */
	struct mem_cgroup_threshold_ary *spare;
};

/* for OOM */
struct mem_cgroup_eventfd_list {
	struct list_head list;
	struct eventfd_ctx *eventfd;
};

static void mem_cgroup_threshold(struct mem_cgroup *memcg);
static void mem_cgroup_oom_notify(struct mem_cgroup *memcg);

/*
 * The memory controller data structure. The memory controller controls both
 * page cache and RSS per cgroup. We would eventually like to provide
 * statistics based on the statistics developed by Rik Van Riel for clock-pro,
 * to help the administrator determine what knobs to tune.
 *
 * TODO: Add a water mark for the memory controller. Reclaim will begin when
 * we hit the water mark. May be even add a low water mark, such that
 * no reclaim occurs from a cgroup at it's low water mark, this is
 * a feature that will be implemented much later in the future.
 */
struct mem_cgroup {
	struct cgroup_subsys_state css;
	/*
	 * the counter to account for memory usage
	 */
	struct res_counter res;

	union {
		/*
		 * the counter to account for mem+swap usage.
		 */
		struct res_counter memsw;

		/*
		 * rcu_freeing is used only when freeing struct mem_cgroup,
		 * so put it into a union to avoid wasting more memory.
		 * It must be disjoint from the css field.  It could be
		 * in a union with the res field, but res plays a much
		 * larger part in mem_cgroup life than memsw, and might
		 * be of interest, even at time of free, when debugging.
		 * So share rcu_head with the less interesting memsw.
		 */
		struct rcu_head rcu_freeing;
		/*
		 * We also need some space for a worker in deferred freeing.
		 * By the time we call it, rcu_freeing is no longer in use.
		 */
		struct work_struct work_freeing;
	};

	/*
	 * the counter to account for kernel memory usage.
	 */
	struct res_counter kmem;
	/*
	 * Per cgroup active and inactive list, similar to the
	 * per zone LRU lists.
	 */
	struct mem_cgroup_lru_info info;
	int last_scanned_node;
#if MAX_NUMNODES > 1
	nodemask_t	scan_nodes;
	atomic_t	numainfo_events;
	atomic_t	numainfo_updating;
#endif
	/*
	 * Should the accounting and control be hierarchical, per subtree?
	 */
	bool use_hierarchy;
	unsigned long kmem_account_flags; /* See KMEM_ACCOUNTED_*, below */

	bool		oom_lock;
	atomic_t	under_oom;

	atomic_t	refcnt;

	int	swappiness;
	/* OOM-Killer disable */
	int		oom_kill_disable;

	/* set when res.limit == memsw.limit */
	bool		memsw_is_minimum;

	/* protect arrays of thresholds */
	struct mutex thresholds_lock;

	/* thresholds for memory usage. RCU-protected */
	struct mem_cgroup_thresholds thresholds;

	/* thresholds for mem+swap usage. RCU-protected */
	struct mem_cgroup_thresholds memsw_thresholds;

	/* For oom notifier event fd */
	struct list_head oom_notify;

	/*
	 * Should we move charges of a task when a task is moved into this
	 * mem_cgroup ? And what type of charges should we move ?
	 */
	unsigned long 	move_charge_at_immigrate;
	/*
	 * set > 0 if pages under this cgroup are moving to other cgroup.
	 */
	atomic_t	moving_account;
	/* taken only while moving_account > 0 */
	spinlock_t	move_lock;
	/*
	 * percpu counter.
	 */
	struct mem_cgroup_stat_cpu __percpu *stat;
	/*
	 * used when a cpu is offlined or other synchronizations
	 * See mem_cgroup_read_stat().
	 */
	struct mem_cgroup_stat_cpu nocpu_base;
	spinlock_t pcp_counter_lock;

#if defined(CONFIG_MEMCG_KMEM) && defined(CONFIG_INET)
	struct tcp_memcontrol tcp_mem;
#endif
#if defined(CONFIG_MEMCG_KMEM)
	/* analogous to slab_common's slab_caches list. per-memcg */
	struct list_head memcg_slab_caches;
	/* Not a spinlock, we can take a lot of time walking the list */
	struct mutex slab_caches_mutex;
        /* Index in the kmem_cache->memcg_params->memcg_caches array */
	int kmemcg_id;
#endif
};

/* internal only representation about the status of kmem accounting. */
enum {
	KMEM_ACCOUNTED_ACTIVE = 0, /* accounted by this cgroup itself */
	KMEM_ACCOUNTED_ACTIVATED, /* static key enabled. */
	KMEM_ACCOUNTED_DEAD, /* dead memcg with pending kmem charges */
};

/* We account when limit is on, but only after call sites are patched */
#define KMEM_ACCOUNTED_MASK \
		((1 << KMEM_ACCOUNTED_ACTIVE) | (1 << KMEM_ACCOUNTED_ACTIVATED))

#ifdef CONFIG_MEMCG_KMEM
static inline void memcg_kmem_set_active(struct mem_cgroup *memcg)
{
	set_bit(KMEM_ACCOUNTED_ACTIVE, &memcg->kmem_account_flags);
}

static bool memcg_kmem_is_active(struct mem_cgroup *memcg)
{
	return test_bit(KMEM_ACCOUNTED_ACTIVE, &memcg->kmem_account_flags);
}

static void memcg_kmem_set_activated(struct mem_cgroup *memcg)
{
	set_bit(KMEM_ACCOUNTED_ACTIVATED, &memcg->kmem_account_flags);
}

static void memcg_kmem_clear_activated(struct mem_cgroup *memcg)
{
	clear_bit(KMEM_ACCOUNTED_ACTIVATED, &memcg->kmem_account_flags);
}

static void memcg_kmem_mark_dead(struct mem_cgroup *memcg)
{
	if (test_bit(KMEM_ACCOUNTED_ACTIVE, &memcg->kmem_account_flags))
		set_bit(KMEM_ACCOUNTED_DEAD, &memcg->kmem_account_flags);
}

static bool memcg_kmem_test_and_clear_dead(struct mem_cgroup *memcg)
{
	return test_and_clear_bit(KMEM_ACCOUNTED_DEAD,
				  &memcg->kmem_account_flags);
}
#endif

/* Stuffs for move charges at task migration. */
/*
 * Types of charges to be moved. "move_charge_at_immitgrate" is treated as a
 * left-shifted bitmap of these types.
 */
enum move_type {
	MOVE_CHARGE_TYPE_ANON,	/* private anonymous page and swap of it */
	MOVE_CHARGE_TYPE_FILE,	/* file page(including tmpfs) and swap of it */
	NR_MOVE_TYPE,
};

/* "mc" and its members are protected by cgroup_mutex */
static struct move_charge_struct {
	spinlock_t	  lock; /* for from, to */
	struct mem_cgroup *from;
	struct mem_cgroup *to;
	unsigned long precharge;
	unsigned long moved_charge;
	unsigned long moved_swap;
	struct task_struct *moving_task;	/* a task moving charges */
	wait_queue_head_t waitq;		/* a waitq for other context */
} mc = {
	.lock = __SPIN_LOCK_UNLOCKED(mc.lock),
	.waitq = __WAIT_QUEUE_HEAD_INITIALIZER(mc.waitq),
};

static bool move_anon(void)
{
	return test_bit(MOVE_CHARGE_TYPE_ANON,
					&mc.to->move_charge_at_immigrate);
}

static bool move_file(void)
{
	return test_bit(MOVE_CHARGE_TYPE_FILE,
					&mc.to->move_charge_at_immigrate);
}

/*
 * Maximum loops in mem_cgroup_hierarchical_reclaim(), used for soft
 * limit reclaim to prevent infinite loops, if they ever occur.
 */
#define	MEM_CGROUP_MAX_RECLAIM_LOOPS		100
#define	MEM_CGROUP_MAX_SOFT_LIMIT_RECLAIM_LOOPS	2

enum charge_type {
	MEM_CGROUP_CHARGE_TYPE_CACHE = 0,
	MEM_CGROUP_CHARGE_TYPE_ANON,
	MEM_CGROUP_CHARGE_TYPE_SWAPOUT,	/* for accounting swapcache */
	MEM_CGROUP_CHARGE_TYPE_DROP,	/* a page was unused swap cache */
	NR_CHARGE_TYPE,
};

/* for encoding cft->private value on file */
enum res_type {
	_MEM,
	_MEMSWAP,
	_OOM_TYPE,
	_KMEM,
};

#define MEMFILE_PRIVATE(x, val)	((x) << 16 | (val))
#define MEMFILE_TYPE(val)	((val) >> 16 & 0xffff)
#define MEMFILE_ATTR(val)	((val) & 0xffff)
/* Used for OOM nofiier */
#define OOM_CONTROL		(0)

/*
 * Reclaim flags for mem_cgroup_hierarchical_reclaim
 */
#define MEM_CGROUP_RECLAIM_NOSWAP_BIT	0x0
#define MEM_CGROUP_RECLAIM_NOSWAP	(1 << MEM_CGROUP_RECLAIM_NOSWAP_BIT)
#define MEM_CGROUP_RECLAIM_SHRINK_BIT	0x1
#define MEM_CGROUP_RECLAIM_SHRINK	(1 << MEM_CGROUP_RECLAIM_SHRINK_BIT)

static void mem_cgroup_get(struct mem_cgroup *memcg);
static void mem_cgroup_put(struct mem_cgroup *memcg);

static inline
struct mem_cgroup *mem_cgroup_from_css(struct cgroup_subsys_state *s)
{
	return container_of(s, struct mem_cgroup, css);
}

static inline bool mem_cgroup_is_root(struct mem_cgroup *memcg)
{
	return (memcg == root_mem_cgroup);
}

/* Writing them here to avoid exposing memcg's inner layout */
#if defined(CONFIG_INET) && defined(CONFIG_MEMCG_KMEM)

void sock_update_memcg(struct sock *sk)
{
	if (mem_cgroup_sockets_enabled) {
		struct mem_cgroup *memcg;
		struct cg_proto *cg_proto;

		BUG_ON(!sk->sk_prot->proto_cgroup);

		/* Socket cloning can throw us here with sk_cgrp already
		 * filled. It won't however, necessarily happen from
		 * process context. So the test for root memcg given
		 * the current task's memcg won't help us in this case.
		 *
		 * Respecting the original socket's memcg is a better
		 * decision in this case.
		 */
		if (sk->sk_cgrp) {
			BUG_ON(mem_cgroup_is_root(sk->sk_cgrp->memcg));
			mem_cgroup_get(sk->sk_cgrp->memcg);
			return;
		}

		rcu_read_lock();
		memcg = mem_cgroup_from_task(current);
		cg_proto = sk->sk_prot->proto_cgroup(memcg);
		if (!mem_cgroup_is_root(memcg) && memcg_proto_active(cg_proto)) {
			mem_cgroup_get(memcg);
			sk->sk_cgrp = cg_proto;
		}
		rcu_read_unlock();
	}
}
EXPORT_SYMBOL(sock_update_memcg);

void sock_release_memcg(struct sock *sk)
{
	if (mem_cgroup_sockets_enabled && sk->sk_cgrp) {
		struct mem_cgroup *memcg;
		WARN_ON(!sk->sk_cgrp->memcg);
		memcg = sk->sk_cgrp->memcg;
		mem_cgroup_put(memcg);
	}
}

struct cg_proto *tcp_proto_cgroup(struct mem_cgroup *memcg)
{
	if (!memcg || mem_cgroup_is_root(memcg))
		return NULL;

	return &memcg->tcp_mem.cg_proto;
}
EXPORT_SYMBOL(tcp_proto_cgroup);

static void disarm_sock_keys(struct mem_cgroup *memcg)
{
	if (!memcg_proto_activated(&memcg->tcp_mem.cg_proto))
		return;
	static_key_slow_dec(&memcg_socket_limit_enabled);
}
#else
static void disarm_sock_keys(struct mem_cgroup *memcg)
{
}
#endif

#ifdef CONFIG_MEMCG_KMEM
/*
 * This will be the memcg's index in each cache's ->memcg_params->memcg_caches.
 * There are two main reasons for not using the css_id for this:
 *  1) this works better in sparse environments, where we have a lot of memcgs,
 *     but only a few kmem-limited. Or also, if we have, for instance, 200
 *     memcgs, and none but the 200th is kmem-limited, we'd have to have a
 *     200 entry array for that.
 *
 *  2) In order not to violate the cgroup API, we would like to do all memory
 *     allocation in ->create(). At that point, we haven't yet allocated the
 *     css_id. Having a separate index prevents us from messing with the cgroup
 *     core for this
 *
 * The current size of the caches array is stored in
 * memcg_limited_groups_array_size.  It will double each time we have to
 * increase it.
 */
static struct ida kmem_limited_groups;
int memcg_limited_groups_array_size;

/*
 * MIN_SIZE is different than 1, because we would like to avoid going through
 * the alloc/free process all the time. In a small machine, 4 kmem-limited
 * cgroups is a reasonable guess. In the future, it could be a parameter or
 * tunable, but that is strictly not necessary.
 *
 * MAX_SIZE should be as large as the number of css_ids. Ideally, we could get
 * this constant directly from cgroup, but it is understandable that this is
 * better kept as an internal representation in cgroup.c. In any case, the
 * css_id space is not getting any smaller, and we don't have to necessarily
 * increase ours as well if it increases.
 */
#define MEMCG_CACHES_MIN_SIZE 4
#define MEMCG_CACHES_MAX_SIZE 65535

/*
 * A lot of the calls to the cache allocation functions are expected to be
 * inlined by the compiler. Since the calls to memcg_kmem_get_cache are
 * conditional to this static branch, we'll have to allow modules that does
 * kmem_cache_alloc and the such to see this symbol as well
 */
struct static_key memcg_kmem_enabled_key;
EXPORT_SYMBOL(memcg_kmem_enabled_key);

static void disarm_kmem_keys(struct mem_cgroup *memcg)
{
	if (memcg_kmem_is_active(memcg)) {
		static_key_slow_dec(&memcg_kmem_enabled_key);
		ida_simple_remove(&kmem_limited_groups, memcg->kmemcg_id);
	}
	/*
	 * This check can't live in kmem destruction function,
	 * since the charges will outlive the cgroup
	 */
	WARN_ON(res_counter_read_u64(&memcg->kmem, RES_USAGE) != 0);
}
#else
static void disarm_kmem_keys(struct mem_cgroup *memcg)
{
}
#endif /* CONFIG_MEMCG_KMEM */

static void disarm_static_keys(struct mem_cgroup *memcg)
{
	disarm_sock_keys(memcg);
	disarm_kmem_keys(memcg);
}

static void drain_all_stock_async(struct mem_cgroup *memcg);

static struct mem_cgroup_per_zone *
mem_cgroup_zoneinfo(struct mem_cgroup *memcg, int nid, int zid)
{
	return &memcg->info.nodeinfo[nid]->zoneinfo[zid];
}

struct cgroup_subsys_state *mem_cgroup_css(struct mem_cgroup *memcg)
{
	return &memcg->css;
}

static struct mem_cgroup_per_zone *
page_cgroup_zoneinfo(struct mem_cgroup *memcg, struct page *page)
{
	int nid = page_to_nid(page);
	int zid = page_zonenum(page);

	return mem_cgroup_zoneinfo(memcg, nid, zid);
}

static struct mem_cgroup_tree_per_zone *
soft_limit_tree_node_zone(int nid, int zid)
{
	return &soft_limit_tree.rb_tree_per_node[nid]->rb_tree_per_zone[zid];
}

static struct mem_cgroup_tree_per_zone *
soft_limit_tree_from_page(struct page *page)
{
	int nid = page_to_nid(page);
	int zid = page_zonenum(page);

	return &soft_limit_tree.rb_tree_per_node[nid]->rb_tree_per_zone[zid];
}

static void
__mem_cgroup_insert_exceeded(struct mem_cgroup *memcg,
				struct mem_cgroup_per_zone *mz,
				struct mem_cgroup_tree_per_zone *mctz,
				unsigned long long new_usage_in_excess)
{
	struct rb_node **p = &mctz->rb_root.rb_node;
	struct rb_node *parent = NULL;
	struct mem_cgroup_per_zone *mz_node;

	if (mz->on_tree)
		return;

	mz->usage_in_excess = new_usage_in_excess;
	if (!mz->usage_in_excess)
		return;
	while (*p) {
		parent = *p;
		mz_node = rb_entry(parent, struct mem_cgroup_per_zone,
					tree_node);
		if (mz->usage_in_excess < mz_node->usage_in_excess)
			p = &(*p)->rb_left;
		/*
		 * We can't avoid mem cgroups that are over their soft
		 * limit by the same amount
		 */
		else if (mz->usage_in_excess >= mz_node->usage_in_excess)
			p = &(*p)->rb_right;
	}
	rb_link_node(&mz->tree_node, parent, p);
	rb_insert_color(&mz->tree_node, &mctz->rb_root);
	mz->on_tree = true;
}

static void
__mem_cgroup_remove_exceeded(struct mem_cgroup *memcg,
				struct mem_cgroup_per_zone *mz,
				struct mem_cgroup_tree_per_zone *mctz)
{
	if (!mz->on_tree)
		return;
	rb_erase(&mz->tree_node, &mctz->rb_root);
	mz->on_tree = false;
}

static void
mem_cgroup_remove_exceeded(struct mem_cgroup *memcg,
				struct mem_cgroup_per_zone *mz,
				struct mem_cgroup_tree_per_zone *mctz)
{
	spin_lock(&mctz->lock);
	__mem_cgroup_remove_exceeded(memcg, mz, mctz);
	spin_unlock(&mctz->lock);
}


static void mem_cgroup_update_tree(struct mem_cgroup *memcg, struct page *page)
{
	unsigned long long excess;
	struct mem_cgroup_per_zone *mz;
	struct mem_cgroup_tree_per_zone *mctz;
	int nid = page_to_nid(page);
	int zid = page_zonenum(page);
	mctz = soft_limit_tree_from_page(page);

	/*
	 * Necessary to update all ancestors when hierarchy is used.
	 * because their event counter is not touched.
	 */
	for (; memcg; memcg = parent_mem_cgroup(memcg)) {
		mz = mem_cgroup_zoneinfo(memcg, nid, zid);
		excess = res_counter_soft_limit_excess(&memcg->res);
		/*
		 * We have to update the tree if mz is on RB-tree or
		 * mem is over its softlimit.
		 */
		if (excess || mz->on_tree) {
			spin_lock(&mctz->lock);
			/* if on-tree, remove it */
			if (mz->on_tree)
				__mem_cgroup_remove_exceeded(memcg, mz, mctz);
			/*
			 * Insert again. mz->usage_in_excess will be updated.
			 * If excess is 0, no tree ops.
			 */
			__mem_cgroup_insert_exceeded(memcg, mz, mctz, excess);
			spin_unlock(&mctz->lock);
		}
	}
}

static void mem_cgroup_remove_from_trees(struct mem_cgroup *memcg)
{
	int node, zone;
	struct mem_cgroup_per_zone *mz;
	struct mem_cgroup_tree_per_zone *mctz;

	for_each_node(node) {
		for (zone = 0; zone < MAX_NR_ZONES; zone++) {
			mz = mem_cgroup_zoneinfo(memcg, node, zone);
			mctz = soft_limit_tree_node_zone(node, zone);
			mem_cgroup_remove_exceeded(memcg, mz, mctz);
		}
	}
}

static struct mem_cgroup_per_zone *
__mem_cgroup_largest_soft_limit_node(struct mem_cgroup_tree_per_zone *mctz)
{
	struct rb_node *rightmost = NULL;
	struct mem_cgroup_per_zone *mz;

retry:
	mz = NULL;
	rightmost = rb_last(&mctz->rb_root);
	if (!rightmost)
		goto done;		/* Nothing to reclaim from */

	mz = rb_entry(rightmost, struct mem_cgroup_per_zone, tree_node);
	/*
	 * Remove the node now but someone else can add it back,
	 * we will to add it back at the end of reclaim to its correct
	 * position in the tree.
	 */
	__mem_cgroup_remove_exceeded(mz->memcg, mz, mctz);
	if (!res_counter_soft_limit_excess(&mz->memcg->res) ||
		!css_tryget(&mz->memcg->css))
		goto retry;
done:
	return mz;
}

static struct mem_cgroup_per_zone *
mem_cgroup_largest_soft_limit_node(struct mem_cgroup_tree_per_zone *mctz)
{
	struct mem_cgroup_per_zone *mz;

	spin_lock(&mctz->lock);
	mz = __mem_cgroup_largest_soft_limit_node(mctz);
	spin_unlock(&mctz->lock);
	return mz;
}

/*
 * Implementation Note: reading percpu statistics for memcg.
 *
 * Both of vmstat[] and percpu_counter has threshold and do periodic
 * synchronization to implement "quick" read. There are trade-off between
 * reading cost and precision of value. Then, we may have a chance to implement
 * a periodic synchronizion of counter in memcg's counter.
 *
 * But this _read() function is used for user interface now. The user accounts
 * memory usage by memory cgroup and he _always_ requires exact value because
 * he accounts memory. Even if we provide quick-and-fuzzy read, we always
 * have to visit all online cpus and make sum. So, for now, unnecessary
 * synchronization is not implemented. (just implemented for cpu hotplug)
 *
 * If there are kernel internal actions which can make use of some not-exact
 * value, and reading all cpu value can be performance bottleneck in some
 * common workload, threashold and synchonization as vmstat[] should be
 * implemented.
 */
static long mem_cgroup_read_stat(struct mem_cgroup *memcg,
				 enum mem_cgroup_stat_index idx)
{
	long val = 0;
	int cpu;

	get_online_cpus();
	for_each_online_cpu(cpu)
		val += per_cpu(memcg->stat->count[idx], cpu);
#ifdef CONFIG_HOTPLUG_CPU
	spin_lock(&memcg->pcp_counter_lock);
	val += memcg->nocpu_base.count[idx];
	spin_unlock(&memcg->pcp_counter_lock);
#endif
	put_online_cpus();
	return val;
}

static void mem_cgroup_swap_statistics(struct mem_cgroup *memcg,
					 bool charge)
{
	int val = (charge) ? 1 : -1;
	this_cpu_add(memcg->stat->count[MEM_CGROUP_STAT_SWAP], val);
}

static unsigned long mem_cgroup_read_events(struct mem_cgroup *memcg,
					    enum mem_cgroup_events_index idx)
{
	unsigned long val = 0;
	int cpu;

	for_each_online_cpu(cpu)
		val += per_cpu(memcg->stat->events[idx], cpu);
#ifdef CONFIG_HOTPLUG_CPU
	spin_lock(&memcg->pcp_counter_lock);
	val += memcg->nocpu_base.events[idx];
	spin_unlock(&memcg->pcp_counter_lock);
#endif
	return val;
}

static void mem_cgroup_charge_statistics(struct mem_cgroup *memcg,
					 bool anon, int nr_pages)
{
	preempt_disable();

	/*
	 * Here, RSS means 'mapped anon' and anon's SwapCache. Shmem/tmpfs is
	 * counted as CACHE even if it's on ANON LRU.
	 */
	if (anon)
		__this_cpu_add(memcg->stat->count[MEM_CGROUP_STAT_RSS],
				nr_pages);
	else
		__this_cpu_add(memcg->stat->count[MEM_CGROUP_STAT_CACHE],
				nr_pages);

	/* pagein of a big page is an event. So, ignore page size */
	if (nr_pages > 0)
		__this_cpu_inc(memcg->stat->events[MEM_CGROUP_EVENTS_PGPGIN]);
	else {
		__this_cpu_inc(memcg->stat->events[MEM_CGROUP_EVENTS_PGPGOUT]);
		nr_pages = -nr_pages; /* for event */
	}

	__this_cpu_add(memcg->stat->nr_page_events, nr_pages);

	preempt_enable();
}

unsigned long
mem_cgroup_get_lru_size(struct lruvec *lruvec, enum lru_list lru)
{
	struct mem_cgroup_per_zone *mz;

	mz = container_of(lruvec, struct mem_cgroup_per_zone, lruvec);
	return mz->lru_size[lru];
}

static unsigned long
mem_cgroup_zone_nr_lru_pages(struct mem_cgroup *memcg, int nid, int zid,
			unsigned int lru_mask)
{
	struct mem_cgroup_per_zone *mz;
	enum lru_list lru;
	unsigned long ret = 0;

	mz = mem_cgroup_zoneinfo(memcg, nid, zid);

	for_each_lru(lru) {
		if (BIT(lru) & lru_mask)
			ret += mz->lru_size[lru];
	}
	return ret;
}

static unsigned long
mem_cgroup_node_nr_lru_pages(struct mem_cgroup *memcg,
			int nid, unsigned int lru_mask)
{
	u64 total = 0;
	int zid;

	for (zid = 0; zid < MAX_NR_ZONES; zid++)
		total += mem_cgroup_zone_nr_lru_pages(memcg,
						nid, zid, lru_mask);

	return total;
}

static unsigned long mem_cgroup_nr_lru_pages(struct mem_cgroup *memcg,
			unsigned int lru_mask)
{
	int nid;
	u64 total = 0;

	for_each_node_state(nid, N_HIGH_MEMORY)
		total += mem_cgroup_node_nr_lru_pages(memcg, nid, lru_mask);
	return total;
}

static bool mem_cgroup_event_ratelimit(struct mem_cgroup *memcg,
				       enum mem_cgroup_events_target target)
{
	unsigned long val, next;

	val = __this_cpu_read(memcg->stat->nr_page_events);
	next = __this_cpu_read(memcg->stat->targets[target]);
	/* from time_after() in jiffies.h */
	if ((long)next - (long)val < 0) {
		switch (target) {
		case MEM_CGROUP_TARGET_THRESH:
			next = val + THRESHOLDS_EVENTS_TARGET;
			break;
		case MEM_CGROUP_TARGET_SOFTLIMIT:
			next = val + SOFTLIMIT_EVENTS_TARGET;
			break;
		case MEM_CGROUP_TARGET_NUMAINFO:
			next = val + NUMAINFO_EVENTS_TARGET;
			break;
		default:
			break;
		}
		__this_cpu_write(memcg->stat->targets[target], next);
		return true;
	}
	return false;
}

/*
 * Check events in order.
 *
 */
static void memcg_check_events(struct mem_cgroup *memcg, struct page *page)
{
	preempt_disable();
	/* threshold event is triggered in finer grain than soft limit */
	if (unlikely(mem_cgroup_event_ratelimit(memcg,
						MEM_CGROUP_TARGET_THRESH))) {
		bool do_softlimit;
		bool do_numainfo __maybe_unused;

		do_softlimit = mem_cgroup_event_ratelimit(memcg,
						MEM_CGROUP_TARGET_SOFTLIMIT);
#if MAX_NUMNODES > 1
		do_numainfo = mem_cgroup_event_ratelimit(memcg,
						MEM_CGROUP_TARGET_NUMAINFO);
#endif
		preempt_enable();

		mem_cgroup_threshold(memcg);
		if (unlikely(do_softlimit))
			mem_cgroup_update_tree(memcg, page);
#if MAX_NUMNODES > 1
		if (unlikely(do_numainfo))
			atomic_inc(&memcg->numainfo_events);
#endif
	} else
		preempt_enable();
}

struct mem_cgroup *mem_cgroup_from_cont(struct cgroup *cont)
{
	return mem_cgroup_from_css(
		cgroup_subsys_state(cont, mem_cgroup_subsys_id));
}

struct mem_cgroup *mem_cgroup_from_task(struct task_struct *p)
{
	/*
	 * mm_update_next_owner() may clear mm->owner to NULL
	 * if it races with swapoff, page migration, etc.
	 * So this can be called with p == NULL.
	 */
	if (unlikely(!p))
		return NULL;

	return mem_cgroup_from_css(task_subsys_state(p, mem_cgroup_subsys_id));
}

struct mem_cgroup *try_get_mem_cgroup_from_mm(struct mm_struct *mm)
{
	struct mem_cgroup *memcg = NULL;

	if (!mm)
		return NULL;
	/*
	 * Because we have no locks, mm->owner's may be being moved to other
	 * cgroup. We use css_tryget() here even if this looks
	 * pessimistic (rather than adding locks here).
	 */
	rcu_read_lock();
	do {
		memcg = mem_cgroup_from_task(rcu_dereference(mm->owner));
		if (unlikely(!memcg))
			break;
	} while (!css_tryget(&memcg->css));
	rcu_read_unlock();
	return memcg;
}

/**
 * mem_cgroup_iter - iterate over memory cgroup hierarchy
 * @root: hierarchy root
 * @prev: previously returned memcg, NULL on first invocation
 * @reclaim: cookie for shared reclaim walks, NULL for full walks
 *
 * Returns references to children of the hierarchy below @root, or
 * @root itself, or %NULL after a full round-trip.
 *
 * Caller must pass the return value in @prev on subsequent
 * invocations for reference counting, or use mem_cgroup_iter_break()
 * to cancel a hierarchy walk before the round-trip is complete.
 *
 * Reclaimers can specify a zone and a priority level in @reclaim to
 * divide up the memcgs in the hierarchy among all concurrent
 * reclaimers operating on the same zone and priority.
 */
struct mem_cgroup *mem_cgroup_iter(struct mem_cgroup *root,
				   struct mem_cgroup *prev,
				   struct mem_cgroup_reclaim_cookie *reclaim)
{
	struct mem_cgroup *memcg = NULL;
	int id = 0;

	if (mem_cgroup_disabled())
		return NULL;

	if (!root)
		root = root_mem_cgroup;

	if (prev && !reclaim)
		id = css_id(&prev->css);

	if (prev && prev != root)
		css_put(&prev->css);

	if (!root->use_hierarchy && root != root_mem_cgroup) {
		if (prev)
			return NULL;
		return root;
	}

	while (!memcg) {
		struct mem_cgroup_reclaim_iter *uninitialized_var(iter);
		struct cgroup_subsys_state *css;

		if (reclaim) {
			int nid = zone_to_nid(reclaim->zone);
			int zid = zone_idx(reclaim->zone);
			struct mem_cgroup_per_zone *mz;

			mz = mem_cgroup_zoneinfo(root, nid, zid);
			iter = &mz->reclaim_iter[reclaim->priority];
			if (prev && reclaim->generation != iter->generation)
				return NULL;
			id = iter->position;
		}

		rcu_read_lock();
		css = css_get_next(&mem_cgroup_subsys, id + 1, &root->css, &id);
		if (css) {
			if (css == &root->css || css_tryget(css))
				memcg = mem_cgroup_from_css(css);
		} else
			id = 0;
		rcu_read_unlock();

		if (reclaim) {
			iter->position = id;
			if (!css)
				iter->generation++;
			else if (!prev && memcg)
				reclaim->generation = iter->generation;
		}

		if (prev && !css)
			return NULL;
	}
	return memcg;
}

/**
 * mem_cgroup_iter_break - abort a hierarchy walk prematurely
 * @root: hierarchy root
 * @prev: last visited hierarchy member as returned by mem_cgroup_iter()
 */
void mem_cgroup_iter_break(struct mem_cgroup *root,
			   struct mem_cgroup *prev)
{
	if (!root)
		root = root_mem_cgroup;
	if (prev && prev != root)
		css_put(&prev->css);
}

/*
 * Iteration constructs for visiting all cgroups (under a tree).  If
 * loops are exited prematurely (break), mem_cgroup_iter_break() must
 * be used for reference counting.
 */
#define for_each_mem_cgroup_tree(iter, root)		\
	for (iter = mem_cgroup_iter(root, NULL, NULL);	\
	     iter != NULL;				\
	     iter = mem_cgroup_iter(root, iter, NULL))

#define for_each_mem_cgroup(iter)			\
	for (iter = mem_cgroup_iter(NULL, NULL, NULL);	\
	     iter != NULL;				\
	     iter = mem_cgroup_iter(NULL, iter, NULL))

void mem_cgroup_count_vm_event(struct mm_struct *mm, enum vm_event_item idx)
{
	struct mem_cgroup *memcg;

	if (!mm)
		return;

	rcu_read_lock();
	memcg = mem_cgroup_from_task(rcu_dereference(mm->owner));
	if (unlikely(!memcg))
		goto out;

	switch (idx) {
	case PGFAULT:
		this_cpu_inc(memcg->stat->events[MEM_CGROUP_EVENTS_PGFAULT]);
		break;
	case PGMAJFAULT:
		this_cpu_inc(memcg->stat->events[MEM_CGROUP_EVENTS_PGMAJFAULT]);
		break;
	default:
		BUG();
	}
out:
	rcu_read_unlock();
}
EXPORT_SYMBOL(mem_cgroup_count_vm_event);

/**
 * mem_cgroup_zone_lruvec - get the lru list vector for a zone and memcg
 * @zone: zone of the wanted lruvec
 * @memcg: memcg of the wanted lruvec
 *
 * Returns the lru list vector holding pages for the given @zone and
 * @mem.  This can be the global zone lruvec, if the memory controller
 * is disabled.
 */
struct lruvec *mem_cgroup_zone_lruvec(struct zone *zone,
				      struct mem_cgroup *memcg)
{
	struct mem_cgroup_per_zone *mz;

	if (mem_cgroup_disabled())
		return &zone->lruvec;

	mz = mem_cgroup_zoneinfo(memcg, zone_to_nid(zone), zone_idx(zone));
	return &mz->lruvec;
}

/*
 * Following LRU functions are allowed to be used without PCG_LOCK.
 * Operations are called by routine of global LRU independently from memcg.
 * What we have to take care of here is validness of pc->mem_cgroup.
 *
 * Changes to pc->mem_cgroup happens when
 * 1. charge
 * 2. moving account
 * In typical case, "charge" is done before add-to-lru. Exception is SwapCache.
 * It is added to LRU before charge.
 * If PCG_USED bit is not set, page_cgroup is not added to this private LRU.
 * When moving account, the page is not on LRU. It's isolated.
 */

/**
 * mem_cgroup_page_lruvec - return lruvec for adding an lru page
 * @page: the page
 * @zone: zone of the page
 */
struct lruvec *mem_cgroup_page_lruvec(struct page *page, struct zone *zone)
{
	struct mem_cgroup_per_zone *mz;
	struct mem_cgroup *memcg;
	struct page_cgroup *pc;

	if (mem_cgroup_disabled())
		return &zone->lruvec;

	pc = lookup_page_cgroup(page);
	memcg = pc->mem_cgroup;

	/*
	 * Surreptitiously switch any uncharged offlist page to root:
	 * an uncharged page off lru does nothing to secure
	 * its former mem_cgroup from sudden removal.
	 *
	 * Our caller holds lru_lock, and PageCgroupUsed is updated
	 * under page_cgroup lock: between them, they make all uses
	 * of pc->mem_cgroup safe.
	 */
	if (!PageLRU(page) && !PageCgroupUsed(pc) && memcg != root_mem_cgroup)
		pc->mem_cgroup = memcg = root_mem_cgroup;

	mz = page_cgroup_zoneinfo(memcg, page);
	return &mz->lruvec;
}

/**
 * mem_cgroup_update_lru_size - account for adding or removing an lru page
 * @lruvec: mem_cgroup per zone lru vector
 * @lru: index of lru list the page is sitting on
 * @nr_pages: positive when adding or negative when removing
 *
 * This function must be called when a page is added to or removed from an
 * lru list.
 */
void mem_cgroup_update_lru_size(struct lruvec *lruvec, enum lru_list lru,
				int nr_pages)
{
	struct mem_cgroup_per_zone *mz;
	unsigned long *lru_size;

	if (mem_cgroup_disabled())
		return;

	mz = container_of(lruvec, struct mem_cgroup_per_zone, lruvec);
	lru_size = mz->lru_size + lru;
	*lru_size += nr_pages;
	VM_BUG_ON((long)(*lru_size) < 0);
}

/*
 * Checks whether given mem is same or in the root_mem_cgroup's
 * hierarchy subtree
 */
bool __mem_cgroup_same_or_subtree(const struct mem_cgroup *root_memcg,
				  struct mem_cgroup *memcg)
{
	if (root_memcg == memcg)
		return true;
	if (!root_memcg->use_hierarchy || !memcg)
		return false;
	return css_is_ancestor(&memcg->css, &root_memcg->css);
}

static bool mem_cgroup_same_or_subtree(const struct mem_cgroup *root_memcg,
				       struct mem_cgroup *memcg)
{
	bool ret;

	rcu_read_lock();
	ret = __mem_cgroup_same_or_subtree(root_memcg, memcg);
	rcu_read_unlock();
	return ret;
}

int task_in_mem_cgroup(struct task_struct *task, const struct mem_cgroup *memcg)
{
	int ret;
	struct mem_cgroup *curr = NULL;
	struct task_struct *p;

	p = find_lock_task_mm(task);
	if (p) {
		curr = try_get_mem_cgroup_from_mm(p->mm);
		task_unlock(p);
	} else {
		/*
		 * All threads may have already detached their mm's, but the oom
		 * killer still needs to detect if they have already been oom
		 * killed to prevent needlessly killing additional tasks.
		 */
		task_lock(task);
		curr = mem_cgroup_from_task(task);
		if (curr)
			css_get(&curr->css);
		task_unlock(task);
	}
	if (!curr)
		return 0;
	/*
	 * We should check use_hierarchy of "memcg" not "curr". Because checking
	 * use_hierarchy of "curr" here make this function true if hierarchy is
	 * enabled in "curr" and "curr" is a child of "memcg" in *cgroup*
	 * hierarchy(even if use_hierarchy is disabled in "memcg").
	 */
	ret = mem_cgroup_same_or_subtree(memcg, curr);
	css_put(&curr->css);
	return ret;
}

int mem_cgroup_inactive_anon_is_low(struct lruvec *lruvec)
{
	unsigned long inactive_ratio;
	unsigned long inactive;
	unsigned long active;
	unsigned long gb;

	inactive = mem_cgroup_get_lru_size(lruvec, LRU_INACTIVE_ANON);
	active = mem_cgroup_get_lru_size(lruvec, LRU_ACTIVE_ANON);

	gb = (inactive + active) >> (30 - PAGE_SHIFT);
	if (gb)
		inactive_ratio = int_sqrt(10 * gb);
	else
		inactive_ratio = 1;

	return inactive * inactive_ratio < active;
}

int mem_cgroup_inactive_file_is_low(struct lruvec *lruvec)
{
	unsigned long active;
	unsigned long inactive;

	inactive = mem_cgroup_get_lru_size(lruvec, LRU_INACTIVE_FILE);
	active = mem_cgroup_get_lru_size(lruvec, LRU_ACTIVE_FILE);

	return (active > inactive);
}

#define mem_cgroup_from_res_counter(counter, member)	\
	container_of(counter, struct mem_cgroup, member)

/**
 * mem_cgroup_margin - calculate chargeable space of a memory cgroup
 * @memcg: the memory cgroup
 *
 * Returns the maximum amount of memory @mem can be charged with, in
 * pages.
 */
static unsigned long mem_cgroup_margin(struct mem_cgroup *memcg)
{
	unsigned long long margin;

	margin = res_counter_margin(&memcg->res);
	if (do_swap_account)
		margin = min(margin, res_counter_margin(&memcg->memsw));
	return margin >> PAGE_SHIFT;
}

int mem_cgroup_swappiness(struct mem_cgroup *memcg)
{
	struct cgroup *cgrp = memcg->css.cgroup;

	/* root ? */
	if (cgrp->parent == NULL)
		return vm_swappiness;

	return memcg->swappiness;
}

/*
 * memcg->moving_account is used for checking possibility that some thread is
 * calling move_account(). When a thread on CPU-A starts moving pages under
 * a memcg, other threads should check memcg->moving_account under
 * rcu_read_lock(), like this:
 *
 *         CPU-A                                    CPU-B
 *                                              rcu_read_lock()
 *         memcg->moving_account+1              if (memcg->mocing_account)
 *                                                   take heavy locks.
 *         synchronize_rcu()                    update something.
 *                                              rcu_read_unlock()
 *         start move here.
 */

/* for quick checking without looking up memcg */
atomic_t memcg_moving __read_mostly;

static void mem_cgroup_start_move(struct mem_cgroup *memcg)
{
	atomic_inc(&memcg_moving);
	atomic_inc(&memcg->moving_account);
	synchronize_rcu();
}

static void mem_cgroup_end_move(struct mem_cgroup *memcg)
{
	/*
	 * Now, mem_cgroup_clear_mc() may call this function with NULL.
	 * We check NULL in callee rather than caller.
	 */
	if (memcg) {
		atomic_dec(&memcg_moving);
		atomic_dec(&memcg->moving_account);
	}
}

/*
 * 2 routines for checking "mem" is under move_account() or not.
 *
 * mem_cgroup_stolen() -  checking whether a cgroup is mc.from or not. This
 *			  is used for avoiding races in accounting.  If true,
 *			  pc->mem_cgroup may be overwritten.
 *
 * mem_cgroup_under_move() - checking a cgroup is mc.from or mc.to or
 *			  under hierarchy of moving cgroups. This is for
 *			  waiting at hith-memory prressure caused by "move".
 */

static bool mem_cgroup_stolen(struct mem_cgroup *memcg)
{
	VM_BUG_ON(!rcu_read_lock_held());
	return atomic_read(&memcg->moving_account) > 0;
}

static bool mem_cgroup_under_move(struct mem_cgroup *memcg)
{
	struct mem_cgroup *from;
	struct mem_cgroup *to;
	bool ret = false;
	/*
	 * Unlike task_move routines, we access mc.to, mc.from not under
	 * mutual exclusion by cgroup_mutex. Here, we take spinlock instead.
	 */
	spin_lock(&mc.lock);
	from = mc.from;
	to = mc.to;
	if (!from)
		goto unlock;

	ret = mem_cgroup_same_or_subtree(memcg, from)
		|| mem_cgroup_same_or_subtree(memcg, to);
unlock:
	spin_unlock(&mc.lock);
	return ret;
}

static bool mem_cgroup_wait_acct_move(struct mem_cgroup *memcg)
{
	if (mc.moving_task && current != mc.moving_task) {
		if (mem_cgroup_under_move(memcg)) {
			DEFINE_WAIT(wait);
			prepare_to_wait(&mc.waitq, &wait, TASK_INTERRUPTIBLE);
			/* moving charge context might have finished. */
			if (mc.moving_task)
				schedule();
			finish_wait(&mc.waitq, &wait);
			return true;
		}
	}
	return false;
}

/*
 * Take this lock when
 * - a code tries to modify page's memcg while it's USED.
 * - a code tries to modify page state accounting in a memcg.
 * see mem_cgroup_stolen(), too.
 */
static void move_lock_mem_cgroup(struct mem_cgroup *memcg,
				  unsigned long *flags)
{
	spin_lock_irqsave(&memcg->move_lock, *flags);
}

static void move_unlock_mem_cgroup(struct mem_cgroup *memcg,
				unsigned long *flags)
{
	spin_unlock_irqrestore(&memcg->move_lock, *flags);
}

/**
 * mem_cgroup_print_oom_info: Called from OOM with tasklist_lock held in read mode.
 * @memcg: The memory cgroup that went over limit
 * @p: Task that is going to be killed
 *
 * NOTE: @memcg and @p's mem_cgroup can be different when hierarchy is
 * enabled
 */
void mem_cgroup_print_oom_info(struct mem_cgroup *memcg, struct task_struct *p)
{
	struct cgroup *task_cgrp;
	struct cgroup *mem_cgrp;
	/*
	 * Need a buffer in BSS, can't rely on allocations. The code relies
	 * on the assumption that OOM is serialized for memory controller.
	 * If this assumption is broken, revisit this code.
	 */
	static char memcg_name[PATH_MAX];
	int ret;

	if (!memcg || !p)
		return;

	rcu_read_lock();

	mem_cgrp = memcg->css.cgroup;
	task_cgrp = task_cgroup(p, mem_cgroup_subsys_id);

	ret = cgroup_path(task_cgrp, memcg_name, PATH_MAX);
	if (ret < 0) {
		/*
		 * Unfortunately, we are unable to convert to a useful name
		 * But we'll still print out the usage information
		 */
		rcu_read_unlock();
		goto done;
	}
	rcu_read_unlock();

	printk(KERN_INFO "Task in %s killed", memcg_name);

	rcu_read_lock();
	ret = cgroup_path(mem_cgrp, memcg_name, PATH_MAX);
	if (ret < 0) {
		rcu_read_unlock();
		goto done;
	}
	rcu_read_unlock();

	/*
	 * Continues from above, so we don't need an KERN_ level
	 */
	printk(KERN_CONT " as a result of limit of %s\n", memcg_name);
done:

	printk(KERN_INFO "memory: usage %llukB, limit %llukB, failcnt %llu\n",
		res_counter_read_u64(&memcg->res, RES_USAGE) >> 10,
		res_counter_read_u64(&memcg->res, RES_LIMIT) >> 10,
		res_counter_read_u64(&memcg->res, RES_FAILCNT));
	printk(KERN_INFO "memory+swap: usage %llukB, limit %llukB, "
		"failcnt %llu\n",
		res_counter_read_u64(&memcg->memsw, RES_USAGE) >> 10,
		res_counter_read_u64(&memcg->memsw, RES_LIMIT) >> 10,
		res_counter_read_u64(&memcg->memsw, RES_FAILCNT));
	printk(KERN_INFO "kmem: usage %llukB, limit %llukB, failcnt %llu\n",
		res_counter_read_u64(&memcg->kmem, RES_USAGE) >> 10,
		res_counter_read_u64(&memcg->kmem, RES_LIMIT) >> 10,
		res_counter_read_u64(&memcg->kmem, RES_FAILCNT));
}

/*
 * This function returns the number of memcg under hierarchy tree. Returns
 * 1(self count) if no children.
 */
static int mem_cgroup_count_children(struct mem_cgroup *memcg)
{
	int num = 0;
	struct mem_cgroup *iter;

	for_each_mem_cgroup_tree(iter, memcg)
		num++;
	return num;
}

/*
 * Return the memory (and swap, if configured) limit for a memcg.
 */
static u64 mem_cgroup_get_limit(struct mem_cgroup *memcg)
{
	u64 limit;
	u64 memsw;

	limit = res_counter_read_u64(&memcg->res, RES_LIMIT);
	limit += total_swap_pages << PAGE_SHIFT;

	memsw = res_counter_read_u64(&memcg->memsw, RES_LIMIT);
	/*
	 * If memsw is finite and limits the amount of swap space available
	 * to this memcg, return that limit.
	 */
	return min(limit, memsw);
}

static void mem_cgroup_out_of_memory(struct mem_cgroup *memcg, gfp_t gfp_mask,
				     int order)
{
	struct mem_cgroup *iter;
	unsigned long chosen_points = 0;
	unsigned long totalpages;
	unsigned int points = 0;
	struct task_struct *chosen = NULL;

	/*
	 * If current has a pending SIGKILL, then automatically select it.  The
	 * goal is to allow it to allocate so that it may quickly exit and free
	 * its memory.
	 */
	if (fatal_signal_pending(current)) {
		set_thread_flag(TIF_MEMDIE);
		return;
	}

	check_panic_on_oom(CONSTRAINT_MEMCG, gfp_mask, order, NULL);
	totalpages = mem_cgroup_get_limit(memcg) >> PAGE_SHIFT ? : 1;
	for_each_mem_cgroup_tree(iter, memcg) {
		struct cgroup *cgroup = iter->css.cgroup;
		struct cgroup_iter it;
		struct task_struct *task;

		cgroup_iter_start(cgroup, &it);
		while ((task = cgroup_iter_next(cgroup, &it))) {
			switch (oom_scan_process_thread(task, totalpages, NULL,
							false)) {
			case OOM_SCAN_SELECT:
				if (chosen)
					put_task_struct(chosen);
				chosen = task;
				chosen_points = ULONG_MAX;
				get_task_struct(chosen);
				/* fall through */
			case OOM_SCAN_CONTINUE:
				continue;
			case OOM_SCAN_ABORT:
				cgroup_iter_end(cgroup, &it);
				mem_cgroup_iter_break(memcg, iter);
				if (chosen)
					put_task_struct(chosen);
				return;
			case OOM_SCAN_OK:
				break;
			};
			points = oom_badness(task, memcg, NULL, totalpages);
			if (points > chosen_points) {
				if (chosen)
					put_task_struct(chosen);
				chosen = task;
				chosen_points = points;
				get_task_struct(chosen);
			}
		}
		cgroup_iter_end(cgroup, &it);
	}

	if (!chosen)
		return;
	points = chosen_points * 1000 / totalpages;
	oom_kill_process(chosen, gfp_mask, order, points, totalpages, memcg,
			 NULL, "Memory cgroup out of memory");
}

static unsigned long mem_cgroup_reclaim(struct mem_cgroup *memcg,
					gfp_t gfp_mask,
					unsigned long flags)
{
	unsigned long total = 0;
	bool noswap = false;
	int loop;

	if (flags & MEM_CGROUP_RECLAIM_NOSWAP)
		noswap = true;
	if (!(flags & MEM_CGROUP_RECLAIM_SHRINK) && memcg->memsw_is_minimum)
		noswap = true;

	for (loop = 0; loop < MEM_CGROUP_MAX_RECLAIM_LOOPS; loop++) {
		if (loop)
			drain_all_stock_async(memcg);
		total += try_to_free_mem_cgroup_pages(memcg, gfp_mask, noswap);
		/*
		 * Allow limit shrinkers, which are triggered directly
		 * by userspace, to catch signals and stop reclaim
		 * after minimal progress, regardless of the margin.
		 */
		if (total && (flags & MEM_CGROUP_RECLAIM_SHRINK))
			break;
		if (mem_cgroup_margin(memcg))
			break;
		/*
		 * If nothing was reclaimed after two attempts, there
		 * may be no reclaimable pages in this hierarchy.
		 */
		if (loop && !total)
			break;
	}
	return total;
}

/**
 * test_mem_cgroup_node_reclaimable
 * @memcg: the target memcg
 * @nid: the node ID to be checked.
 * @noswap : specify true here if the user wants flle only information.
 *
 * This function returns whether the specified memcg contains any
 * reclaimable pages on a node. Returns true if there are any reclaimable
 * pages in the node.
 */
static bool test_mem_cgroup_node_reclaimable(struct mem_cgroup *memcg,
		int nid, bool noswap)
{
	if (mem_cgroup_node_nr_lru_pages(memcg, nid, LRU_ALL_FILE))
		return true;
	if (noswap || !total_swap_pages)
		return false;
	if (mem_cgroup_node_nr_lru_pages(memcg, nid, LRU_ALL_ANON))
		return true;
	return false;

}
#if MAX_NUMNODES > 1

/*
 * Always updating the nodemask is not very good - even if we have an empty
 * list or the wrong list here, we can start from some node and traverse all
 * nodes based on the zonelist. So update the list loosely once per 10 secs.
 *
 */
static void mem_cgroup_may_update_nodemask(struct mem_cgroup *memcg)
{
	int nid;
	/*
	 * numainfo_events > 0 means there was at least NUMAINFO_EVENTS_TARGET
	 * pagein/pageout changes since the last update.
	 */
	if (!atomic_read(&memcg->numainfo_events))
		return;
	if (atomic_inc_return(&memcg->numainfo_updating) > 1)
		return;

	/* make a nodemask where this memcg uses memory from */
	memcg->scan_nodes = node_states[N_HIGH_MEMORY];

	for_each_node_mask(nid, node_states[N_HIGH_MEMORY]) {

		if (!test_mem_cgroup_node_reclaimable(memcg, nid, false))
			node_clear(nid, memcg->scan_nodes);
	}

	atomic_set(&memcg->numainfo_events, 0);
	atomic_set(&memcg->numainfo_updating, 0);
}

/*
 * Selecting a node where we start reclaim from. Because what we need is just
 * reducing usage counter, start from anywhere is O,K. Considering
 * memory reclaim from current node, there are pros. and cons.
 *
 * Freeing memory from current node means freeing memory from a node which
 * we'll use or we've used. So, it may make LRU bad. And if several threads
 * hit limits, it will see a contention on a node. But freeing from remote
 * node means more costs for memory reclaim because of memory latency.
 *
 * Now, we use round-robin. Better algorithm is welcomed.
 */
int mem_cgroup_select_victim_node(struct mem_cgroup *memcg)
{
	int node;

	mem_cgroup_may_update_nodemask(memcg);
	node = memcg->last_scanned_node;

	node = next_node(node, memcg->scan_nodes);
	if (node == MAX_NUMNODES)
		node = first_node(memcg->scan_nodes);
	/*
	 * We call this when we hit limit, not when pages are added to LRU.
	 * No LRU may hold pages because all pages are UNEVICTABLE or
	 * memcg is too small and all pages are not on LRU. In that case,
	 * we use curret node.
	 */
	if (unlikely(node == MAX_NUMNODES))
		node = numa_node_id();

	memcg->last_scanned_node = node;
	return node;
}

/*
 * Check all nodes whether it contains reclaimable pages or not.
 * For quick scan, we make use of scan_nodes. This will allow us to skip
 * unused nodes. But scan_nodes is lazily updated and may not cotain
 * enough new information. We need to do double check.
 */
static bool mem_cgroup_reclaimable(struct mem_cgroup *memcg, bool noswap)
{
	int nid;

	/*
	 * quick check...making use of scan_node.
	 * We can skip unused nodes.
	 */
	if (!nodes_empty(memcg->scan_nodes)) {
		for (nid = first_node(memcg->scan_nodes);
		     nid < MAX_NUMNODES;
		     nid = next_node(nid, memcg->scan_nodes)) {

			if (test_mem_cgroup_node_reclaimable(memcg, nid, noswap))
				return true;
		}
	}
	/*
	 * Check rest of nodes.
	 */
	for_each_node_state(nid, N_HIGH_MEMORY) {
		if (node_isset(nid, memcg->scan_nodes))
			continue;
		if (test_mem_cgroup_node_reclaimable(memcg, nid, noswap))
			return true;
	}
	return false;
}

#else
int mem_cgroup_select_victim_node(struct mem_cgroup *memcg)
{
	return 0;
}

static bool mem_cgroup_reclaimable(struct mem_cgroup *memcg, bool noswap)
{
	return test_mem_cgroup_node_reclaimable(memcg, 0, noswap);
}
#endif

static int mem_cgroup_soft_reclaim(struct mem_cgroup *root_memcg,
				   struct zone *zone,
				   gfp_t gfp_mask,
				   unsigned long *total_scanned)
{
	struct mem_cgroup *victim = NULL;
	int total = 0;
	int loop = 0;
	unsigned long excess;
	unsigned long nr_scanned;
	struct mem_cgroup_reclaim_cookie reclaim = {
		.zone = zone,
		.priority = 0,
	};

	excess = res_counter_soft_limit_excess(&root_memcg->res) >> PAGE_SHIFT;

	while (1) {
		victim = mem_cgroup_iter(root_memcg, victim, &reclaim);
		if (!victim) {
			loop++;
			if (loop >= 2) {
				/*
				 * If we have not been able to reclaim
				 * anything, it might because there are
				 * no reclaimable pages under this hierarchy
				 */
				if (!total)
					break;
				/*
				 * We want to do more targeted reclaim.
				 * excess >> 2 is not to excessive so as to
				 * reclaim too much, nor too less that we keep
				 * coming back to reclaim from this cgroup
				 */
				if (total >= (excess >> 2) ||
					(loop > MEM_CGROUP_MAX_RECLAIM_LOOPS))
					break;
			}
			continue;
		}
		if (!mem_cgroup_reclaimable(victim, false))
			continue;
		total += mem_cgroup_shrink_node_zone(victim, gfp_mask, false,
						     zone, &nr_scanned);
		*total_scanned += nr_scanned;
		if (!res_counter_soft_limit_excess(&root_memcg->res))
			break;
	}
	mem_cgroup_iter_break(root_memcg, victim);
	return total;
}

/*
 * Check OOM-Killer is already running under our hierarchy.
 * If someone is running, return false.
 * Has to be called with memcg_oom_lock
 */
static bool mem_cgroup_oom_lock(struct mem_cgroup *memcg)
{
	struct mem_cgroup *iter, *failed = NULL;

	for_each_mem_cgroup_tree(iter, memcg) {
		if (iter->oom_lock) {
			/*
			 * this subtree of our hierarchy is already locked
			 * so we cannot give a lock.
			 */
			failed = iter;
			mem_cgroup_iter_break(memcg, iter);
			break;
		} else
			iter->oom_lock = true;
	}

	if (!failed)
		return true;

	/*
	 * OK, we failed to lock the whole subtree so we have to clean up
	 * what we set up to the failing subtree
	 */
	for_each_mem_cgroup_tree(iter, memcg) {
		if (iter == failed) {
			mem_cgroup_iter_break(memcg, iter);
			break;
		}
		iter->oom_lock = false;
	}
	return false;
}

/*
 * Has to be called with memcg_oom_lock
 */
static int mem_cgroup_oom_unlock(struct mem_cgroup *memcg)
{
	struct mem_cgroup *iter;

	for_each_mem_cgroup_tree(iter, memcg)
		iter->oom_lock = false;
	return 0;
}

static void mem_cgroup_mark_under_oom(struct mem_cgroup *memcg)
{
	struct mem_cgroup *iter;

	for_each_mem_cgroup_tree(iter, memcg)
		atomic_inc(&iter->under_oom);
}

static void mem_cgroup_unmark_under_oom(struct mem_cgroup *memcg)
{
	struct mem_cgroup *iter;

	/*
	 * When a new child is created while the hierarchy is under oom,
	 * mem_cgroup_oom_lock() may not be called. We have to use
	 * atomic_add_unless() here.
	 */
	for_each_mem_cgroup_tree(iter, memcg)
		atomic_add_unless(&iter->under_oom, -1, 0);
}

static DEFINE_SPINLOCK(memcg_oom_lock);
static DECLARE_WAIT_QUEUE_HEAD(memcg_oom_waitq);

struct oom_wait_info {
	struct mem_cgroup *memcg;
	wait_queue_t	wait;
};

static int memcg_oom_wake_function(wait_queue_t *wait,
	unsigned mode, int sync, void *arg)
{
	struct mem_cgroup *wake_memcg = (struct mem_cgroup *)arg;
	struct mem_cgroup *oom_wait_memcg;
	struct oom_wait_info *oom_wait_info;

	oom_wait_info = container_of(wait, struct oom_wait_info, wait);
	oom_wait_memcg = oom_wait_info->memcg;

	/*
	 * Both of oom_wait_info->memcg and wake_memcg are stable under us.
	 * Then we can use css_is_ancestor without taking care of RCU.
	 */
	if (!mem_cgroup_same_or_subtree(oom_wait_memcg, wake_memcg)
		&& !mem_cgroup_same_or_subtree(wake_memcg, oom_wait_memcg))
		return 0;
	return autoremove_wake_function(wait, mode, sync, arg);
}

static void memcg_wakeup_oom(struct mem_cgroup *memcg)
{
	/* for filtering, pass "memcg" as argument. */
	__wake_up(&memcg_oom_waitq, TASK_NORMAL, 0, memcg);
}

static void memcg_oom_recover(struct mem_cgroup *memcg)
{
	if (memcg && atomic_read(&memcg->under_oom))
		memcg_wakeup_oom(memcg);
}

/*
 * try to call OOM killer. returns false if we should exit memory-reclaim loop.
 */
static bool mem_cgroup_handle_oom(struct mem_cgroup *memcg, gfp_t mask,
				  int order)
{
	struct oom_wait_info owait;
	bool locked, need_to_kill;

	owait.memcg = memcg;
	owait.wait.flags = 0;
	owait.wait.func = memcg_oom_wake_function;
	owait.wait.private = current;
	INIT_LIST_HEAD(&owait.wait.task_list);
	need_to_kill = true;
	mem_cgroup_mark_under_oom(memcg);

	/* At first, try to OOM lock hierarchy under memcg.*/
	spin_lock(&memcg_oom_lock);
	locked = mem_cgroup_oom_lock(memcg);
	/*
	 * Even if signal_pending(), we can't quit charge() loop without
	 * accounting. So, UNINTERRUPTIBLE is appropriate. But SIGKILL
	 * under OOM is always welcomed, use TASK_KILLABLE here.
	 */
	prepare_to_wait(&memcg_oom_waitq, &owait.wait, TASK_KILLABLE);
	if (!locked || memcg->oom_kill_disable)
		need_to_kill = false;
	if (locked)
		mem_cgroup_oom_notify(memcg);
	spin_unlock(&memcg_oom_lock);

	if (need_to_kill) {
		finish_wait(&memcg_oom_waitq, &owait.wait);
		mem_cgroup_out_of_memory(memcg, mask, order);
	} else {
		schedule();
		finish_wait(&memcg_oom_waitq, &owait.wait);
	}
	spin_lock(&memcg_oom_lock);
	if (locked)
		mem_cgroup_oom_unlock(memcg);
	memcg_wakeup_oom(memcg);
	spin_unlock(&memcg_oom_lock);

	mem_cgroup_unmark_under_oom(memcg);

	if (test_thread_flag(TIF_MEMDIE) || fatal_signal_pending(current))
		return false;
	/* Give chance to dying process */
	schedule_timeout_uninterruptible(1);
	return true;
}

/*
 * Currently used to update mapped file statistics, but the routine can be
 * generalized to update other statistics as well.
 *
 * Notes: Race condition
 *
 * We usually use page_cgroup_lock() for accessing page_cgroup member but
 * it tends to be costly. But considering some conditions, we doesn't need
 * to do so _always_.
 *
 * Considering "charge", lock_page_cgroup() is not required because all
 * file-stat operations happen after a page is attached to radix-tree. There
 * are no race with "charge".
 *
 * Considering "uncharge", we know that memcg doesn't clear pc->mem_cgroup
 * at "uncharge" intentionally. So, we always see valid pc->mem_cgroup even
 * if there are race with "uncharge". Statistics itself is properly handled
 * by flags.
 *
 * Considering "move", this is an only case we see a race. To make the race
 * small, we check mm->moving_account and detect there are possibility of race
 * If there is, we take a lock.
 */

void __mem_cgroup_begin_update_page_stat(struct page *page,
				bool *locked, unsigned long *flags)
{
	struct mem_cgroup *memcg;
	struct page_cgroup *pc;

	pc = lookup_page_cgroup(page);
again:
	memcg = pc->mem_cgroup;
	if (unlikely(!memcg || !PageCgroupUsed(pc)))
		return;
	/*
	 * If this memory cgroup is not under account moving, we don't
	 * need to take move_lock_mem_cgroup(). Because we already hold
	 * rcu_read_lock(), any calls to move_account will be delayed until
	 * rcu_read_unlock() if mem_cgroup_stolen() == true.
	 */
	if (!mem_cgroup_stolen(memcg))
		return;

	move_lock_mem_cgroup(memcg, flags);
	if (memcg != pc->mem_cgroup || !PageCgroupUsed(pc)) {
		move_unlock_mem_cgroup(memcg, flags);
		goto again;
	}
	*locked = true;
}

void __mem_cgroup_end_update_page_stat(struct page *page, unsigned long *flags)
{
	struct page_cgroup *pc = lookup_page_cgroup(page);

	/*
	 * It's guaranteed that pc->mem_cgroup never changes while
	 * lock is held because a routine modifies pc->mem_cgroup
	 * should take move_lock_mem_cgroup().
	 */
	move_unlock_mem_cgroup(pc->mem_cgroup, flags);
}

void mem_cgroup_update_page_stat(struct page *page,
				 enum mem_cgroup_page_stat_item idx, int val)
{
	struct mem_cgroup *memcg;
	struct page_cgroup *pc = lookup_page_cgroup(page);
	unsigned long uninitialized_var(flags);

	if (mem_cgroup_disabled())
		return;

	memcg = pc->mem_cgroup;
	if (unlikely(!memcg || !PageCgroupUsed(pc)))
		return;

	switch (idx) {
	case MEMCG_NR_FILE_MAPPED:
		idx = MEM_CGROUP_STAT_FILE_MAPPED;
		break;
	default:
		BUG();
	}

	this_cpu_add(memcg->stat->count[idx], val);
}

/*
 * size of first charge trial. "32" comes from vmscan.c's magic value.
 * TODO: maybe necessary to use big numbers in big irons.
 */
#define CHARGE_BATCH	32U
struct memcg_stock_pcp {
	struct mem_cgroup *cached; /* this never be root cgroup */
	unsigned int nr_pages;
	struct work_struct work;
	unsigned long flags;
#define FLUSHING_CACHED_CHARGE	0
};
static DEFINE_PER_CPU(struct memcg_stock_pcp, memcg_stock);
static DEFINE_MUTEX(percpu_charge_mutex);

/**
 * consume_stock: Try to consume stocked charge on this cpu.
 * @memcg: memcg to consume from.
 * @nr_pages: how many pages to charge.
 *
 * The charges will only happen if @memcg matches the current cpu's memcg
 * stock, and at least @nr_pages are available in that stock.  Failure to
 * service an allocation will refill the stock.
 *
 * returns true if successful, false otherwise.
 */
static bool consume_stock(struct mem_cgroup *memcg, unsigned int nr_pages)
{
	struct memcg_stock_pcp *stock;
	bool ret = true;

	if (nr_pages > CHARGE_BATCH)
		return false;

	stock = &get_cpu_var(memcg_stock);
	if (memcg == stock->cached && stock->nr_pages >= nr_pages)
		stock->nr_pages -= nr_pages;
	else /* need to call res_counter_charge */
		ret = false;
	put_cpu_var(memcg_stock);
	return ret;
}

/*
 * Returns stocks cached in percpu to res_counter and reset cached information.
 */
static void drain_stock(struct memcg_stock_pcp *stock)
{
	struct mem_cgroup *old = stock->cached;

	if (stock->nr_pages) {
		unsigned long bytes = stock->nr_pages * PAGE_SIZE;

		res_counter_uncharge(&old->res, bytes);
		if (do_swap_account)
			res_counter_uncharge(&old->memsw, bytes);
		stock->nr_pages = 0;
	}
	stock->cached = NULL;
}

/*
 * This must be called under preempt disabled or must be called by
 * a thread which is pinned to local cpu.
 */
static void drain_local_stock(struct work_struct *dummy)
{
	struct memcg_stock_pcp *stock = &__get_cpu_var(memcg_stock);
	drain_stock(stock);
	clear_bit(FLUSHING_CACHED_CHARGE, &stock->flags);
}

/*
 * Cache charges(val) which is from res_counter, to local per_cpu area.
 * This will be consumed by consume_stock() function, later.
 */
static void refill_stock(struct mem_cgroup *memcg, unsigned int nr_pages)
{
	struct memcg_stock_pcp *stock = &get_cpu_var(memcg_stock);

	if (stock->cached != memcg) { /* reset if necessary */
		drain_stock(stock);
		stock->cached = memcg;
	}
	stock->nr_pages += nr_pages;
	put_cpu_var(memcg_stock);
}

/*
 * Drains all per-CPU charge caches for given root_memcg resp. subtree
 * of the hierarchy under it. sync flag says whether we should block
 * until the work is done.
 */
static void drain_all_stock(struct mem_cgroup *root_memcg, bool sync)
{
	int cpu, curcpu;

	/* Notify other cpus that system-wide "drain" is running */
	get_online_cpus();
	curcpu = get_cpu();
	for_each_online_cpu(cpu) {
		struct memcg_stock_pcp *stock = &per_cpu(memcg_stock, cpu);
		struct mem_cgroup *memcg;

		memcg = stock->cached;
		if (!memcg || !stock->nr_pages)
			continue;
		if (!mem_cgroup_same_or_subtree(root_memcg, memcg))
			continue;
		if (!test_and_set_bit(FLUSHING_CACHED_CHARGE, &stock->flags)) {
			if (cpu == curcpu)
				drain_local_stock(&stock->work);
			else
				schedule_work_on(cpu, &stock->work);
		}
	}
	put_cpu();

	if (!sync)
		goto out;

	for_each_online_cpu(cpu) {
		struct memcg_stock_pcp *stock = &per_cpu(memcg_stock, cpu);
		if (test_bit(FLUSHING_CACHED_CHARGE, &stock->flags))
			flush_work(&stock->work);
	}
out:
 	put_online_cpus();
}

/*
 * Tries to drain stocked charges in other cpus. This function is asynchronous
 * and just put a work per cpu for draining localy on each cpu. Caller can
 * expects some charges will be back to res_counter later but cannot wait for
 * it.
 */
static void drain_all_stock_async(struct mem_cgroup *root_memcg)
{
	/*
	 * If someone calls draining, avoid adding more kworker runs.
	 */
	if (!mutex_trylock(&percpu_charge_mutex))
		return;
	drain_all_stock(root_memcg, false);
	mutex_unlock(&percpu_charge_mutex);
}

/* This is a synchronous drain interface. */
static void drain_all_stock_sync(struct mem_cgroup *root_memcg)
{
	/* called when force_empty is called */
	mutex_lock(&percpu_charge_mutex);
	drain_all_stock(root_memcg, true);
	mutex_unlock(&percpu_charge_mutex);
}

/*
 * This function drains percpu counter value from DEAD cpu and
 * move it to local cpu. Note that this function can be preempted.
 */
static void mem_cgroup_drain_pcp_counter(struct mem_cgroup *memcg, int cpu)
{
	int i;

	spin_lock(&memcg->pcp_counter_lock);
	for (i = 0; i < MEM_CGROUP_STAT_NSTATS; i++) {
		long x = per_cpu(memcg->stat->count[i], cpu);

		per_cpu(memcg->stat->count[i], cpu) = 0;
		memcg->nocpu_base.count[i] += x;
	}
	for (i = 0; i < MEM_CGROUP_EVENTS_NSTATS; i++) {
		unsigned long x = per_cpu(memcg->stat->events[i], cpu);

		per_cpu(memcg->stat->events[i], cpu) = 0;
		memcg->nocpu_base.events[i] += x;
	}
	spin_unlock(&memcg->pcp_counter_lock);
}

static int __cpuinit memcg_cpu_hotplug_callback(struct notifier_block *nb,
					unsigned long action,
					void *hcpu)
{
	int cpu = (unsigned long)hcpu;
	struct memcg_stock_pcp *stock;
	struct mem_cgroup *iter;

	if (action == CPU_ONLINE)
		return NOTIFY_OK;

	if (action != CPU_DEAD && action != CPU_DEAD_FROZEN)
		return NOTIFY_OK;

	for_each_mem_cgroup(iter)
		mem_cgroup_drain_pcp_counter(iter, cpu);

	stock = &per_cpu(memcg_stock, cpu);
	drain_stock(stock);
	return NOTIFY_OK;
}


/* See __mem_cgroup_try_charge() for details */
enum {
	CHARGE_OK,		/* success */
	CHARGE_RETRY,		/* need to retry but retry is not bad */
	CHARGE_NOMEM,		/* we can't do more. return -ENOMEM */
	CHARGE_WOULDBLOCK,	/* GFP_WAIT wasn't set and no enough res. */
	CHARGE_OOM_DIE,		/* the current is killed because of OOM */
};

static int mem_cgroup_do_charge(struct mem_cgroup *memcg, gfp_t gfp_mask,
				unsigned int nr_pages, unsigned int min_pages,
				bool oom_check)
{
	unsigned long csize = nr_pages * PAGE_SIZE;
	struct mem_cgroup *mem_over_limit;
	struct res_counter *fail_res;
	unsigned long flags = 0;
	int ret;

	ret = res_counter_charge(&memcg->res, csize, &fail_res);

	if (likely(!ret)) {
		if (!do_swap_account)
			return CHARGE_OK;
		ret = res_counter_charge(&memcg->memsw, csize, &fail_res);
		if (likely(!ret))
			return CHARGE_OK;

		res_counter_uncharge(&memcg->res, csize);
		mem_over_limit = mem_cgroup_from_res_counter(fail_res, memsw);
		flags |= MEM_CGROUP_RECLAIM_NOSWAP;
	} else
		mem_over_limit = mem_cgroup_from_res_counter(fail_res, res);
	/*
	 * Never reclaim on behalf of optional batching, retry with a
	 * single page instead.
	 */
	if (nr_pages > min_pages)
		return CHARGE_RETRY;

	if (!(gfp_mask & __GFP_WAIT))
		return CHARGE_WOULDBLOCK;

	if (gfp_mask & __GFP_NORETRY)
		return CHARGE_NOMEM;

	ret = mem_cgroup_reclaim(mem_over_limit, gfp_mask, flags);
	if (mem_cgroup_margin(mem_over_limit) >= nr_pages)
		return CHARGE_RETRY;
	/*
	 * Even though the limit is exceeded at this point, reclaim
	 * may have been able to free some pages.  Retry the charge
	 * before killing the task.
	 *
	 * Only for regular pages, though: huge pages are rather
	 * unlikely to succeed so close to the limit, and we fall back
	 * to regular pages anyway in case of failure.
	 */
	if (nr_pages <= (1 << PAGE_ALLOC_COSTLY_ORDER) && ret)
		return CHARGE_RETRY;

	/*
	 * At task move, charge accounts can be doubly counted. So, it's
	 * better to wait until the end of task_move if something is going on.
	 */
	if (mem_cgroup_wait_acct_move(mem_over_limit))
		return CHARGE_RETRY;

	/* If we don't need to call oom-killer at el, return immediately */
	if (!oom_check)
		return CHARGE_NOMEM;
	/* check OOM */
	if (!mem_cgroup_handle_oom(mem_over_limit, gfp_mask, get_order(csize)))
		return CHARGE_OOM_DIE;

	return CHARGE_RETRY;
}

/*
 * __mem_cgroup_try_charge() does
 * 1. detect memcg to be charged against from passed *mm and *ptr,
 * 2. update res_counter
 * 3. call memory reclaim if necessary.
 *
 * In some special case, if the task is fatal, fatal_signal_pending() or
 * has TIF_MEMDIE, this function returns -EINTR while writing root_mem_cgroup
 * to *ptr. There are two reasons for this. 1: fatal threads should quit as soon
 * as possible without any hazards. 2: all pages should have a valid
 * pc->mem_cgroup. If mm is NULL and the caller doesn't pass a valid memcg
 * pointer, that is treated as a charge to root_mem_cgroup.
 *
 * So __mem_cgroup_try_charge() will return
 *  0       ...  on success, filling *ptr with a valid memcg pointer.
 *  -ENOMEM ...  charge failure because of resource limits.
 *  -EINTR  ...  if thread is fatal. *ptr is filled with root_mem_cgroup.
 *
 * Unlike the exported interface, an "oom" parameter is added. if oom==true,
 * the oom-killer can be invoked.
 */
static int __mem_cgroup_try_charge(struct mm_struct *mm,
				   gfp_t gfp_mask,
				   unsigned int nr_pages,
				   struct mem_cgroup **ptr,
				   bool oom)
{
	unsigned int batch = max(CHARGE_BATCH, nr_pages);
	int nr_oom_retries = MEM_CGROUP_RECLAIM_RETRIES;
	struct mem_cgroup *memcg = NULL;
	int ret;

	/*
	 * Unlike gloval-vm's OOM-kill, we're not in memory shortage
	 * in system level. So, allow to go ahead dying process in addition to
	 * MEMDIE process.
	 */
	if (unlikely(test_thread_flag(TIF_MEMDIE)
		     || fatal_signal_pending(current)))
		goto bypass;

	/*
	 * We always charge the cgroup the mm_struct belongs to.
	 * The mm_struct's mem_cgroup changes on task migration if the
	 * thread group leader migrates. It's possible that mm is not
	 * set, if so charge the root memcg (happens for pagecache usage).
	 */
	if (!*ptr && !mm)
		*ptr = root_mem_cgroup;
again:
	if (*ptr) { /* css should be a valid one */
		memcg = *ptr;
		if (mem_cgroup_is_root(memcg))
			goto done;
		if (consume_stock(memcg, nr_pages))
			goto done;
		css_get(&memcg->css);
	} else {
		struct task_struct *p;

		rcu_read_lock();
		p = rcu_dereference(mm->owner);
		/*
		 * Because we don't have task_lock(), "p" can exit.
		 * In that case, "memcg" can point to root or p can be NULL with
		 * race with swapoff. Then, we have small risk of mis-accouning.
		 * But such kind of mis-account by race always happens because
		 * we don't have cgroup_mutex(). It's overkill and we allo that
		 * small race, here.
		 * (*) swapoff at el will charge against mm-struct not against
		 * task-struct. So, mm->owner can be NULL.
		 */
		memcg = mem_cgroup_from_task(p);
		if (!memcg)
			memcg = root_mem_cgroup;
		if (mem_cgroup_is_root(memcg)) {
			rcu_read_unlock();
			goto done;
		}
		if (consume_stock(memcg, nr_pages)) {
			/*
			 * It seems dagerous to access memcg without css_get().
			 * But considering how consume_stok works, it's not
			 * necessary. If consume_stock success, some charges
			 * from this memcg are cached on this cpu. So, we
			 * don't need to call css_get()/css_tryget() before
			 * calling consume_stock().
			 */
			rcu_read_unlock();
			goto done;
		}
		/* after here, we may be blocked. we need to get refcnt */
		if (!css_tryget(&memcg->css)) {
			rcu_read_unlock();
			goto again;
		}
		rcu_read_unlock();
	}

	do {
		bool oom_check;

		/* If killed, bypass charge */
		if (fatal_signal_pending(current)) {
			css_put(&memcg->css);
			goto bypass;
		}

		oom_check = false;
		if (oom && !nr_oom_retries) {
			oom_check = true;
			nr_oom_retries = MEM_CGROUP_RECLAIM_RETRIES;
		}

		ret = mem_cgroup_do_charge(memcg, gfp_mask, batch, nr_pages,
		    oom_check);
		switch (ret) {
		case CHARGE_OK:
			break;
		case CHARGE_RETRY: /* not in OOM situation but retry */
			batch = nr_pages;
			css_put(&memcg->css);
			memcg = NULL;
			goto again;
		case CHARGE_WOULDBLOCK: /* !__GFP_WAIT */
			css_put(&memcg->css);
			goto nomem;
		case CHARGE_NOMEM: /* OOM routine works */
			if (!oom) {
				css_put(&memcg->css);
				goto nomem;
			}
			/* If oom, we never return -ENOMEM */
			nr_oom_retries--;
			break;
		case CHARGE_OOM_DIE: /* Killed by OOM Killer */
			css_put(&memcg->css);
			goto bypass;
		}
	} while (ret != CHARGE_OK);

	if (batch > nr_pages)
		refill_stock(memcg, batch - nr_pages);
	css_put(&memcg->css);
done:
	*ptr = memcg;
	return 0;
nomem:
	*ptr = NULL;
	return -ENOMEM;
bypass:
	*ptr = root_mem_cgroup;
	return -EINTR;
}

/*
 * Somemtimes we have to undo a charge we got by try_charge().
 * This function is for that and do uncharge, put css's refcnt.
 * gotten by try_charge().
 */
static void __mem_cgroup_cancel_charge(struct mem_cgroup *memcg,
				       unsigned int nr_pages)
{
	if (!mem_cgroup_is_root(memcg)) {
		unsigned long bytes = nr_pages * PAGE_SIZE;

		res_counter_uncharge(&memcg->res, bytes);
		if (do_swap_account)
			res_counter_uncharge(&memcg->memsw, bytes);
	}
}

/*
 * Cancel chrages in this cgroup....doesn't propagate to parent cgroup.
 * This is useful when moving usage to parent cgroup.
 */
static void __mem_cgroup_cancel_local_charge(struct mem_cgroup *memcg,
					unsigned int nr_pages)
{
	unsigned long bytes = nr_pages * PAGE_SIZE;

	if (mem_cgroup_is_root(memcg))
		return;

	res_counter_uncharge_until(&memcg->res, memcg->res.parent, bytes);
	if (do_swap_account)
		res_counter_uncharge_until(&memcg->memsw,
						memcg->memsw.parent, bytes);
}

/*
 * A helper function to get mem_cgroup from ID. must be called under
 * rcu_read_lock().  The caller is responsible for calling css_tryget if
 * the mem_cgroup is used for charging. (dropping refcnt from swap can be
 * called against removed memcg.)
 */
static struct mem_cgroup *mem_cgroup_lookup(unsigned short id)
{
	struct cgroup_subsys_state *css;

	/* ID 0 is unused ID */
	if (!id)
		return NULL;
	css = css_lookup(&mem_cgroup_subsys, id);
	if (!css)
		return NULL;
	return mem_cgroup_from_css(css);
}

struct mem_cgroup *try_get_mem_cgroup_from_page(struct page *page)
{
	struct mem_cgroup *memcg = NULL;
	struct page_cgroup *pc;
	unsigned short id;
	swp_entry_t ent;

	VM_BUG_ON(!PageLocked(page));

	pc = lookup_page_cgroup(page);
	lock_page_cgroup(pc);
	if (PageCgroupUsed(pc)) {
		memcg = pc->mem_cgroup;
		if (memcg && !css_tryget(&memcg->css))
			memcg = NULL;
	} else if (PageSwapCache(page)) {
		ent.val = page_private(page);
		id = lookup_swap_cgroup_id(ent);
		rcu_read_lock();
		memcg = mem_cgroup_lookup(id);
		if (memcg && !css_tryget(&memcg->css))
			memcg = NULL;
		rcu_read_unlock();
	}
	unlock_page_cgroup(pc);
	return memcg;
}

static void __mem_cgroup_commit_charge(struct mem_cgroup *memcg,
				       struct page *page,
				       unsigned int nr_pages,
				       enum charge_type ctype,
				       bool lrucare)
{
	struct page_cgroup *pc = lookup_page_cgroup(page);
	struct zone *uninitialized_var(zone);
	struct lruvec *lruvec;
	bool was_on_lru = false;
	bool anon;

	lock_page_cgroup(pc);
	VM_BUG_ON(PageCgroupUsed(pc));
	/*
	 * we don't need page_cgroup_lock about tail pages, becase they are not
	 * accessed by any other context at this point.
	 */

	/*
	 * In some cases, SwapCache and FUSE(splice_buf->radixtree), the page
	 * may already be on some other mem_cgroup's LRU.  Take care of it.
	 */
	if (lrucare) {
		zone = page_zone(page);
		spin_lock_irq(&zone->lru_lock);
		if (PageLRU(page)) {
			lruvec = mem_cgroup_zone_lruvec(zone, pc->mem_cgroup);
			ClearPageLRU(page);
			del_page_from_lru_list(page, lruvec, page_lru(page));
			was_on_lru = true;
		}
	}

	pc->mem_cgroup = memcg;
	/*
	 * We access a page_cgroup asynchronously without lock_page_cgroup().
	 * Especially when a page_cgroup is taken from a page, pc->mem_cgroup
	 * is accessed after testing USED bit. To make pc->mem_cgroup visible
	 * before USED bit, we need memory barrier here.
	 * See mem_cgroup_add_lru_list(), etc.
 	 */
	smp_wmb();
	SetPageCgroupUsed(pc);

	if (lrucare) {
		if (was_on_lru) {
			lruvec = mem_cgroup_zone_lruvec(zone, pc->mem_cgroup);
			VM_BUG_ON(PageLRU(page));
			SetPageLRU(page);
			add_page_to_lru_list(page, lruvec, page_lru(page));
		}
		spin_unlock_irq(&zone->lru_lock);
	}

	if (ctype == MEM_CGROUP_CHARGE_TYPE_ANON)
		anon = true;
	else
		anon = false;

	mem_cgroup_charge_statistics(memcg, anon, nr_pages);
	unlock_page_cgroup(pc);

	/*
	 * "charge_statistics" updated event counter. Then, check it.
	 * Insert ancestor (and ancestor's ancestors), to softlimit RB-tree.
	 * if they exceeds softlimit.
	 */
	memcg_check_events(memcg, page);
}

static DEFINE_MUTEX(set_limit_mutex);

#ifdef CONFIG_MEMCG_KMEM
static inline bool memcg_can_account_kmem(struct mem_cgroup *memcg)
{
	return !mem_cgroup_disabled() && !mem_cgroup_is_root(memcg) &&
		(memcg->kmem_account_flags & KMEM_ACCOUNTED_MASK);
}

/*
 * This is a bit cumbersome, but it is rarely used and avoids a backpointer
 * in the memcg_cache_params struct.
 */
static struct kmem_cache *memcg_params_to_cache(struct memcg_cache_params *p)
{
	struct kmem_cache *cachep;

	VM_BUG_ON(p->is_root_cache);
	cachep = p->root_cache;
	return cachep->memcg_params->memcg_caches[memcg_cache_id(p->memcg)];
}

#ifdef CONFIG_SLABINFO
static int mem_cgroup_slabinfo_read(struct cgroup *cont, struct cftype *cft,
					struct seq_file *m)
{
	struct mem_cgroup *memcg = mem_cgroup_from_cont(cont);
	struct memcg_cache_params *params;

	if (!memcg_can_account_kmem(memcg))
		return -EIO;

	print_slabinfo_header(m);

	mutex_lock(&memcg->slab_caches_mutex);
	list_for_each_entry(params, &memcg->memcg_slab_caches, list)
		cache_show(memcg_params_to_cache(params), m);
	mutex_unlock(&memcg->slab_caches_mutex);

	return 0;
}
#endif

static int memcg_charge_kmem(struct mem_cgroup *memcg, gfp_t gfp, u64 size)
{
	struct res_counter *fail_res;
	struct mem_cgroup *_memcg;
	int ret = 0;
	bool may_oom;

	ret = res_counter_charge(&memcg->kmem, size, &fail_res);
	if (ret)
		return ret;

<<<<<<< HEAD
=======
	/* caller should have done css_get */
	pc->mem_cgroup = to;
	mem_cgroup_charge_statistics(to, anon, nr_pages);
	move_unlock_mem_cgroup(from, &flags);
	ret = 0;
unlock:
	unlock_page_cgroup(pc);
>>>>>>> bcf6de1b
	/*
	 * Conditions under which we can wait for the oom_killer. Those are
	 * the same conditions tested by the core page allocator
	 */
	may_oom = (gfp & __GFP_FS) && !(gfp & __GFP_NORETRY);

	_memcg = memcg;
	ret = __mem_cgroup_try_charge(NULL, gfp, size >> PAGE_SHIFT,
				      &_memcg, may_oom);

	if (ret == -EINTR)  {
		/*
		 * __mem_cgroup_try_charge() chosed to bypass to root due to
		 * OOM kill or fatal signal.  Since our only options are to
		 * either fail the allocation or charge it to this cgroup, do
		 * it as a temporary condition. But we can't fail. From a
		 * kmem/slab perspective, the cache has already been selected,
		 * by mem_cgroup_kmem_get_cache(), so it is too late to change
		 * our minds.
		 *
		 * This condition will only trigger if the task entered
		 * memcg_charge_kmem in a sane state, but was OOM-killed during
		 * __mem_cgroup_try_charge() above. Tasks that were already
		 * dying when the allocation triggers should have been already
		 * directed to the root cgroup in memcontrol.h
		 */
		res_counter_charge_nofail(&memcg->res, size, &fail_res);
		if (do_swap_account)
			res_counter_charge_nofail(&memcg->memsw, size,
						  &fail_res);
		ret = 0;
	} else if (ret)
		res_counter_uncharge(&memcg->kmem, size);

	return ret;
}

static void memcg_uncharge_kmem(struct mem_cgroup *memcg, u64 size)
{
	res_counter_uncharge(&memcg->res, size);
	if (do_swap_account)
		res_counter_uncharge(&memcg->memsw, size);

	/* Not down to 0 */
	if (res_counter_uncharge(&memcg->kmem, size))
		return;

	if (memcg_kmem_test_and_clear_dead(memcg))
		mem_cgroup_put(memcg);
}

void memcg_cache_list_add(struct mem_cgroup *memcg, struct kmem_cache *cachep)
{
	if (!memcg)
		return;

	mutex_lock(&memcg->slab_caches_mutex);
	list_add(&cachep->memcg_params->list, &memcg->memcg_slab_caches);
	mutex_unlock(&memcg->slab_caches_mutex);
}

/*
 * helper for acessing a memcg's index. It will be used as an index in the
 * child cache array in kmem_cache, and also to derive its name. This function
 * will return -1 when this is not a kmem-limited memcg.
 */
int memcg_cache_id(struct mem_cgroup *memcg)
{
	return memcg ? memcg->kmemcg_id : -1;
}

/*
 * This ends up being protected by the set_limit mutex, during normal
 * operation, because that is its main call site.
 *
 * But when we create a new cache, we can call this as well if its parent
 * is kmem-limited. That will have to hold set_limit_mutex as well.
 */
int memcg_update_cache_sizes(struct mem_cgroup *memcg)
{
	int num, ret;

	num = ida_simple_get(&kmem_limited_groups,
				0, MEMCG_CACHES_MAX_SIZE, GFP_KERNEL);
	if (num < 0)
		return num;
	/*
	 * After this point, kmem_accounted (that we test atomically in
	 * the beginning of this conditional), is no longer 0. This
	 * guarantees only one process will set the following boolean
	 * to true. We don't need test_and_set because we're protected
	 * by the set_limit_mutex anyway.
	 */
	memcg_kmem_set_activated(memcg);

	ret = memcg_update_all_caches(num+1);
	if (ret) {
		ida_simple_remove(&kmem_limited_groups, num);
		memcg_kmem_clear_activated(memcg);
		return ret;
	}

	memcg->kmemcg_id = num;
	INIT_LIST_HEAD(&memcg->memcg_slab_caches);
	mutex_init(&memcg->slab_caches_mutex);
	return 0;
}

static size_t memcg_caches_array_size(int num_groups)
{
	ssize_t size;
	if (num_groups <= 0)
		return 0;

	size = 2 * num_groups;
	if (size < MEMCG_CACHES_MIN_SIZE)
		size = MEMCG_CACHES_MIN_SIZE;
	else if (size > MEMCG_CACHES_MAX_SIZE)
		size = MEMCG_CACHES_MAX_SIZE;

	return size;
}

/*
 * We should update the current array size iff all caches updates succeed. This
 * can only be done from the slab side. The slab mutex needs to be held when
 * calling this.
 */
void memcg_update_array_size(int num)
{
	if (num > memcg_limited_groups_array_size)
		memcg_limited_groups_array_size = memcg_caches_array_size(num);
}

int memcg_update_cache_size(struct kmem_cache *s, int num_groups)
{
	struct memcg_cache_params *cur_params = s->memcg_params;

	VM_BUG_ON(s->memcg_params && !s->memcg_params->is_root_cache);

	if (num_groups > memcg_limited_groups_array_size) {
		int i;
		ssize_t size = memcg_caches_array_size(num_groups);

		size *= sizeof(void *);
		size += sizeof(struct memcg_cache_params);

		s->memcg_params = kzalloc(size, GFP_KERNEL);
		if (!s->memcg_params) {
			s->memcg_params = cur_params;
			return -ENOMEM;
		}

		s->memcg_params->is_root_cache = true;

		/*
		 * There is the chance it will be bigger than
		 * memcg_limited_groups_array_size, if we failed an allocation
		 * in a cache, in which case all caches updated before it, will
		 * have a bigger array.
		 *
		 * But if that is the case, the data after
		 * memcg_limited_groups_array_size is certainly unused
		 */
		for (i = 0; i < memcg_limited_groups_array_size; i++) {
			if (!cur_params->memcg_caches[i])
				continue;
			s->memcg_params->memcg_caches[i] =
						cur_params->memcg_caches[i];
		}

		/*
		 * Ideally, we would wait until all caches succeed, and only
		 * then free the old one. But this is not worth the extra
		 * pointer per-cache we'd have to have for this.
		 *
		 * It is not a big deal if some caches are left with a size
		 * bigger than the others. And all updates will reset this
		 * anyway.
		 */
		kfree(cur_params);
	}
	return 0;
}

int memcg_register_cache(struct mem_cgroup *memcg, struct kmem_cache *s,
			 struct kmem_cache *root_cache)
{
	size_t size = sizeof(struct memcg_cache_params);

	if (!memcg_kmem_enabled())
		return 0;

	if (!memcg)
		size += memcg_limited_groups_array_size * sizeof(void *);

	s->memcg_params = kzalloc(size, GFP_KERNEL);
	if (!s->memcg_params)
		return -ENOMEM;

	if (memcg) {
		s->memcg_params->memcg = memcg;
		s->memcg_params->root_cache = root_cache;
	}
	return 0;
}

void memcg_release_cache(struct kmem_cache *s)
{
	struct kmem_cache *root;
	struct mem_cgroup *memcg;
	int id;

	/*
	 * This happens, for instance, when a root cache goes away before we
	 * add any memcg.
	 */
	if (!s->memcg_params)
		return;

	if (s->memcg_params->is_root_cache)
		goto out;

	memcg = s->memcg_params->memcg;
	id  = memcg_cache_id(memcg);

	root = s->memcg_params->root_cache;
	root->memcg_params->memcg_caches[id] = NULL;
	mem_cgroup_put(memcg);

	mutex_lock(&memcg->slab_caches_mutex);
	list_del(&s->memcg_params->list);
	mutex_unlock(&memcg->slab_caches_mutex);

out:
	kfree(s->memcg_params);
}

/*
 * During the creation a new cache, we need to disable our accounting mechanism
 * altogether. This is true even if we are not creating, but rather just
 * enqueing new caches to be created.
 *
 * This is because that process will trigger allocations; some visible, like
 * explicit kmallocs to auxiliary data structures, name strings and internal
 * cache structures; some well concealed, like INIT_WORK() that can allocate
 * objects during debug.
 *
 * If any allocation happens during memcg_kmem_get_cache, we will recurse back
 * to it. This may not be a bounded recursion: since the first cache creation
 * failed to complete (waiting on the allocation), we'll just try to create the
 * cache again, failing at the same point.
 *
 * memcg_kmem_get_cache is prepared to abort after seeing a positive count of
 * memcg_kmem_skip_account. So we enclose anything that might allocate memory
 * inside the following two functions.
 */
static inline void memcg_stop_kmem_account(void)
{
	if (!current->mm)
		return;

	current->memcg_kmem_skip_account++;
}

static inline void memcg_resume_kmem_account(void)
{
	if (!current->mm)
		return;

	current->memcg_kmem_skip_account--;
}

static void kmem_cache_destroy_work_func(struct work_struct *w)
{
	struct kmem_cache *cachep;
	struct memcg_cache_params *p;
	struct delayed_work *dw = to_delayed_work(w);

	p = container_of(dw, struct memcg_cache_params, destroy);

	cachep = memcg_params_to_cache(p);

	/*
	 * If we get down to 0 after shrink, we could delete right away.
	 * However, memcg_release_pages() already puts us back in the workqueue
	 * in that case. If we proceed deleting, we'll get a dangling
	 * reference, and removing the object from the workqueue in that case
	 * is unnecessary complication. We are not a fast path.
	 *
	 * Note that this case is fundamentally different from racing with
	 * shrink_slab(): if memcg_cgroup_destroy_cache() is called in
	 * kmem_cache_shrink, not only we would be reinserting a dead cache
	 * into the queue, but doing so from inside the worker racing to
	 * destroy it.
	 *
	 * So if we aren't down to zero, we'll just schedule a worker and try
	 * again
	 */
	if (atomic_read(&cachep->memcg_params->nr_pages) != 0) {
		kmem_cache_shrink(cachep);
		if (atomic_read(&cachep->memcg_params->nr_pages) == 0)
			return;
		/* Once per minute should be good enough. */
		schedule_delayed_work(&cachep->memcg_params->destroy, 60 * HZ);
	} else
		kmem_cache_destroy(cachep);
}

void mem_cgroup_destroy_cache(struct kmem_cache *cachep)
{
	if (!cachep->memcg_params->dead)
		return;

	/*
	 * There are many ways in which we can get here.
	 *
	 * We can get to a memory-pressure situation while the delayed work is
	 * still pending to run. The vmscan shrinkers can then release all
	 * cache memory and get us to destruction. If this is the case, we'll
	 * be executed twice, which is a bug (the second time will execute over
	 * bogus data). In this case, cancelling the work should be fine.
	 *
	 * But we can also get here from the worker itself, if
	 * kmem_cache_shrink is enough to shake all the remaining objects and
	 * get the page count to 0. In this case, we'll deadlock if we try to
	 * cancel the work (the worker runs with an internal lock held, which
	 * is the same lock we would hold for cancel_delayed_work_sync().)
	 *
	 * Since we can't possibly know who got us here, just refrain from
	 * running if there is already work pending
	 */
	if (delayed_work_pending(&cachep->memcg_params->destroy))
		return;
	/*
	 * We have to defer the actual destroying to a workqueue, because
	 * we might currently be in a context that cannot sleep.
	 */
	schedule_delayed_work(&cachep->memcg_params->destroy, 0);
}

static char *memcg_cache_name(struct mem_cgroup *memcg, struct kmem_cache *s)
{
	char *name;
	struct dentry *dentry;

	rcu_read_lock();
	dentry = rcu_dereference(memcg->css.cgroup->dentry);
	rcu_read_unlock();

	BUG_ON(dentry == NULL);

	name = kasprintf(GFP_KERNEL, "%s(%d:%s)", s->name,
			 memcg_cache_id(memcg), dentry->d_name.name);

	return name;
}

static struct kmem_cache *kmem_cache_dup(struct mem_cgroup *memcg,
					 struct kmem_cache *s)
{
	char *name;
	struct kmem_cache *new;

	name = memcg_cache_name(memcg, s);
	if (!name)
		return NULL;

	new = kmem_cache_create_memcg(memcg, name, s->object_size, s->align,
				      (s->flags & ~SLAB_PANIC), s->ctor, s);

	if (new)
		new->allocflags |= __GFP_KMEMCG;

	kfree(name);
	return new;
}

/*
 * This lock protects updaters, not readers. We want readers to be as fast as
 * they can, and they will either see NULL or a valid cache value. Our model
 * allow them to see NULL, in which case the root memcg will be selected.
 *
 * We need this lock because multiple allocations to the same cache from a non
 * will span more than one worker. Only one of them can create the cache.
 */
static DEFINE_MUTEX(memcg_cache_mutex);
static struct kmem_cache *memcg_create_kmem_cache(struct mem_cgroup *memcg,
						  struct kmem_cache *cachep)
{
	struct kmem_cache *new_cachep;
	int idx;

	BUG_ON(!memcg_can_account_kmem(memcg));

	idx = memcg_cache_id(memcg);

	mutex_lock(&memcg_cache_mutex);
	new_cachep = cachep->memcg_params->memcg_caches[idx];
	if (new_cachep)
		goto out;

	/* Don't block progress to enqueue caches for internal infrastructure */
	memcg_stop_kmem_account();
	new_cachep = kmem_cache_dup(memcg, cachep);
	memcg_resume_kmem_account();

	if (new_cachep == NULL) {
		new_cachep = cachep;
		goto out;
	}

	mem_cgroup_get(memcg);
	atomic_set(&new_cachep->memcg_params->nr_pages , 0);

	cachep->memcg_params->memcg_caches[idx] = new_cachep;
	/*
	 * the readers won't lock, make sure everybody sees the updated value,
	 * so they won't put stuff in the queue again for no reason
	 */
	wmb();
out:
	mutex_unlock(&memcg_cache_mutex);
	return new_cachep;
}

void kmem_cache_destroy_memcg_children(struct kmem_cache *s)
{
	struct kmem_cache *c;
	int i;

	if (!s->memcg_params)
		return;
	if (!s->memcg_params->is_root_cache)
		return;

	/*
	 * If the cache is being destroyed, we trust that there is no one else
	 * requesting objects from it. Even if there are, the sanity checks in
	 * kmem_cache_destroy should caught this ill-case.
	 *
	 * Still, we don't want anyone else freeing memcg_caches under our
	 * noses, which can happen if a new memcg comes to life. As usual,
	 * we'll take the set_limit_mutex to protect ourselves against this.
	 */
	mutex_lock(&set_limit_mutex);
	for (i = 0; i < memcg_limited_groups_array_size; i++) {
		c = s->memcg_params->memcg_caches[i];
		if (!c)
			continue;

		/*
		 * We will now manually delete the caches, so to avoid races
		 * we need to cancel all pending destruction workers and
		 * proceed with destruction ourselves.
		 *
		 * kmem_cache_destroy() will call kmem_cache_shrink internally,
		 * and that could spawn the workers again: it is likely that
		 * the cache still have active pages until this very moment.
		 * This would lead us back to mem_cgroup_destroy_cache.
		 *
		 * But that will not execute at all if the "dead" flag is not
		 * set, so flip it down to guarantee we are in control.
		 */
		c->memcg_params->dead = false;
		cancel_delayed_work_sync(&c->memcg_params->destroy);
		kmem_cache_destroy(c);
	}
	mutex_unlock(&set_limit_mutex);
}

struct create_work {
	struct mem_cgroup *memcg;
	struct kmem_cache *cachep;
	struct work_struct work;
};

static void mem_cgroup_destroy_all_caches(struct mem_cgroup *memcg)
{
	struct kmem_cache *cachep;
	struct memcg_cache_params *params;

	if (!memcg_kmem_is_active(memcg))
		return;

	mutex_lock(&memcg->slab_caches_mutex);
	list_for_each_entry(params, &memcg->memcg_slab_caches, list) {
		cachep = memcg_params_to_cache(params);
		cachep->memcg_params->dead = true;
		INIT_DELAYED_WORK(&cachep->memcg_params->destroy,
				  kmem_cache_destroy_work_func);
		schedule_delayed_work(&cachep->memcg_params->destroy, 0);
	}
	mutex_unlock(&memcg->slab_caches_mutex);
}

static void memcg_create_cache_work_func(struct work_struct *w)
{
	struct create_work *cw;

	cw = container_of(w, struct create_work, work);
	memcg_create_kmem_cache(cw->memcg, cw->cachep);
	/* Drop the reference gotten when we enqueued. */
	css_put(&cw->memcg->css);
	kfree(cw);
}

/*
 * Enqueue the creation of a per-memcg kmem_cache.
 * Called with rcu_read_lock.
 */
static void __memcg_create_cache_enqueue(struct mem_cgroup *memcg,
					 struct kmem_cache *cachep)
{
	struct create_work *cw;

	cw = kmalloc(sizeof(struct create_work), GFP_NOWAIT);
	if (cw == NULL)
		return;

	/* The corresponding put will be done in the workqueue. */
	if (!css_tryget(&memcg->css)) {
		kfree(cw);
		return;
	}

	cw->memcg = memcg;
	cw->cachep = cachep;

	INIT_WORK(&cw->work, memcg_create_cache_work_func);
	schedule_work(&cw->work);
}

static void memcg_create_cache_enqueue(struct mem_cgroup *memcg,
				       struct kmem_cache *cachep)
{
	/*
	 * We need to stop accounting when we kmalloc, because if the
	 * corresponding kmalloc cache is not yet created, the first allocation
	 * in __memcg_create_cache_enqueue will recurse.
	 *
	 * However, it is better to enclose the whole function. Depending on
	 * the debugging options enabled, INIT_WORK(), for instance, can
	 * trigger an allocation. This too, will make us recurse. Because at
	 * this point we can't allow ourselves back into memcg_kmem_get_cache,
	 * the safest choice is to do it like this, wrapping the whole function.
	 */
	memcg_stop_kmem_account();
	__memcg_create_cache_enqueue(memcg, cachep);
	memcg_resume_kmem_account();
}
/*
 * Return the kmem_cache we're supposed to use for a slab allocation.
 * We try to use the current memcg's version of the cache.
 *
 * If the cache does not exist yet, if we are the first user of it,
 * we either create it immediately, if possible, or create it asynchronously
 * in a workqueue.
 * In the latter case, we will let the current allocation go through with
 * the original cache.
 *
 * Can't be called in interrupt context or from kernel threads.
 * This function needs to be called with rcu_read_lock() held.
 */
struct kmem_cache *__memcg_kmem_get_cache(struct kmem_cache *cachep,
					  gfp_t gfp)
{
	struct mem_cgroup *memcg;
	int idx;

	VM_BUG_ON(!cachep->memcg_params);
	VM_BUG_ON(!cachep->memcg_params->is_root_cache);

	if (!current->mm || current->memcg_kmem_skip_account)
		return cachep;

	rcu_read_lock();
	memcg = mem_cgroup_from_task(rcu_dereference(current->mm->owner));
	rcu_read_unlock();

	if (!memcg_can_account_kmem(memcg))
		return cachep;

	idx = memcg_cache_id(memcg);

	/*
	 * barrier to mare sure we're always seeing the up to date value.  The
	 * code updating memcg_caches will issue a write barrier to match this.
	 */
	read_barrier_depends();
	if (unlikely(cachep->memcg_params->memcg_caches[idx] == NULL)) {
		/*
		 * If we are in a safe context (can wait, and not in interrupt
		 * context), we could be be predictable and return right away.
		 * This would guarantee that the allocation being performed
		 * already belongs in the new cache.
		 *
		 * However, there are some clashes that can arrive from locking.
		 * For instance, because we acquire the slab_mutex while doing
		 * kmem_cache_dup, this means no further allocation could happen
		 * with the slab_mutex held.
		 *
		 * Also, because cache creation issue get_online_cpus(), this
		 * creates a lock chain: memcg_slab_mutex -> cpu_hotplug_mutex,
		 * that ends up reversed during cpu hotplug. (cpuset allocates
		 * a bunch of GFP_KERNEL memory during cpuup). Due to all that,
		 * better to defer everything.
		 */
		memcg_create_cache_enqueue(memcg, cachep);
		return cachep;
	}

	return cachep->memcg_params->memcg_caches[idx];
}
EXPORT_SYMBOL(__memcg_kmem_get_cache);

/*
 * We need to verify if the allocation against current->mm->owner's memcg is
 * possible for the given order. But the page is not allocated yet, so we'll
 * need a further commit step to do the final arrangements.
 *
 * It is possible for the task to switch cgroups in this mean time, so at
 * commit time, we can't rely on task conversion any longer.  We'll then use
 * the handle argument to return to the caller which cgroup we should commit
 * against. We could also return the memcg directly and avoid the pointer
 * passing, but a boolean return value gives better semantics considering
 * the compiled-out case as well.
 *
 * Returning true means the allocation is possible.
 */
bool
__memcg_kmem_newpage_charge(gfp_t gfp, struct mem_cgroup **_memcg, int order)
{
	struct mem_cgroup *memcg;
	int ret;

	*_memcg = NULL;
	memcg = try_get_mem_cgroup_from_mm(current->mm);

	/*
	 * very rare case described in mem_cgroup_from_task. Unfortunately there
	 * isn't much we can do without complicating this too much, and it would
	 * be gfp-dependent anyway. Just let it go
	 */
	if (unlikely(!memcg))
		return true;

	if (!memcg_can_account_kmem(memcg)) {
		css_put(&memcg->css);
		return true;
	}

	ret = memcg_charge_kmem(memcg, gfp, PAGE_SIZE << order);
	if (!ret)
		*_memcg = memcg;

	css_put(&memcg->css);
	return (ret == 0);
}

void __memcg_kmem_commit_charge(struct page *page, struct mem_cgroup *memcg,
			      int order)
{
	struct page_cgroup *pc;

	VM_BUG_ON(mem_cgroup_is_root(memcg));

	/* The page allocation failed. Revert */
	if (!page) {
		memcg_uncharge_kmem(memcg, PAGE_SIZE << order);
		return;
	}

	pc = lookup_page_cgroup(page);
	lock_page_cgroup(pc);
	pc->mem_cgroup = memcg;
	SetPageCgroupUsed(pc);
	unlock_page_cgroup(pc);
}

void __memcg_kmem_uncharge_pages(struct page *page, int order)
{
	struct mem_cgroup *memcg = NULL;
	struct page_cgroup *pc;


	pc = lookup_page_cgroup(page);
	/*
	 * Fast unlocked return. Theoretically might have changed, have to
	 * check again after locking.
	 */
	if (!PageCgroupUsed(pc))
		return;

	lock_page_cgroup(pc);
	if (PageCgroupUsed(pc)) {
		memcg = pc->mem_cgroup;
		ClearPageCgroupUsed(pc);
	}
	unlock_page_cgroup(pc);

	/*
	 * We trust that only if there is a memcg associated with the page, it
	 * is a valid allocation
	 */
	if (!memcg)
		return;

	VM_BUG_ON(mem_cgroup_is_root(memcg));
	memcg_uncharge_kmem(memcg, PAGE_SIZE << order);
}
#else
static inline void mem_cgroup_destroy_all_caches(struct mem_cgroup *memcg)
{
}
#endif /* CONFIG_MEMCG_KMEM */

#ifdef CONFIG_TRANSPARENT_HUGEPAGE

#define PCGF_NOCOPY_AT_SPLIT (1 << PCG_LOCK | 1 << PCG_MIGRATION)
/*
 * Because tail pages are not marked as "used", set it. We're under
 * zone->lru_lock, 'splitting on pmd' and compound_lock.
 * charge/uncharge will be never happen and move_account() is done under
 * compound_lock(), so we don't have to take care of races.
 */
void mem_cgroup_split_huge_fixup(struct page *head)
{
	struct page_cgroup *head_pc = lookup_page_cgroup(head);
	struct page_cgroup *pc;
	int i;

	if (mem_cgroup_disabled())
		return;
	for (i = 1; i < HPAGE_PMD_NR; i++) {
		pc = head_pc + i;
		pc->mem_cgroup = head_pc->mem_cgroup;
		smp_wmb();/* see __commit_charge() */
		pc->flags = head_pc->flags & ~PCGF_NOCOPY_AT_SPLIT;
	}
}
#endif /* CONFIG_TRANSPARENT_HUGEPAGE */

/**
 * mem_cgroup_move_account - move account of the page
 * @page: the page
 * @nr_pages: number of regular pages (>1 for huge pages)
 * @pc:	page_cgroup of the page.
 * @from: mem_cgroup which the page is moved from.
 * @to:	mem_cgroup which the page is moved to. @from != @to.
 *
 * The caller must confirm following.
 * - page is not on LRU (isolate_page() is useful.)
 * - compound_lock is held when nr_pages > 1
 *
 * This function doesn't do "charge" to new cgroup and doesn't do "uncharge"
 * from old cgroup.
 */
static int mem_cgroup_move_account(struct page *page,
				   unsigned int nr_pages,
				   struct page_cgroup *pc,
				   struct mem_cgroup *from,
				   struct mem_cgroup *to)
{
	unsigned long flags;
	int ret;
	bool anon = PageAnon(page);

	VM_BUG_ON(from == to);
	VM_BUG_ON(PageLRU(page));
	/*
	 * The page is isolated from LRU. So, collapse function
	 * will not handle this page. But page splitting can happen.
	 * Do this check under compound_page_lock(). The caller should
	 * hold it.
	 */
	ret = -EBUSY;
	if (nr_pages > 1 && !PageTransHuge(page))
		goto out;

	lock_page_cgroup(pc);

	ret = -EINVAL;
	if (!PageCgroupUsed(pc) || pc->mem_cgroup != from)
		goto unlock;

	move_lock_mem_cgroup(from, &flags);

	if (!anon && page_mapped(page)) {
		/* Update mapped_file data for mem_cgroup */
		preempt_disable();
		__this_cpu_dec(from->stat->count[MEM_CGROUP_STAT_FILE_MAPPED]);
		__this_cpu_inc(to->stat->count[MEM_CGROUP_STAT_FILE_MAPPED]);
		preempt_enable();
	}
	mem_cgroup_charge_statistics(from, anon, -nr_pages);

	/* caller should have done css_get */
	pc->mem_cgroup = to;
	mem_cgroup_charge_statistics(to, anon, nr_pages);
	/*
	 * We charges against "to" which may not have any tasks. Then, "to"
	 * can be under rmdir(). But in current implementation, caller of
	 * this function is just force_empty() and move charge, so it's
	 * guaranteed that "to" is never removed. So, we don't check rmdir
	 * status here.
	 */
	move_unlock_mem_cgroup(from, &flags);
	ret = 0;
unlock:
	unlock_page_cgroup(pc);
	/*
	 * check events
	 */
	memcg_check_events(to, page);
	memcg_check_events(from, page);
out:
	return ret;
}

/**
 * mem_cgroup_move_parent - moves page to the parent group
 * @page: the page to move
 * @pc: page_cgroup of the page
 * @child: page's cgroup
 *
 * move charges to its parent or the root cgroup if the group has no
 * parent (aka use_hierarchy==0).
 * Although this might fail (get_page_unless_zero, isolate_lru_page or
 * mem_cgroup_move_account fails) the failure is always temporary and
 * it signals a race with a page removal/uncharge or migration. In the
 * first case the page is on the way out and it will vanish from the LRU
 * on the next attempt and the call should be retried later.
 * Isolation from the LRU fails only if page has been isolated from
 * the LRU since we looked at it and that usually means either global
 * reclaim or migration going on. The page will either get back to the
 * LRU or vanish.
 * Finaly mem_cgroup_move_account fails only if the page got uncharged
 * (!PageCgroupUsed) or moved to a different group. The page will
 * disappear in the next attempt.
 */
static int mem_cgroup_move_parent(struct page *page,
				  struct page_cgroup *pc,
				  struct mem_cgroup *child)
{
	struct mem_cgroup *parent;
	unsigned int nr_pages;
	unsigned long uninitialized_var(flags);
	int ret;

	VM_BUG_ON(mem_cgroup_is_root(child));

	ret = -EBUSY;
	if (!get_page_unless_zero(page))
		goto out;
	if (isolate_lru_page(page))
		goto put;

	nr_pages = hpage_nr_pages(page);

	parent = parent_mem_cgroup(child);
	/*
	 * If no parent, move charges to root cgroup.
	 */
	if (!parent)
		parent = root_mem_cgroup;

	if (nr_pages > 1) {
		VM_BUG_ON(!PageTransHuge(page));
		flags = compound_lock_irqsave(page);
	}

	ret = mem_cgroup_move_account(page, nr_pages,
				pc, child, parent);
	if (!ret)
		__mem_cgroup_cancel_local_charge(child, nr_pages);

	if (nr_pages > 1)
		compound_unlock_irqrestore(page, flags);
	putback_lru_page(page);
put:
	put_page(page);
out:
	return ret;
}

/*
 * Charge the memory controller for page usage.
 * Return
 * 0 if the charge was successful
 * < 0 if the cgroup is over its limit
 */
static int mem_cgroup_charge_common(struct page *page, struct mm_struct *mm,
				gfp_t gfp_mask, enum charge_type ctype)
{
	struct mem_cgroup *memcg = NULL;
	unsigned int nr_pages = 1;
	bool oom = true;
	int ret;

	if (PageTransHuge(page)) {
		nr_pages <<= compound_order(page);
		VM_BUG_ON(!PageTransHuge(page));
		/*
		 * Never OOM-kill a process for a huge page.  The
		 * fault handler will fall back to regular pages.
		 */
		oom = false;
	}

	ret = __mem_cgroup_try_charge(mm, gfp_mask, nr_pages, &memcg, oom);
	if (ret == -ENOMEM)
		return ret;
	__mem_cgroup_commit_charge(memcg, page, nr_pages, ctype, false);
	return 0;
}

int mem_cgroup_newpage_charge(struct page *page,
			      struct mm_struct *mm, gfp_t gfp_mask)
{
	if (mem_cgroup_disabled())
		return 0;
	VM_BUG_ON(page_mapped(page));
	VM_BUG_ON(page->mapping && !PageAnon(page));
	VM_BUG_ON(!mm);
	return mem_cgroup_charge_common(page, mm, gfp_mask,
					MEM_CGROUP_CHARGE_TYPE_ANON);
}

/*
 * While swap-in, try_charge -> commit or cancel, the page is locked.
 * And when try_charge() successfully returns, one refcnt to memcg without
 * struct page_cgroup is acquired. This refcnt will be consumed by
 * "commit()" or removed by "cancel()"
 */
static int __mem_cgroup_try_charge_swapin(struct mm_struct *mm,
					  struct page *page,
					  gfp_t mask,
					  struct mem_cgroup **memcgp)
{
	struct mem_cgroup *memcg;
	struct page_cgroup *pc;
	int ret;

	pc = lookup_page_cgroup(page);
	/*
	 * Every swap fault against a single page tries to charge the
	 * page, bail as early as possible.  shmem_unuse() encounters
	 * already charged pages, too.  The USED bit is protected by
	 * the page lock, which serializes swap cache removal, which
	 * in turn serializes uncharging.
	 */
	if (PageCgroupUsed(pc))
		return 0;
	if (!do_swap_account)
		goto charge_cur_mm;
	memcg = try_get_mem_cgroup_from_page(page);
	if (!memcg)
		goto charge_cur_mm;
	*memcgp = memcg;
	ret = __mem_cgroup_try_charge(NULL, mask, 1, memcgp, true);
	css_put(&memcg->css);
	if (ret == -EINTR)
		ret = 0;
	return ret;
charge_cur_mm:
	ret = __mem_cgroup_try_charge(mm, mask, 1, memcgp, true);
	if (ret == -EINTR)
		ret = 0;
	return ret;
}

int mem_cgroup_try_charge_swapin(struct mm_struct *mm, struct page *page,
				 gfp_t gfp_mask, struct mem_cgroup **memcgp)
{
	*memcgp = NULL;
	if (mem_cgroup_disabled())
		return 0;
	/*
	 * A racing thread's fault, or swapoff, may have already
	 * updated the pte, and even removed page from swap cache: in
	 * those cases unuse_pte()'s pte_same() test will fail; but
	 * there's also a KSM case which does need to charge the page.
	 */
	if (!PageSwapCache(page)) {
		int ret;

		ret = __mem_cgroup_try_charge(mm, gfp_mask, 1, memcgp, true);
		if (ret == -EINTR)
			ret = 0;
		return ret;
	}
	return __mem_cgroup_try_charge_swapin(mm, page, gfp_mask, memcgp);
}

void mem_cgroup_cancel_charge_swapin(struct mem_cgroup *memcg)
{
	if (mem_cgroup_disabled())
		return;
	if (!memcg)
		return;
	__mem_cgroup_cancel_charge(memcg, 1);
}

static void
__mem_cgroup_commit_charge_swapin(struct page *page, struct mem_cgroup *memcg,
					enum charge_type ctype)
{
	if (mem_cgroup_disabled())
		return;
	if (!memcg)
		return;

	__mem_cgroup_commit_charge(memcg, page, 1, ctype, true);
	/*
	 * Now swap is on-memory. This means this page may be
	 * counted both as mem and swap....double count.
	 * Fix it by uncharging from memsw. Basically, this SwapCache is stable
	 * under lock_page(). But in do_swap_page()::memory.c, reuse_swap_page()
	 * may call delete_from_swap_cache() before reach here.
	 */
	if (do_swap_account && PageSwapCache(page)) {
		swp_entry_t ent = {.val = page_private(page)};
		mem_cgroup_uncharge_swap(ent);
	}
}

void mem_cgroup_commit_charge_swapin(struct page *page,
				     struct mem_cgroup *memcg)
{
	__mem_cgroup_commit_charge_swapin(page, memcg,
					  MEM_CGROUP_CHARGE_TYPE_ANON);
}

int mem_cgroup_cache_charge(struct page *page, struct mm_struct *mm,
				gfp_t gfp_mask)
{
	struct mem_cgroup *memcg = NULL;
	enum charge_type type = MEM_CGROUP_CHARGE_TYPE_CACHE;
	int ret;

	if (mem_cgroup_disabled())
		return 0;
	if (PageCompound(page))
		return 0;

	if (!PageSwapCache(page))
		ret = mem_cgroup_charge_common(page, mm, gfp_mask, type);
	else { /* page is swapcache/shmem */
		ret = __mem_cgroup_try_charge_swapin(mm, page,
						     gfp_mask, &memcg);
		if (!ret)
			__mem_cgroup_commit_charge_swapin(page, memcg, type);
	}
	return ret;
}

static void mem_cgroup_do_uncharge(struct mem_cgroup *memcg,
				   unsigned int nr_pages,
				   const enum charge_type ctype)
{
	struct memcg_batch_info *batch = NULL;
	bool uncharge_memsw = true;

	/* If swapout, usage of swap doesn't decrease */
	if (!do_swap_account || ctype == MEM_CGROUP_CHARGE_TYPE_SWAPOUT)
		uncharge_memsw = false;

	batch = &current->memcg_batch;
	/*
	 * In usual, we do css_get() when we remember memcg pointer.
	 * But in this case, we keep res->usage until end of a series of
	 * uncharges. Then, it's ok to ignore memcg's refcnt.
	 */
	if (!batch->memcg)
		batch->memcg = memcg;
	/*
	 * do_batch > 0 when unmapping pages or inode invalidate/truncate.
	 * In those cases, all pages freed continuously can be expected to be in
	 * the same cgroup and we have chance to coalesce uncharges.
	 * But we do uncharge one by one if this is killed by OOM(TIF_MEMDIE)
	 * because we want to do uncharge as soon as possible.
	 */

	if (!batch->do_batch || test_thread_flag(TIF_MEMDIE))
		goto direct_uncharge;

	if (nr_pages > 1)
		goto direct_uncharge;

	/*
	 * In typical case, batch->memcg == mem. This means we can
	 * merge a series of uncharges to an uncharge of res_counter.
	 * If not, we uncharge res_counter ony by one.
	 */
	if (batch->memcg != memcg)
		goto direct_uncharge;
	/* remember freed charge and uncharge it later */
	batch->nr_pages++;
	if (uncharge_memsw)
		batch->memsw_nr_pages++;
	return;
direct_uncharge:
	res_counter_uncharge(&memcg->res, nr_pages * PAGE_SIZE);
	if (uncharge_memsw)
		res_counter_uncharge(&memcg->memsw, nr_pages * PAGE_SIZE);
	if (unlikely(batch->memcg != memcg))
		memcg_oom_recover(memcg);
}

/*
 * uncharge if !page_mapped(page)
 */
static struct mem_cgroup *
__mem_cgroup_uncharge_common(struct page *page, enum charge_type ctype,
			     bool end_migration)
{
	struct mem_cgroup *memcg = NULL;
	unsigned int nr_pages = 1;
	struct page_cgroup *pc;
	bool anon;

	if (mem_cgroup_disabled())
		return NULL;

	VM_BUG_ON(PageSwapCache(page));

	if (PageTransHuge(page)) {
		nr_pages <<= compound_order(page);
		VM_BUG_ON(!PageTransHuge(page));
	}
	/*
	 * Check if our page_cgroup is valid
	 */
	pc = lookup_page_cgroup(page);
	if (unlikely(!PageCgroupUsed(pc)))
		return NULL;

	lock_page_cgroup(pc);

	memcg = pc->mem_cgroup;

	if (!PageCgroupUsed(pc))
		goto unlock_out;

	anon = PageAnon(page);

	switch (ctype) {
	case MEM_CGROUP_CHARGE_TYPE_ANON:
		/*
		 * Generally PageAnon tells if it's the anon statistics to be
		 * updated; but sometimes e.g. mem_cgroup_uncharge_page() is
		 * used before page reached the stage of being marked PageAnon.
		 */
		anon = true;
		/* fallthrough */
	case MEM_CGROUP_CHARGE_TYPE_DROP:
		/* See mem_cgroup_prepare_migration() */
		if (page_mapped(page))
			goto unlock_out;
		/*
		 * Pages under migration may not be uncharged.  But
		 * end_migration() /must/ be the one uncharging the
		 * unused post-migration page and so it has to call
		 * here with the migration bit still set.  See the
		 * res_counter handling below.
		 */
		if (!end_migration && PageCgroupMigration(pc))
			goto unlock_out;
		break;
	case MEM_CGROUP_CHARGE_TYPE_SWAPOUT:
		if (!PageAnon(page)) {	/* Shared memory */
			if (page->mapping && !page_is_file_cache(page))
				goto unlock_out;
		} else if (page_mapped(page)) /* Anon */
				goto unlock_out;
		break;
	default:
		break;
	}

	mem_cgroup_charge_statistics(memcg, anon, -nr_pages);

	ClearPageCgroupUsed(pc);
	/*
	 * pc->mem_cgroup is not cleared here. It will be accessed when it's
	 * freed from LRU. This is safe because uncharged page is expected not
	 * to be reused (freed soon). Exception is SwapCache, it's handled by
	 * special functions.
	 */

	unlock_page_cgroup(pc);
	/*
	 * even after unlock, we have memcg->res.usage here and this memcg
	 * will never be freed.
	 */
	memcg_check_events(memcg, page);
	if (do_swap_account && ctype == MEM_CGROUP_CHARGE_TYPE_SWAPOUT) {
		mem_cgroup_swap_statistics(memcg, true);
		mem_cgroup_get(memcg);
	}
	/*
	 * Migration does not charge the res_counter for the
	 * replacement page, so leave it alone when phasing out the
	 * page that is unused after the migration.
	 */
	if (!end_migration && !mem_cgroup_is_root(memcg))
		mem_cgroup_do_uncharge(memcg, nr_pages, ctype);

	return memcg;

unlock_out:
	unlock_page_cgroup(pc);
	return NULL;
}

void mem_cgroup_uncharge_page(struct page *page)
{
	/* early check. */
	if (page_mapped(page))
		return;
	VM_BUG_ON(page->mapping && !PageAnon(page));
	if (PageSwapCache(page))
		return;
	__mem_cgroup_uncharge_common(page, MEM_CGROUP_CHARGE_TYPE_ANON, false);
}

void mem_cgroup_uncharge_cache_page(struct page *page)
{
	VM_BUG_ON(page_mapped(page));
	VM_BUG_ON(page->mapping);
	__mem_cgroup_uncharge_common(page, MEM_CGROUP_CHARGE_TYPE_CACHE, false);
}

/*
 * Batch_start/batch_end is called in unmap_page_range/invlidate/trucate.
 * In that cases, pages are freed continuously and we can expect pages
 * are in the same memcg. All these calls itself limits the number of
 * pages freed at once, then uncharge_start/end() is called properly.
 * This may be called prural(2) times in a context,
 */

void mem_cgroup_uncharge_start(void)
{
	current->memcg_batch.do_batch++;
	/* We can do nest. */
	if (current->memcg_batch.do_batch == 1) {
		current->memcg_batch.memcg = NULL;
		current->memcg_batch.nr_pages = 0;
		current->memcg_batch.memsw_nr_pages = 0;
	}
}

void mem_cgroup_uncharge_end(void)
{
	struct memcg_batch_info *batch = &current->memcg_batch;

	if (!batch->do_batch)
		return;

	batch->do_batch--;
	if (batch->do_batch) /* If stacked, do nothing. */
		return;

	if (!batch->memcg)
		return;
	/*
	 * This "batch->memcg" is valid without any css_get/put etc...
	 * bacause we hide charges behind us.
	 */
	if (batch->nr_pages)
		res_counter_uncharge(&batch->memcg->res,
				     batch->nr_pages * PAGE_SIZE);
	if (batch->memsw_nr_pages)
		res_counter_uncharge(&batch->memcg->memsw,
				     batch->memsw_nr_pages * PAGE_SIZE);
	memcg_oom_recover(batch->memcg);
	/* forget this pointer (for sanity check) */
	batch->memcg = NULL;
}

#ifdef CONFIG_SWAP
/*
 * called after __delete_from_swap_cache() and drop "page" account.
 * memcg information is recorded to swap_cgroup of "ent"
 */
void
mem_cgroup_uncharge_swapcache(struct page *page, swp_entry_t ent, bool swapout)
{
	struct mem_cgroup *memcg;
	int ctype = MEM_CGROUP_CHARGE_TYPE_SWAPOUT;

	if (!swapout) /* this was a swap cache but the swap is unused ! */
		ctype = MEM_CGROUP_CHARGE_TYPE_DROP;

	memcg = __mem_cgroup_uncharge_common(page, ctype, false);

	/*
	 * record memcg information,  if swapout && memcg != NULL,
	 * mem_cgroup_get() was called in uncharge().
	 */
	if (do_swap_account && swapout && memcg)
		swap_cgroup_record(ent, css_id(&memcg->css));
}
#endif

#ifdef CONFIG_MEMCG_SWAP
/*
 * called from swap_entry_free(). remove record in swap_cgroup and
 * uncharge "memsw" account.
 */
void mem_cgroup_uncharge_swap(swp_entry_t ent)
{
	struct mem_cgroup *memcg;
	unsigned short id;

	if (!do_swap_account)
		return;

	id = swap_cgroup_record(ent, 0);
	rcu_read_lock();
	memcg = mem_cgroup_lookup(id);
	if (memcg) {
		/*
		 * We uncharge this because swap is freed.
		 * This memcg can be obsolete one. We avoid calling css_tryget
		 */
		if (!mem_cgroup_is_root(memcg))
			res_counter_uncharge(&memcg->memsw, PAGE_SIZE);
		mem_cgroup_swap_statistics(memcg, false);
		mem_cgroup_put(memcg);
	}
	rcu_read_unlock();
}

/**
 * mem_cgroup_move_swap_account - move swap charge and swap_cgroup's record.
 * @entry: swap entry to be moved
 * @from:  mem_cgroup which the entry is moved from
 * @to:  mem_cgroup which the entry is moved to
 *
 * It succeeds only when the swap_cgroup's record for this entry is the same
 * as the mem_cgroup's id of @from.
 *
 * Returns 0 on success, -EINVAL on failure.
 *
 * The caller must have charged to @to, IOW, called res_counter_charge() about
 * both res and memsw, and called css_get().
 */
static int mem_cgroup_move_swap_account(swp_entry_t entry,
				struct mem_cgroup *from, struct mem_cgroup *to)
{
	unsigned short old_id, new_id;

	old_id = css_id(&from->css);
	new_id = css_id(&to->css);

	if (swap_cgroup_cmpxchg(entry, old_id, new_id) == old_id) {
		mem_cgroup_swap_statistics(from, false);
		mem_cgroup_swap_statistics(to, true);
		/*
		 * This function is only called from task migration context now.
		 * It postpones res_counter and refcount handling till the end
		 * of task migration(mem_cgroup_clear_mc()) for performance
		 * improvement. But we cannot postpone mem_cgroup_get(to)
		 * because if the process that has been moved to @to does
		 * swap-in, the refcount of @to might be decreased to 0.
		 */
		mem_cgroup_get(to);
		return 0;
	}
	return -EINVAL;
}
#else
static inline int mem_cgroup_move_swap_account(swp_entry_t entry,
				struct mem_cgroup *from, struct mem_cgroup *to)
{
	return -EINVAL;
}
#endif

/*
 * Before starting migration, account PAGE_SIZE to mem_cgroup that the old
 * page belongs to.
 */
void mem_cgroup_prepare_migration(struct page *page, struct page *newpage,
				  struct mem_cgroup **memcgp)
{
	struct mem_cgroup *memcg = NULL;
	struct page_cgroup *pc;
	enum charge_type ctype;

	*memcgp = NULL;

	VM_BUG_ON(PageTransHuge(page));
	if (mem_cgroup_disabled())
		return;

	pc = lookup_page_cgroup(page);
	lock_page_cgroup(pc);
	if (PageCgroupUsed(pc)) {
		memcg = pc->mem_cgroup;
		css_get(&memcg->css);
		/*
		 * At migrating an anonymous page, its mapcount goes down
		 * to 0 and uncharge() will be called. But, even if it's fully
		 * unmapped, migration may fail and this page has to be
		 * charged again. We set MIGRATION flag here and delay uncharge
		 * until end_migration() is called
		 *
		 * Corner Case Thinking
		 * A)
		 * When the old page was mapped as Anon and it's unmap-and-freed
		 * while migration was ongoing.
		 * If unmap finds the old page, uncharge() of it will be delayed
		 * until end_migration(). If unmap finds a new page, it's
		 * uncharged when it make mapcount to be 1->0. If unmap code
		 * finds swap_migration_entry, the new page will not be mapped
		 * and end_migration() will find it(mapcount==0).
		 *
		 * B)
		 * When the old page was mapped but migraion fails, the kernel
		 * remaps it. A charge for it is kept by MIGRATION flag even
		 * if mapcount goes down to 0. We can do remap successfully
		 * without charging it again.
		 *
		 * C)
		 * The "old" page is under lock_page() until the end of
		 * migration, so, the old page itself will not be swapped-out.
		 * If the new page is swapped out before end_migraton, our
		 * hook to usual swap-out path will catch the event.
		 */
		if (PageAnon(page))
			SetPageCgroupMigration(pc);
	}
	unlock_page_cgroup(pc);
	/*
	 * If the page is not charged at this point,
	 * we return here.
	 */
	if (!memcg)
		return;

	*memcgp = memcg;
	/*
	 * We charge new page before it's used/mapped. So, even if unlock_page()
	 * is called before end_migration, we can catch all events on this new
	 * page. In the case new page is migrated but not remapped, new page's
	 * mapcount will be finally 0 and we call uncharge in end_migration().
	 */
	if (PageAnon(page))
		ctype = MEM_CGROUP_CHARGE_TYPE_ANON;
	else
		ctype = MEM_CGROUP_CHARGE_TYPE_CACHE;
	/*
	 * The page is committed to the memcg, but it's not actually
	 * charged to the res_counter since we plan on replacing the
	 * old one and only one page is going to be left afterwards.
	 */
	__mem_cgroup_commit_charge(memcg, newpage, 1, ctype, false);
}

/* remove redundant charge if migration failed*/
void mem_cgroup_end_migration(struct mem_cgroup *memcg,
	struct page *oldpage, struct page *newpage, bool migration_ok)
{
	struct page *used, *unused;
	struct page_cgroup *pc;
	bool anon;

	if (!memcg)
		return;

	if (!migration_ok) {
		used = oldpage;
		unused = newpage;
	} else {
		used = newpage;
		unused = oldpage;
	}
	anon = PageAnon(used);
	__mem_cgroup_uncharge_common(unused,
				     anon ? MEM_CGROUP_CHARGE_TYPE_ANON
				     : MEM_CGROUP_CHARGE_TYPE_CACHE,
				     true);
	css_put(&memcg->css);
	/*
	 * We disallowed uncharge of pages under migration because mapcount
	 * of the page goes down to zero, temporarly.
	 * Clear the flag and check the page should be charged.
	 */
	pc = lookup_page_cgroup(oldpage);
	lock_page_cgroup(pc);
	ClearPageCgroupMigration(pc);
	unlock_page_cgroup(pc);

	/*
	 * If a page is a file cache, radix-tree replacement is very atomic
	 * and we can skip this check. When it was an Anon page, its mapcount
	 * goes down to 0. But because we added MIGRATION flage, it's not
	 * uncharged yet. There are several case but page->mapcount check
	 * and USED bit check in mem_cgroup_uncharge_page() will do enough
	 * check. (see prepare_charge() also)
	 */
	if (anon)
		mem_cgroup_uncharge_page(used);
}

/*
 * At replace page cache, newpage is not under any memcg but it's on
 * LRU. So, this function doesn't touch res_counter but handles LRU
 * in correct way. Both pages are locked so we cannot race with uncharge.
 */
void mem_cgroup_replace_page_cache(struct page *oldpage,
				  struct page *newpage)
{
	struct mem_cgroup *memcg = NULL;
	struct page_cgroup *pc;
	enum charge_type type = MEM_CGROUP_CHARGE_TYPE_CACHE;

	if (mem_cgroup_disabled())
		return;

	pc = lookup_page_cgroup(oldpage);
	/* fix accounting on old pages */
	lock_page_cgroup(pc);
	if (PageCgroupUsed(pc)) {
		memcg = pc->mem_cgroup;
		mem_cgroup_charge_statistics(memcg, false, -1);
		ClearPageCgroupUsed(pc);
	}
	unlock_page_cgroup(pc);

	/*
	 * When called from shmem_replace_page(), in some cases the
	 * oldpage has already been charged, and in some cases not.
	 */
	if (!memcg)
		return;
	/*
	 * Even if newpage->mapping was NULL before starting replacement,
	 * the newpage may be on LRU(or pagevec for LRU) already. We lock
	 * LRU while we overwrite pc->mem_cgroup.
	 */
	__mem_cgroup_commit_charge(memcg, newpage, 1, type, true);
}

#ifdef CONFIG_DEBUG_VM
static struct page_cgroup *lookup_page_cgroup_used(struct page *page)
{
	struct page_cgroup *pc;

	pc = lookup_page_cgroup(page);
	/*
	 * Can be NULL while feeding pages into the page allocator for
	 * the first time, i.e. during boot or memory hotplug;
	 * or when mem_cgroup_disabled().
	 */
	if (likely(pc) && PageCgroupUsed(pc))
		return pc;
	return NULL;
}

bool mem_cgroup_bad_page_check(struct page *page)
{
	if (mem_cgroup_disabled())
		return false;

	return lookup_page_cgroup_used(page) != NULL;
}

void mem_cgroup_print_bad_page(struct page *page)
{
	struct page_cgroup *pc;

	pc = lookup_page_cgroup_used(page);
	if (pc) {
		printk(KERN_ALERT "pc:%p pc->flags:%lx pc->mem_cgroup:%p\n",
		       pc, pc->flags, pc->mem_cgroup);
	}
}
#endif

static int mem_cgroup_resize_limit(struct mem_cgroup *memcg,
				unsigned long long val)
{
	int retry_count;
	u64 memswlimit, memlimit;
	int ret = 0;
	int children = mem_cgroup_count_children(memcg);
	u64 curusage, oldusage;
	int enlarge;

	/*
	 * For keeping hierarchical_reclaim simple, how long we should retry
	 * is depends on callers. We set our retry-count to be function
	 * of # of children which we should visit in this loop.
	 */
	retry_count = MEM_CGROUP_RECLAIM_RETRIES * children;

	oldusage = res_counter_read_u64(&memcg->res, RES_USAGE);

	enlarge = 0;
	while (retry_count) {
		if (signal_pending(current)) {
			ret = -EINTR;
			break;
		}
		/*
		 * Rather than hide all in some function, I do this in
		 * open coded manner. You see what this really does.
		 * We have to guarantee memcg->res.limit <= memcg->memsw.limit.
		 */
		mutex_lock(&set_limit_mutex);
		memswlimit = res_counter_read_u64(&memcg->memsw, RES_LIMIT);
		if (memswlimit < val) {
			ret = -EINVAL;
			mutex_unlock(&set_limit_mutex);
			break;
		}

		memlimit = res_counter_read_u64(&memcg->res, RES_LIMIT);
		if (memlimit < val)
			enlarge = 1;

		ret = res_counter_set_limit(&memcg->res, val);
		if (!ret) {
			if (memswlimit == val)
				memcg->memsw_is_minimum = true;
			else
				memcg->memsw_is_minimum = false;
		}
		mutex_unlock(&set_limit_mutex);

		if (!ret)
			break;

		mem_cgroup_reclaim(memcg, GFP_KERNEL,
				   MEM_CGROUP_RECLAIM_SHRINK);
		curusage = res_counter_read_u64(&memcg->res, RES_USAGE);
		/* Usage is reduced ? */
  		if (curusage >= oldusage)
			retry_count--;
		else
			oldusage = curusage;
	}
	if (!ret && enlarge)
		memcg_oom_recover(memcg);

	return ret;
}

static int mem_cgroup_resize_memsw_limit(struct mem_cgroup *memcg,
					unsigned long long val)
{
	int retry_count;
	u64 memlimit, memswlimit, oldusage, curusage;
	int children = mem_cgroup_count_children(memcg);
	int ret = -EBUSY;
	int enlarge = 0;

	/* see mem_cgroup_resize_res_limit */
 	retry_count = children * MEM_CGROUP_RECLAIM_RETRIES;
	oldusage = res_counter_read_u64(&memcg->memsw, RES_USAGE);
	while (retry_count) {
		if (signal_pending(current)) {
			ret = -EINTR;
			break;
		}
		/*
		 * Rather than hide all in some function, I do this in
		 * open coded manner. You see what this really does.
		 * We have to guarantee memcg->res.limit <= memcg->memsw.limit.
		 */
		mutex_lock(&set_limit_mutex);
		memlimit = res_counter_read_u64(&memcg->res, RES_LIMIT);
		if (memlimit > val) {
			ret = -EINVAL;
			mutex_unlock(&set_limit_mutex);
			break;
		}
		memswlimit = res_counter_read_u64(&memcg->memsw, RES_LIMIT);
		if (memswlimit < val)
			enlarge = 1;
		ret = res_counter_set_limit(&memcg->memsw, val);
		if (!ret) {
			if (memlimit == val)
				memcg->memsw_is_minimum = true;
			else
				memcg->memsw_is_minimum = false;
		}
		mutex_unlock(&set_limit_mutex);

		if (!ret)
			break;

		mem_cgroup_reclaim(memcg, GFP_KERNEL,
				   MEM_CGROUP_RECLAIM_NOSWAP |
				   MEM_CGROUP_RECLAIM_SHRINK);
		curusage = res_counter_read_u64(&memcg->memsw, RES_USAGE);
		/* Usage is reduced ? */
		if (curusage >= oldusage)
			retry_count--;
		else
			oldusage = curusage;
	}
	if (!ret && enlarge)
		memcg_oom_recover(memcg);
	return ret;
}

unsigned long mem_cgroup_soft_limit_reclaim(struct zone *zone, int order,
					    gfp_t gfp_mask,
					    unsigned long *total_scanned)
{
	unsigned long nr_reclaimed = 0;
	struct mem_cgroup_per_zone *mz, *next_mz = NULL;
	unsigned long reclaimed;
	int loop = 0;
	struct mem_cgroup_tree_per_zone *mctz;
	unsigned long long excess;
	unsigned long nr_scanned;

	if (order > 0)
		return 0;

	mctz = soft_limit_tree_node_zone(zone_to_nid(zone), zone_idx(zone));
	/*
	 * This loop can run a while, specially if mem_cgroup's continuously
	 * keep exceeding their soft limit and putting the system under
	 * pressure
	 */
	do {
		if (next_mz)
			mz = next_mz;
		else
			mz = mem_cgroup_largest_soft_limit_node(mctz);
		if (!mz)
			break;

		nr_scanned = 0;
		reclaimed = mem_cgroup_soft_reclaim(mz->memcg, zone,
						    gfp_mask, &nr_scanned);
		nr_reclaimed += reclaimed;
		*total_scanned += nr_scanned;
		spin_lock(&mctz->lock);

		/*
		 * If we failed to reclaim anything from this memory cgroup
		 * it is time to move on to the next cgroup
		 */
		next_mz = NULL;
		if (!reclaimed) {
			do {
				/*
				 * Loop until we find yet another one.
				 *
				 * By the time we get the soft_limit lock
				 * again, someone might have aded the
				 * group back on the RB tree. Iterate to
				 * make sure we get a different mem.
				 * mem_cgroup_largest_soft_limit_node returns
				 * NULL if no other cgroup is present on
				 * the tree
				 */
				next_mz =
				__mem_cgroup_largest_soft_limit_node(mctz);
				if (next_mz == mz)
					css_put(&next_mz->memcg->css);
				else /* next_mz == NULL or other memcg */
					break;
			} while (1);
		}
		__mem_cgroup_remove_exceeded(mz->memcg, mz, mctz);
		excess = res_counter_soft_limit_excess(&mz->memcg->res);
		/*
		 * One school of thought says that we should not add
		 * back the node to the tree if reclaim returns 0.
		 * But our reclaim could return 0, simply because due
		 * to priority we are exposing a smaller subset of
		 * memory to reclaim from. Consider this as a longer
		 * term TODO.
		 */
		/* If excess == 0, no tree ops */
		__mem_cgroup_insert_exceeded(mz->memcg, mz, mctz, excess);
		spin_unlock(&mctz->lock);
		css_put(&mz->memcg->css);
		loop++;
		/*
		 * Could not reclaim anything and there are no more
		 * mem cgroups to try or we seem to be looping without
		 * reclaiming anything.
		 */
		if (!nr_reclaimed &&
			(next_mz == NULL ||
			loop > MEM_CGROUP_MAX_SOFT_LIMIT_RECLAIM_LOOPS))
			break;
	} while (!nr_reclaimed);
	if (next_mz)
		css_put(&next_mz->memcg->css);
	return nr_reclaimed;
}

/**
 * mem_cgroup_force_empty_list - clears LRU of a group
 * @memcg: group to clear
 * @node: NUMA node
 * @zid: zone id
 * @lru: lru to to clear
 *
 * Traverse a specified page_cgroup list and try to drop them all.  This doesn't
 * reclaim the pages page themselves - pages are moved to the parent (or root)
 * group.
 */
static void mem_cgroup_force_empty_list(struct mem_cgroup *memcg,
				int node, int zid, enum lru_list lru)
{
	struct mem_cgroup_per_zone *mz;
	unsigned long flags;
	struct list_head *list;
	struct page *busy;
	struct zone *zone;

	zone = &NODE_DATA(node)->node_zones[zid];
	mz = mem_cgroup_zoneinfo(memcg, node, zid);
	list = &mz->lruvec.lists[lru];

	busy = NULL;
	do {
		struct page_cgroup *pc;
		struct page *page;

		spin_lock_irqsave(&zone->lru_lock, flags);
		if (list_empty(list)) {
			spin_unlock_irqrestore(&zone->lru_lock, flags);
			break;
		}
		page = list_entry(list->prev, struct page, lru);
		if (busy == page) {
			list_move(&page->lru, list);
			busy = NULL;
			spin_unlock_irqrestore(&zone->lru_lock, flags);
			continue;
		}
		spin_unlock_irqrestore(&zone->lru_lock, flags);

		pc = lookup_page_cgroup(page);

		if (mem_cgroup_move_parent(page, pc, memcg)) {
			/* found lock contention or "pc" is obsolete. */
			busy = page;
			cond_resched();
		} else
			busy = NULL;
	} while (!list_empty(list));
}

/*
 * make mem_cgroup's charge to be 0 if there is no task by moving
 * all the charges and pages to the parent.
 * This enables deleting this mem_cgroup.
 *
 * Caller is responsible for holding css reference on the memcg.
 */
static void mem_cgroup_reparent_charges(struct mem_cgroup *memcg)
{
	int node, zid;
	u64 usage;

	do {
		/* This is for making all *used* pages to be on LRU. */
		lru_add_drain_all();
		drain_all_stock_sync(memcg);
		mem_cgroup_start_move(memcg);
		for_each_node_state(node, N_HIGH_MEMORY) {
			for (zid = 0; zid < MAX_NR_ZONES; zid++) {
				enum lru_list lru;
				for_each_lru(lru) {
					mem_cgroup_force_empty_list(memcg,
							node, zid, lru);
				}
			}
		}
		mem_cgroup_end_move(memcg);
		memcg_oom_recover(memcg);
		cond_resched();

		/*
		 * Kernel memory may not necessarily be trackable to a specific
		 * process. So they are not migrated, and therefore we can't
		 * expect their value to drop to 0 here.
		 * Having res filled up with kmem only is enough.
		 *
		 * This is a safety check because mem_cgroup_force_empty_list
		 * could have raced with mem_cgroup_replace_page_cache callers
		 * so the lru seemed empty but the page could have been added
		 * right after the check. RES_USAGE should be safe as we always
		 * charge before adding to the LRU.
		 */
<<<<<<< HEAD
		usage = res_counter_read_u64(&memcg->res, RES_USAGE) -
			res_counter_read_u64(&memcg->kmem, RES_USAGE);
	} while (usage > 0);

	return 0;
=======
	} while (res_counter_read_u64(&memcg->res, RES_USAGE) > 0);
>>>>>>> bcf6de1b
}

/*
 * Reclaims as many pages from the given memcg as possible and moves
 * the rest to the parent.
 *
 * Caller is responsible for holding css reference for memcg.
 */
static int mem_cgroup_force_empty(struct mem_cgroup *memcg)
{
	int nr_retries = MEM_CGROUP_RECLAIM_RETRIES;
	struct cgroup *cgrp = memcg->css.cgroup;

	/* returns EBUSY if there is a task or if we come here twice. */
	if (cgroup_task_count(cgrp) || !list_empty(&cgrp->children))
		return -EBUSY;

	/* we call try-to-free pages for make this cgroup empty */
	lru_add_drain_all();
	/* try to free all pages in this cgroup */
	while (nr_retries && res_counter_read_u64(&memcg->res, RES_USAGE) > 0) {
		int progress;

		if (signal_pending(current))
			return -EINTR;

		progress = try_to_free_mem_cgroup_pages(memcg, GFP_KERNEL,
						false);
		if (!progress) {
			nr_retries--;
			/* maybe some writeback is necessary */
			congestion_wait(BLK_RW_ASYNC, HZ/10);
		}

	}
	lru_add_drain();
	mem_cgroup_reparent_charges(memcg);

	return 0;
}

static int mem_cgroup_force_empty_write(struct cgroup *cont, unsigned int event)
{
	struct mem_cgroup *memcg = mem_cgroup_from_cont(cont);
	int ret;

	if (mem_cgroup_is_root(memcg))
		return -EINVAL;
	css_get(&memcg->css);
	ret = mem_cgroup_force_empty(memcg);
	css_put(&memcg->css);

	return ret;
}


static u64 mem_cgroup_hierarchy_read(struct cgroup *cont, struct cftype *cft)
{
	return mem_cgroup_from_cont(cont)->use_hierarchy;
}

static int mem_cgroup_hierarchy_write(struct cgroup *cont, struct cftype *cft,
					u64 val)
{
	int retval = 0;
	struct mem_cgroup *memcg = mem_cgroup_from_cont(cont);
	struct cgroup *parent = cont->parent;
	struct mem_cgroup *parent_memcg = NULL;

	if (parent)
		parent_memcg = mem_cgroup_from_cont(parent);

	cgroup_lock();

	if (memcg->use_hierarchy == val)
		goto out;

	/*
	 * If parent's use_hierarchy is set, we can't make any modifications
	 * in the child subtrees. If it is unset, then the change can
	 * occur, provided the current cgroup has no children.
	 *
	 * For the root cgroup, parent_mem is NULL, we allow value to be
	 * set if there are no children.
	 */
	if ((!parent_memcg || !parent_memcg->use_hierarchy) &&
				(val == 1 || val == 0)) {
		if (list_empty(&cont->children))
			memcg->use_hierarchy = val;
		else
			retval = -EBUSY;
	} else
		retval = -EINVAL;

out:
	cgroup_unlock();

	return retval;
}


static unsigned long mem_cgroup_recursive_stat(struct mem_cgroup *memcg,
					       enum mem_cgroup_stat_index idx)
{
	struct mem_cgroup *iter;
	long val = 0;

	/* Per-cpu values can be negative, use a signed accumulator */
	for_each_mem_cgroup_tree(iter, memcg)
		val += mem_cgroup_read_stat(iter, idx);

	if (val < 0) /* race ? */
		val = 0;
	return val;
}

static inline u64 mem_cgroup_usage(struct mem_cgroup *memcg, bool swap)
{
	u64 val;

	if (!mem_cgroup_is_root(memcg)) {
		if (!swap)
			return res_counter_read_u64(&memcg->res, RES_USAGE);
		else
			return res_counter_read_u64(&memcg->memsw, RES_USAGE);
	}

	val = mem_cgroup_recursive_stat(memcg, MEM_CGROUP_STAT_CACHE);
	val += mem_cgroup_recursive_stat(memcg, MEM_CGROUP_STAT_RSS);

	if (swap)
		val += mem_cgroup_recursive_stat(memcg, MEM_CGROUP_STAT_SWAP);

	return val << PAGE_SHIFT;
}

static ssize_t mem_cgroup_read(struct cgroup *cont, struct cftype *cft,
			       struct file *file, char __user *buf,
			       size_t nbytes, loff_t *ppos)
{
	struct mem_cgroup *memcg = mem_cgroup_from_cont(cont);
	char str[64];
	u64 val;
	int name, len;
	enum res_type type;

	type = MEMFILE_TYPE(cft->private);
	name = MEMFILE_ATTR(cft->private);

	if (!do_swap_account && type == _MEMSWAP)
		return -EOPNOTSUPP;

	switch (type) {
	case _MEM:
		if (name == RES_USAGE)
			val = mem_cgroup_usage(memcg, false);
		else
			val = res_counter_read_u64(&memcg->res, name);
		break;
	case _MEMSWAP:
		if (name == RES_USAGE)
			val = mem_cgroup_usage(memcg, true);
		else
			val = res_counter_read_u64(&memcg->memsw, name);
		break;
	case _KMEM:
		val = res_counter_read_u64(&memcg->kmem, name);
		break;
	default:
		BUG();
	}

	len = scnprintf(str, sizeof(str), "%llu\n", (unsigned long long)val);
	return simple_read_from_buffer(buf, nbytes, ppos, str, len);
}

static int memcg_update_kmem_limit(struct cgroup *cont, u64 val)
{
	int ret = -EINVAL;
#ifdef CONFIG_MEMCG_KMEM
	bool must_inc_static_branch = false;

	struct mem_cgroup *memcg = mem_cgroup_from_cont(cont);
	/*
	 * For simplicity, we won't allow this to be disabled.  It also can't
	 * be changed if the cgroup has children already, or if tasks had
	 * already joined.
	 *
	 * If tasks join before we set the limit, a person looking at
	 * kmem.usage_in_bytes will have no way to determine when it took
	 * place, which makes the value quite meaningless.
	 *
	 * After it first became limited, changes in the value of the limit are
	 * of course permitted.
	 *
	 * Taking the cgroup_lock is really offensive, but it is so far the only
	 * way to guarantee that no children will appear. There are plenty of
	 * other offenders, and they should all go away. Fine grained locking
	 * is probably the way to go here. When we are fully hierarchical, we
	 * can also get rid of the use_hierarchy check.
	 */
	cgroup_lock();
	mutex_lock(&set_limit_mutex);
	if (!memcg->kmem_account_flags && val != RESOURCE_MAX) {
		if (cgroup_task_count(cont) || (memcg->use_hierarchy &&
						!list_empty(&cont->children))) {
			ret = -EBUSY;
			goto out;
		}
		ret = res_counter_set_limit(&memcg->kmem, val);
		VM_BUG_ON(ret);

		ret = memcg_update_cache_sizes(memcg);
		if (ret) {
			res_counter_set_limit(&memcg->kmem, RESOURCE_MAX);
			goto out;
		}
		must_inc_static_branch = true;
		/*
		 * kmem charges can outlive the cgroup. In the case of slab
		 * pages, for instance, a page contain objects from various
		 * processes, so it is unfeasible to migrate them away. We
		 * need to reference count the memcg because of that.
		 */
		mem_cgroup_get(memcg);
	} else
		ret = res_counter_set_limit(&memcg->kmem, val);
out:
	mutex_unlock(&set_limit_mutex);
	cgroup_unlock();

	/*
	 * We are by now familiar with the fact that we can't inc the static
	 * branch inside cgroup_lock. See disarm functions for details. A
	 * worker here is overkill, but also wrong: After the limit is set, we
	 * must start accounting right away. Since this operation can't fail,
	 * we can safely defer it to here - no rollback will be needed.
	 *
	 * The boolean used to control this is also safe, because
	 * KMEM_ACCOUNTED_ACTIVATED guarantees that only one process will be
	 * able to set it to true;
	 */
	if (must_inc_static_branch) {
		static_key_slow_inc(&memcg_kmem_enabled_key);
		/*
		 * setting the active bit after the inc will guarantee no one
		 * starts accounting before all call sites are patched
		 */
		memcg_kmem_set_active(memcg);
	}

#endif
	return ret;
}

static int memcg_propagate_kmem(struct mem_cgroup *memcg)
{
	int ret = 0;
	struct mem_cgroup *parent = parent_mem_cgroup(memcg);
	if (!parent)
		goto out;

	memcg->kmem_account_flags = parent->kmem_account_flags;
#ifdef CONFIG_MEMCG_KMEM
	/*
	 * When that happen, we need to disable the static branch only on those
	 * memcgs that enabled it. To achieve this, we would be forced to
	 * complicate the code by keeping track of which memcgs were the ones
	 * that actually enabled limits, and which ones got it from its
	 * parents.
	 *
	 * It is a lot simpler just to do static_key_slow_inc() on every child
	 * that is accounted.
	 */
	if (!memcg_kmem_is_active(memcg))
		goto out;

	/*
	 * destroy(), called if we fail, will issue static_key_slow_inc() and
	 * mem_cgroup_put() if kmem is enabled. We have to either call them
	 * unconditionally, or clear the KMEM_ACTIVE flag. I personally find
	 * this more consistent, since it always leads to the same destroy path
	 */
	mem_cgroup_get(memcg);
	static_key_slow_inc(&memcg_kmem_enabled_key);

	mutex_lock(&set_limit_mutex);
	ret = memcg_update_cache_sizes(memcg);
	mutex_unlock(&set_limit_mutex);
#endif
out:
	return ret;
}

/*
 * The user of this function is...
 * RES_LIMIT.
 */
static int mem_cgroup_write(struct cgroup *cont, struct cftype *cft,
			    const char *buffer)
{
	struct mem_cgroup *memcg = mem_cgroup_from_cont(cont);
	enum res_type type;
	int name;
	unsigned long long val;
	int ret;

	type = MEMFILE_TYPE(cft->private);
	name = MEMFILE_ATTR(cft->private);

	if (!do_swap_account && type == _MEMSWAP)
		return -EOPNOTSUPP;

	switch (name) {
	case RES_LIMIT:
		if (mem_cgroup_is_root(memcg)) { /* Can't set limit on root */
			ret = -EINVAL;
			break;
		}
		/* This function does all necessary parse...reuse it */
		ret = res_counter_memparse_write_strategy(buffer, &val);
		if (ret)
			break;
		if (type == _MEM)
			ret = mem_cgroup_resize_limit(memcg, val);
		else if (type == _MEMSWAP)
			ret = mem_cgroup_resize_memsw_limit(memcg, val);
		else if (type == _KMEM)
			ret = memcg_update_kmem_limit(cont, val);
		else
			return -EINVAL;
		break;
	case RES_SOFT_LIMIT:
		ret = res_counter_memparse_write_strategy(buffer, &val);
		if (ret)
			break;
		/*
		 * For memsw, soft limits are hard to implement in terms
		 * of semantics, for now, we support soft limits for
		 * control without swap
		 */
		if (type == _MEM)
			ret = res_counter_set_soft_limit(&memcg->res, val);
		else
			ret = -EINVAL;
		break;
	default:
		ret = -EINVAL; /* should be BUG() ? */
		break;
	}
	return ret;
}

static void memcg_get_hierarchical_limit(struct mem_cgroup *memcg,
		unsigned long long *mem_limit, unsigned long long *memsw_limit)
{
	struct cgroup *cgroup;
	unsigned long long min_limit, min_memsw_limit, tmp;

	min_limit = res_counter_read_u64(&memcg->res, RES_LIMIT);
	min_memsw_limit = res_counter_read_u64(&memcg->memsw, RES_LIMIT);
	cgroup = memcg->css.cgroup;
	if (!memcg->use_hierarchy)
		goto out;

	while (cgroup->parent) {
		cgroup = cgroup->parent;
		memcg = mem_cgroup_from_cont(cgroup);
		if (!memcg->use_hierarchy)
			break;
		tmp = res_counter_read_u64(&memcg->res, RES_LIMIT);
		min_limit = min(min_limit, tmp);
		tmp = res_counter_read_u64(&memcg->memsw, RES_LIMIT);
		min_memsw_limit = min(min_memsw_limit, tmp);
	}
out:
	*mem_limit = min_limit;
	*memsw_limit = min_memsw_limit;
}

static int mem_cgroup_reset(struct cgroup *cont, unsigned int event)
{
	struct mem_cgroup *memcg = mem_cgroup_from_cont(cont);
	int name;
	enum res_type type;

	type = MEMFILE_TYPE(event);
	name = MEMFILE_ATTR(event);

	if (!do_swap_account && type == _MEMSWAP)
		return -EOPNOTSUPP;

	switch (name) {
	case RES_MAX_USAGE:
		if (type == _MEM)
			res_counter_reset_max(&memcg->res);
		else if (type == _MEMSWAP)
			res_counter_reset_max(&memcg->memsw);
		else if (type == _KMEM)
			res_counter_reset_max(&memcg->kmem);
		else
			return -EINVAL;
		break;
	case RES_FAILCNT:
		if (type == _MEM)
			res_counter_reset_failcnt(&memcg->res);
		else if (type == _MEMSWAP)
			res_counter_reset_failcnt(&memcg->memsw);
		else if (type == _KMEM)
			res_counter_reset_failcnt(&memcg->kmem);
		else
			return -EINVAL;
		break;
	}

	return 0;
}

static u64 mem_cgroup_move_charge_read(struct cgroup *cgrp,
					struct cftype *cft)
{
	return mem_cgroup_from_cont(cgrp)->move_charge_at_immigrate;
}

#ifdef CONFIG_MMU
static int mem_cgroup_move_charge_write(struct cgroup *cgrp,
					struct cftype *cft, u64 val)
{
	struct mem_cgroup *memcg = mem_cgroup_from_cont(cgrp);

	if (val >= (1 << NR_MOVE_TYPE))
		return -EINVAL;
	/*
	 * We check this value several times in both in can_attach() and
	 * attach(), so we need cgroup lock to prevent this value from being
	 * inconsistent.
	 */
	cgroup_lock();
	memcg->move_charge_at_immigrate = val;
	cgroup_unlock();

	return 0;
}
#else
static int mem_cgroup_move_charge_write(struct cgroup *cgrp,
					struct cftype *cft, u64 val)
{
	return -ENOSYS;
}
#endif

#ifdef CONFIG_NUMA
static int memcg_numa_stat_show(struct cgroup *cont, struct cftype *cft,
				      struct seq_file *m)
{
	int nid;
	unsigned long total_nr, file_nr, anon_nr, unevictable_nr;
	unsigned long node_nr;
	struct mem_cgroup *memcg = mem_cgroup_from_cont(cont);

	total_nr = mem_cgroup_nr_lru_pages(memcg, LRU_ALL);
	seq_printf(m, "total=%lu", total_nr);
	for_each_node_state(nid, N_HIGH_MEMORY) {
		node_nr = mem_cgroup_node_nr_lru_pages(memcg, nid, LRU_ALL);
		seq_printf(m, " N%d=%lu", nid, node_nr);
	}
	seq_putc(m, '\n');

	file_nr = mem_cgroup_nr_lru_pages(memcg, LRU_ALL_FILE);
	seq_printf(m, "file=%lu", file_nr);
	for_each_node_state(nid, N_HIGH_MEMORY) {
		node_nr = mem_cgroup_node_nr_lru_pages(memcg, nid,
				LRU_ALL_FILE);
		seq_printf(m, " N%d=%lu", nid, node_nr);
	}
	seq_putc(m, '\n');

	anon_nr = mem_cgroup_nr_lru_pages(memcg, LRU_ALL_ANON);
	seq_printf(m, "anon=%lu", anon_nr);
	for_each_node_state(nid, N_HIGH_MEMORY) {
		node_nr = mem_cgroup_node_nr_lru_pages(memcg, nid,
				LRU_ALL_ANON);
		seq_printf(m, " N%d=%lu", nid, node_nr);
	}
	seq_putc(m, '\n');

	unevictable_nr = mem_cgroup_nr_lru_pages(memcg, BIT(LRU_UNEVICTABLE));
	seq_printf(m, "unevictable=%lu", unevictable_nr);
	for_each_node_state(nid, N_HIGH_MEMORY) {
		node_nr = mem_cgroup_node_nr_lru_pages(memcg, nid,
				BIT(LRU_UNEVICTABLE));
		seq_printf(m, " N%d=%lu", nid, node_nr);
	}
	seq_putc(m, '\n');
	return 0;
}
#endif /* CONFIG_NUMA */

static const char * const mem_cgroup_lru_names[] = {
	"inactive_anon",
	"active_anon",
	"inactive_file",
	"active_file",
	"unevictable",
};

static inline void mem_cgroup_lru_names_not_uptodate(void)
{
	BUILD_BUG_ON(ARRAY_SIZE(mem_cgroup_lru_names) != NR_LRU_LISTS);
}

static int memcg_stat_show(struct cgroup *cont, struct cftype *cft,
				 struct seq_file *m)
{
	struct mem_cgroup *memcg = mem_cgroup_from_cont(cont);
	struct mem_cgroup *mi;
	unsigned int i;

	for (i = 0; i < MEM_CGROUP_STAT_NSTATS; i++) {
		if (i == MEM_CGROUP_STAT_SWAP && !do_swap_account)
			continue;
		seq_printf(m, "%s %ld\n", mem_cgroup_stat_names[i],
			   mem_cgroup_read_stat(memcg, i) * PAGE_SIZE);
	}

	for (i = 0; i < MEM_CGROUP_EVENTS_NSTATS; i++)
		seq_printf(m, "%s %lu\n", mem_cgroup_events_names[i],
			   mem_cgroup_read_events(memcg, i));

	for (i = 0; i < NR_LRU_LISTS; i++)
		seq_printf(m, "%s %lu\n", mem_cgroup_lru_names[i],
			   mem_cgroup_nr_lru_pages(memcg, BIT(i)) * PAGE_SIZE);

	/* Hierarchical information */
	{
		unsigned long long limit, memsw_limit;
		memcg_get_hierarchical_limit(memcg, &limit, &memsw_limit);
		seq_printf(m, "hierarchical_memory_limit %llu\n", limit);
		if (do_swap_account)
			seq_printf(m, "hierarchical_memsw_limit %llu\n",
				   memsw_limit);
	}

	for (i = 0; i < MEM_CGROUP_STAT_NSTATS; i++) {
		long long val = 0;

		if (i == MEM_CGROUP_STAT_SWAP && !do_swap_account)
			continue;
		for_each_mem_cgroup_tree(mi, memcg)
			val += mem_cgroup_read_stat(mi, i) * PAGE_SIZE;
		seq_printf(m, "total_%s %lld\n", mem_cgroup_stat_names[i], val);
	}

	for (i = 0; i < MEM_CGROUP_EVENTS_NSTATS; i++) {
		unsigned long long val = 0;

		for_each_mem_cgroup_tree(mi, memcg)
			val += mem_cgroup_read_events(mi, i);
		seq_printf(m, "total_%s %llu\n",
			   mem_cgroup_events_names[i], val);
	}

	for (i = 0; i < NR_LRU_LISTS; i++) {
		unsigned long long val = 0;

		for_each_mem_cgroup_tree(mi, memcg)
			val += mem_cgroup_nr_lru_pages(mi, BIT(i)) * PAGE_SIZE;
		seq_printf(m, "total_%s %llu\n", mem_cgroup_lru_names[i], val);
	}

#ifdef CONFIG_DEBUG_VM
	{
		int nid, zid;
		struct mem_cgroup_per_zone *mz;
		struct zone_reclaim_stat *rstat;
		unsigned long recent_rotated[2] = {0, 0};
		unsigned long recent_scanned[2] = {0, 0};

		for_each_online_node(nid)
			for (zid = 0; zid < MAX_NR_ZONES; zid++) {
				mz = mem_cgroup_zoneinfo(memcg, nid, zid);
				rstat = &mz->lruvec.reclaim_stat;

				recent_rotated[0] += rstat->recent_rotated[0];
				recent_rotated[1] += rstat->recent_rotated[1];
				recent_scanned[0] += rstat->recent_scanned[0];
				recent_scanned[1] += rstat->recent_scanned[1];
			}
		seq_printf(m, "recent_rotated_anon %lu\n", recent_rotated[0]);
		seq_printf(m, "recent_rotated_file %lu\n", recent_rotated[1]);
		seq_printf(m, "recent_scanned_anon %lu\n", recent_scanned[0]);
		seq_printf(m, "recent_scanned_file %lu\n", recent_scanned[1]);
	}
#endif

	return 0;
}

static u64 mem_cgroup_swappiness_read(struct cgroup *cgrp, struct cftype *cft)
{
	struct mem_cgroup *memcg = mem_cgroup_from_cont(cgrp);

	return mem_cgroup_swappiness(memcg);
}

static int mem_cgroup_swappiness_write(struct cgroup *cgrp, struct cftype *cft,
				       u64 val)
{
	struct mem_cgroup *memcg = mem_cgroup_from_cont(cgrp);
	struct mem_cgroup *parent;

	if (val > 100)
		return -EINVAL;

	if (cgrp->parent == NULL)
		return -EINVAL;

	parent = mem_cgroup_from_cont(cgrp->parent);

	cgroup_lock();

	/* If under hierarchy, only empty-root can set this value */
	if ((parent->use_hierarchy) ||
	    (memcg->use_hierarchy && !list_empty(&cgrp->children))) {
		cgroup_unlock();
		return -EINVAL;
	}

	memcg->swappiness = val;

	cgroup_unlock();

	return 0;
}

static void __mem_cgroup_threshold(struct mem_cgroup *memcg, bool swap)
{
	struct mem_cgroup_threshold_ary *t;
	u64 usage;
	int i;

	rcu_read_lock();
	if (!swap)
		t = rcu_dereference(memcg->thresholds.primary);
	else
		t = rcu_dereference(memcg->memsw_thresholds.primary);

	if (!t)
		goto unlock;

	usage = mem_cgroup_usage(memcg, swap);

	/*
	 * current_threshold points to threshold just below or equal to usage.
	 * If it's not true, a threshold was crossed after last
	 * call of __mem_cgroup_threshold().
	 */
	i = t->current_threshold;

	/*
	 * Iterate backward over array of thresholds starting from
	 * current_threshold and check if a threshold is crossed.
	 * If none of thresholds below usage is crossed, we read
	 * only one element of the array here.
	 */
	for (; i >= 0 && unlikely(t->entries[i].threshold > usage); i--)
		eventfd_signal(t->entries[i].eventfd, 1);

	/* i = current_threshold + 1 */
	i++;

	/*
	 * Iterate forward over array of thresholds starting from
	 * current_threshold+1 and check if a threshold is crossed.
	 * If none of thresholds above usage is crossed, we read
	 * only one element of the array here.
	 */
	for (; i < t->size && unlikely(t->entries[i].threshold <= usage); i++)
		eventfd_signal(t->entries[i].eventfd, 1);

	/* Update current_threshold */
	t->current_threshold = i - 1;
unlock:
	rcu_read_unlock();
}

static void mem_cgroup_threshold(struct mem_cgroup *memcg)
{
	while (memcg) {
		__mem_cgroup_threshold(memcg, false);
		if (do_swap_account)
			__mem_cgroup_threshold(memcg, true);

		memcg = parent_mem_cgroup(memcg);
	}
}

static int compare_thresholds(const void *a, const void *b)
{
	const struct mem_cgroup_threshold *_a = a;
	const struct mem_cgroup_threshold *_b = b;

	return _a->threshold - _b->threshold;
}

static int mem_cgroup_oom_notify_cb(struct mem_cgroup *memcg)
{
	struct mem_cgroup_eventfd_list *ev;

	list_for_each_entry(ev, &memcg->oom_notify, list)
		eventfd_signal(ev->eventfd, 1);
	return 0;
}

static void mem_cgroup_oom_notify(struct mem_cgroup *memcg)
{
	struct mem_cgroup *iter;

	for_each_mem_cgroup_tree(iter, memcg)
		mem_cgroup_oom_notify_cb(iter);
}

static int mem_cgroup_usage_register_event(struct cgroup *cgrp,
	struct cftype *cft, struct eventfd_ctx *eventfd, const char *args)
{
	struct mem_cgroup *memcg = mem_cgroup_from_cont(cgrp);
	struct mem_cgroup_thresholds *thresholds;
	struct mem_cgroup_threshold_ary *new;
	enum res_type type = MEMFILE_TYPE(cft->private);
	u64 threshold, usage;
	int i, size, ret;

	ret = res_counter_memparse_write_strategy(args, &threshold);
	if (ret)
		return ret;

	mutex_lock(&memcg->thresholds_lock);

	if (type == _MEM)
		thresholds = &memcg->thresholds;
	else if (type == _MEMSWAP)
		thresholds = &memcg->memsw_thresholds;
	else
		BUG();

	usage = mem_cgroup_usage(memcg, type == _MEMSWAP);

	/* Check if a threshold crossed before adding a new one */
	if (thresholds->primary)
		__mem_cgroup_threshold(memcg, type == _MEMSWAP);

	size = thresholds->primary ? thresholds->primary->size + 1 : 1;

	/* Allocate memory for new array of thresholds */
	new = kmalloc(sizeof(*new) + size * sizeof(struct mem_cgroup_threshold),
			GFP_KERNEL);
	if (!new) {
		ret = -ENOMEM;
		goto unlock;
	}
	new->size = size;

	/* Copy thresholds (if any) to new array */
	if (thresholds->primary) {
		memcpy(new->entries, thresholds->primary->entries, (size - 1) *
				sizeof(struct mem_cgroup_threshold));
	}

	/* Add new threshold */
	new->entries[size - 1].eventfd = eventfd;
	new->entries[size - 1].threshold = threshold;

	/* Sort thresholds. Registering of new threshold isn't time-critical */
	sort(new->entries, size, sizeof(struct mem_cgroup_threshold),
			compare_thresholds, NULL);

	/* Find current threshold */
	new->current_threshold = -1;
	for (i = 0; i < size; i++) {
		if (new->entries[i].threshold <= usage) {
			/*
			 * new->current_threshold will not be used until
			 * rcu_assign_pointer(), so it's safe to increment
			 * it here.
			 */
			++new->current_threshold;
		} else
			break;
	}

	/* Free old spare buffer and save old primary buffer as spare */
	kfree(thresholds->spare);
	thresholds->spare = thresholds->primary;

	rcu_assign_pointer(thresholds->primary, new);

	/* To be sure that nobody uses thresholds */
	synchronize_rcu();

unlock:
	mutex_unlock(&memcg->thresholds_lock);

	return ret;
}

static void mem_cgroup_usage_unregister_event(struct cgroup *cgrp,
	struct cftype *cft, struct eventfd_ctx *eventfd)
{
	struct mem_cgroup *memcg = mem_cgroup_from_cont(cgrp);
	struct mem_cgroup_thresholds *thresholds;
	struct mem_cgroup_threshold_ary *new;
	enum res_type type = MEMFILE_TYPE(cft->private);
	u64 usage;
	int i, j, size;

	mutex_lock(&memcg->thresholds_lock);
	if (type == _MEM)
		thresholds = &memcg->thresholds;
	else if (type == _MEMSWAP)
		thresholds = &memcg->memsw_thresholds;
	else
		BUG();

	if (!thresholds->primary)
		goto unlock;

	usage = mem_cgroup_usage(memcg, type == _MEMSWAP);

	/* Check if a threshold crossed before removing */
	__mem_cgroup_threshold(memcg, type == _MEMSWAP);

	/* Calculate new number of threshold */
	size = 0;
	for (i = 0; i < thresholds->primary->size; i++) {
		if (thresholds->primary->entries[i].eventfd != eventfd)
			size++;
	}

	new = thresholds->spare;

	/* Set thresholds array to NULL if we don't have thresholds */
	if (!size) {
		kfree(new);
		new = NULL;
		goto swap_buffers;
	}

	new->size = size;

	/* Copy thresholds and find current threshold */
	new->current_threshold = -1;
	for (i = 0, j = 0; i < thresholds->primary->size; i++) {
		if (thresholds->primary->entries[i].eventfd == eventfd)
			continue;

		new->entries[j] = thresholds->primary->entries[i];
		if (new->entries[j].threshold <= usage) {
			/*
			 * new->current_threshold will not be used
			 * until rcu_assign_pointer(), so it's safe to increment
			 * it here.
			 */
			++new->current_threshold;
		}
		j++;
	}

swap_buffers:
	/* Swap primary and spare array */
	thresholds->spare = thresholds->primary;
	/* If all events are unregistered, free the spare array */
	if (!new) {
		kfree(thresholds->spare);
		thresholds->spare = NULL;
	}

	rcu_assign_pointer(thresholds->primary, new);

	/* To be sure that nobody uses thresholds */
	synchronize_rcu();
unlock:
	mutex_unlock(&memcg->thresholds_lock);
}

static int mem_cgroup_oom_register_event(struct cgroup *cgrp,
	struct cftype *cft, struct eventfd_ctx *eventfd, const char *args)
{
	struct mem_cgroup *memcg = mem_cgroup_from_cont(cgrp);
	struct mem_cgroup_eventfd_list *event;
	enum res_type type = MEMFILE_TYPE(cft->private);

	BUG_ON(type != _OOM_TYPE);
	event = kmalloc(sizeof(*event),	GFP_KERNEL);
	if (!event)
		return -ENOMEM;

	spin_lock(&memcg_oom_lock);

	event->eventfd = eventfd;
	list_add(&event->list, &memcg->oom_notify);

	/* already in OOM ? */
	if (atomic_read(&memcg->under_oom))
		eventfd_signal(eventfd, 1);
	spin_unlock(&memcg_oom_lock);

	return 0;
}

static void mem_cgroup_oom_unregister_event(struct cgroup *cgrp,
	struct cftype *cft, struct eventfd_ctx *eventfd)
{
	struct mem_cgroup *memcg = mem_cgroup_from_cont(cgrp);
	struct mem_cgroup_eventfd_list *ev, *tmp;
	enum res_type type = MEMFILE_TYPE(cft->private);

	BUG_ON(type != _OOM_TYPE);

	spin_lock(&memcg_oom_lock);

	list_for_each_entry_safe(ev, tmp, &memcg->oom_notify, list) {
		if (ev->eventfd == eventfd) {
			list_del(&ev->list);
			kfree(ev);
		}
	}

	spin_unlock(&memcg_oom_lock);
}

static int mem_cgroup_oom_control_read(struct cgroup *cgrp,
	struct cftype *cft,  struct cgroup_map_cb *cb)
{
	struct mem_cgroup *memcg = mem_cgroup_from_cont(cgrp);

	cb->fill(cb, "oom_kill_disable", memcg->oom_kill_disable);

	if (atomic_read(&memcg->under_oom))
		cb->fill(cb, "under_oom", 1);
	else
		cb->fill(cb, "under_oom", 0);
	return 0;
}

static int mem_cgroup_oom_control_write(struct cgroup *cgrp,
	struct cftype *cft, u64 val)
{
	struct mem_cgroup *memcg = mem_cgroup_from_cont(cgrp);
	struct mem_cgroup *parent;

	/* cannot set to root cgroup and only 0 and 1 are allowed */
	if (!cgrp->parent || !((val == 0) || (val == 1)))
		return -EINVAL;

	parent = mem_cgroup_from_cont(cgrp->parent);

	cgroup_lock();
	/* oom-kill-disable is a flag for subhierarchy. */
	if ((parent->use_hierarchy) ||
	    (memcg->use_hierarchy && !list_empty(&cgrp->children))) {
		cgroup_unlock();
		return -EINVAL;
	}
	memcg->oom_kill_disable = val;
	if (!val)
		memcg_oom_recover(memcg);
	cgroup_unlock();
	return 0;
}

#ifdef CONFIG_MEMCG_KMEM
static int memcg_init_kmem(struct mem_cgroup *memcg, struct cgroup_subsys *ss)
{
	int ret;

	memcg->kmemcg_id = -1;
	ret = memcg_propagate_kmem(memcg);
	if (ret)
		return ret;

	if (mem_cgroup_is_root(memcg))
		ida_init(&kmem_limited_groups);

	return mem_cgroup_sockets_init(memcg, ss);
};

static void kmem_cgroup_destroy(struct mem_cgroup *memcg)
{
	mem_cgroup_sockets_destroy(memcg);

	memcg_kmem_mark_dead(memcg);

	if (res_counter_read_u64(&memcg->kmem, RES_USAGE) != 0)
		return;

	/*
	 * Charges already down to 0, undo mem_cgroup_get() done in the charge
	 * path here, being careful not to race with memcg_uncharge_kmem: it is
	 * possible that the charges went down to 0 between mark_dead and the
	 * res_counter read, so in that case, we don't need the put
	 */
	if (memcg_kmem_test_and_clear_dead(memcg))
		mem_cgroup_put(memcg);
}
#else
static int memcg_init_kmem(struct mem_cgroup *memcg, struct cgroup_subsys *ss)
{
	return 0;
}

static void kmem_cgroup_destroy(struct mem_cgroup *memcg)
{
}
#endif

static struct cftype mem_cgroup_files[] = {
	{
		.name = "usage_in_bytes",
		.private = MEMFILE_PRIVATE(_MEM, RES_USAGE),
		.read = mem_cgroup_read,
		.register_event = mem_cgroup_usage_register_event,
		.unregister_event = mem_cgroup_usage_unregister_event,
	},
	{
		.name = "max_usage_in_bytes",
		.private = MEMFILE_PRIVATE(_MEM, RES_MAX_USAGE),
		.trigger = mem_cgroup_reset,
		.read = mem_cgroup_read,
	},
	{
		.name = "limit_in_bytes",
		.private = MEMFILE_PRIVATE(_MEM, RES_LIMIT),
		.write_string = mem_cgroup_write,
		.read = mem_cgroup_read,
	},
	{
		.name = "soft_limit_in_bytes",
		.private = MEMFILE_PRIVATE(_MEM, RES_SOFT_LIMIT),
		.write_string = mem_cgroup_write,
		.read = mem_cgroup_read,
	},
	{
		.name = "failcnt",
		.private = MEMFILE_PRIVATE(_MEM, RES_FAILCNT),
		.trigger = mem_cgroup_reset,
		.read = mem_cgroup_read,
	},
	{
		.name = "stat",
		.read_seq_string = memcg_stat_show,
	},
	{
		.name = "force_empty",
		.trigger = mem_cgroup_force_empty_write,
	},
	{
		.name = "use_hierarchy",
		.write_u64 = mem_cgroup_hierarchy_write,
		.read_u64 = mem_cgroup_hierarchy_read,
	},
	{
		.name = "swappiness",
		.read_u64 = mem_cgroup_swappiness_read,
		.write_u64 = mem_cgroup_swappiness_write,
	},
	{
		.name = "move_charge_at_immigrate",
		.read_u64 = mem_cgroup_move_charge_read,
		.write_u64 = mem_cgroup_move_charge_write,
	},
	{
		.name = "oom_control",
		.read_map = mem_cgroup_oom_control_read,
		.write_u64 = mem_cgroup_oom_control_write,
		.register_event = mem_cgroup_oom_register_event,
		.unregister_event = mem_cgroup_oom_unregister_event,
		.private = MEMFILE_PRIVATE(_OOM_TYPE, OOM_CONTROL),
	},
#ifdef CONFIG_NUMA
	{
		.name = "numa_stat",
		.read_seq_string = memcg_numa_stat_show,
	},
#endif
#ifdef CONFIG_MEMCG_SWAP
	{
		.name = "memsw.usage_in_bytes",
		.private = MEMFILE_PRIVATE(_MEMSWAP, RES_USAGE),
		.read = mem_cgroup_read,
		.register_event = mem_cgroup_usage_register_event,
		.unregister_event = mem_cgroup_usage_unregister_event,
	},
	{
		.name = "memsw.max_usage_in_bytes",
		.private = MEMFILE_PRIVATE(_MEMSWAP, RES_MAX_USAGE),
		.trigger = mem_cgroup_reset,
		.read = mem_cgroup_read,
	},
	{
		.name = "memsw.limit_in_bytes",
		.private = MEMFILE_PRIVATE(_MEMSWAP, RES_LIMIT),
		.write_string = mem_cgroup_write,
		.read = mem_cgroup_read,
	},
	{
		.name = "memsw.failcnt",
		.private = MEMFILE_PRIVATE(_MEMSWAP, RES_FAILCNT),
		.trigger = mem_cgroup_reset,
		.read = mem_cgroup_read,
	},
#endif
#ifdef CONFIG_MEMCG_KMEM
	{
		.name = "kmem.limit_in_bytes",
		.private = MEMFILE_PRIVATE(_KMEM, RES_LIMIT),
		.write_string = mem_cgroup_write,
		.read = mem_cgroup_read,
	},
	{
		.name = "kmem.usage_in_bytes",
		.private = MEMFILE_PRIVATE(_KMEM, RES_USAGE),
		.read = mem_cgroup_read,
	},
	{
		.name = "kmem.failcnt",
		.private = MEMFILE_PRIVATE(_KMEM, RES_FAILCNT),
		.trigger = mem_cgroup_reset,
		.read = mem_cgroup_read,
	},
	{
		.name = "kmem.max_usage_in_bytes",
		.private = MEMFILE_PRIVATE(_KMEM, RES_MAX_USAGE),
		.trigger = mem_cgroup_reset,
		.read = mem_cgroup_read,
	},
#ifdef CONFIG_SLABINFO
	{
		.name = "kmem.slabinfo",
		.read_seq_string = mem_cgroup_slabinfo_read,
	},
#endif
#endif
	{ },	/* terminate */
};

static int alloc_mem_cgroup_per_zone_info(struct mem_cgroup *memcg, int node)
{
	struct mem_cgroup_per_node *pn;
	struct mem_cgroup_per_zone *mz;
	int zone, tmp = node;
	/*
	 * This routine is called against possible nodes.
	 * But it's BUG to call kmalloc() against offline node.
	 *
	 * TODO: this routine can waste much memory for nodes which will
	 *       never be onlined. It's better to use memory hotplug callback
	 *       function.
	 */
	if (!node_state(node, N_NORMAL_MEMORY))
		tmp = -1;
	pn = kzalloc_node(sizeof(*pn), GFP_KERNEL, tmp);
	if (!pn)
		return 1;

	for (zone = 0; zone < MAX_NR_ZONES; zone++) {
		mz = &pn->zoneinfo[zone];
		lruvec_init(&mz->lruvec, &NODE_DATA(node)->node_zones[zone]);
		mz->usage_in_excess = 0;
		mz->on_tree = false;
		mz->memcg = memcg;
	}
	memcg->info.nodeinfo[node] = pn;
	return 0;
}

static void free_mem_cgroup_per_zone_info(struct mem_cgroup *memcg, int node)
{
	kfree(memcg->info.nodeinfo[node]);
}

static struct mem_cgroup *mem_cgroup_alloc(void)
{
	struct mem_cgroup *memcg;
	int size = sizeof(struct mem_cgroup);

	/* Can be very big if MAX_NUMNODES is very big */
	if (size < PAGE_SIZE)
		memcg = kzalloc(size, GFP_KERNEL);
	else
		memcg = vzalloc(size);

	if (!memcg)
		return NULL;

	memcg->stat = alloc_percpu(struct mem_cgroup_stat_cpu);
	if (!memcg->stat)
		goto out_free;
	spin_lock_init(&memcg->pcp_counter_lock);
	return memcg;

out_free:
	if (size < PAGE_SIZE)
		kfree(memcg);
	else
		vfree(memcg);
	return NULL;
}

/*
 * At destroying mem_cgroup, references from swap_cgroup can remain.
 * (scanning all at force_empty is too costly...)
 *
 * Instead of clearing all references at force_empty, we remember
 * the number of reference from swap_cgroup and free mem_cgroup when
 * it goes down to 0.
 *
 * Removal of cgroup itself succeeds regardless of refs from swap.
 */

static void __mem_cgroup_free(struct mem_cgroup *memcg)
{
	int node;
	int size = sizeof(struct mem_cgroup);

	mem_cgroup_remove_from_trees(memcg);
	free_css_id(&mem_cgroup_subsys, &memcg->css);

	for_each_node(node)
		free_mem_cgroup_per_zone_info(memcg, node);

	free_percpu(memcg->stat);

	/*
	 * We need to make sure that (at least for now), the jump label
	 * destruction code runs outside of the cgroup lock. This is because
	 * get_online_cpus(), which is called from the static_branch update,
	 * can't be called inside the cgroup_lock. cpusets are the ones
	 * enforcing this dependency, so if they ever change, we might as well.
	 *
	 * schedule_work() will guarantee this happens. Be careful if you need
	 * to move this code around, and make sure it is outside
	 * the cgroup_lock.
	 */
	disarm_static_keys(memcg);
	if (size < PAGE_SIZE)
		kfree(memcg);
	else
		vfree(memcg);
}


/*
 * Helpers for freeing a kmalloc()ed/vzalloc()ed mem_cgroup by RCU,
 * but in process context.  The work_freeing structure is overlaid
 * on the rcu_freeing structure, which itself is overlaid on memsw.
 */
static void free_work(struct work_struct *work)
{
	struct mem_cgroup *memcg;

	memcg = container_of(work, struct mem_cgroup, work_freeing);
	__mem_cgroup_free(memcg);
}

static void free_rcu(struct rcu_head *rcu_head)
{
	struct mem_cgroup *memcg;

	memcg = container_of(rcu_head, struct mem_cgroup, rcu_freeing);
	INIT_WORK(&memcg->work_freeing, free_work);
	schedule_work(&memcg->work_freeing);
}

static void mem_cgroup_get(struct mem_cgroup *memcg)
{
	atomic_inc(&memcg->refcnt);
}

static void __mem_cgroup_put(struct mem_cgroup *memcg, int count)
{
	if (atomic_sub_and_test(count, &memcg->refcnt)) {
		struct mem_cgroup *parent = parent_mem_cgroup(memcg);
		call_rcu(&memcg->rcu_freeing, free_rcu);
		if (parent)
			mem_cgroup_put(parent);
	}
}

static void mem_cgroup_put(struct mem_cgroup *memcg)
{
	__mem_cgroup_put(memcg, 1);
}

/*
 * Returns the parent mem_cgroup in memcgroup hierarchy with hierarchy enabled.
 */
struct mem_cgroup *parent_mem_cgroup(struct mem_cgroup *memcg)
{
	if (!memcg->res.parent)
		return NULL;
	return mem_cgroup_from_res_counter(memcg->res.parent, res);
}
EXPORT_SYMBOL(parent_mem_cgroup);

#ifdef CONFIG_MEMCG_SWAP
static void __init enable_swap_cgroup(void)
{
	if (!mem_cgroup_disabled() && really_do_swap_account)
		do_swap_account = 1;
}
#else
static void __init enable_swap_cgroup(void)
{
}
#endif

static int mem_cgroup_soft_limit_tree_init(void)
{
	struct mem_cgroup_tree_per_node *rtpn;
	struct mem_cgroup_tree_per_zone *rtpz;
	int tmp, node, zone;

	for_each_node(node) {
		tmp = node;
		if (!node_state(node, N_NORMAL_MEMORY))
			tmp = -1;
		rtpn = kzalloc_node(sizeof(*rtpn), GFP_KERNEL, tmp);
		if (!rtpn)
			goto err_cleanup;

		soft_limit_tree.rb_tree_per_node[node] = rtpn;

		for (zone = 0; zone < MAX_NR_ZONES; zone++) {
			rtpz = &rtpn->rb_tree_per_zone[zone];
			rtpz->rb_root = RB_ROOT;
			spin_lock_init(&rtpz->lock);
		}
	}
	return 0;

err_cleanup:
	for_each_node(node) {
		if (!soft_limit_tree.rb_tree_per_node[node])
			break;
		kfree(soft_limit_tree.rb_tree_per_node[node]);
		soft_limit_tree.rb_tree_per_node[node] = NULL;
	}
	return 1;

}

static struct cgroup_subsys_state * __ref
mem_cgroup_create(struct cgroup *cont)
{
	struct mem_cgroup *memcg, *parent;
	long error = -ENOMEM;
	int node;

	memcg = mem_cgroup_alloc();
	if (!memcg)
		return ERR_PTR(error);

	for_each_node(node)
		if (alloc_mem_cgroup_per_zone_info(memcg, node))
			goto free_out;

	/* root ? */
	if (cont->parent == NULL) {
		int cpu;
		enable_swap_cgroup();
		parent = NULL;
		if (mem_cgroup_soft_limit_tree_init())
			goto free_out;
		root_mem_cgroup = memcg;
		for_each_possible_cpu(cpu) {
			struct memcg_stock_pcp *stock =
						&per_cpu(memcg_stock, cpu);
			INIT_WORK(&stock->work, drain_local_stock);
		}
		hotcpu_notifier(memcg_cpu_hotplug_callback, 0);
	} else {
		parent = mem_cgroup_from_cont(cont->parent);
		memcg->use_hierarchy = parent->use_hierarchy;
		memcg->oom_kill_disable = parent->oom_kill_disable;
	}

	if (parent && parent->use_hierarchy) {
		res_counter_init(&memcg->res, &parent->res);
		res_counter_init(&memcg->memsw, &parent->memsw);
		res_counter_init(&memcg->kmem, &parent->kmem);

		/*
		 * We increment refcnt of the parent to ensure that we can
		 * safely access it on res_counter_charge/uncharge.
		 * This refcnt will be decremented when freeing this
		 * mem_cgroup(see mem_cgroup_put).
		 */
		mem_cgroup_get(parent);
	} else {
		res_counter_init(&memcg->res, NULL);
		res_counter_init(&memcg->memsw, NULL);
		res_counter_init(&memcg->kmem, NULL);
		/*
		 * Deeper hierachy with use_hierarchy == false doesn't make
		 * much sense so let cgroup subsystem know about this
		 * unfortunate state in our controller.
		 */
		if (parent && parent != root_mem_cgroup)
			mem_cgroup_subsys.broken_hierarchy = true;
	}
	memcg->last_scanned_node = MAX_NUMNODES;
	INIT_LIST_HEAD(&memcg->oom_notify);

	if (parent)
		memcg->swappiness = mem_cgroup_swappiness(parent);
	atomic_set(&memcg->refcnt, 1);
	memcg->move_charge_at_immigrate = 0;
	mutex_init(&memcg->thresholds_lock);
	spin_lock_init(&memcg->move_lock);

	error = memcg_init_kmem(memcg, &mem_cgroup_subsys);
	if (error) {
		/*
		 * We call put now because our (and parent's) refcnts
		 * are already in place. mem_cgroup_put() will internally
		 * call __mem_cgroup_free, so return directly
		 */
		mem_cgroup_put(memcg);
		return ERR_PTR(error);
	}
	return &memcg->css;
free_out:
	__mem_cgroup_free(memcg);
	return ERR_PTR(error);
}

static void mem_cgroup_pre_destroy(struct cgroup *cont)
{
	struct mem_cgroup *memcg = mem_cgroup_from_cont(cont);

<<<<<<< HEAD
	css_get(&memcg->css);
	ret = mem_cgroup_reparent_charges(memcg);
	mem_cgroup_destroy_all_caches(memcg);
	css_put(&memcg->css);

	return ret;
=======
	mem_cgroup_reparent_charges(memcg);
>>>>>>> bcf6de1b
}

static void mem_cgroup_destroy(struct cgroup *cont)
{
	struct mem_cgroup *memcg = mem_cgroup_from_cont(cont);

	kmem_cgroup_destroy(memcg);

	mem_cgroup_put(memcg);
}

#ifdef CONFIG_MMU
/* Handlers for move charge at task migration. */
#define PRECHARGE_COUNT_AT_ONCE	256
static int mem_cgroup_do_precharge(unsigned long count)
{
	int ret = 0;
	int batch_count = PRECHARGE_COUNT_AT_ONCE;
	struct mem_cgroup *memcg = mc.to;

	if (mem_cgroup_is_root(memcg)) {
		mc.precharge += count;
		/* we don't need css_get for root */
		return ret;
	}
	/* try to charge at once */
	if (count > 1) {
		struct res_counter *dummy;
		/*
		 * "memcg" cannot be under rmdir() because we've already checked
		 * by cgroup_lock_live_cgroup() that it is not removed and we
		 * are still under the same cgroup_mutex. So we can postpone
		 * css_get().
		 */
		if (res_counter_charge(&memcg->res, PAGE_SIZE * count, &dummy))
			goto one_by_one;
		if (do_swap_account && res_counter_charge(&memcg->memsw,
						PAGE_SIZE * count, &dummy)) {
			res_counter_uncharge(&memcg->res, PAGE_SIZE * count);
			goto one_by_one;
		}
		mc.precharge += count;
		return ret;
	}
one_by_one:
	/* fall back to one by one charge */
	while (count--) {
		if (signal_pending(current)) {
			ret = -EINTR;
			break;
		}
		if (!batch_count--) {
			batch_count = PRECHARGE_COUNT_AT_ONCE;
			cond_resched();
		}
		ret = __mem_cgroup_try_charge(NULL,
					GFP_KERNEL, 1, &memcg, false);
		if (ret)
			/* mem_cgroup_clear_mc() will do uncharge later */
			return ret;
		mc.precharge++;
	}
	return ret;
}

/**
 * get_mctgt_type - get target type of moving charge
 * @vma: the vma the pte to be checked belongs
 * @addr: the address corresponding to the pte to be checked
 * @ptent: the pte to be checked
 * @target: the pointer the target page or swap ent will be stored(can be NULL)
 *
 * Returns
 *   0(MC_TARGET_NONE): if the pte is not a target for move charge.
 *   1(MC_TARGET_PAGE): if the page corresponding to this pte is a target for
 *     move charge. if @target is not NULL, the page is stored in target->page
 *     with extra refcnt got(Callers should handle it).
 *   2(MC_TARGET_SWAP): if the swap entry corresponding to this pte is a
 *     target for charge migration. if @target is not NULL, the entry is stored
 *     in target->ent.
 *
 * Called with pte lock held.
 */
union mc_target {
	struct page	*page;
	swp_entry_t	ent;
};

enum mc_target_type {
	MC_TARGET_NONE = 0,
	MC_TARGET_PAGE,
	MC_TARGET_SWAP,
};

static struct page *mc_handle_present_pte(struct vm_area_struct *vma,
						unsigned long addr, pte_t ptent)
{
	struct page *page = vm_normal_page(vma, addr, ptent);

	if (!page || !page_mapped(page))
		return NULL;
	if (PageAnon(page)) {
		/* we don't move shared anon */
		if (!move_anon())
			return NULL;
	} else if (!move_file())
		/* we ignore mapcount for file pages */
		return NULL;
	if (!get_page_unless_zero(page))
		return NULL;

	return page;
}

#ifdef CONFIG_SWAP
static struct page *mc_handle_swap_pte(struct vm_area_struct *vma,
			unsigned long addr, pte_t ptent, swp_entry_t *entry)
{
	struct page *page = NULL;
	swp_entry_t ent = pte_to_swp_entry(ptent);

	if (!move_anon() || non_swap_entry(ent))
		return NULL;
	/*
	 * Because lookup_swap_cache() updates some statistics counter,
	 * we call find_get_page() with swapper_space directly.
	 */
	page = find_get_page(&swapper_space, ent.val);
	if (do_swap_account)
		entry->val = ent.val;

	return page;
}
#else
static struct page *mc_handle_swap_pte(struct vm_area_struct *vma,
			unsigned long addr, pte_t ptent, swp_entry_t *entry)
{
	return NULL;
}
#endif

static struct page *mc_handle_file_pte(struct vm_area_struct *vma,
			unsigned long addr, pte_t ptent, swp_entry_t *entry)
{
	struct page *page = NULL;
	struct address_space *mapping;
	pgoff_t pgoff;

	if (!vma->vm_file) /* anonymous vma */
		return NULL;
	if (!move_file())
		return NULL;

	mapping = vma->vm_file->f_mapping;
	if (pte_none(ptent))
		pgoff = linear_page_index(vma, addr);
	else /* pte_file(ptent) is true */
		pgoff = pte_to_pgoff(ptent);

	/* page is moved even if it's not RSS of this task(page-faulted). */
	page = find_get_page(mapping, pgoff);

#ifdef CONFIG_SWAP
	/* shmem/tmpfs may report page out on swap: account for that too. */
	if (radix_tree_exceptional_entry(page)) {
		swp_entry_t swap = radix_to_swp_entry(page);
		if (do_swap_account)
			*entry = swap;
		page = find_get_page(&swapper_space, swap.val);
	}
#endif
	return page;
}

static enum mc_target_type get_mctgt_type(struct vm_area_struct *vma,
		unsigned long addr, pte_t ptent, union mc_target *target)
{
	struct page *page = NULL;
	struct page_cgroup *pc;
	enum mc_target_type ret = MC_TARGET_NONE;
	swp_entry_t ent = { .val = 0 };

	if (pte_present(ptent))
		page = mc_handle_present_pte(vma, addr, ptent);
	else if (is_swap_pte(ptent))
		page = mc_handle_swap_pte(vma, addr, ptent, &ent);
	else if (pte_none(ptent) || pte_file(ptent))
		page = mc_handle_file_pte(vma, addr, ptent, &ent);

	if (!page && !ent.val)
		return ret;
	if (page) {
		pc = lookup_page_cgroup(page);
		/*
		 * Do only loose check w/o page_cgroup lock.
		 * mem_cgroup_move_account() checks the pc is valid or not under
		 * the lock.
		 */
		if (PageCgroupUsed(pc) && pc->mem_cgroup == mc.from) {
			ret = MC_TARGET_PAGE;
			if (target)
				target->page = page;
		}
		if (!ret || !target)
			put_page(page);
	}
	/* There is a swap entry and a page doesn't exist or isn't charged */
	if (ent.val && !ret &&
			css_id(&mc.from->css) == lookup_swap_cgroup_id(ent)) {
		ret = MC_TARGET_SWAP;
		if (target)
			target->ent = ent;
	}
	return ret;
}

#ifdef CONFIG_TRANSPARENT_HUGEPAGE
/*
 * We don't consider swapping or file mapped pages because THP does not
 * support them for now.
 * Caller should make sure that pmd_trans_huge(pmd) is true.
 */
static enum mc_target_type get_mctgt_type_thp(struct vm_area_struct *vma,
		unsigned long addr, pmd_t pmd, union mc_target *target)
{
	struct page *page = NULL;
	struct page_cgroup *pc;
	enum mc_target_type ret = MC_TARGET_NONE;

	page = pmd_page(pmd);
	VM_BUG_ON(!page || !PageHead(page));
	if (!move_anon())
		return ret;
	pc = lookup_page_cgroup(page);
	if (PageCgroupUsed(pc) && pc->mem_cgroup == mc.from) {
		ret = MC_TARGET_PAGE;
		if (target) {
			get_page(page);
			target->page = page;
		}
	}
	return ret;
}
#else
static inline enum mc_target_type get_mctgt_type_thp(struct vm_area_struct *vma,
		unsigned long addr, pmd_t pmd, union mc_target *target)
{
	return MC_TARGET_NONE;
}
#endif

static int mem_cgroup_count_precharge_pte_range(pmd_t *pmd,
					unsigned long addr, unsigned long end,
					struct mm_walk *walk)
{
	struct vm_area_struct *vma = walk->private;
	pte_t *pte;
	spinlock_t *ptl;

	if (pmd_trans_huge_lock(pmd, vma) == 1) {
		if (get_mctgt_type_thp(vma, addr, *pmd, NULL) == MC_TARGET_PAGE)
			mc.precharge += HPAGE_PMD_NR;
		spin_unlock(&vma->vm_mm->page_table_lock);
		return 0;
	}

	if (pmd_trans_unstable(pmd))
		return 0;
	pte = pte_offset_map_lock(vma->vm_mm, pmd, addr, &ptl);
	for (; addr != end; pte++, addr += PAGE_SIZE)
		if (get_mctgt_type(vma, addr, *pte, NULL))
			mc.precharge++;	/* increment precharge temporarily */
	pte_unmap_unlock(pte - 1, ptl);
	cond_resched();

	return 0;
}

static unsigned long mem_cgroup_count_precharge(struct mm_struct *mm)
{
	unsigned long precharge;
	struct vm_area_struct *vma;

	down_read(&mm->mmap_sem);
	for (vma = mm->mmap; vma; vma = vma->vm_next) {
		struct mm_walk mem_cgroup_count_precharge_walk = {
			.pmd_entry = mem_cgroup_count_precharge_pte_range,
			.mm = mm,
			.private = vma,
		};
		if (is_vm_hugetlb_page(vma))
			continue;
		walk_page_range(vma->vm_start, vma->vm_end,
					&mem_cgroup_count_precharge_walk);
	}
	up_read(&mm->mmap_sem);

	precharge = mc.precharge;
	mc.precharge = 0;

	return precharge;
}

static int mem_cgroup_precharge_mc(struct mm_struct *mm)
{
	unsigned long precharge = mem_cgroup_count_precharge(mm);

	VM_BUG_ON(mc.moving_task);
	mc.moving_task = current;
	return mem_cgroup_do_precharge(precharge);
}

/* cancels all extra charges on mc.from and mc.to, and wakes up all waiters. */
static void __mem_cgroup_clear_mc(void)
{
	struct mem_cgroup *from = mc.from;
	struct mem_cgroup *to = mc.to;

	/* we must uncharge all the leftover precharges from mc.to */
	if (mc.precharge) {
		__mem_cgroup_cancel_charge(mc.to, mc.precharge);
		mc.precharge = 0;
	}
	/*
	 * we didn't uncharge from mc.from at mem_cgroup_move_account(), so
	 * we must uncharge here.
	 */
	if (mc.moved_charge) {
		__mem_cgroup_cancel_charge(mc.from, mc.moved_charge);
		mc.moved_charge = 0;
	}
	/* we must fixup refcnts and charges */
	if (mc.moved_swap) {
		/* uncharge swap account from the old cgroup */
		if (!mem_cgroup_is_root(mc.from))
			res_counter_uncharge(&mc.from->memsw,
						PAGE_SIZE * mc.moved_swap);
		__mem_cgroup_put(mc.from, mc.moved_swap);

		if (!mem_cgroup_is_root(mc.to)) {
			/*
			 * we charged both to->res and to->memsw, so we should
			 * uncharge to->res.
			 */
			res_counter_uncharge(&mc.to->res,
						PAGE_SIZE * mc.moved_swap);
		}
		/* we've already done mem_cgroup_get(mc.to) */
		mc.moved_swap = 0;
	}
	memcg_oom_recover(from);
	memcg_oom_recover(to);
	wake_up_all(&mc.waitq);
}

static void mem_cgroup_clear_mc(void)
{
	struct mem_cgroup *from = mc.from;

	/*
	 * we must clear moving_task before waking up waiters at the end of
	 * task migration.
	 */
	mc.moving_task = NULL;
	__mem_cgroup_clear_mc();
	spin_lock(&mc.lock);
	mc.from = NULL;
	mc.to = NULL;
	spin_unlock(&mc.lock);
	mem_cgroup_end_move(from);
}

static int mem_cgroup_can_attach(struct cgroup *cgroup,
				 struct cgroup_taskset *tset)
{
	struct task_struct *p = cgroup_taskset_first(tset);
	int ret = 0;
	struct mem_cgroup *memcg = mem_cgroup_from_cont(cgroup);

	if (memcg->move_charge_at_immigrate) {
		struct mm_struct *mm;
		struct mem_cgroup *from = mem_cgroup_from_task(p);

		VM_BUG_ON(from == memcg);

		mm = get_task_mm(p);
		if (!mm)
			return 0;
		/* We move charges only when we move a owner of the mm */
		if (mm->owner == p) {
			VM_BUG_ON(mc.from);
			VM_BUG_ON(mc.to);
			VM_BUG_ON(mc.precharge);
			VM_BUG_ON(mc.moved_charge);
			VM_BUG_ON(mc.moved_swap);
			mem_cgroup_start_move(from);
			spin_lock(&mc.lock);
			mc.from = from;
			mc.to = memcg;
			spin_unlock(&mc.lock);
			/* We set mc.moving_task later */

			ret = mem_cgroup_precharge_mc(mm);
			if (ret)
				mem_cgroup_clear_mc();
		}
		mmput(mm);
	}
	return ret;
}

static void mem_cgroup_cancel_attach(struct cgroup *cgroup,
				     struct cgroup_taskset *tset)
{
	mem_cgroup_clear_mc();
}

static int mem_cgroup_move_charge_pte_range(pmd_t *pmd,
				unsigned long addr, unsigned long end,
				struct mm_walk *walk)
{
	int ret = 0;
	struct vm_area_struct *vma = walk->private;
	pte_t *pte;
	spinlock_t *ptl;
	enum mc_target_type target_type;
	union mc_target target;
	struct page *page;
	struct page_cgroup *pc;

	/*
	 * We don't take compound_lock() here but no race with splitting thp
	 * happens because:
	 *  - if pmd_trans_huge_lock() returns 1, the relevant thp is not
	 *    under splitting, which means there's no concurrent thp split,
	 *  - if another thread runs into split_huge_page() just after we
	 *    entered this if-block, the thread must wait for page table lock
	 *    to be unlocked in __split_huge_page_splitting(), where the main
	 *    part of thp split is not executed yet.
	 */
	if (pmd_trans_huge_lock(pmd, vma) == 1) {
		if (mc.precharge < HPAGE_PMD_NR) {
			spin_unlock(&vma->vm_mm->page_table_lock);
			return 0;
		}
		target_type = get_mctgt_type_thp(vma, addr, *pmd, &target);
		if (target_type == MC_TARGET_PAGE) {
			page = target.page;
			if (!isolate_lru_page(page)) {
				pc = lookup_page_cgroup(page);
				if (!mem_cgroup_move_account(page, HPAGE_PMD_NR,
							pc, mc.from, mc.to)) {
					mc.precharge -= HPAGE_PMD_NR;
					mc.moved_charge += HPAGE_PMD_NR;
				}
				putback_lru_page(page);
			}
			put_page(page);
		}
		spin_unlock(&vma->vm_mm->page_table_lock);
		return 0;
	}

	if (pmd_trans_unstable(pmd))
		return 0;
retry:
	pte = pte_offset_map_lock(vma->vm_mm, pmd, addr, &ptl);
	for (; addr != end; addr += PAGE_SIZE) {
		pte_t ptent = *(pte++);
		swp_entry_t ent;

		if (!mc.precharge)
			break;

		switch (get_mctgt_type(vma, addr, ptent, &target)) {
		case MC_TARGET_PAGE:
			page = target.page;
			if (isolate_lru_page(page))
				goto put;
			pc = lookup_page_cgroup(page);
			if (!mem_cgroup_move_account(page, 1, pc,
						     mc.from, mc.to)) {
				mc.precharge--;
				/* we uncharge from mc.from later. */
				mc.moved_charge++;
			}
			putback_lru_page(page);
put:			/* get_mctgt_type() gets the page */
			put_page(page);
			break;
		case MC_TARGET_SWAP:
			ent = target.ent;
			if (!mem_cgroup_move_swap_account(ent, mc.from, mc.to)) {
				mc.precharge--;
				/* we fixup refcnts and charges later. */
				mc.moved_swap++;
			}
			break;
		default:
			break;
		}
	}
	pte_unmap_unlock(pte - 1, ptl);
	cond_resched();

	if (addr != end) {
		/*
		 * We have consumed all precharges we got in can_attach().
		 * We try charge one by one, but don't do any additional
		 * charges to mc.to if we have failed in charge once in attach()
		 * phase.
		 */
		ret = mem_cgroup_do_precharge(1);
		if (!ret)
			goto retry;
	}

	return ret;
}

static void mem_cgroup_move_charge(struct mm_struct *mm)
{
	struct vm_area_struct *vma;

	lru_add_drain_all();
retry:
	if (unlikely(!down_read_trylock(&mm->mmap_sem))) {
		/*
		 * Someone who are holding the mmap_sem might be waiting in
		 * waitq. So we cancel all extra charges, wake up all waiters,
		 * and retry. Because we cancel precharges, we might not be able
		 * to move enough charges, but moving charge is a best-effort
		 * feature anyway, so it wouldn't be a big problem.
		 */
		__mem_cgroup_clear_mc();
		cond_resched();
		goto retry;
	}
	for (vma = mm->mmap; vma; vma = vma->vm_next) {
		int ret;
		struct mm_walk mem_cgroup_move_charge_walk = {
			.pmd_entry = mem_cgroup_move_charge_pte_range,
			.mm = mm,
			.private = vma,
		};
		if (is_vm_hugetlb_page(vma))
			continue;
		ret = walk_page_range(vma->vm_start, vma->vm_end,
						&mem_cgroup_move_charge_walk);
		if (ret)
			/*
			 * means we have consumed all precharges and failed in
			 * doing additional charge. Just abandon here.
			 */
			break;
	}
	up_read(&mm->mmap_sem);
}

static void mem_cgroup_move_task(struct cgroup *cont,
				 struct cgroup_taskset *tset)
{
	struct task_struct *p = cgroup_taskset_first(tset);
	struct mm_struct *mm = get_task_mm(p);

	if (mm) {
		if (mc.to)
			mem_cgroup_move_charge(mm);
		mmput(mm);
	}
	if (mc.to)
		mem_cgroup_clear_mc();
}
#else	/* !CONFIG_MMU */
static int mem_cgroup_can_attach(struct cgroup *cgroup,
				 struct cgroup_taskset *tset)
{
	return 0;
}
static void mem_cgroup_cancel_attach(struct cgroup *cgroup,
				     struct cgroup_taskset *tset)
{
}
static void mem_cgroup_move_task(struct cgroup *cont,
				 struct cgroup_taskset *tset)
{
}
#endif

struct cgroup_subsys mem_cgroup_subsys = {
	.name = "memory",
	.subsys_id = mem_cgroup_subsys_id,
	.create = mem_cgroup_create,
	.pre_destroy = mem_cgroup_pre_destroy,
	.destroy = mem_cgroup_destroy,
	.can_attach = mem_cgroup_can_attach,
	.cancel_attach = mem_cgroup_cancel_attach,
	.attach = mem_cgroup_move_task,
	.base_cftypes = mem_cgroup_files,
	.early_init = 0,
	.use_id = 1,
};

#ifdef CONFIG_MEMCG_SWAP
static int __init enable_swap_account(char *s)
{
	/* consider enabled if no parameter or 1 is given */
	if (!strcmp(s, "1"))
		really_do_swap_account = 1;
	else if (!strcmp(s, "0"))
		really_do_swap_account = 0;
	return 1;
}
__setup("swapaccount=", enable_swap_account);

#endif<|MERGE_RESOLUTION|>--- conflicted
+++ resolved
@@ -2795,16 +2795,6 @@
 	if (ret)
 		return ret;
 
-<<<<<<< HEAD
-=======
-	/* caller should have done css_get */
-	pc->mem_cgroup = to;
-	mem_cgroup_charge_statistics(to, anon, nr_pages);
-	move_unlock_mem_cgroup(from, &flags);
-	ret = 0;
-unlock:
-	unlock_page_cgroup(pc);
->>>>>>> bcf6de1b
 	/*
 	 * Conditions under which we can wait for the oom_killer. Those are
 	 * the same conditions tested by the core page allocator
@@ -4704,15 +4694,9 @@
 		 * right after the check. RES_USAGE should be safe as we always
 		 * charge before adding to the LRU.
 		 */
-<<<<<<< HEAD
 		usage = res_counter_read_u64(&memcg->res, RES_USAGE) -
 			res_counter_read_u64(&memcg->kmem, RES_USAGE);
 	} while (usage > 0);
-
-	return 0;
-=======
-	} while (res_counter_read_u64(&memcg->res, RES_USAGE) > 0);
->>>>>>> bcf6de1b
 }
 
 /*
@@ -6153,16 +6137,8 @@
 {
 	struct mem_cgroup *memcg = mem_cgroup_from_cont(cont);
 
-<<<<<<< HEAD
-	css_get(&memcg->css);
-	ret = mem_cgroup_reparent_charges(memcg);
+	mem_cgroup_reparent_charges(memcg);
 	mem_cgroup_destroy_all_caches(memcg);
-	css_put(&memcg->css);
-
-	return ret;
-=======
-	mem_cgroup_reparent_charges(memcg);
->>>>>>> bcf6de1b
 }
 
 static void mem_cgroup_destroy(struct cgroup *cont)

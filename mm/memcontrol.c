/* memcontrol.c - Memory Controller
 *
 * Copyright IBM Corporation, 2007
 * Author Balbir Singh <balbir@linux.vnet.ibm.com>
 *
 * Copyright 2007 OpenVZ SWsoft Inc
 * Author: Pavel Emelianov <xemul@openvz.org>
 *
 * Memory thresholds
 * Copyright (C) 2009 Nokia Corporation
 * Author: Kirill A. Shutemov
 *
 * This program is free software; you can redistribute it and/or modify
 * it under the terms of the GNU General Public License as published by
 * the Free Software Foundation; either version 2 of the License, or
 * (at your option) any later version.
 *
 * This program is distributed in the hope that it will be useful,
 * but WITHOUT ANY WARRANTY; without even the implied warranty of
 * MERCHANTABILITY or FITNESS FOR A PARTICULAR PURPOSE.  See the
 * GNU General Public License for more details.
 */

#include <linux/res_counter.h>
#include <linux/memcontrol.h>
#include <linux/cgroup.h>
#include <linux/mm.h>
#include <linux/hugetlb.h>
#include <linux/pagemap.h>
#include <linux/smp.h>
#include <linux/page-flags.h>
#include <linux/backing-dev.h>
#include <linux/bit_spinlock.h>
#include <linux/rcupdate.h>
#include <linux/limits.h>
#include <linux/export.h>
#include <linux/mutex.h>
#include <linux/rbtree.h>
#include <linux/slab.h>
#include <linux/swap.h>
#include <linux/swapops.h>
#include <linux/spinlock.h>
#include <linux/eventfd.h>
#include <linux/sort.h>
#include <linux/fs.h>
#include <linux/seq_file.h>
#include <linux/vmalloc.h>
#include <linux/mm_inline.h>
#include <linux/page_cgroup.h>
#include <linux/cpu.h>
#include <linux/oom.h>
#include "internal.h"
#include <net/sock.h>
#include <net/ip.h>
#include <net/tcp_memcontrol.h>

#include <asm/uaccess.h>

#include <trace/events/vmscan.h>

struct cgroup_subsys mem_cgroup_subsys __read_mostly;
EXPORT_SYMBOL(mem_cgroup_subsys);

#define MEM_CGROUP_RECLAIM_RETRIES	5
static struct mem_cgroup *root_mem_cgroup __read_mostly;

#ifdef CONFIG_MEMCG_SWAP
/* Turned on only when memory cgroup is enabled && really_do_swap_account = 1 */
int do_swap_account __read_mostly;

/* for remember boot option*/
#ifdef CONFIG_MEMCG_SWAP_ENABLED
static int really_do_swap_account __initdata = 1;
#else
static int really_do_swap_account __initdata = 0;
#endif

#else
#define do_swap_account		0
#endif


/*
 * Statistics for memory cgroup.
 */
enum mem_cgroup_stat_index {
	/*
	 * For MEM_CONTAINER_TYPE_ALL, usage = pagecache + rss.
	 */
	MEM_CGROUP_STAT_CACHE, 	   /* # of pages charged as cache */
	MEM_CGROUP_STAT_RSS,	   /* # of pages charged as anon rss */
	MEM_CGROUP_STAT_FILE_MAPPED,  /* # of pages charged as file rss */
	MEM_CGROUP_STAT_SWAP, /* # of pages, swapped out */
	MEM_CGROUP_STAT_NSTATS,
};

static const char * const mem_cgroup_stat_names[] = {
	"cache",
	"rss",
	"mapped_file",
	"swap",
};

enum mem_cgroup_events_index {
	MEM_CGROUP_EVENTS_PGPGIN,	/* # of pages paged in */
	MEM_CGROUP_EVENTS_PGPGOUT,	/* # of pages paged out */
	MEM_CGROUP_EVENTS_PGFAULT,	/* # of page-faults */
	MEM_CGROUP_EVENTS_PGMAJFAULT,	/* # of major page-faults */
	MEM_CGROUP_EVENTS_NSTATS,
};

static const char * const mem_cgroup_events_names[] = {
	"pgpgin",
	"pgpgout",
	"pgfault",
	"pgmajfault",
};

/*
 * Per memcg event counter is incremented at every pagein/pageout. With THP,
 * it will be incremated by the number of pages. This counter is used for
 * for trigger some periodic events. This is straightforward and better
 * than using jiffies etc. to handle periodic memcg event.
 */
enum mem_cgroup_events_target {
	MEM_CGROUP_TARGET_THRESH,
	MEM_CGROUP_TARGET_SOFTLIMIT,
	MEM_CGROUP_TARGET_NUMAINFO,
	MEM_CGROUP_NTARGETS,
};
#define THRESHOLDS_EVENTS_TARGET 128
#define SOFTLIMIT_EVENTS_TARGET 1024
#define NUMAINFO_EVENTS_TARGET	1024

struct mem_cgroup_stat_cpu {
	long count[MEM_CGROUP_STAT_NSTATS];
	unsigned long events[MEM_CGROUP_EVENTS_NSTATS];
	unsigned long nr_page_events;
	unsigned long targets[MEM_CGROUP_NTARGETS];
};

struct mem_cgroup_reclaim_iter {
	/* css_id of the last scanned hierarchy member */
	int position;
	/* scan generation, increased every round-trip */
	unsigned int generation;
};

/*
 * per-zone information in memory controller.
 */
struct mem_cgroup_per_zone {
	struct lruvec		lruvec;
	unsigned long		lru_size[NR_LRU_LISTS];

	struct mem_cgroup_reclaim_iter reclaim_iter[DEF_PRIORITY + 1];

	struct rb_node		tree_node;	/* RB tree node */
	unsigned long long	usage_in_excess;/* Set to the value by which */
						/* the soft limit is exceeded*/
	bool			on_tree;
	struct mem_cgroup	*memcg;		/* Back pointer, we cannot */
						/* use container_of	   */
};

struct mem_cgroup_per_node {
	struct mem_cgroup_per_zone zoneinfo[MAX_NR_ZONES];
};

struct mem_cgroup_lru_info {
	struct mem_cgroup_per_node *nodeinfo[MAX_NUMNODES];
};

/*
 * Cgroups above their limits are maintained in a RB-Tree, independent of
 * their hierarchy representation
 */

struct mem_cgroup_tree_per_zone {
	struct rb_root rb_root;
	spinlock_t lock;
};

struct mem_cgroup_tree_per_node {
	struct mem_cgroup_tree_per_zone rb_tree_per_zone[MAX_NR_ZONES];
};

struct mem_cgroup_tree {
	struct mem_cgroup_tree_per_node *rb_tree_per_node[MAX_NUMNODES];
};

static struct mem_cgroup_tree soft_limit_tree __read_mostly;

struct mem_cgroup_threshold {
	struct eventfd_ctx *eventfd;
	u64 threshold;
};

/* For threshold */
struct mem_cgroup_threshold_ary {
	/* An array index points to threshold just below or equal to usage. */
	int current_threshold;
	/* Size of entries[] */
	unsigned int size;
	/* Array of thresholds */
	struct mem_cgroup_threshold entries[0];
};

struct mem_cgroup_thresholds {
	/* Primary thresholds array */
	struct mem_cgroup_threshold_ary *primary;
	/*
	 * Spare threshold array.
	 * This is needed to make mem_cgroup_unregister_event() "never fail".
	 * It must be able to store at least primary->size - 1 entries.
	 */
	struct mem_cgroup_threshold_ary *spare;
};

/* for OOM */
struct mem_cgroup_eventfd_list {
	struct list_head list;
	struct eventfd_ctx *eventfd;
};

static void mem_cgroup_threshold(struct mem_cgroup *memcg);
static void mem_cgroup_oom_notify(struct mem_cgroup *memcg);

/*
 * The memory controller data structure. The memory controller controls both
 * page cache and RSS per cgroup. We would eventually like to provide
 * statistics based on the statistics developed by Rik Van Riel for clock-pro,
 * to help the administrator determine what knobs to tune.
 *
 * TODO: Add a water mark for the memory controller. Reclaim will begin when
 * we hit the water mark. May be even add a low water mark, such that
 * no reclaim occurs from a cgroup at it's low water mark, this is
 * a feature that will be implemented much later in the future.
 */
struct mem_cgroup {
	struct cgroup_subsys_state css;
	/*
	 * the counter to account for memory usage
	 */
	struct res_counter res;

	union {
		/*
		 * the counter to account for mem+swap usage.
		 */
		struct res_counter memsw;

		/*
		 * rcu_freeing is used only when freeing struct mem_cgroup,
		 * so put it into a union to avoid wasting more memory.
		 * It must be disjoint from the css field.  It could be
		 * in a union with the res field, but res plays a much
		 * larger part in mem_cgroup life than memsw, and might
		 * be of interest, even at time of free, when debugging.
		 * So share rcu_head with the less interesting memsw.
		 */
		struct rcu_head rcu_freeing;
		/*
		 * We also need some space for a worker in deferred freeing.
		 * By the time we call it, rcu_freeing is no longer in use.
		 */
		struct work_struct work_freeing;
	};

	/*
	 * Per cgroup active and inactive list, similar to the
	 * per zone LRU lists.
	 */
	struct mem_cgroup_lru_info info;
	int last_scanned_node;
#if MAX_NUMNODES > 1
	nodemask_t	scan_nodes;
	atomic_t	numainfo_events;
	atomic_t	numainfo_updating;
#endif
	/*
	 * Should the accounting and control be hierarchical, per subtree?
	 */
	bool use_hierarchy;

	bool		oom_lock;
	atomic_t	under_oom;

	atomic_t	refcnt;

	int	swappiness;
	/* OOM-Killer disable */
	int		oom_kill_disable;

	/* set when res.limit == memsw.limit */
	bool		memsw_is_minimum;

	/* protect arrays of thresholds */
	struct mutex thresholds_lock;

	/* thresholds for memory usage. RCU-protected */
	struct mem_cgroup_thresholds thresholds;

	/* thresholds for mem+swap usage. RCU-protected */
	struct mem_cgroup_thresholds memsw_thresholds;

	/* For oom notifier event fd */
	struct list_head oom_notify;

	/*
	 * Should we move charges of a task when a task is moved into this
	 * mem_cgroup ? And what type of charges should we move ?
	 */
	unsigned long 	move_charge_at_immigrate;
	/*
	 * set > 0 if pages under this cgroup are moving to other cgroup.
	 */
	atomic_t	moving_account;
	/* taken only while moving_account > 0 */
	spinlock_t	move_lock;
	/*
	 * percpu counter.
	 */
	struct mem_cgroup_stat_cpu __percpu *stat;
	/*
	 * used when a cpu is offlined or other synchronizations
	 * See mem_cgroup_read_stat().
	 */
	struct mem_cgroup_stat_cpu nocpu_base;
	spinlock_t pcp_counter_lock;

#if defined(CONFIG_MEMCG_KMEM) && defined(CONFIG_INET)
	struct tcp_memcontrol tcp_mem;
#endif
};

/* Stuffs for move charges at task migration. */
/*
 * Types of charges to be moved. "move_charge_at_immitgrate" is treated as a
 * left-shifted bitmap of these types.
 */
enum move_type {
	MOVE_CHARGE_TYPE_ANON,	/* private anonymous page and swap of it */
	MOVE_CHARGE_TYPE_FILE,	/* file page(including tmpfs) and swap of it */
	NR_MOVE_TYPE,
};

/* "mc" and its members are protected by cgroup_mutex */
static struct move_charge_struct {
	spinlock_t	  lock; /* for from, to */
	struct mem_cgroup *from;
	struct mem_cgroup *to;
	unsigned long precharge;
	unsigned long moved_charge;
	unsigned long moved_swap;
	struct task_struct *moving_task;	/* a task moving charges */
	wait_queue_head_t waitq;		/* a waitq for other context */
} mc = {
	.lock = __SPIN_LOCK_UNLOCKED(mc.lock),
	.waitq = __WAIT_QUEUE_HEAD_INITIALIZER(mc.waitq),
};

static bool move_anon(void)
{
	return test_bit(MOVE_CHARGE_TYPE_ANON,
					&mc.to->move_charge_at_immigrate);
}

static bool move_file(void)
{
	return test_bit(MOVE_CHARGE_TYPE_FILE,
					&mc.to->move_charge_at_immigrate);
}

/*
 * Maximum loops in mem_cgroup_hierarchical_reclaim(), used for soft
 * limit reclaim to prevent infinite loops, if they ever occur.
 */
#define	MEM_CGROUP_MAX_RECLAIM_LOOPS		100
#define	MEM_CGROUP_MAX_SOFT_LIMIT_RECLAIM_LOOPS	2

enum charge_type {
	MEM_CGROUP_CHARGE_TYPE_CACHE = 0,
	MEM_CGROUP_CHARGE_TYPE_ANON,
	MEM_CGROUP_CHARGE_TYPE_SWAPOUT,	/* for accounting swapcache */
	MEM_CGROUP_CHARGE_TYPE_DROP,	/* a page was unused swap cache */
	NR_CHARGE_TYPE,
};

/* for encoding cft->private value on file */
#define _MEM			(0)
#define _MEMSWAP		(1)
#define _OOM_TYPE		(2)
#define MEMFILE_PRIVATE(x, val)	((x) << 16 | (val))
#define MEMFILE_TYPE(val)	((val) >> 16 & 0xffff)
#define MEMFILE_ATTR(val)	((val) & 0xffff)
/* Used for OOM nofiier */
#define OOM_CONTROL		(0)

/*
 * Reclaim flags for mem_cgroup_hierarchical_reclaim
 */
#define MEM_CGROUP_RECLAIM_NOSWAP_BIT	0x0
#define MEM_CGROUP_RECLAIM_NOSWAP	(1 << MEM_CGROUP_RECLAIM_NOSWAP_BIT)
#define MEM_CGROUP_RECLAIM_SHRINK_BIT	0x1
#define MEM_CGROUP_RECLAIM_SHRINK	(1 << MEM_CGROUP_RECLAIM_SHRINK_BIT)

static void mem_cgroup_get(struct mem_cgroup *memcg);
static void mem_cgroup_put(struct mem_cgroup *memcg);

static inline
struct mem_cgroup *mem_cgroup_from_css(struct cgroup_subsys_state *s)
{
	return container_of(s, struct mem_cgroup, css);
}

static inline bool mem_cgroup_is_root(struct mem_cgroup *memcg)
{
	return (memcg == root_mem_cgroup);
}

/* Writing them here to avoid exposing memcg's inner layout */
#if defined(CONFIG_INET) && defined(CONFIG_MEMCG_KMEM)

void sock_update_memcg(struct sock *sk)
{
	if (mem_cgroup_sockets_enabled) {
		struct mem_cgroup *memcg;
		struct cg_proto *cg_proto;

		BUG_ON(!sk->sk_prot->proto_cgroup);

		/* Socket cloning can throw us here with sk_cgrp already
		 * filled. It won't however, necessarily happen from
		 * process context. So the test for root memcg given
		 * the current task's memcg won't help us in this case.
		 *
		 * Respecting the original socket's memcg is a better
		 * decision in this case.
		 */
		if (sk->sk_cgrp) {
			BUG_ON(mem_cgroup_is_root(sk->sk_cgrp->memcg));
			mem_cgroup_get(sk->sk_cgrp->memcg);
			return;
		}

		rcu_read_lock();
		memcg = mem_cgroup_from_task(current);
		cg_proto = sk->sk_prot->proto_cgroup(memcg);
		if (!mem_cgroup_is_root(memcg) && memcg_proto_active(cg_proto)) {
			mem_cgroup_get(memcg);
			sk->sk_cgrp = cg_proto;
		}
		rcu_read_unlock();
	}
}
EXPORT_SYMBOL(sock_update_memcg);

void sock_release_memcg(struct sock *sk)
{
	if (mem_cgroup_sockets_enabled && sk->sk_cgrp) {
		struct mem_cgroup *memcg;
		WARN_ON(!sk->sk_cgrp->memcg);
		memcg = sk->sk_cgrp->memcg;
		mem_cgroup_put(memcg);
	}
}

struct cg_proto *tcp_proto_cgroup(struct mem_cgroup *memcg)
{
	if (!memcg || mem_cgroup_is_root(memcg))
		return NULL;

	return &memcg->tcp_mem.cg_proto;
}
EXPORT_SYMBOL(tcp_proto_cgroup);

static void disarm_sock_keys(struct mem_cgroup *memcg)
{
	if (!memcg_proto_activated(&memcg->tcp_mem.cg_proto))
		return;
	static_key_slow_dec(&memcg_socket_limit_enabled);
}
#else
static void disarm_sock_keys(struct mem_cgroup *memcg)
{
}
#endif

static void drain_all_stock_async(struct mem_cgroup *memcg);

static struct mem_cgroup_per_zone *
mem_cgroup_zoneinfo(struct mem_cgroup *memcg, int nid, int zid)
{
	return &memcg->info.nodeinfo[nid]->zoneinfo[zid];
}

struct cgroup_subsys_state *mem_cgroup_css(struct mem_cgroup *memcg)
{
	return &memcg->css;
}

static struct mem_cgroup_per_zone *
page_cgroup_zoneinfo(struct mem_cgroup *memcg, struct page *page)
{
	int nid = page_to_nid(page);
	int zid = page_zonenum(page);

	return mem_cgroup_zoneinfo(memcg, nid, zid);
}

static struct mem_cgroup_tree_per_zone *
soft_limit_tree_node_zone(int nid, int zid)
{
	return &soft_limit_tree.rb_tree_per_node[nid]->rb_tree_per_zone[zid];
}

static struct mem_cgroup_tree_per_zone *
soft_limit_tree_from_page(struct page *page)
{
	int nid = page_to_nid(page);
	int zid = page_zonenum(page);

	return &soft_limit_tree.rb_tree_per_node[nid]->rb_tree_per_zone[zid];
}

static void
__mem_cgroup_insert_exceeded(struct mem_cgroup *memcg,
				struct mem_cgroup_per_zone *mz,
				struct mem_cgroup_tree_per_zone *mctz,
				unsigned long long new_usage_in_excess)
{
	struct rb_node **p = &mctz->rb_root.rb_node;
	struct rb_node *parent = NULL;
	struct mem_cgroup_per_zone *mz_node;

	if (mz->on_tree)
		return;

	mz->usage_in_excess = new_usage_in_excess;
	if (!mz->usage_in_excess)
		return;
	while (*p) {
		parent = *p;
		mz_node = rb_entry(parent, struct mem_cgroup_per_zone,
					tree_node);
		if (mz->usage_in_excess < mz_node->usage_in_excess)
			p = &(*p)->rb_left;
		/*
		 * We can't avoid mem cgroups that are over their soft
		 * limit by the same amount
		 */
		else if (mz->usage_in_excess >= mz_node->usage_in_excess)
			p = &(*p)->rb_right;
	}
	rb_link_node(&mz->tree_node, parent, p);
	rb_insert_color(&mz->tree_node, &mctz->rb_root);
	mz->on_tree = true;
}

static void
__mem_cgroup_remove_exceeded(struct mem_cgroup *memcg,
				struct mem_cgroup_per_zone *mz,
				struct mem_cgroup_tree_per_zone *mctz)
{
	if (!mz->on_tree)
		return;
	rb_erase(&mz->tree_node, &mctz->rb_root);
	mz->on_tree = false;
}

static void
mem_cgroup_remove_exceeded(struct mem_cgroup *memcg,
				struct mem_cgroup_per_zone *mz,
				struct mem_cgroup_tree_per_zone *mctz)
{
	spin_lock(&mctz->lock);
	__mem_cgroup_remove_exceeded(memcg, mz, mctz);
	spin_unlock(&mctz->lock);
}


static void mem_cgroup_update_tree(struct mem_cgroup *memcg, struct page *page)
{
	unsigned long long excess;
	struct mem_cgroup_per_zone *mz;
	struct mem_cgroup_tree_per_zone *mctz;
	int nid = page_to_nid(page);
	int zid = page_zonenum(page);
	mctz = soft_limit_tree_from_page(page);

	/*
	 * Necessary to update all ancestors when hierarchy is used.
	 * because their event counter is not touched.
	 */
	for (; memcg; memcg = parent_mem_cgroup(memcg)) {
		mz = mem_cgroup_zoneinfo(memcg, nid, zid);
		excess = res_counter_soft_limit_excess(&memcg->res);
		/*
		 * We have to update the tree if mz is on RB-tree or
		 * mem is over its softlimit.
		 */
		if (excess || mz->on_tree) {
			spin_lock(&mctz->lock);
			/* if on-tree, remove it */
			if (mz->on_tree)
				__mem_cgroup_remove_exceeded(memcg, mz, mctz);
			/*
			 * Insert again. mz->usage_in_excess will be updated.
			 * If excess is 0, no tree ops.
			 */
			__mem_cgroup_insert_exceeded(memcg, mz, mctz, excess);
			spin_unlock(&mctz->lock);
		}
	}
}

static void mem_cgroup_remove_from_trees(struct mem_cgroup *memcg)
{
	int node, zone;
	struct mem_cgroup_per_zone *mz;
	struct mem_cgroup_tree_per_zone *mctz;

	for_each_node(node) {
		for (zone = 0; zone < MAX_NR_ZONES; zone++) {
			mz = mem_cgroup_zoneinfo(memcg, node, zone);
			mctz = soft_limit_tree_node_zone(node, zone);
			mem_cgroup_remove_exceeded(memcg, mz, mctz);
		}
	}
}

static struct mem_cgroup_per_zone *
__mem_cgroup_largest_soft_limit_node(struct mem_cgroup_tree_per_zone *mctz)
{
	struct rb_node *rightmost = NULL;
	struct mem_cgroup_per_zone *mz;

retry:
	mz = NULL;
	rightmost = rb_last(&mctz->rb_root);
	if (!rightmost)
		goto done;		/* Nothing to reclaim from */

	mz = rb_entry(rightmost, struct mem_cgroup_per_zone, tree_node);
	/*
	 * Remove the node now but someone else can add it back,
	 * we will to add it back at the end of reclaim to its correct
	 * position in the tree.
	 */
	__mem_cgroup_remove_exceeded(mz->memcg, mz, mctz);
	if (!res_counter_soft_limit_excess(&mz->memcg->res) ||
		!css_tryget(&mz->memcg->css))
		goto retry;
done:
	return mz;
}

static struct mem_cgroup_per_zone *
mem_cgroup_largest_soft_limit_node(struct mem_cgroup_tree_per_zone *mctz)
{
	struct mem_cgroup_per_zone *mz;

	spin_lock(&mctz->lock);
	mz = __mem_cgroup_largest_soft_limit_node(mctz);
	spin_unlock(&mctz->lock);
	return mz;
}

/*
 * Implementation Note: reading percpu statistics for memcg.
 *
 * Both of vmstat[] and percpu_counter has threshold and do periodic
 * synchronization to implement "quick" read. There are trade-off between
 * reading cost and precision of value. Then, we may have a chance to implement
 * a periodic synchronizion of counter in memcg's counter.
 *
 * But this _read() function is used for user interface now. The user accounts
 * memory usage by memory cgroup and he _always_ requires exact value because
 * he accounts memory. Even if we provide quick-and-fuzzy read, we always
 * have to visit all online cpus and make sum. So, for now, unnecessary
 * synchronization is not implemented. (just implemented for cpu hotplug)
 *
 * If there are kernel internal actions which can make use of some not-exact
 * value, and reading all cpu value can be performance bottleneck in some
 * common workload, threashold and synchonization as vmstat[] should be
 * implemented.
 */
static long mem_cgroup_read_stat(struct mem_cgroup *memcg,
				 enum mem_cgroup_stat_index idx)
{
	long val = 0;
	int cpu;

	get_online_cpus();
	for_each_online_cpu(cpu)
		val += per_cpu(memcg->stat->count[idx], cpu);
#ifdef CONFIG_HOTPLUG_CPU
	spin_lock(&memcg->pcp_counter_lock);
	val += memcg->nocpu_base.count[idx];
	spin_unlock(&memcg->pcp_counter_lock);
#endif
	put_online_cpus();
	return val;
}

static void mem_cgroup_swap_statistics(struct mem_cgroup *memcg,
					 bool charge)
{
	int val = (charge) ? 1 : -1;
	this_cpu_add(memcg->stat->count[MEM_CGROUP_STAT_SWAP], val);
}

static unsigned long mem_cgroup_read_events(struct mem_cgroup *memcg,
					    enum mem_cgroup_events_index idx)
{
	unsigned long val = 0;
	int cpu;

	for_each_online_cpu(cpu)
		val += per_cpu(memcg->stat->events[idx], cpu);
#ifdef CONFIG_HOTPLUG_CPU
	spin_lock(&memcg->pcp_counter_lock);
	val += memcg->nocpu_base.events[idx];
	spin_unlock(&memcg->pcp_counter_lock);
#endif
	return val;
}

static void mem_cgroup_charge_statistics(struct mem_cgroup *memcg,
					 bool anon, int nr_pages)
{
	preempt_disable();

	/*
	 * Here, RSS means 'mapped anon' and anon's SwapCache. Shmem/tmpfs is
	 * counted as CACHE even if it's on ANON LRU.
	 */
	if (anon)
		__this_cpu_add(memcg->stat->count[MEM_CGROUP_STAT_RSS],
				nr_pages);
	else
		__this_cpu_add(memcg->stat->count[MEM_CGROUP_STAT_CACHE],
				nr_pages);

	/* pagein of a big page is an event. So, ignore page size */
	if (nr_pages > 0)
		__this_cpu_inc(memcg->stat->events[MEM_CGROUP_EVENTS_PGPGIN]);
	else {
		__this_cpu_inc(memcg->stat->events[MEM_CGROUP_EVENTS_PGPGOUT]);
		nr_pages = -nr_pages; /* for event */
	}

	__this_cpu_add(memcg->stat->nr_page_events, nr_pages);

	preempt_enable();
}

unsigned long
mem_cgroup_get_lru_size(struct lruvec *lruvec, enum lru_list lru)
{
	struct mem_cgroup_per_zone *mz;

	mz = container_of(lruvec, struct mem_cgroup_per_zone, lruvec);
	return mz->lru_size[lru];
}

static unsigned long
mem_cgroup_zone_nr_lru_pages(struct mem_cgroup *memcg, int nid, int zid,
			unsigned int lru_mask)
{
	struct mem_cgroup_per_zone *mz;
	enum lru_list lru;
	unsigned long ret = 0;

	mz = mem_cgroup_zoneinfo(memcg, nid, zid);

	for_each_lru(lru) {
		if (BIT(lru) & lru_mask)
			ret += mz->lru_size[lru];
	}
	return ret;
}

static unsigned long
mem_cgroup_node_nr_lru_pages(struct mem_cgroup *memcg,
			int nid, unsigned int lru_mask)
{
	u64 total = 0;
	int zid;

	for (zid = 0; zid < MAX_NR_ZONES; zid++)
		total += mem_cgroup_zone_nr_lru_pages(memcg,
						nid, zid, lru_mask);

	return total;
}

static unsigned long mem_cgroup_nr_lru_pages(struct mem_cgroup *memcg,
			unsigned int lru_mask)
{
	int nid;
	u64 total = 0;

	for_each_node_state(nid, N_MEMORY)
		total += mem_cgroup_node_nr_lru_pages(memcg, nid, lru_mask);
	return total;
}

static bool mem_cgroup_event_ratelimit(struct mem_cgroup *memcg,
				       enum mem_cgroup_events_target target)
{
	unsigned long val, next;

	val = __this_cpu_read(memcg->stat->nr_page_events);
	next = __this_cpu_read(memcg->stat->targets[target]);
	/* from time_after() in jiffies.h */
	if ((long)next - (long)val < 0) {
		switch (target) {
		case MEM_CGROUP_TARGET_THRESH:
			next = val + THRESHOLDS_EVENTS_TARGET;
			break;
		case MEM_CGROUP_TARGET_SOFTLIMIT:
			next = val + SOFTLIMIT_EVENTS_TARGET;
			break;
		case MEM_CGROUP_TARGET_NUMAINFO:
			next = val + NUMAINFO_EVENTS_TARGET;
			break;
		default:
			break;
		}
		__this_cpu_write(memcg->stat->targets[target], next);
		return true;
	}
	return false;
}

/*
 * Check events in order.
 *
 */
static void memcg_check_events(struct mem_cgroup *memcg, struct page *page)
{
	preempt_disable();
	/* threshold event is triggered in finer grain than soft limit */
	if (unlikely(mem_cgroup_event_ratelimit(memcg,
						MEM_CGROUP_TARGET_THRESH))) {
		bool do_softlimit;
		bool do_numainfo __maybe_unused;

		do_softlimit = mem_cgroup_event_ratelimit(memcg,
						MEM_CGROUP_TARGET_SOFTLIMIT);
#if MAX_NUMNODES > 1
		do_numainfo = mem_cgroup_event_ratelimit(memcg,
						MEM_CGROUP_TARGET_NUMAINFO);
#endif
		preempt_enable();

		mem_cgroup_threshold(memcg);
		if (unlikely(do_softlimit))
			mem_cgroup_update_tree(memcg, page);
#if MAX_NUMNODES > 1
		if (unlikely(do_numainfo))
			atomic_inc(&memcg->numainfo_events);
#endif
	} else
		preempt_enable();
}

struct mem_cgroup *mem_cgroup_from_cont(struct cgroup *cont)
{
	return mem_cgroup_from_css(
		cgroup_subsys_state(cont, mem_cgroup_subsys_id));
}

struct mem_cgroup *mem_cgroup_from_task(struct task_struct *p)
{
	/*
	 * mm_update_next_owner() may clear mm->owner to NULL
	 * if it races with swapoff, page migration, etc.
	 * So this can be called with p == NULL.
	 */
	if (unlikely(!p))
		return NULL;

	return mem_cgroup_from_css(task_subsys_state(p, mem_cgroup_subsys_id));
}

struct mem_cgroup *try_get_mem_cgroup_from_mm(struct mm_struct *mm)
{
	struct mem_cgroup *memcg = NULL;

	if (!mm)
		return NULL;
	/*
	 * Because we have no locks, mm->owner's may be being moved to other
	 * cgroup. We use css_tryget() here even if this looks
	 * pessimistic (rather than adding locks here).
	 */
	rcu_read_lock();
	do {
		memcg = mem_cgroup_from_task(rcu_dereference(mm->owner));
		if (unlikely(!memcg))
			break;
	} while (!css_tryget(&memcg->css));
	rcu_read_unlock();
	return memcg;
}

/**
 * mem_cgroup_iter - iterate over memory cgroup hierarchy
 * @root: hierarchy root
 * @prev: previously returned memcg, NULL on first invocation
 * @reclaim: cookie for shared reclaim walks, NULL for full walks
 *
 * Returns references to children of the hierarchy below @root, or
 * @root itself, or %NULL after a full round-trip.
 *
 * Caller must pass the return value in @prev on subsequent
 * invocations for reference counting, or use mem_cgroup_iter_break()
 * to cancel a hierarchy walk before the round-trip is complete.
 *
 * Reclaimers can specify a zone and a priority level in @reclaim to
 * divide up the memcgs in the hierarchy among all concurrent
 * reclaimers operating on the same zone and priority.
 */
struct mem_cgroup *mem_cgroup_iter(struct mem_cgroup *root,
				   struct mem_cgroup *prev,
				   struct mem_cgroup_reclaim_cookie *reclaim)
{
	struct mem_cgroup *memcg = NULL;
	int id = 0;

	if (mem_cgroup_disabled())
		return NULL;

	if (!root)
		root = root_mem_cgroup;

	if (prev && !reclaim)
		id = css_id(&prev->css);

	if (prev && prev != root)
		css_put(&prev->css);

	if (!root->use_hierarchy && root != root_mem_cgroup) {
		if (prev)
			return NULL;
		return root;
	}

	while (!memcg) {
		struct mem_cgroup_reclaim_iter *uninitialized_var(iter);
		struct cgroup_subsys_state *css;

		if (reclaim) {
			int nid = zone_to_nid(reclaim->zone);
			int zid = zone_idx(reclaim->zone);
			struct mem_cgroup_per_zone *mz;

			mz = mem_cgroup_zoneinfo(root, nid, zid);
			iter = &mz->reclaim_iter[reclaim->priority];
			if (prev && reclaim->generation != iter->generation)
				return NULL;
			id = iter->position;
		}

		rcu_read_lock();
		css = css_get_next(&mem_cgroup_subsys, id + 1, &root->css, &id);
		if (css) {
			if (css == &root->css || css_tryget(css))
				memcg = mem_cgroup_from_css(css);
		} else
			id = 0;
		rcu_read_unlock();

		if (reclaim) {
			iter->position = id;
			if (!css)
				iter->generation++;
			else if (!prev && memcg)
				reclaim->generation = iter->generation;
		}

		if (prev && !css)
			return NULL;
	}
	return memcg;
}

/**
 * mem_cgroup_iter_break - abort a hierarchy walk prematurely
 * @root: hierarchy root
 * @prev: last visited hierarchy member as returned by mem_cgroup_iter()
 */
void mem_cgroup_iter_break(struct mem_cgroup *root,
			   struct mem_cgroup *prev)
{
	if (!root)
		root = root_mem_cgroup;
	if (prev && prev != root)
		css_put(&prev->css);
}

/*
 * Iteration constructs for visiting all cgroups (under a tree).  If
 * loops are exited prematurely (break), mem_cgroup_iter_break() must
 * be used for reference counting.
 */
#define for_each_mem_cgroup_tree(iter, root)		\
	for (iter = mem_cgroup_iter(root, NULL, NULL);	\
	     iter != NULL;				\
	     iter = mem_cgroup_iter(root, iter, NULL))

#define for_each_mem_cgroup(iter)			\
	for (iter = mem_cgroup_iter(NULL, NULL, NULL);	\
	     iter != NULL;				\
	     iter = mem_cgroup_iter(NULL, iter, NULL))

void __mem_cgroup_count_vm_event(struct mm_struct *mm, enum vm_event_item idx)
{
	struct mem_cgroup *memcg;

	rcu_read_lock();
	memcg = mem_cgroup_from_task(rcu_dereference(mm->owner));
	if (unlikely(!memcg))
		goto out;

	switch (idx) {
	case PGFAULT:
		this_cpu_inc(memcg->stat->events[MEM_CGROUP_EVENTS_PGFAULT]);
		break;
	case PGMAJFAULT:
		this_cpu_inc(memcg->stat->events[MEM_CGROUP_EVENTS_PGMAJFAULT]);
		break;
	default:
		BUG();
	}
out:
	rcu_read_unlock();
}
EXPORT_SYMBOL(__mem_cgroup_count_vm_event);

/**
 * mem_cgroup_zone_lruvec - get the lru list vector for a zone and memcg
 * @zone: zone of the wanted lruvec
 * @memcg: memcg of the wanted lruvec
 *
 * Returns the lru list vector holding pages for the given @zone and
 * @mem.  This can be the global zone lruvec, if the memory controller
 * is disabled.
 */
struct lruvec *mem_cgroup_zone_lruvec(struct zone *zone,
				      struct mem_cgroup *memcg)
{
	struct mem_cgroup_per_zone *mz;
	struct lruvec *lruvec;

	if (mem_cgroup_disabled()) {
		lruvec = &zone->lruvec;
		goto out;
	}

	mz = mem_cgroup_zoneinfo(memcg, zone_to_nid(zone), zone_idx(zone));
	lruvec = &mz->lruvec;
out:
	/*
	 * Since a node can be onlined after the mem_cgroup was created,
	 * we have to be prepared to initialize lruvec->zone here;
	 * and if offlined then reonlined, we need to reinitialize it.
	 */
	if (unlikely(lruvec->zone != zone))
		lruvec->zone = zone;
	return lruvec;
}

/*
 * Following LRU functions are allowed to be used without PCG_LOCK.
 * Operations are called by routine of global LRU independently from memcg.
 * What we have to take care of here is validness of pc->mem_cgroup.
 *
 * Changes to pc->mem_cgroup happens when
 * 1. charge
 * 2. moving account
 * In typical case, "charge" is done before add-to-lru. Exception is SwapCache.
 * It is added to LRU before charge.
 * If PCG_USED bit is not set, page_cgroup is not added to this private LRU.
 * When moving account, the page is not on LRU. It's isolated.
 */

/**
 * mem_cgroup_page_lruvec - return lruvec for adding an lru page
 * @page: the page
 * @zone: zone of the page
 */
struct lruvec *mem_cgroup_page_lruvec(struct page *page, struct zone *zone)
{
	struct mem_cgroup_per_zone *mz;
	struct mem_cgroup *memcg;
	struct page_cgroup *pc;
	struct lruvec *lruvec;

	if (mem_cgroup_disabled()) {
		lruvec = &zone->lruvec;
		goto out;
	}

	pc = lookup_page_cgroup(page);
	memcg = pc->mem_cgroup;

	/*
	 * Surreptitiously switch any uncharged offlist page to root:
	 * an uncharged page off lru does nothing to secure
	 * its former mem_cgroup from sudden removal.
	 *
	 * Our caller holds lru_lock, and PageCgroupUsed is updated
	 * under page_cgroup lock: between them, they make all uses
	 * of pc->mem_cgroup safe.
	 */
	if (!PageLRU(page) && !PageCgroupUsed(pc) && memcg != root_mem_cgroup)
		pc->mem_cgroup = memcg = root_mem_cgroup;

	mz = page_cgroup_zoneinfo(memcg, page);
	lruvec = &mz->lruvec;
out:
	/*
	 * Since a node can be onlined after the mem_cgroup was created,
	 * we have to be prepared to initialize lruvec->zone here;
	 * and if offlined then reonlined, we need to reinitialize it.
	 */
	if (unlikely(lruvec->zone != zone))
		lruvec->zone = zone;
	return lruvec;
}

/**
 * mem_cgroup_update_lru_size - account for adding or removing an lru page
 * @lruvec: mem_cgroup per zone lru vector
 * @lru: index of lru list the page is sitting on
 * @nr_pages: positive when adding or negative when removing
 *
 * This function must be called when a page is added to or removed from an
 * lru list.
 */
void mem_cgroup_update_lru_size(struct lruvec *lruvec, enum lru_list lru,
				int nr_pages)
{
	struct mem_cgroup_per_zone *mz;
	unsigned long *lru_size;

	if (mem_cgroup_disabled())
		return;

	mz = container_of(lruvec, struct mem_cgroup_per_zone, lruvec);
	lru_size = mz->lru_size + lru;
	*lru_size += nr_pages;
	VM_BUG_ON((long)(*lru_size) < 0);
}

/*
 * Checks whether given mem is same or in the root_mem_cgroup's
 * hierarchy subtree
 */
bool __mem_cgroup_same_or_subtree(const struct mem_cgroup *root_memcg,
				  struct mem_cgroup *memcg)
{
	if (root_memcg == memcg)
		return true;
	if (!root_memcg->use_hierarchy || !memcg)
		return false;
	return css_is_ancestor(&memcg->css, &root_memcg->css);
}

static bool mem_cgroup_same_or_subtree(const struct mem_cgroup *root_memcg,
				       struct mem_cgroup *memcg)
{
	bool ret;

	rcu_read_lock();
	ret = __mem_cgroup_same_or_subtree(root_memcg, memcg);
	rcu_read_unlock();
	return ret;
}

int task_in_mem_cgroup(struct task_struct *task, const struct mem_cgroup *memcg)
{
	int ret;
	struct mem_cgroup *curr = NULL;
	struct task_struct *p;

	p = find_lock_task_mm(task);
	if (p) {
		curr = try_get_mem_cgroup_from_mm(p->mm);
		task_unlock(p);
	} else {
		/*
		 * All threads may have already detached their mm's, but the oom
		 * killer still needs to detect if they have already been oom
		 * killed to prevent needlessly killing additional tasks.
		 */
		task_lock(task);
		curr = mem_cgroup_from_task(task);
		if (curr)
			css_get(&curr->css);
		task_unlock(task);
	}
	if (!curr)
		return 0;
	/*
	 * We should check use_hierarchy of "memcg" not "curr". Because checking
	 * use_hierarchy of "curr" here make this function true if hierarchy is
	 * enabled in "curr" and "curr" is a child of "memcg" in *cgroup*
	 * hierarchy(even if use_hierarchy is disabled in "memcg").
	 */
	ret = mem_cgroup_same_or_subtree(memcg, curr);
	css_put(&curr->css);
	return ret;
}

int mem_cgroup_inactive_anon_is_low(struct lruvec *lruvec)
{
	unsigned long inactive_ratio;
	unsigned long inactive;
	unsigned long active;
	unsigned long gb;

	inactive = mem_cgroup_get_lru_size(lruvec, LRU_INACTIVE_ANON);
	active = mem_cgroup_get_lru_size(lruvec, LRU_ACTIVE_ANON);

	gb = (inactive + active) >> (30 - PAGE_SHIFT);
	if (gb)
		inactive_ratio = int_sqrt(10 * gb);
	else
		inactive_ratio = 1;

	return inactive * inactive_ratio < active;
}

int mem_cgroup_inactive_file_is_low(struct lruvec *lruvec)
{
	unsigned long active;
	unsigned long inactive;

	inactive = mem_cgroup_get_lru_size(lruvec, LRU_INACTIVE_FILE);
	active = mem_cgroup_get_lru_size(lruvec, LRU_ACTIVE_FILE);

	return (active > inactive);
}

#define mem_cgroup_from_res_counter(counter, member)	\
	container_of(counter, struct mem_cgroup, member)

/**
 * mem_cgroup_margin - calculate chargeable space of a memory cgroup
 * @memcg: the memory cgroup
 *
 * Returns the maximum amount of memory @mem can be charged with, in
 * pages.
 */
static unsigned long mem_cgroup_margin(struct mem_cgroup *memcg)
{
	unsigned long long margin;

	margin = res_counter_margin(&memcg->res);
	if (do_swap_account)
		margin = min(margin, res_counter_margin(&memcg->memsw));
	return margin >> PAGE_SHIFT;
}

int mem_cgroup_swappiness(struct mem_cgroup *memcg)
{
	struct cgroup *cgrp = memcg->css.cgroup;

	/* root ? */
	if (cgrp->parent == NULL)
		return vm_swappiness;

	return memcg->swappiness;
}

/*
 * memcg->moving_account is used for checking possibility that some thread is
 * calling move_account(). When a thread on CPU-A starts moving pages under
 * a memcg, other threads should check memcg->moving_account under
 * rcu_read_lock(), like this:
 *
 *         CPU-A                                    CPU-B
 *                                              rcu_read_lock()
 *         memcg->moving_account+1              if (memcg->mocing_account)
 *                                                   take heavy locks.
 *         synchronize_rcu()                    update something.
 *                                              rcu_read_unlock()
 *         start move here.
 */

/* for quick checking without looking up memcg */
atomic_t memcg_moving __read_mostly;

static void mem_cgroup_start_move(struct mem_cgroup *memcg)
{
	atomic_inc(&memcg_moving);
	atomic_inc(&memcg->moving_account);
	synchronize_rcu();
}

static void mem_cgroup_end_move(struct mem_cgroup *memcg)
{
	/*
	 * Now, mem_cgroup_clear_mc() may call this function with NULL.
	 * We check NULL in callee rather than caller.
	 */
	if (memcg) {
		atomic_dec(&memcg_moving);
		atomic_dec(&memcg->moving_account);
	}
}

/*
 * 2 routines for checking "mem" is under move_account() or not.
 *
 * mem_cgroup_stolen() -  checking whether a cgroup is mc.from or not. This
 *			  is used for avoiding races in accounting.  If true,
 *			  pc->mem_cgroup may be overwritten.
 *
 * mem_cgroup_under_move() - checking a cgroup is mc.from or mc.to or
 *			  under hierarchy of moving cgroups. This is for
 *			  waiting at hith-memory prressure caused by "move".
 */

static bool mem_cgroup_stolen(struct mem_cgroup *memcg)
{
	VM_BUG_ON(!rcu_read_lock_held());
	return atomic_read(&memcg->moving_account) > 0;
}

static bool mem_cgroup_under_move(struct mem_cgroup *memcg)
{
	struct mem_cgroup *from;
	struct mem_cgroup *to;
	bool ret = false;
	/*
	 * Unlike task_move routines, we access mc.to, mc.from not under
	 * mutual exclusion by cgroup_mutex. Here, we take spinlock instead.
	 */
	spin_lock(&mc.lock);
	from = mc.from;
	to = mc.to;
	if (!from)
		goto unlock;

	ret = mem_cgroup_same_or_subtree(memcg, from)
		|| mem_cgroup_same_or_subtree(memcg, to);
unlock:
	spin_unlock(&mc.lock);
	return ret;
}

static bool mem_cgroup_wait_acct_move(struct mem_cgroup *memcg)
{
	if (mc.moving_task && current != mc.moving_task) {
		if (mem_cgroup_under_move(memcg)) {
			DEFINE_WAIT(wait);
			prepare_to_wait(&mc.waitq, &wait, TASK_INTERRUPTIBLE);
			/* moving charge context might have finished. */
			if (mc.moving_task)
				schedule();
			finish_wait(&mc.waitq, &wait);
			return true;
		}
	}
	return false;
}

/*
 * Take this lock when
 * - a code tries to modify page's memcg while it's USED.
 * - a code tries to modify page state accounting in a memcg.
 * see mem_cgroup_stolen(), too.
 */
static void move_lock_mem_cgroup(struct mem_cgroup *memcg,
				  unsigned long *flags)
{
	spin_lock_irqsave(&memcg->move_lock, *flags);
}

static void move_unlock_mem_cgroup(struct mem_cgroup *memcg,
				unsigned long *flags)
{
	spin_unlock_irqrestore(&memcg->move_lock, *flags);
}

/**
 * mem_cgroup_print_oom_info: Called from OOM with tasklist_lock held in read mode.
 * @memcg: The memory cgroup that went over limit
 * @p: Task that is going to be killed
 *
 * NOTE: @memcg and @p's mem_cgroup can be different when hierarchy is
 * enabled
 */
void mem_cgroup_print_oom_info(struct mem_cgroup *memcg, struct task_struct *p)
{
	struct cgroup *task_cgrp;
	struct cgroup *mem_cgrp;
	/*
	 * Need a buffer in BSS, can't rely on allocations. The code relies
	 * on the assumption that OOM is serialized for memory controller.
	 * If this assumption is broken, revisit this code.
	 */
	static char memcg_name[PATH_MAX];
	int ret;

	if (!memcg || !p)
		return;

	rcu_read_lock();

	mem_cgrp = memcg->css.cgroup;
	task_cgrp = task_cgroup(p, mem_cgroup_subsys_id);

	ret = cgroup_path(task_cgrp, memcg_name, PATH_MAX);
	if (ret < 0) {
		/*
		 * Unfortunately, we are unable to convert to a useful name
		 * But we'll still print out the usage information
		 */
		rcu_read_unlock();
		goto done;
	}
	rcu_read_unlock();

	printk(KERN_INFO "Task in %s killed", memcg_name);

	rcu_read_lock();
	ret = cgroup_path(mem_cgrp, memcg_name, PATH_MAX);
	if (ret < 0) {
		rcu_read_unlock();
		goto done;
	}
	rcu_read_unlock();

	/*
	 * Continues from above, so we don't need an KERN_ level
	 */
	printk(KERN_CONT " as a result of limit of %s\n", memcg_name);
done:

	printk(KERN_INFO "memory: usage %llukB, limit %llukB, failcnt %llu\n",
		res_counter_read_u64(&memcg->res, RES_USAGE) >> 10,
		res_counter_read_u64(&memcg->res, RES_LIMIT) >> 10,
		res_counter_read_u64(&memcg->res, RES_FAILCNT));
	printk(KERN_INFO "memory+swap: usage %llukB, limit %llukB, "
		"failcnt %llu\n",
		res_counter_read_u64(&memcg->memsw, RES_USAGE) >> 10,
		res_counter_read_u64(&memcg->memsw, RES_LIMIT) >> 10,
		res_counter_read_u64(&memcg->memsw, RES_FAILCNT));
}

/*
 * This function returns the number of memcg under hierarchy tree. Returns
 * 1(self count) if no children.
 */
static int mem_cgroup_count_children(struct mem_cgroup *memcg)
{
	int num = 0;
	struct mem_cgroup *iter;

	for_each_mem_cgroup_tree(iter, memcg)
		num++;
	return num;
}

/*
 * Return the memory (and swap, if configured) limit for a memcg.
 */
static u64 mem_cgroup_get_limit(struct mem_cgroup *memcg)
{
	u64 limit;

	limit = res_counter_read_u64(&memcg->res, RES_LIMIT);

	/*
	 * Do not consider swap space if we cannot swap due to swappiness
	 */
	if (mem_cgroup_swappiness(memcg)) {
		u64 memsw;

		limit += total_swap_pages << PAGE_SHIFT;
		memsw = res_counter_read_u64(&memcg->memsw, RES_LIMIT);

		/*
		 * If memsw is finite and limits the amount of swap space
		 * available to this memcg, return that limit.
		 */
		limit = min(limit, memsw);
	}

	return limit;
}

static void mem_cgroup_out_of_memory(struct mem_cgroup *memcg, gfp_t gfp_mask,
				     int order)
{
	struct mem_cgroup *iter;
	unsigned long chosen_points = 0;
	unsigned long totalpages;
	unsigned int points = 0;
	struct task_struct *chosen = NULL;

	/*
	 * If current has a pending SIGKILL, then automatically select it.  The
	 * goal is to allow it to allocate so that it may quickly exit and free
	 * its memory.
	 */
	if (fatal_signal_pending(current)) {
		set_thread_flag(TIF_MEMDIE);
		return;
	}

	check_panic_on_oom(CONSTRAINT_MEMCG, gfp_mask, order, NULL);
	totalpages = mem_cgroup_get_limit(memcg) >> PAGE_SHIFT ? : 1;
	for_each_mem_cgroup_tree(iter, memcg) {
		struct cgroup *cgroup = iter->css.cgroup;
		struct cgroup_iter it;
		struct task_struct *task;

		cgroup_iter_start(cgroup, &it);
		while ((task = cgroup_iter_next(cgroup, &it))) {
			switch (oom_scan_process_thread(task, totalpages, NULL,
							false)) {
			case OOM_SCAN_SELECT:
				if (chosen)
					put_task_struct(chosen);
				chosen = task;
				chosen_points = ULONG_MAX;
				get_task_struct(chosen);
				/* fall through */
			case OOM_SCAN_CONTINUE:
				continue;
			case OOM_SCAN_ABORT:
				cgroup_iter_end(cgroup, &it);
				mem_cgroup_iter_break(memcg, iter);
				if (chosen)
					put_task_struct(chosen);
				return;
			case OOM_SCAN_OK:
				break;
			};
			points = oom_badness(task, memcg, NULL, totalpages);
			if (points > chosen_points) {
				if (chosen)
					put_task_struct(chosen);
				chosen = task;
				chosen_points = points;
				get_task_struct(chosen);
			}
		}
		cgroup_iter_end(cgroup, &it);
	}

	if (!chosen)
		return;
	points = chosen_points * 1000 / totalpages;
	oom_kill_process(chosen, gfp_mask, order, points, totalpages, memcg,
			 NULL, "Memory cgroup out of memory");
}

static unsigned long mem_cgroup_reclaim(struct mem_cgroup *memcg,
					gfp_t gfp_mask,
					unsigned long flags)
{
	unsigned long total = 0;
	bool noswap = false;
	int loop;

	if (flags & MEM_CGROUP_RECLAIM_NOSWAP)
		noswap = true;
	if (!(flags & MEM_CGROUP_RECLAIM_SHRINK) && memcg->memsw_is_minimum)
		noswap = true;

	for (loop = 0; loop < MEM_CGROUP_MAX_RECLAIM_LOOPS; loop++) {
		if (loop)
			drain_all_stock_async(memcg);
		total += try_to_free_mem_cgroup_pages(memcg, gfp_mask, noswap);
		/*
		 * Allow limit shrinkers, which are triggered directly
		 * by userspace, to catch signals and stop reclaim
		 * after minimal progress, regardless of the margin.
		 */
		if (total && (flags & MEM_CGROUP_RECLAIM_SHRINK))
			break;
		if (mem_cgroup_margin(memcg))
			break;
		/*
		 * If nothing was reclaimed after two attempts, there
		 * may be no reclaimable pages in this hierarchy.
		 */
		if (loop && !total)
			break;
	}
	return total;
}

/**
 * test_mem_cgroup_node_reclaimable
 * @memcg: the target memcg
 * @nid: the node ID to be checked.
 * @noswap : specify true here if the user wants flle only information.
 *
 * This function returns whether the specified memcg contains any
 * reclaimable pages on a node. Returns true if there are any reclaimable
 * pages in the node.
 */
static bool test_mem_cgroup_node_reclaimable(struct mem_cgroup *memcg,
		int nid, bool noswap)
{
	if (mem_cgroup_node_nr_lru_pages(memcg, nid, LRU_ALL_FILE))
		return true;
	if (noswap || !total_swap_pages)
		return false;
	if (mem_cgroup_node_nr_lru_pages(memcg, nid, LRU_ALL_ANON))
		return true;
	return false;

}
#if MAX_NUMNODES > 1

/*
 * Always updating the nodemask is not very good - even if we have an empty
 * list or the wrong list here, we can start from some node and traverse all
 * nodes based on the zonelist. So update the list loosely once per 10 secs.
 *
 */
static void mem_cgroup_may_update_nodemask(struct mem_cgroup *memcg)
{
	int nid;
	/*
	 * numainfo_events > 0 means there was at least NUMAINFO_EVENTS_TARGET
	 * pagein/pageout changes since the last update.
	 */
	if (!atomic_read(&memcg->numainfo_events))
		return;
	if (atomic_inc_return(&memcg->numainfo_updating) > 1)
		return;

	/* make a nodemask where this memcg uses memory from */
	memcg->scan_nodes = node_states[N_MEMORY];

	for_each_node_mask(nid, node_states[N_MEMORY]) {

		if (!test_mem_cgroup_node_reclaimable(memcg, nid, false))
			node_clear(nid, memcg->scan_nodes);
	}

	atomic_set(&memcg->numainfo_events, 0);
	atomic_set(&memcg->numainfo_updating, 0);
}

/*
 * Selecting a node where we start reclaim from. Because what we need is just
 * reducing usage counter, start from anywhere is O,K. Considering
 * memory reclaim from current node, there are pros. and cons.
 *
 * Freeing memory from current node means freeing memory from a node which
 * we'll use or we've used. So, it may make LRU bad. And if several threads
 * hit limits, it will see a contention on a node. But freeing from remote
 * node means more costs for memory reclaim because of memory latency.
 *
 * Now, we use round-robin. Better algorithm is welcomed.
 */
int mem_cgroup_select_victim_node(struct mem_cgroup *memcg)
{
	int node;

	mem_cgroup_may_update_nodemask(memcg);
	node = memcg->last_scanned_node;

	node = next_node(node, memcg->scan_nodes);
	if (node == MAX_NUMNODES)
		node = first_node(memcg->scan_nodes);
	/*
	 * We call this when we hit limit, not when pages are added to LRU.
	 * No LRU may hold pages because all pages are UNEVICTABLE or
	 * memcg is too small and all pages are not on LRU. In that case,
	 * we use curret node.
	 */
	if (unlikely(node == MAX_NUMNODES))
		node = numa_node_id();

	memcg->last_scanned_node = node;
	return node;
}

/*
 * Check all nodes whether it contains reclaimable pages or not.
 * For quick scan, we make use of scan_nodes. This will allow us to skip
 * unused nodes. But scan_nodes is lazily updated and may not cotain
 * enough new information. We need to do double check.
 */
static bool mem_cgroup_reclaimable(struct mem_cgroup *memcg, bool noswap)
{
	int nid;

	/*
	 * quick check...making use of scan_node.
	 * We can skip unused nodes.
	 */
	if (!nodes_empty(memcg->scan_nodes)) {
		for (nid = first_node(memcg->scan_nodes);
		     nid < MAX_NUMNODES;
		     nid = next_node(nid, memcg->scan_nodes)) {

			if (test_mem_cgroup_node_reclaimable(memcg, nid, noswap))
				return true;
		}
	}
	/*
	 * Check rest of nodes.
	 */
	for_each_node_state(nid, N_MEMORY) {
		if (node_isset(nid, memcg->scan_nodes))
			continue;
		if (test_mem_cgroup_node_reclaimable(memcg, nid, noswap))
			return true;
	}
	return false;
}

#else
int mem_cgroup_select_victim_node(struct mem_cgroup *memcg)
{
	return 0;
}

static bool mem_cgroup_reclaimable(struct mem_cgroup *memcg, bool noswap)
{
	return test_mem_cgroup_node_reclaimable(memcg, 0, noswap);
}
#endif

static int mem_cgroup_soft_reclaim(struct mem_cgroup *root_memcg,
				   struct zone *zone,
				   gfp_t gfp_mask,
				   unsigned long *total_scanned)
{
	struct mem_cgroup *victim = NULL;
	int total = 0;
	int loop = 0;
	unsigned long excess;
	unsigned long nr_scanned;
	struct mem_cgroup_reclaim_cookie reclaim = {
		.zone = zone,
		.priority = 0,
	};

	excess = res_counter_soft_limit_excess(&root_memcg->res) >> PAGE_SHIFT;

	while (1) {
		victim = mem_cgroup_iter(root_memcg, victim, &reclaim);
		if (!victim) {
			loop++;
			if (loop >= 2) {
				/*
				 * If we have not been able to reclaim
				 * anything, it might because there are
				 * no reclaimable pages under this hierarchy
				 */
				if (!total)
					break;
				/*
				 * We want to do more targeted reclaim.
				 * excess >> 2 is not to excessive so as to
				 * reclaim too much, nor too less that we keep
				 * coming back to reclaim from this cgroup
				 */
				if (total >= (excess >> 2) ||
					(loop > MEM_CGROUP_MAX_RECLAIM_LOOPS))
					break;
			}
			continue;
		}
		if (!mem_cgroup_reclaimable(victim, false))
			continue;
		total += mem_cgroup_shrink_node_zone(victim, gfp_mask, false,
						     zone, &nr_scanned);
		*total_scanned += nr_scanned;
		if (!res_counter_soft_limit_excess(&root_memcg->res))
			break;
	}
	mem_cgroup_iter_break(root_memcg, victim);
	return total;
}

/*
 * Check OOM-Killer is already running under our hierarchy.
 * If someone is running, return false.
 * Has to be called with memcg_oom_lock
 */
static bool mem_cgroup_oom_lock(struct mem_cgroup *memcg)
{
	struct mem_cgroup *iter, *failed = NULL;

	for_each_mem_cgroup_tree(iter, memcg) {
		if (iter->oom_lock) {
			/*
			 * this subtree of our hierarchy is already locked
			 * so we cannot give a lock.
			 */
			failed = iter;
			mem_cgroup_iter_break(memcg, iter);
			break;
		} else
			iter->oom_lock = true;
	}

	if (!failed)
		return true;

	/*
	 * OK, we failed to lock the whole subtree so we have to clean up
	 * what we set up to the failing subtree
	 */
	for_each_mem_cgroup_tree(iter, memcg) {
		if (iter == failed) {
			mem_cgroup_iter_break(memcg, iter);
			break;
		}
		iter->oom_lock = false;
	}
	return false;
}

/*
 * Has to be called with memcg_oom_lock
 */
static int mem_cgroup_oom_unlock(struct mem_cgroup *memcg)
{
	struct mem_cgroup *iter;

	for_each_mem_cgroup_tree(iter, memcg)
		iter->oom_lock = false;
	return 0;
}

static void mem_cgroup_mark_under_oom(struct mem_cgroup *memcg)
{
	struct mem_cgroup *iter;

	for_each_mem_cgroup_tree(iter, memcg)
		atomic_inc(&iter->under_oom);
}

static void mem_cgroup_unmark_under_oom(struct mem_cgroup *memcg)
{
	struct mem_cgroup *iter;

	/*
	 * When a new child is created while the hierarchy is under oom,
	 * mem_cgroup_oom_lock() may not be called. We have to use
	 * atomic_add_unless() here.
	 */
	for_each_mem_cgroup_tree(iter, memcg)
		atomic_add_unless(&iter->under_oom, -1, 0);
}

static DEFINE_SPINLOCK(memcg_oom_lock);
static DECLARE_WAIT_QUEUE_HEAD(memcg_oom_waitq);

struct oom_wait_info {
	struct mem_cgroup *memcg;
	wait_queue_t	wait;
};

static int memcg_oom_wake_function(wait_queue_t *wait,
	unsigned mode, int sync, void *arg)
{
	struct mem_cgroup *wake_memcg = (struct mem_cgroup *)arg;
	struct mem_cgroup *oom_wait_memcg;
	struct oom_wait_info *oom_wait_info;

	oom_wait_info = container_of(wait, struct oom_wait_info, wait);
	oom_wait_memcg = oom_wait_info->memcg;

	/*
	 * Both of oom_wait_info->memcg and wake_memcg are stable under us.
	 * Then we can use css_is_ancestor without taking care of RCU.
	 */
	if (!mem_cgroup_same_or_subtree(oom_wait_memcg, wake_memcg)
		&& !mem_cgroup_same_or_subtree(wake_memcg, oom_wait_memcg))
		return 0;
	return autoremove_wake_function(wait, mode, sync, arg);
}

static void memcg_wakeup_oom(struct mem_cgroup *memcg)
{
	/* for filtering, pass "memcg" as argument. */
	__wake_up(&memcg_oom_waitq, TASK_NORMAL, 0, memcg);
}

static void memcg_oom_recover(struct mem_cgroup *memcg)
{
	if (memcg && atomic_read(&memcg->under_oom))
		memcg_wakeup_oom(memcg);
}

/*
 * try to call OOM killer. returns false if we should exit memory-reclaim loop.
 */
static bool mem_cgroup_handle_oom(struct mem_cgroup *memcg, gfp_t mask,
				  int order)
{
	struct oom_wait_info owait;
	bool locked, need_to_kill;

	owait.memcg = memcg;
	owait.wait.flags = 0;
	owait.wait.func = memcg_oom_wake_function;
	owait.wait.private = current;
	INIT_LIST_HEAD(&owait.wait.task_list);
	need_to_kill = true;
	mem_cgroup_mark_under_oom(memcg);

	/* At first, try to OOM lock hierarchy under memcg.*/
	spin_lock(&memcg_oom_lock);
	locked = mem_cgroup_oom_lock(memcg);
	/*
	 * Even if signal_pending(), we can't quit charge() loop without
	 * accounting. So, UNINTERRUPTIBLE is appropriate. But SIGKILL
	 * under OOM is always welcomed, use TASK_KILLABLE here.
	 */
	prepare_to_wait(&memcg_oom_waitq, &owait.wait, TASK_KILLABLE);
	if (!locked || memcg->oom_kill_disable)
		need_to_kill = false;
	if (locked)
		mem_cgroup_oom_notify(memcg);
	spin_unlock(&memcg_oom_lock);

	if (need_to_kill) {
		finish_wait(&memcg_oom_waitq, &owait.wait);
		mem_cgroup_out_of_memory(memcg, mask, order);
	} else {
		schedule();
		finish_wait(&memcg_oom_waitq, &owait.wait);
	}
	spin_lock(&memcg_oom_lock);
	if (locked)
		mem_cgroup_oom_unlock(memcg);
	memcg_wakeup_oom(memcg);
	spin_unlock(&memcg_oom_lock);

	mem_cgroup_unmark_under_oom(memcg);

	if (test_thread_flag(TIF_MEMDIE) || fatal_signal_pending(current))
		return false;
	/* Give chance to dying process */
	schedule_timeout_uninterruptible(1);
	return true;
}

/*
 * Currently used to update mapped file statistics, but the routine can be
 * generalized to update other statistics as well.
 *
 * Notes: Race condition
 *
 * We usually use page_cgroup_lock() for accessing page_cgroup member but
 * it tends to be costly. But considering some conditions, we doesn't need
 * to do so _always_.
 *
 * Considering "charge", lock_page_cgroup() is not required because all
 * file-stat operations happen after a page is attached to radix-tree. There
 * are no race with "charge".
 *
 * Considering "uncharge", we know that memcg doesn't clear pc->mem_cgroup
 * at "uncharge" intentionally. So, we always see valid pc->mem_cgroup even
 * if there are race with "uncharge". Statistics itself is properly handled
 * by flags.
 *
 * Considering "move", this is an only case we see a race. To make the race
 * small, we check mm->moving_account and detect there are possibility of race
 * If there is, we take a lock.
 */

void __mem_cgroup_begin_update_page_stat(struct page *page,
				bool *locked, unsigned long *flags)
{
	struct mem_cgroup *memcg;
	struct page_cgroup *pc;

	pc = lookup_page_cgroup(page);
again:
	memcg = pc->mem_cgroup;
	if (unlikely(!memcg || !PageCgroupUsed(pc)))
		return;
	/*
	 * If this memory cgroup is not under account moving, we don't
	 * need to take move_lock_mem_cgroup(). Because we already hold
	 * rcu_read_lock(), any calls to move_account will be delayed until
	 * rcu_read_unlock() if mem_cgroup_stolen() == true.
	 */
	if (!mem_cgroup_stolen(memcg))
		return;

	move_lock_mem_cgroup(memcg, flags);
	if (memcg != pc->mem_cgroup || !PageCgroupUsed(pc)) {
		move_unlock_mem_cgroup(memcg, flags);
		goto again;
	}
	*locked = true;
}

void __mem_cgroup_end_update_page_stat(struct page *page, unsigned long *flags)
{
	struct page_cgroup *pc = lookup_page_cgroup(page);

	/*
	 * It's guaranteed that pc->mem_cgroup never changes while
	 * lock is held because a routine modifies pc->mem_cgroup
	 * should take move_lock_mem_cgroup().
	 */
	move_unlock_mem_cgroup(pc->mem_cgroup, flags);
}

void mem_cgroup_update_page_stat(struct page *page,
				 enum mem_cgroup_page_stat_item idx, int val)
{
	struct mem_cgroup *memcg;
	struct page_cgroup *pc = lookup_page_cgroup(page);
	unsigned long uninitialized_var(flags);

	if (mem_cgroup_disabled())
		return;

	memcg = pc->mem_cgroup;
	if (unlikely(!memcg || !PageCgroupUsed(pc)))
		return;

	switch (idx) {
	case MEMCG_NR_FILE_MAPPED:
		idx = MEM_CGROUP_STAT_FILE_MAPPED;
		break;
	default:
		BUG();
	}

	this_cpu_add(memcg->stat->count[idx], val);
}

/*
 * size of first charge trial. "32" comes from vmscan.c's magic value.
 * TODO: maybe necessary to use big numbers in big irons.
 */
#define CHARGE_BATCH	32U
struct memcg_stock_pcp {
	struct mem_cgroup *cached; /* this never be root cgroup */
	unsigned int nr_pages;
	struct work_struct work;
	unsigned long flags;
#define FLUSHING_CACHED_CHARGE	0
};
static DEFINE_PER_CPU(struct memcg_stock_pcp, memcg_stock);
static DEFINE_MUTEX(percpu_charge_mutex);

/*
 * Try to consume stocked charge on this cpu. If success, one page is consumed
 * from local stock and true is returned. If the stock is 0 or charges from a
 * cgroup which is not current target, returns false. This stock will be
 * refilled.
 */
static bool consume_stock(struct mem_cgroup *memcg)
{
	struct memcg_stock_pcp *stock;
	bool ret = true;

	stock = &get_cpu_var(memcg_stock);
	if (memcg == stock->cached && stock->nr_pages)
		stock->nr_pages--;
	else /* need to call res_counter_charge */
		ret = false;
	put_cpu_var(memcg_stock);
	return ret;
}

/*
 * Returns stocks cached in percpu to res_counter and reset cached information.
 */
static void drain_stock(struct memcg_stock_pcp *stock)
{
	struct mem_cgroup *old = stock->cached;

	if (stock->nr_pages) {
		unsigned long bytes = stock->nr_pages * PAGE_SIZE;

		res_counter_uncharge(&old->res, bytes);
		if (do_swap_account)
			res_counter_uncharge(&old->memsw, bytes);
		stock->nr_pages = 0;
	}
	stock->cached = NULL;
}

/*
 * This must be called under preempt disabled or must be called by
 * a thread which is pinned to local cpu.
 */
static void drain_local_stock(struct work_struct *dummy)
{
	struct memcg_stock_pcp *stock = &__get_cpu_var(memcg_stock);
	drain_stock(stock);
	clear_bit(FLUSHING_CACHED_CHARGE, &stock->flags);
}

/*
 * Cache charges(val) which is from res_counter, to local per_cpu area.
 * This will be consumed by consume_stock() function, later.
 */
static void refill_stock(struct mem_cgroup *memcg, unsigned int nr_pages)
{
	struct memcg_stock_pcp *stock = &get_cpu_var(memcg_stock);

	if (stock->cached != memcg) { /* reset if necessary */
		drain_stock(stock);
		stock->cached = memcg;
	}
	stock->nr_pages += nr_pages;
	put_cpu_var(memcg_stock);
}

/*
 * Drains all per-CPU charge caches for given root_memcg resp. subtree
 * of the hierarchy under it. sync flag says whether we should block
 * until the work is done.
 */
static void drain_all_stock(struct mem_cgroup *root_memcg, bool sync)
{
	int cpu, curcpu;

	/* Notify other cpus that system-wide "drain" is running */
	get_online_cpus();
	curcpu = get_cpu();
	for_each_online_cpu(cpu) {
		struct memcg_stock_pcp *stock = &per_cpu(memcg_stock, cpu);
		struct mem_cgroup *memcg;

		memcg = stock->cached;
		if (!memcg || !stock->nr_pages)
			continue;
		if (!mem_cgroup_same_or_subtree(root_memcg, memcg))
			continue;
		if (!test_and_set_bit(FLUSHING_CACHED_CHARGE, &stock->flags)) {
			if (cpu == curcpu)
				drain_local_stock(&stock->work);
			else
				schedule_work_on(cpu, &stock->work);
		}
	}
	put_cpu();

	if (!sync)
		goto out;

	for_each_online_cpu(cpu) {
		struct memcg_stock_pcp *stock = &per_cpu(memcg_stock, cpu);
		if (test_bit(FLUSHING_CACHED_CHARGE, &stock->flags))
			flush_work(&stock->work);
	}
out:
 	put_online_cpus();
}

/*
 * Tries to drain stocked charges in other cpus. This function is asynchronous
 * and just put a work per cpu for draining localy on each cpu. Caller can
 * expects some charges will be back to res_counter later but cannot wait for
 * it.
 */
static void drain_all_stock_async(struct mem_cgroup *root_memcg)
{
	/*
	 * If someone calls draining, avoid adding more kworker runs.
	 */
	if (!mutex_trylock(&percpu_charge_mutex))
		return;
	drain_all_stock(root_memcg, false);
	mutex_unlock(&percpu_charge_mutex);
}

/* This is a synchronous drain interface. */
static void drain_all_stock_sync(struct mem_cgroup *root_memcg)
{
	/* called when force_empty is called */
	mutex_lock(&percpu_charge_mutex);
	drain_all_stock(root_memcg, true);
	mutex_unlock(&percpu_charge_mutex);
}

/*
 * This function drains percpu counter value from DEAD cpu and
 * move it to local cpu. Note that this function can be preempted.
 */
static void mem_cgroup_drain_pcp_counter(struct mem_cgroup *memcg, int cpu)
{
	int i;

	spin_lock(&memcg->pcp_counter_lock);
	for (i = 0; i < MEM_CGROUP_STAT_NSTATS; i++) {
		long x = per_cpu(memcg->stat->count[i], cpu);

		per_cpu(memcg->stat->count[i], cpu) = 0;
		memcg->nocpu_base.count[i] += x;
	}
	for (i = 0; i < MEM_CGROUP_EVENTS_NSTATS; i++) {
		unsigned long x = per_cpu(memcg->stat->events[i], cpu);

		per_cpu(memcg->stat->events[i], cpu) = 0;
		memcg->nocpu_base.events[i] += x;
	}
	spin_unlock(&memcg->pcp_counter_lock);
}

static int __cpuinit memcg_cpu_hotplug_callback(struct notifier_block *nb,
					unsigned long action,
					void *hcpu)
{
	int cpu = (unsigned long)hcpu;
	struct memcg_stock_pcp *stock;
	struct mem_cgroup *iter;

	if (action == CPU_ONLINE)
		return NOTIFY_OK;

	if (action != CPU_DEAD && action != CPU_DEAD_FROZEN)
		return NOTIFY_OK;

	for_each_mem_cgroup(iter)
		mem_cgroup_drain_pcp_counter(iter, cpu);

	stock = &per_cpu(memcg_stock, cpu);
	drain_stock(stock);
	return NOTIFY_OK;
}


/* See __mem_cgroup_try_charge() for details */
enum {
	CHARGE_OK,		/* success */
	CHARGE_RETRY,		/* need to retry but retry is not bad */
	CHARGE_NOMEM,		/* we can't do more. return -ENOMEM */
	CHARGE_WOULDBLOCK,	/* GFP_WAIT wasn't set and no enough res. */
	CHARGE_OOM_DIE,		/* the current is killed because of OOM */
};

static int mem_cgroup_do_charge(struct mem_cgroup *memcg, gfp_t gfp_mask,
				unsigned int nr_pages, bool oom_check)
{
	unsigned long csize = nr_pages * PAGE_SIZE;
	struct mem_cgroup *mem_over_limit;
	struct res_counter *fail_res;
	unsigned long flags = 0;
	int ret;

	ret = res_counter_charge(&memcg->res, csize, &fail_res);

	if (likely(!ret)) {
		if (!do_swap_account)
			return CHARGE_OK;
		ret = res_counter_charge(&memcg->memsw, csize, &fail_res);
		if (likely(!ret))
			return CHARGE_OK;

		res_counter_uncharge(&memcg->res, csize);
		mem_over_limit = mem_cgroup_from_res_counter(fail_res, memsw);
		flags |= MEM_CGROUP_RECLAIM_NOSWAP;
	} else
		mem_over_limit = mem_cgroup_from_res_counter(fail_res, res);
	/*
	 * nr_pages can be either a huge page (HPAGE_PMD_NR), a batch
	 * of regular pages (CHARGE_BATCH), or a single regular page (1).
	 *
	 * Never reclaim on behalf of optional batching, retry with a
	 * single page instead.
	 */
	if (nr_pages == CHARGE_BATCH)
		return CHARGE_RETRY;

	if (!(gfp_mask & __GFP_WAIT))
		return CHARGE_WOULDBLOCK;

	ret = mem_cgroup_reclaim(mem_over_limit, gfp_mask, flags);
	if (mem_cgroup_margin(mem_over_limit) >= nr_pages)
		return CHARGE_RETRY;
	/*
	 * Even though the limit is exceeded at this point, reclaim
	 * may have been able to free some pages.  Retry the charge
	 * before killing the task.
	 *
	 * Only for regular pages, though: huge pages are rather
	 * unlikely to succeed so close to the limit, and we fall back
	 * to regular pages anyway in case of failure.
	 */
	if (nr_pages == 1 && ret)
		return CHARGE_RETRY;

	/*
	 * At task move, charge accounts can be doubly counted. So, it's
	 * better to wait until the end of task_move if something is going on.
	 */
	if (mem_cgroup_wait_acct_move(mem_over_limit))
		return CHARGE_RETRY;

	/* If we don't need to call oom-killer at el, return immediately */
	if (!oom_check)
		return CHARGE_NOMEM;
	/* check OOM */
	if (!mem_cgroup_handle_oom(mem_over_limit, gfp_mask, get_order(csize)))
		return CHARGE_OOM_DIE;

	return CHARGE_RETRY;
}

/*
 * __mem_cgroup_try_charge() does
 * 1. detect memcg to be charged against from passed *mm and *ptr,
 * 2. update res_counter
 * 3. call memory reclaim if necessary.
 *
 * In some special case, if the task is fatal, fatal_signal_pending() or
 * has TIF_MEMDIE, this function returns -EINTR while writing root_mem_cgroup
 * to *ptr. There are two reasons for this. 1: fatal threads should quit as soon
 * as possible without any hazards. 2: all pages should have a valid
 * pc->mem_cgroup. If mm is NULL and the caller doesn't pass a valid memcg
 * pointer, that is treated as a charge to root_mem_cgroup.
 *
 * So __mem_cgroup_try_charge() will return
 *  0       ...  on success, filling *ptr with a valid memcg pointer.
 *  -ENOMEM ...  charge failure because of resource limits.
 *  -EINTR  ...  if thread is fatal. *ptr is filled with root_mem_cgroup.
 *
 * Unlike the exported interface, an "oom" parameter is added. if oom==true,
 * the oom-killer can be invoked.
 */
static int __mem_cgroup_try_charge(struct mm_struct *mm,
				   gfp_t gfp_mask,
				   unsigned int nr_pages,
				   struct mem_cgroup **ptr,
				   bool oom)
{
	unsigned int batch = max(CHARGE_BATCH, nr_pages);
	int nr_oom_retries = MEM_CGROUP_RECLAIM_RETRIES;
	struct mem_cgroup *memcg = NULL;
	int ret;

	/*
	 * Unlike gloval-vm's OOM-kill, we're not in memory shortage
	 * in system level. So, allow to go ahead dying process in addition to
	 * MEMDIE process.
	 */
	if (unlikely(test_thread_flag(TIF_MEMDIE)
		     || fatal_signal_pending(current)))
		goto bypass;

	/*
	 * We always charge the cgroup the mm_struct belongs to.
	 * The mm_struct's mem_cgroup changes on task migration if the
	 * thread group leader migrates. It's possible that mm is not
	 * set, if so charge the root memcg (happens for pagecache usage).
	 */
	if (!*ptr && !mm)
		*ptr = root_mem_cgroup;
again:
	if (*ptr) { /* css should be a valid one */
		memcg = *ptr;
		if (mem_cgroup_is_root(memcg))
			goto done;
		if (nr_pages == 1 && consume_stock(memcg))
			goto done;
		css_get(&memcg->css);
	} else {
		struct task_struct *p;

		rcu_read_lock();
		p = rcu_dereference(mm->owner);
		/*
		 * Because we don't have task_lock(), "p" can exit.
		 * In that case, "memcg" can point to root or p can be NULL with
		 * race with swapoff. Then, we have small risk of mis-accouning.
		 * But such kind of mis-account by race always happens because
		 * we don't have cgroup_mutex(). It's overkill and we allo that
		 * small race, here.
		 * (*) swapoff at el will charge against mm-struct not against
		 * task-struct. So, mm->owner can be NULL.
		 */
		memcg = mem_cgroup_from_task(p);
		if (!memcg)
			memcg = root_mem_cgroup;
		if (mem_cgroup_is_root(memcg)) {
			rcu_read_unlock();
			goto done;
		}
		if (nr_pages == 1 && consume_stock(memcg)) {
			/*
			 * It seems dagerous to access memcg without css_get().
			 * But considering how consume_stok works, it's not
			 * necessary. If consume_stock success, some charges
			 * from this memcg are cached on this cpu. So, we
			 * don't need to call css_get()/css_tryget() before
			 * calling consume_stock().
			 */
			rcu_read_unlock();
			goto done;
		}
		/* after here, we may be blocked. we need to get refcnt */
		if (!css_tryget(&memcg->css)) {
			rcu_read_unlock();
			goto again;
		}
		rcu_read_unlock();
	}

	do {
		bool oom_check;

		/* If killed, bypass charge */
		if (fatal_signal_pending(current)) {
			css_put(&memcg->css);
			goto bypass;
		}

		oom_check = false;
		if (oom && !nr_oom_retries) {
			oom_check = true;
			nr_oom_retries = MEM_CGROUP_RECLAIM_RETRIES;
		}

		ret = mem_cgroup_do_charge(memcg, gfp_mask, batch, oom_check);
		switch (ret) {
		case CHARGE_OK:
			break;
		case CHARGE_RETRY: /* not in OOM situation but retry */
			batch = nr_pages;
			css_put(&memcg->css);
			memcg = NULL;
			goto again;
		case CHARGE_WOULDBLOCK: /* !__GFP_WAIT */
			css_put(&memcg->css);
			goto nomem;
		case CHARGE_NOMEM: /* OOM routine works */
			if (!oom) {
				css_put(&memcg->css);
				goto nomem;
			}
			/* If oom, we never return -ENOMEM */
			nr_oom_retries--;
			break;
		case CHARGE_OOM_DIE: /* Killed by OOM Killer */
			css_put(&memcg->css);
			goto bypass;
		}
	} while (ret != CHARGE_OK);

	if (batch > nr_pages)
		refill_stock(memcg, batch - nr_pages);
	css_put(&memcg->css);
done:
	*ptr = memcg;
	return 0;
nomem:
	*ptr = NULL;
	return -ENOMEM;
bypass:
	*ptr = root_mem_cgroup;
	return -EINTR;
}

/*
 * Somemtimes we have to undo a charge we got by try_charge().
 * This function is for that and do uncharge, put css's refcnt.
 * gotten by try_charge().
 */
static void __mem_cgroup_cancel_charge(struct mem_cgroup *memcg,
				       unsigned int nr_pages)
{
	if (!mem_cgroup_is_root(memcg)) {
		unsigned long bytes = nr_pages * PAGE_SIZE;

		res_counter_uncharge(&memcg->res, bytes);
		if (do_swap_account)
			res_counter_uncharge(&memcg->memsw, bytes);
	}
}

/*
 * Cancel chrages in this cgroup....doesn't propagate to parent cgroup.
 * This is useful when moving usage to parent cgroup.
 */
static void __mem_cgroup_cancel_local_charge(struct mem_cgroup *memcg,
					unsigned int nr_pages)
{
	unsigned long bytes = nr_pages * PAGE_SIZE;

	if (mem_cgroup_is_root(memcg))
		return;

	res_counter_uncharge_until(&memcg->res, memcg->res.parent, bytes);
	if (do_swap_account)
		res_counter_uncharge_until(&memcg->memsw,
						memcg->memsw.parent, bytes);
}

/*
 * A helper function to get mem_cgroup from ID. must be called under
 * rcu_read_lock().  The caller is responsible for calling css_tryget if
 * the mem_cgroup is used for charging. (dropping refcnt from swap can be
 * called against removed memcg.)
 */
static struct mem_cgroup *mem_cgroup_lookup(unsigned short id)
{
	struct cgroup_subsys_state *css;

	/* ID 0 is unused ID */
	if (!id)
		return NULL;
	css = css_lookup(&mem_cgroup_subsys, id);
	if (!css)
		return NULL;
	return mem_cgroup_from_css(css);
}

struct mem_cgroup *try_get_mem_cgroup_from_page(struct page *page)
{
	struct mem_cgroup *memcg = NULL;
	struct page_cgroup *pc;
	unsigned short id;
	swp_entry_t ent;

	VM_BUG_ON(!PageLocked(page));

	pc = lookup_page_cgroup(page);
	lock_page_cgroup(pc);
	if (PageCgroupUsed(pc)) {
		memcg = pc->mem_cgroup;
		if (memcg && !css_tryget(&memcg->css))
			memcg = NULL;
	} else if (PageSwapCache(page)) {
		ent.val = page_private(page);
		id = lookup_swap_cgroup_id(ent);
		rcu_read_lock();
		memcg = mem_cgroup_lookup(id);
		if (memcg && !css_tryget(&memcg->css))
			memcg = NULL;
		rcu_read_unlock();
	}
	unlock_page_cgroup(pc);
	return memcg;
}

static void __mem_cgroup_commit_charge(struct mem_cgroup *memcg,
				       struct page *page,
				       unsigned int nr_pages,
				       enum charge_type ctype,
				       bool lrucare)
{
	struct page_cgroup *pc = lookup_page_cgroup(page);
	struct zone *uninitialized_var(zone);
	struct lruvec *lruvec;
	bool was_on_lru = false;
	bool anon;

	lock_page_cgroup(pc);
	VM_BUG_ON(PageCgroupUsed(pc));
	/*
	 * we don't need page_cgroup_lock about tail pages, becase they are not
	 * accessed by any other context at this point.
	 */

	/*
	 * In some cases, SwapCache and FUSE(splice_buf->radixtree), the page
	 * may already be on some other mem_cgroup's LRU.  Take care of it.
	 */
	if (lrucare) {
		zone = page_zone(page);
		spin_lock_irq(&zone->lru_lock);
		if (PageLRU(page)) {
			lruvec = mem_cgroup_zone_lruvec(zone, pc->mem_cgroup);
			ClearPageLRU(page);
			del_page_from_lru_list(page, lruvec, page_lru(page));
			was_on_lru = true;
		}
	}

	pc->mem_cgroup = memcg;
	/*
	 * We access a page_cgroup asynchronously without lock_page_cgroup().
	 * Especially when a page_cgroup is taken from a page, pc->mem_cgroup
	 * is accessed after testing USED bit. To make pc->mem_cgroup visible
	 * before USED bit, we need memory barrier here.
	 * See mem_cgroup_add_lru_list(), etc.
 	 */
	smp_wmb();
	SetPageCgroupUsed(pc);

	if (lrucare) {
		if (was_on_lru) {
			lruvec = mem_cgroup_zone_lruvec(zone, pc->mem_cgroup);
			VM_BUG_ON(PageLRU(page));
			SetPageLRU(page);
			add_page_to_lru_list(page, lruvec, page_lru(page));
		}
		spin_unlock_irq(&zone->lru_lock);
	}

	if (ctype == MEM_CGROUP_CHARGE_TYPE_ANON)
		anon = true;
	else
		anon = false;

	mem_cgroup_charge_statistics(memcg, anon, nr_pages);
	unlock_page_cgroup(pc);

	/*
	 * "charge_statistics" updated event counter. Then, check it.
	 * Insert ancestor (and ancestor's ancestors), to softlimit RB-tree.
	 * if they exceeds softlimit.
	 */
	memcg_check_events(memcg, page);
}

#ifdef CONFIG_TRANSPARENT_HUGEPAGE

#define PCGF_NOCOPY_AT_SPLIT (1 << PCG_LOCK | 1 << PCG_MIGRATION)
/*
 * Because tail pages are not marked as "used", set it. We're under
 * zone->lru_lock, 'splitting on pmd' and compound_lock.
 * charge/uncharge will be never happen and move_account() is done under
 * compound_lock(), so we don't have to take care of races.
 */
void mem_cgroup_split_huge_fixup(struct page *head)
{
	struct page_cgroup *head_pc = lookup_page_cgroup(head);
	struct page_cgroup *pc;
	int i;

	if (mem_cgroup_disabled())
		return;
	for (i = 1; i < HPAGE_PMD_NR; i++) {
		pc = head_pc + i;
		pc->mem_cgroup = head_pc->mem_cgroup;
		smp_wmb();/* see __commit_charge() */
		pc->flags = head_pc->flags & ~PCGF_NOCOPY_AT_SPLIT;
	}
}
#endif /* CONFIG_TRANSPARENT_HUGEPAGE */

/**
 * mem_cgroup_move_account - move account of the page
 * @page: the page
 * @nr_pages: number of regular pages (>1 for huge pages)
 * @pc:	page_cgroup of the page.
 * @from: mem_cgroup which the page is moved from.
 * @to:	mem_cgroup which the page is moved to. @from != @to.
 *
 * The caller must confirm following.
 * - page is not on LRU (isolate_page() is useful.)
 * - compound_lock is held when nr_pages > 1
 *
 * This function doesn't do "charge" to new cgroup and doesn't do "uncharge"
 * from old cgroup.
 */
static int mem_cgroup_move_account(struct page *page,
				   unsigned int nr_pages,
				   struct page_cgroup *pc,
				   struct mem_cgroup *from,
				   struct mem_cgroup *to)
{
	unsigned long flags;
	int ret;
	bool anon = PageAnon(page);

	VM_BUG_ON(from == to);
	VM_BUG_ON(PageLRU(page));
	/*
	 * The page is isolated from LRU. So, collapse function
	 * will not handle this page. But page splitting can happen.
	 * Do this check under compound_page_lock(). The caller should
	 * hold it.
	 */
	ret = -EBUSY;
	if (nr_pages > 1 && !PageTransHuge(page))
		goto out;

	lock_page_cgroup(pc);

	ret = -EINVAL;
	if (!PageCgroupUsed(pc) || pc->mem_cgroup != from)
		goto unlock;

	move_lock_mem_cgroup(from, &flags);

	if (!anon && page_mapped(page)) {
		/* Update mapped_file data for mem_cgroup */
		preempt_disable();
		__this_cpu_dec(from->stat->count[MEM_CGROUP_STAT_FILE_MAPPED]);
		__this_cpu_inc(to->stat->count[MEM_CGROUP_STAT_FILE_MAPPED]);
		preempt_enable();
	}
	mem_cgroup_charge_statistics(from, anon, -nr_pages);

	/* caller should have done css_get */
	pc->mem_cgroup = to;
	mem_cgroup_charge_statistics(to, anon, nr_pages);
	move_unlock_mem_cgroup(from, &flags);
	ret = 0;
unlock:
	unlock_page_cgroup(pc);
	/*
	 * check events
	 */
	memcg_check_events(to, page);
	memcg_check_events(from, page);
out:
	return ret;
}

/**
 * mem_cgroup_move_parent - moves page to the parent group
 * @page: the page to move
 * @pc: page_cgroup of the page
 * @child: page's cgroup
 *
 * move charges to its parent or the root cgroup if the group has no
 * parent (aka use_hierarchy==0).
 * Although this might fail (get_page_unless_zero, isolate_lru_page or
 * mem_cgroup_move_account fails) the failure is always temporary and
 * it signals a race with a page removal/uncharge or migration. In the
 * first case the page is on the way out and it will vanish from the LRU
 * on the next attempt and the call should be retried later.
 * Isolation from the LRU fails only if page has been isolated from
 * the LRU since we looked at it and that usually means either global
 * reclaim or migration going on. The page will either get back to the
 * LRU or vanish.
 * Finaly mem_cgroup_move_account fails only if the page got uncharged
 * (!PageCgroupUsed) or moved to a different group. The page will
 * disappear in the next attempt.
 */
static int mem_cgroup_move_parent(struct page *page,
				  struct page_cgroup *pc,
				  struct mem_cgroup *child)
{
	struct mem_cgroup *parent;
	unsigned int nr_pages;
	unsigned long uninitialized_var(flags);
	int ret;

	VM_BUG_ON(mem_cgroup_is_root(child));

	ret = -EBUSY;
	if (!get_page_unless_zero(page))
		goto out;
	if (isolate_lru_page(page))
		goto put;

	nr_pages = hpage_nr_pages(page);

	parent = parent_mem_cgroup(child);
	/*
	 * If no parent, move charges to root cgroup.
	 */
	if (!parent)
		parent = root_mem_cgroup;

	if (nr_pages > 1) {
		VM_BUG_ON(!PageTransHuge(page));
		flags = compound_lock_irqsave(page);
	}

	ret = mem_cgroup_move_account(page, nr_pages,
				pc, child, parent);
	if (!ret)
		__mem_cgroup_cancel_local_charge(child, nr_pages);

	if (nr_pages > 1)
		compound_unlock_irqrestore(page, flags);
	putback_lru_page(page);
put:
	put_page(page);
out:
	return ret;
}

/*
 * Charge the memory controller for page usage.
 * Return
 * 0 if the charge was successful
 * < 0 if the cgroup is over its limit
 */
static int mem_cgroup_charge_common(struct page *page, struct mm_struct *mm,
				gfp_t gfp_mask, enum charge_type ctype)
{
	struct mem_cgroup *memcg = NULL;
	unsigned int nr_pages = 1;
	bool oom = true;
	int ret;

	if (PageTransHuge(page)) {
		nr_pages <<= compound_order(page);
		VM_BUG_ON(!PageTransHuge(page));
		/*
		 * Never OOM-kill a process for a huge page.  The
		 * fault handler will fall back to regular pages.
		 */
		oom = false;
	}

	ret = __mem_cgroup_try_charge(mm, gfp_mask, nr_pages, &memcg, oom);
	if (ret == -ENOMEM)
		return ret;
	__mem_cgroup_commit_charge(memcg, page, nr_pages, ctype, false);
	return 0;
}

int mem_cgroup_newpage_charge(struct page *page,
			      struct mm_struct *mm, gfp_t gfp_mask)
{
	if (mem_cgroup_disabled())
		return 0;
	VM_BUG_ON(page_mapped(page));
	VM_BUG_ON(page->mapping && !PageAnon(page));
	VM_BUG_ON(!mm);
	return mem_cgroup_charge_common(page, mm, gfp_mask,
					MEM_CGROUP_CHARGE_TYPE_ANON);
}

/*
 * While swap-in, try_charge -> commit or cancel, the page is locked.
 * And when try_charge() successfully returns, one refcnt to memcg without
 * struct page_cgroup is acquired. This refcnt will be consumed by
 * "commit()" or removed by "cancel()"
 */
static int __mem_cgroup_try_charge_swapin(struct mm_struct *mm,
					  struct page *page,
					  gfp_t mask,
					  struct mem_cgroup **memcgp)
{
	struct mem_cgroup *memcg;
	struct page_cgroup *pc;
	int ret;

	pc = lookup_page_cgroup(page);
	/*
	 * Every swap fault against a single page tries to charge the
	 * page, bail as early as possible.  shmem_unuse() encounters
	 * already charged pages, too.  The USED bit is protected by
	 * the page lock, which serializes swap cache removal, which
	 * in turn serializes uncharging.
	 */
	if (PageCgroupUsed(pc))
		return 0;
	if (!do_swap_account)
		goto charge_cur_mm;
	memcg = try_get_mem_cgroup_from_page(page);
	if (!memcg)
		goto charge_cur_mm;
	*memcgp = memcg;
	ret = __mem_cgroup_try_charge(NULL, mask, 1, memcgp, true);
	css_put(&memcg->css);
	if (ret == -EINTR)
		ret = 0;
	return ret;
charge_cur_mm:
	ret = __mem_cgroup_try_charge(mm, mask, 1, memcgp, true);
	if (ret == -EINTR)
		ret = 0;
	return ret;
}

int mem_cgroup_try_charge_swapin(struct mm_struct *mm, struct page *page,
				 gfp_t gfp_mask, struct mem_cgroup **memcgp)
{
	*memcgp = NULL;
	if (mem_cgroup_disabled())
		return 0;
	/*
	 * A racing thread's fault, or swapoff, may have already
	 * updated the pte, and even removed page from swap cache: in
	 * those cases unuse_pte()'s pte_same() test will fail; but
	 * there's also a KSM case which does need to charge the page.
	 */
	if (!PageSwapCache(page)) {
		int ret;

		ret = __mem_cgroup_try_charge(mm, gfp_mask, 1, memcgp, true);
		if (ret == -EINTR)
			ret = 0;
		return ret;
	}
	return __mem_cgroup_try_charge_swapin(mm, page, gfp_mask, memcgp);
}

void mem_cgroup_cancel_charge_swapin(struct mem_cgroup *memcg)
{
	if (mem_cgroup_disabled())
		return;
	if (!memcg)
		return;
	__mem_cgroup_cancel_charge(memcg, 1);
}

static void
__mem_cgroup_commit_charge_swapin(struct page *page, struct mem_cgroup *memcg,
					enum charge_type ctype)
{
	if (mem_cgroup_disabled())
		return;
	if (!memcg)
		return;

	__mem_cgroup_commit_charge(memcg, page, 1, ctype, true);
	/*
	 * Now swap is on-memory. This means this page may be
	 * counted both as mem and swap....double count.
	 * Fix it by uncharging from memsw. Basically, this SwapCache is stable
	 * under lock_page(). But in do_swap_page()::memory.c, reuse_swap_page()
	 * may call delete_from_swap_cache() before reach here.
	 */
	if (do_swap_account && PageSwapCache(page)) {
		swp_entry_t ent = {.val = page_private(page)};
		mem_cgroup_uncharge_swap(ent);
	}
}

void mem_cgroup_commit_charge_swapin(struct page *page,
				     struct mem_cgroup *memcg)
{
	__mem_cgroup_commit_charge_swapin(page, memcg,
					  MEM_CGROUP_CHARGE_TYPE_ANON);
}

int mem_cgroup_cache_charge(struct page *page, struct mm_struct *mm,
				gfp_t gfp_mask)
{
	struct mem_cgroup *memcg = NULL;
	enum charge_type type = MEM_CGROUP_CHARGE_TYPE_CACHE;
	int ret;

	if (mem_cgroup_disabled())
		return 0;
	if (PageCompound(page))
		return 0;

	if (!PageSwapCache(page))
		ret = mem_cgroup_charge_common(page, mm, gfp_mask, type);
	else { /* page is swapcache/shmem */
		ret = __mem_cgroup_try_charge_swapin(mm, page,
						     gfp_mask, &memcg);
		if (!ret)
			__mem_cgroup_commit_charge_swapin(page, memcg, type);
	}
	return ret;
}

static void mem_cgroup_do_uncharge(struct mem_cgroup *memcg,
				   unsigned int nr_pages,
				   const enum charge_type ctype)
{
	struct memcg_batch_info *batch = NULL;
	bool uncharge_memsw = true;

	/* If swapout, usage of swap doesn't decrease */
	if (!do_swap_account || ctype == MEM_CGROUP_CHARGE_TYPE_SWAPOUT)
		uncharge_memsw = false;

	batch = &current->memcg_batch;
	/*
	 * In usual, we do css_get() when we remember memcg pointer.
	 * But in this case, we keep res->usage until end of a series of
	 * uncharges. Then, it's ok to ignore memcg's refcnt.
	 */
	if (!batch->memcg)
		batch->memcg = memcg;
	/*
	 * do_batch > 0 when unmapping pages or inode invalidate/truncate.
	 * In those cases, all pages freed continuously can be expected to be in
	 * the same cgroup and we have chance to coalesce uncharges.
	 * But we do uncharge one by one if this is killed by OOM(TIF_MEMDIE)
	 * because we want to do uncharge as soon as possible.
	 */

	if (!batch->do_batch || test_thread_flag(TIF_MEMDIE))
		goto direct_uncharge;

	if (nr_pages > 1)
		goto direct_uncharge;

	/*
	 * In typical case, batch->memcg == mem. This means we can
	 * merge a series of uncharges to an uncharge of res_counter.
	 * If not, we uncharge res_counter ony by one.
	 */
	if (batch->memcg != memcg)
		goto direct_uncharge;
	/* remember freed charge and uncharge it later */
	batch->nr_pages++;
	if (uncharge_memsw)
		batch->memsw_nr_pages++;
	return;
direct_uncharge:
	res_counter_uncharge(&memcg->res, nr_pages * PAGE_SIZE);
	if (uncharge_memsw)
		res_counter_uncharge(&memcg->memsw, nr_pages * PAGE_SIZE);
	if (unlikely(batch->memcg != memcg))
		memcg_oom_recover(memcg);
}

/*
 * uncharge if !page_mapped(page)
 */
static struct mem_cgroup *
__mem_cgroup_uncharge_common(struct page *page, enum charge_type ctype,
			     bool end_migration)
{
	struct mem_cgroup *memcg = NULL;
	unsigned int nr_pages = 1;
	struct page_cgroup *pc;
	bool anon;

	if (mem_cgroup_disabled())
		return NULL;

	VM_BUG_ON(PageSwapCache(page));

	if (PageTransHuge(page)) {
		nr_pages <<= compound_order(page);
		VM_BUG_ON(!PageTransHuge(page));
	}
	/*
	 * Check if our page_cgroup is valid
	 */
	pc = lookup_page_cgroup(page);
	if (unlikely(!PageCgroupUsed(pc)))
		return NULL;

	lock_page_cgroup(pc);

	memcg = pc->mem_cgroup;

	if (!PageCgroupUsed(pc))
		goto unlock_out;

	anon = PageAnon(page);

	switch (ctype) {
	case MEM_CGROUP_CHARGE_TYPE_ANON:
		/*
		 * Generally PageAnon tells if it's the anon statistics to be
		 * updated; but sometimes e.g. mem_cgroup_uncharge_page() is
		 * used before page reached the stage of being marked PageAnon.
		 */
		anon = true;
		/* fallthrough */
	case MEM_CGROUP_CHARGE_TYPE_DROP:
		/* See mem_cgroup_prepare_migration() */
		if (page_mapped(page))
			goto unlock_out;
		/*
		 * Pages under migration may not be uncharged.  But
		 * end_migration() /must/ be the one uncharging the
		 * unused post-migration page and so it has to call
		 * here with the migration bit still set.  See the
		 * res_counter handling below.
		 */
		if (!end_migration && PageCgroupMigration(pc))
			goto unlock_out;
		break;
	case MEM_CGROUP_CHARGE_TYPE_SWAPOUT:
		if (!PageAnon(page)) {	/* Shared memory */
			if (page->mapping && !page_is_file_cache(page))
				goto unlock_out;
		} else if (page_mapped(page)) /* Anon */
				goto unlock_out;
		break;
	default:
		break;
	}

	mem_cgroup_charge_statistics(memcg, anon, -nr_pages);

	ClearPageCgroupUsed(pc);
	/*
	 * pc->mem_cgroup is not cleared here. It will be accessed when it's
	 * freed from LRU. This is safe because uncharged page is expected not
	 * to be reused (freed soon). Exception is SwapCache, it's handled by
	 * special functions.
	 */

	unlock_page_cgroup(pc);
	/*
	 * even after unlock, we have memcg->res.usage here and this memcg
	 * will never be freed.
	 */
	memcg_check_events(memcg, page);
	if (do_swap_account && ctype == MEM_CGROUP_CHARGE_TYPE_SWAPOUT) {
		mem_cgroup_swap_statistics(memcg, true);
		mem_cgroup_get(memcg);
	}
	/*
	 * Migration does not charge the res_counter for the
	 * replacement page, so leave it alone when phasing out the
	 * page that is unused after the migration.
	 */
	if (!end_migration && !mem_cgroup_is_root(memcg))
		mem_cgroup_do_uncharge(memcg, nr_pages, ctype);

	return memcg;

unlock_out:
	unlock_page_cgroup(pc);
	return NULL;
}

void mem_cgroup_uncharge_page(struct page *page)
{
	/* early check. */
	if (page_mapped(page))
		return;
	VM_BUG_ON(page->mapping && !PageAnon(page));
	if (PageSwapCache(page))
		return;
	__mem_cgroup_uncharge_common(page, MEM_CGROUP_CHARGE_TYPE_ANON, false);
}

void mem_cgroup_uncharge_cache_page(struct page *page)
{
	VM_BUG_ON(page_mapped(page));
	VM_BUG_ON(page->mapping);
	__mem_cgroup_uncharge_common(page, MEM_CGROUP_CHARGE_TYPE_CACHE, false);
}

/*
 * Batch_start/batch_end is called in unmap_page_range/invlidate/trucate.
 * In that cases, pages are freed continuously and we can expect pages
 * are in the same memcg. All these calls itself limits the number of
 * pages freed at once, then uncharge_start/end() is called properly.
 * This may be called prural(2) times in a context,
 */

void mem_cgroup_uncharge_start(void)
{
	current->memcg_batch.do_batch++;
	/* We can do nest. */
	if (current->memcg_batch.do_batch == 1) {
		current->memcg_batch.memcg = NULL;
		current->memcg_batch.nr_pages = 0;
		current->memcg_batch.memsw_nr_pages = 0;
	}
}

void mem_cgroup_uncharge_end(void)
{
	struct memcg_batch_info *batch = &current->memcg_batch;

	if (!batch->do_batch)
		return;

	batch->do_batch--;
	if (batch->do_batch) /* If stacked, do nothing. */
		return;

	if (!batch->memcg)
		return;
	/*
	 * This "batch->memcg" is valid without any css_get/put etc...
	 * bacause we hide charges behind us.
	 */
	if (batch->nr_pages)
		res_counter_uncharge(&batch->memcg->res,
				     batch->nr_pages * PAGE_SIZE);
	if (batch->memsw_nr_pages)
		res_counter_uncharge(&batch->memcg->memsw,
				     batch->memsw_nr_pages * PAGE_SIZE);
	memcg_oom_recover(batch->memcg);
	/* forget this pointer (for sanity check) */
	batch->memcg = NULL;
}

#ifdef CONFIG_SWAP
/*
 * called after __delete_from_swap_cache() and drop "page" account.
 * memcg information is recorded to swap_cgroup of "ent"
 */
void
mem_cgroup_uncharge_swapcache(struct page *page, swp_entry_t ent, bool swapout)
{
	struct mem_cgroup *memcg;
	int ctype = MEM_CGROUP_CHARGE_TYPE_SWAPOUT;

	if (!swapout) /* this was a swap cache but the swap is unused ! */
		ctype = MEM_CGROUP_CHARGE_TYPE_DROP;

	memcg = __mem_cgroup_uncharge_common(page, ctype, false);

	/*
	 * record memcg information,  if swapout && memcg != NULL,
	 * mem_cgroup_get() was called in uncharge().
	 */
	if (do_swap_account && swapout && memcg)
		swap_cgroup_record(ent, css_id(&memcg->css));
}
#endif

#ifdef CONFIG_MEMCG_SWAP
/*
 * called from swap_entry_free(). remove record in swap_cgroup and
 * uncharge "memsw" account.
 */
void mem_cgroup_uncharge_swap(swp_entry_t ent)
{
	struct mem_cgroup *memcg;
	unsigned short id;

	if (!do_swap_account)
		return;

	id = swap_cgroup_record(ent, 0);
	rcu_read_lock();
	memcg = mem_cgroup_lookup(id);
	if (memcg) {
		/*
		 * We uncharge this because swap is freed.
		 * This memcg can be obsolete one. We avoid calling css_tryget
		 */
		if (!mem_cgroup_is_root(memcg))
			res_counter_uncharge(&memcg->memsw, PAGE_SIZE);
		mem_cgroup_swap_statistics(memcg, false);
		mem_cgroup_put(memcg);
	}
	rcu_read_unlock();
}

/**
 * mem_cgroup_move_swap_account - move swap charge and swap_cgroup's record.
 * @entry: swap entry to be moved
 * @from:  mem_cgroup which the entry is moved from
 * @to:  mem_cgroup which the entry is moved to
 *
 * It succeeds only when the swap_cgroup's record for this entry is the same
 * as the mem_cgroup's id of @from.
 *
 * Returns 0 on success, -EINVAL on failure.
 *
 * The caller must have charged to @to, IOW, called res_counter_charge() about
 * both res and memsw, and called css_get().
 */
static int mem_cgroup_move_swap_account(swp_entry_t entry,
				struct mem_cgroup *from, struct mem_cgroup *to)
{
	unsigned short old_id, new_id;

	old_id = css_id(&from->css);
	new_id = css_id(&to->css);

	if (swap_cgroup_cmpxchg(entry, old_id, new_id) == old_id) {
		mem_cgroup_swap_statistics(from, false);
		mem_cgroup_swap_statistics(to, true);
		/*
		 * This function is only called from task migration context now.
		 * It postpones res_counter and refcount handling till the end
		 * of task migration(mem_cgroup_clear_mc()) for performance
		 * improvement. But we cannot postpone mem_cgroup_get(to)
		 * because if the process that has been moved to @to does
		 * swap-in, the refcount of @to might be decreased to 0.
		 */
		mem_cgroup_get(to);
		return 0;
	}
	return -EINVAL;
}
#else
static inline int mem_cgroup_move_swap_account(swp_entry_t entry,
				struct mem_cgroup *from, struct mem_cgroup *to)
{
	return -EINVAL;
}
#endif

/*
 * Before starting migration, account PAGE_SIZE to mem_cgroup that the old
 * page belongs to.
 */
void mem_cgroup_prepare_migration(struct page *page, struct page *newpage,
				  struct mem_cgroup **memcgp)
{
	struct mem_cgroup *memcg = NULL;
	struct page_cgroup *pc;
	enum charge_type ctype;

	*memcgp = NULL;

	VM_BUG_ON(PageTransHuge(page));
	if (mem_cgroup_disabled())
		return;

	pc = lookup_page_cgroup(page);
	lock_page_cgroup(pc);
	if (PageCgroupUsed(pc)) {
		memcg = pc->mem_cgroup;
		css_get(&memcg->css);
		/*
		 * At migrating an anonymous page, its mapcount goes down
		 * to 0 and uncharge() will be called. But, even if it's fully
		 * unmapped, migration may fail and this page has to be
		 * charged again. We set MIGRATION flag here and delay uncharge
		 * until end_migration() is called
		 *
		 * Corner Case Thinking
		 * A)
		 * When the old page was mapped as Anon and it's unmap-and-freed
		 * while migration was ongoing.
		 * If unmap finds the old page, uncharge() of it will be delayed
		 * until end_migration(). If unmap finds a new page, it's
		 * uncharged when it make mapcount to be 1->0. If unmap code
		 * finds swap_migration_entry, the new page will not be mapped
		 * and end_migration() will find it(mapcount==0).
		 *
		 * B)
		 * When the old page was mapped but migraion fails, the kernel
		 * remaps it. A charge for it is kept by MIGRATION flag even
		 * if mapcount goes down to 0. We can do remap successfully
		 * without charging it again.
		 *
		 * C)
		 * The "old" page is under lock_page() until the end of
		 * migration, so, the old page itself will not be swapped-out.
		 * If the new page is swapped out before end_migraton, our
		 * hook to usual swap-out path will catch the event.
		 */
		if (PageAnon(page))
			SetPageCgroupMigration(pc);
	}
	unlock_page_cgroup(pc);
	/*
	 * If the page is not charged at this point,
	 * we return here.
	 */
	if (!memcg)
		return;

	*memcgp = memcg;
	/*
	 * We charge new page before it's used/mapped. So, even if unlock_page()
	 * is called before end_migration, we can catch all events on this new
	 * page. In the case new page is migrated but not remapped, new page's
	 * mapcount will be finally 0 and we call uncharge in end_migration().
	 */
	if (PageAnon(page))
		ctype = MEM_CGROUP_CHARGE_TYPE_ANON;
	else
		ctype = MEM_CGROUP_CHARGE_TYPE_CACHE;
	/*
	 * The page is committed to the memcg, but it's not actually
	 * charged to the res_counter since we plan on replacing the
	 * old one and only one page is going to be left afterwards.
	 */
	__mem_cgroup_commit_charge(memcg, newpage, 1, ctype, false);
}

/* remove redundant charge if migration failed*/
void mem_cgroup_end_migration(struct mem_cgroup *memcg,
	struct page *oldpage, struct page *newpage, bool migration_ok)
{
	struct page *used, *unused;
	struct page_cgroup *pc;
	bool anon;

	if (!memcg)
		return;

	if (!migration_ok) {
		used = oldpage;
		unused = newpage;
	} else {
		used = newpage;
		unused = oldpage;
	}
	anon = PageAnon(used);
	__mem_cgroup_uncharge_common(unused,
				     anon ? MEM_CGROUP_CHARGE_TYPE_ANON
				     : MEM_CGROUP_CHARGE_TYPE_CACHE,
				     true);
	css_put(&memcg->css);
	/*
	 * We disallowed uncharge of pages under migration because mapcount
	 * of the page goes down to zero, temporarly.
	 * Clear the flag and check the page should be charged.
	 */
	pc = lookup_page_cgroup(oldpage);
	lock_page_cgroup(pc);
	ClearPageCgroupMigration(pc);
	unlock_page_cgroup(pc);

	/*
	 * If a page is a file cache, radix-tree replacement is very atomic
	 * and we can skip this check. When it was an Anon page, its mapcount
	 * goes down to 0. But because we added MIGRATION flage, it's not
	 * uncharged yet. There are several case but page->mapcount check
	 * and USED bit check in mem_cgroup_uncharge_page() will do enough
	 * check. (see prepare_charge() also)
	 */
	if (anon)
		mem_cgroup_uncharge_page(used);
}

/*
 * At replace page cache, newpage is not under any memcg but it's on
 * LRU. So, this function doesn't touch res_counter but handles LRU
 * in correct way. Both pages are locked so we cannot race with uncharge.
 */
void mem_cgroup_replace_page_cache(struct page *oldpage,
				  struct page *newpage)
{
	struct mem_cgroup *memcg = NULL;
	struct page_cgroup *pc;
	enum charge_type type = MEM_CGROUP_CHARGE_TYPE_CACHE;

	if (mem_cgroup_disabled())
		return;

	pc = lookup_page_cgroup(oldpage);
	/* fix accounting on old pages */
	lock_page_cgroup(pc);
	if (PageCgroupUsed(pc)) {
		memcg = pc->mem_cgroup;
		mem_cgroup_charge_statistics(memcg, false, -1);
		ClearPageCgroupUsed(pc);
	}
	unlock_page_cgroup(pc);

	/*
	 * When called from shmem_replace_page(), in some cases the
	 * oldpage has already been charged, and in some cases not.
	 */
	if (!memcg)
		return;
	/*
	 * Even if newpage->mapping was NULL before starting replacement,
	 * the newpage may be on LRU(or pagevec for LRU) already. We lock
	 * LRU while we overwrite pc->mem_cgroup.
	 */
	__mem_cgroup_commit_charge(memcg, newpage, 1, type, true);
}

#ifdef CONFIG_DEBUG_VM
static struct page_cgroup *lookup_page_cgroup_used(struct page *page)
{
	struct page_cgroup *pc;

	pc = lookup_page_cgroup(page);
	/*
	 * Can be NULL while feeding pages into the page allocator for
	 * the first time, i.e. during boot or memory hotplug;
	 * or when mem_cgroup_disabled().
	 */
	if (likely(pc) && PageCgroupUsed(pc))
		return pc;
	return NULL;
}

bool mem_cgroup_bad_page_check(struct page *page)
{
	if (mem_cgroup_disabled())
		return false;

	return lookup_page_cgroup_used(page) != NULL;
}

void mem_cgroup_print_bad_page(struct page *page)
{
	struct page_cgroup *pc;

	pc = lookup_page_cgroup_used(page);
	if (pc) {
		printk(KERN_ALERT "pc:%p pc->flags:%lx pc->mem_cgroup:%p\n",
		       pc, pc->flags, pc->mem_cgroup);
	}
}
#endif

static DEFINE_MUTEX(set_limit_mutex);

static int mem_cgroup_resize_limit(struct mem_cgroup *memcg,
				unsigned long long val)
{
	int retry_count;
	u64 memswlimit, memlimit;
	int ret = 0;
	int children = mem_cgroup_count_children(memcg);
	u64 curusage, oldusage;
	int enlarge;

	/*
	 * For keeping hierarchical_reclaim simple, how long we should retry
	 * is depends on callers. We set our retry-count to be function
	 * of # of children which we should visit in this loop.
	 */
	retry_count = MEM_CGROUP_RECLAIM_RETRIES * children;

	oldusage = res_counter_read_u64(&memcg->res, RES_USAGE);

	enlarge = 0;
	while (retry_count) {
		if (signal_pending(current)) {
			ret = -EINTR;
			break;
		}
		/*
		 * Rather than hide all in some function, I do this in
		 * open coded manner. You see what this really does.
		 * We have to guarantee memcg->res.limit <= memcg->memsw.limit.
		 */
		mutex_lock(&set_limit_mutex);
		memswlimit = res_counter_read_u64(&memcg->memsw, RES_LIMIT);
		if (memswlimit < val) {
			ret = -EINVAL;
			mutex_unlock(&set_limit_mutex);
			break;
		}

		memlimit = res_counter_read_u64(&memcg->res, RES_LIMIT);
		if (memlimit < val)
			enlarge = 1;

		ret = res_counter_set_limit(&memcg->res, val);
		if (!ret) {
			if (memswlimit == val)
				memcg->memsw_is_minimum = true;
			else
				memcg->memsw_is_minimum = false;
		}
		mutex_unlock(&set_limit_mutex);

		if (!ret)
			break;

		mem_cgroup_reclaim(memcg, GFP_KERNEL,
				   MEM_CGROUP_RECLAIM_SHRINK);
		curusage = res_counter_read_u64(&memcg->res, RES_USAGE);
		/* Usage is reduced ? */
  		if (curusage >= oldusage)
			retry_count--;
		else
			oldusage = curusage;
	}
	if (!ret && enlarge)
		memcg_oom_recover(memcg);

	return ret;
}

static int mem_cgroup_resize_memsw_limit(struct mem_cgroup *memcg,
					unsigned long long val)
{
	int retry_count;
	u64 memlimit, memswlimit, oldusage, curusage;
	int children = mem_cgroup_count_children(memcg);
	int ret = -EBUSY;
	int enlarge = 0;

	/* see mem_cgroup_resize_res_limit */
 	retry_count = children * MEM_CGROUP_RECLAIM_RETRIES;
	oldusage = res_counter_read_u64(&memcg->memsw, RES_USAGE);
	while (retry_count) {
		if (signal_pending(current)) {
			ret = -EINTR;
			break;
		}
		/*
		 * Rather than hide all in some function, I do this in
		 * open coded manner. You see what this really does.
		 * We have to guarantee memcg->res.limit <= memcg->memsw.limit.
		 */
		mutex_lock(&set_limit_mutex);
		memlimit = res_counter_read_u64(&memcg->res, RES_LIMIT);
		if (memlimit > val) {
			ret = -EINVAL;
			mutex_unlock(&set_limit_mutex);
			break;
		}
		memswlimit = res_counter_read_u64(&memcg->memsw, RES_LIMIT);
		if (memswlimit < val)
			enlarge = 1;
		ret = res_counter_set_limit(&memcg->memsw, val);
		if (!ret) {
			if (memlimit == val)
				memcg->memsw_is_minimum = true;
			else
				memcg->memsw_is_minimum = false;
		}
		mutex_unlock(&set_limit_mutex);

		if (!ret)
			break;

		mem_cgroup_reclaim(memcg, GFP_KERNEL,
				   MEM_CGROUP_RECLAIM_NOSWAP |
				   MEM_CGROUP_RECLAIM_SHRINK);
		curusage = res_counter_read_u64(&memcg->memsw, RES_USAGE);
		/* Usage is reduced ? */
		if (curusage >= oldusage)
			retry_count--;
		else
			oldusage = curusage;
	}
	if (!ret && enlarge)
		memcg_oom_recover(memcg);
	return ret;
}

unsigned long mem_cgroup_soft_limit_reclaim(struct zone *zone, int order,
					    gfp_t gfp_mask,
					    unsigned long *total_scanned)
{
	unsigned long nr_reclaimed = 0;
	struct mem_cgroup_per_zone *mz, *next_mz = NULL;
	unsigned long reclaimed;
	int loop = 0;
	struct mem_cgroup_tree_per_zone *mctz;
	unsigned long long excess;
	unsigned long nr_scanned;

	if (order > 0)
		return 0;

	mctz = soft_limit_tree_node_zone(zone_to_nid(zone), zone_idx(zone));
	/*
	 * This loop can run a while, specially if mem_cgroup's continuously
	 * keep exceeding their soft limit and putting the system under
	 * pressure
	 */
	do {
		if (next_mz)
			mz = next_mz;
		else
			mz = mem_cgroup_largest_soft_limit_node(mctz);
		if (!mz)
			break;

		nr_scanned = 0;
		reclaimed = mem_cgroup_soft_reclaim(mz->memcg, zone,
						    gfp_mask, &nr_scanned);
		nr_reclaimed += reclaimed;
		*total_scanned += nr_scanned;
		spin_lock(&mctz->lock);

		/*
		 * If we failed to reclaim anything from this memory cgroup
		 * it is time to move on to the next cgroup
		 */
		next_mz = NULL;
		if (!reclaimed) {
			do {
				/*
				 * Loop until we find yet another one.
				 *
				 * By the time we get the soft_limit lock
				 * again, someone might have aded the
				 * group back on the RB tree. Iterate to
				 * make sure we get a different mem.
				 * mem_cgroup_largest_soft_limit_node returns
				 * NULL if no other cgroup is present on
				 * the tree
				 */
				next_mz =
				__mem_cgroup_largest_soft_limit_node(mctz);
				if (next_mz == mz)
					css_put(&next_mz->memcg->css);
				else /* next_mz == NULL or other memcg */
					break;
			} while (1);
		}
		__mem_cgroup_remove_exceeded(mz->memcg, mz, mctz);
		excess = res_counter_soft_limit_excess(&mz->memcg->res);
		/*
		 * One school of thought says that we should not add
		 * back the node to the tree if reclaim returns 0.
		 * But our reclaim could return 0, simply because due
		 * to priority we are exposing a smaller subset of
		 * memory to reclaim from. Consider this as a longer
		 * term TODO.
		 */
		/* If excess == 0, no tree ops */
		__mem_cgroup_insert_exceeded(mz->memcg, mz, mctz, excess);
		spin_unlock(&mctz->lock);
		css_put(&mz->memcg->css);
		loop++;
		/*
		 * Could not reclaim anything and there are no more
		 * mem cgroups to try or we seem to be looping without
		 * reclaiming anything.
		 */
		if (!nr_reclaimed &&
			(next_mz == NULL ||
			loop > MEM_CGROUP_MAX_SOFT_LIMIT_RECLAIM_LOOPS))
			break;
	} while (!nr_reclaimed);
	if (next_mz)
		css_put(&next_mz->memcg->css);
	return nr_reclaimed;
}

/**
 * mem_cgroup_force_empty_list - clears LRU of a group
 * @memcg: group to clear
 * @node: NUMA node
 * @zid: zone id
 * @lru: lru to to clear
 *
 * Traverse a specified page_cgroup list and try to drop them all.  This doesn't
 * reclaim the pages page themselves - pages are moved to the parent (or root)
 * group.
 */
static void mem_cgroup_force_empty_list(struct mem_cgroup *memcg,
				int node, int zid, enum lru_list lru)
{
<<<<<<< HEAD
	struct lruvec *lruvec;
	unsigned long flags, loop;
=======
	struct mem_cgroup_per_zone *mz;
	unsigned long flags;
>>>>>>> 15ef4ffa
	struct list_head *list;
	struct page *busy;
	struct zone *zone;

	zone = &NODE_DATA(node)->node_zones[zid];
	lruvec = mem_cgroup_zone_lruvec(zone, memcg);
	list = &lruvec->lists[lru];

<<<<<<< HEAD
	loop = mem_cgroup_get_lru_size(lruvec, lru);
	/* give some margin against EBUSY etc...*/
	loop += 256;
=======
>>>>>>> 15ef4ffa
	busy = NULL;
	do {
		struct page_cgroup *pc;
		struct page *page;

		spin_lock_irqsave(&zone->lru_lock, flags);
		if (list_empty(list)) {
			spin_unlock_irqrestore(&zone->lru_lock, flags);
			break;
		}
		page = list_entry(list->prev, struct page, lru);
		if (busy == page) {
			list_move(&page->lru, list);
			busy = NULL;
			spin_unlock_irqrestore(&zone->lru_lock, flags);
			continue;
		}
		spin_unlock_irqrestore(&zone->lru_lock, flags);

		pc = lookup_page_cgroup(page);

		if (mem_cgroup_move_parent(page, pc, memcg)) {
			/* found lock contention or "pc" is obsolete. */
			busy = page;
			cond_resched();
		} else
			busy = NULL;
	} while (!list_empty(list));
}

/*
 * make mem_cgroup's charge to be 0 if there is no task by moving
 * all the charges and pages to the parent.
 * This enables deleting this mem_cgroup.
 *
 * Caller is responsible for holding css reference on the memcg.
 */
static void mem_cgroup_reparent_charges(struct mem_cgroup *memcg)
{
	int node, zid;

	do {
		/* This is for making all *used* pages to be on LRU. */
		lru_add_drain_all();
		drain_all_stock_sync(memcg);
		mem_cgroup_start_move(memcg);
<<<<<<< HEAD
		for_each_node_state(node, N_MEMORY) {
			for (zid = 0; !ret && zid < MAX_NR_ZONES; zid++) {
=======
		for_each_node_state(node, N_HIGH_MEMORY) {
			for (zid = 0; zid < MAX_NR_ZONES; zid++) {
>>>>>>> 15ef4ffa
				enum lru_list lru;
				for_each_lru(lru) {
					mem_cgroup_force_empty_list(memcg,
							node, zid, lru);
				}
			}
		}
		mem_cgroup_end_move(memcg);
		memcg_oom_recover(memcg);
		cond_resched();

		/*
		 * This is a safety check because mem_cgroup_force_empty_list
		 * could have raced with mem_cgroup_replace_page_cache callers
		 * so the lru seemed empty but the page could have been added
		 * right after the check. RES_USAGE should be safe as we always
		 * charge before adding to the LRU.
		 */
	} while (res_counter_read_u64(&memcg->res, RES_USAGE) > 0);
}

/*
 * Reclaims as many pages from the given memcg as possible and moves
 * the rest to the parent.
 *
 * Caller is responsible for holding css reference for memcg.
 */
static int mem_cgroup_force_empty(struct mem_cgroup *memcg)
{
	int nr_retries = MEM_CGROUP_RECLAIM_RETRIES;
	struct cgroup *cgrp = memcg->css.cgroup;

	/* returns EBUSY if there is a task or if we come here twice. */
	if (cgroup_task_count(cgrp) || !list_empty(&cgrp->children))
		return -EBUSY;

	/* we call try-to-free pages for make this cgroup empty */
	lru_add_drain_all();
	/* try to free all pages in this cgroup */
	while (nr_retries && res_counter_read_u64(&memcg->res, RES_USAGE) > 0) {
		int progress;

		if (signal_pending(current))
			return -EINTR;

		progress = try_to_free_mem_cgroup_pages(memcg, GFP_KERNEL,
						false);
		if (!progress) {
			nr_retries--;
			/* maybe some writeback is necessary */
			congestion_wait(BLK_RW_ASYNC, HZ/10);
		}

	}
	lru_add_drain();
	mem_cgroup_reparent_charges(memcg);

	return 0;
}

static int mem_cgroup_force_empty_write(struct cgroup *cont, unsigned int event)
{
	struct mem_cgroup *memcg = mem_cgroup_from_cont(cont);
	int ret;

	if (mem_cgroup_is_root(memcg))
		return -EINVAL;
	css_get(&memcg->css);
	ret = mem_cgroup_force_empty(memcg);
	css_put(&memcg->css);

	return ret;
}


static u64 mem_cgroup_hierarchy_read(struct cgroup *cont, struct cftype *cft)
{
	return mem_cgroup_from_cont(cont)->use_hierarchy;
}

static int mem_cgroup_hierarchy_write(struct cgroup *cont, struct cftype *cft,
					u64 val)
{
	int retval = 0;
	struct mem_cgroup *memcg = mem_cgroup_from_cont(cont);
	struct cgroup *parent = cont->parent;
	struct mem_cgroup *parent_memcg = NULL;

	if (parent)
		parent_memcg = mem_cgroup_from_cont(parent);

	cgroup_lock();

	if (memcg->use_hierarchy == val)
		goto out;

	/*
	 * If parent's use_hierarchy is set, we can't make any modifications
	 * in the child subtrees. If it is unset, then the change can
	 * occur, provided the current cgroup has no children.
	 *
	 * For the root cgroup, parent_mem is NULL, we allow value to be
	 * set if there are no children.
	 */
	if ((!parent_memcg || !parent_memcg->use_hierarchy) &&
				(val == 1 || val == 0)) {
		if (list_empty(&cont->children))
			memcg->use_hierarchy = val;
		else
			retval = -EBUSY;
	} else
		retval = -EINVAL;

out:
	cgroup_unlock();

	return retval;
}


static unsigned long mem_cgroup_recursive_stat(struct mem_cgroup *memcg,
					       enum mem_cgroup_stat_index idx)
{
	struct mem_cgroup *iter;
	long val = 0;

	/* Per-cpu values can be negative, use a signed accumulator */
	for_each_mem_cgroup_tree(iter, memcg)
		val += mem_cgroup_read_stat(iter, idx);

	if (val < 0) /* race ? */
		val = 0;
	return val;
}

static inline u64 mem_cgroup_usage(struct mem_cgroup *memcg, bool swap)
{
	u64 val;

	if (!mem_cgroup_is_root(memcg)) {
		if (!swap)
			return res_counter_read_u64(&memcg->res, RES_USAGE);
		else
			return res_counter_read_u64(&memcg->memsw, RES_USAGE);
	}

	val = mem_cgroup_recursive_stat(memcg, MEM_CGROUP_STAT_CACHE);
	val += mem_cgroup_recursive_stat(memcg, MEM_CGROUP_STAT_RSS);

	if (swap)
		val += mem_cgroup_recursive_stat(memcg, MEM_CGROUP_STAT_SWAP);

	return val << PAGE_SHIFT;
}

static ssize_t mem_cgroup_read(struct cgroup *cont, struct cftype *cft,
			       struct file *file, char __user *buf,
			       size_t nbytes, loff_t *ppos)
{
	struct mem_cgroup *memcg = mem_cgroup_from_cont(cont);
	char str[64];
	u64 val;
	int type, name, len;

	type = MEMFILE_TYPE(cft->private);
	name = MEMFILE_ATTR(cft->private);

	if (!do_swap_account && type == _MEMSWAP)
		return -EOPNOTSUPP;

	switch (type) {
	case _MEM:
		if (name == RES_USAGE)
			val = mem_cgroup_usage(memcg, false);
		else
			val = res_counter_read_u64(&memcg->res, name);
		break;
	case _MEMSWAP:
		if (name == RES_USAGE)
			val = mem_cgroup_usage(memcg, true);
		else
			val = res_counter_read_u64(&memcg->memsw, name);
		break;
	default:
		BUG();
	}

	len = scnprintf(str, sizeof(str), "%llu\n", (unsigned long long)val);
	return simple_read_from_buffer(buf, nbytes, ppos, str, len);
}
/*
 * The user of this function is...
 * RES_LIMIT.
 */
static int mem_cgroup_write(struct cgroup *cont, struct cftype *cft,
			    const char *buffer)
{
	struct mem_cgroup *memcg = mem_cgroup_from_cont(cont);
	int type, name;
	unsigned long long val;
	int ret;

	type = MEMFILE_TYPE(cft->private);
	name = MEMFILE_ATTR(cft->private);

	if (!do_swap_account && type == _MEMSWAP)
		return -EOPNOTSUPP;

	switch (name) {
	case RES_LIMIT:
		if (mem_cgroup_is_root(memcg)) { /* Can't set limit on root */
			ret = -EINVAL;
			break;
		}
		/* This function does all necessary parse...reuse it */
		ret = res_counter_memparse_write_strategy(buffer, &val);
		if (ret)
			break;
		if (type == _MEM)
			ret = mem_cgroup_resize_limit(memcg, val);
		else
			ret = mem_cgroup_resize_memsw_limit(memcg, val);
		break;
	case RES_SOFT_LIMIT:
		ret = res_counter_memparse_write_strategy(buffer, &val);
		if (ret)
			break;
		/*
		 * For memsw, soft limits are hard to implement in terms
		 * of semantics, for now, we support soft limits for
		 * control without swap
		 */
		if (type == _MEM)
			ret = res_counter_set_soft_limit(&memcg->res, val);
		else
			ret = -EINVAL;
		break;
	default:
		ret = -EINVAL; /* should be BUG() ? */
		break;
	}
	return ret;
}

static void memcg_get_hierarchical_limit(struct mem_cgroup *memcg,
		unsigned long long *mem_limit, unsigned long long *memsw_limit)
{
	struct cgroup *cgroup;
	unsigned long long min_limit, min_memsw_limit, tmp;

	min_limit = res_counter_read_u64(&memcg->res, RES_LIMIT);
	min_memsw_limit = res_counter_read_u64(&memcg->memsw, RES_LIMIT);
	cgroup = memcg->css.cgroup;
	if (!memcg->use_hierarchy)
		goto out;

	while (cgroup->parent) {
		cgroup = cgroup->parent;
		memcg = mem_cgroup_from_cont(cgroup);
		if (!memcg->use_hierarchy)
			break;
		tmp = res_counter_read_u64(&memcg->res, RES_LIMIT);
		min_limit = min(min_limit, tmp);
		tmp = res_counter_read_u64(&memcg->memsw, RES_LIMIT);
		min_memsw_limit = min(min_memsw_limit, tmp);
	}
out:
	*mem_limit = min_limit;
	*memsw_limit = min_memsw_limit;
}

static int mem_cgroup_reset(struct cgroup *cont, unsigned int event)
{
	struct mem_cgroup *memcg = mem_cgroup_from_cont(cont);
	int type, name;

	type = MEMFILE_TYPE(event);
	name = MEMFILE_ATTR(event);

	if (!do_swap_account && type == _MEMSWAP)
		return -EOPNOTSUPP;

	switch (name) {
	case RES_MAX_USAGE:
		if (type == _MEM)
			res_counter_reset_max(&memcg->res);
		else
			res_counter_reset_max(&memcg->memsw);
		break;
	case RES_FAILCNT:
		if (type == _MEM)
			res_counter_reset_failcnt(&memcg->res);
		else
			res_counter_reset_failcnt(&memcg->memsw);
		break;
	}

	return 0;
}

static u64 mem_cgroup_move_charge_read(struct cgroup *cgrp,
					struct cftype *cft)
{
	return mem_cgroup_from_cont(cgrp)->move_charge_at_immigrate;
}

#ifdef CONFIG_MMU
static int mem_cgroup_move_charge_write(struct cgroup *cgrp,
					struct cftype *cft, u64 val)
{
	struct mem_cgroup *memcg = mem_cgroup_from_cont(cgrp);

	if (val >= (1 << NR_MOVE_TYPE))
		return -EINVAL;
	/*
	 * We check this value several times in both in can_attach() and
	 * attach(), so we need cgroup lock to prevent this value from being
	 * inconsistent.
	 */
	cgroup_lock();
	memcg->move_charge_at_immigrate = val;
	cgroup_unlock();

	return 0;
}
#else
static int mem_cgroup_move_charge_write(struct cgroup *cgrp,
					struct cftype *cft, u64 val)
{
	return -ENOSYS;
}
#endif

#ifdef CONFIG_NUMA
static int memcg_numa_stat_show(struct cgroup *cont, struct cftype *cft,
				      struct seq_file *m)
{
	int nid;
	unsigned long total_nr, file_nr, anon_nr, unevictable_nr;
	unsigned long node_nr;
	struct mem_cgroup *memcg = mem_cgroup_from_cont(cont);

	total_nr = mem_cgroup_nr_lru_pages(memcg, LRU_ALL);
	seq_printf(m, "total=%lu", total_nr);
	for_each_node_state(nid, N_MEMORY) {
		node_nr = mem_cgroup_node_nr_lru_pages(memcg, nid, LRU_ALL);
		seq_printf(m, " N%d=%lu", nid, node_nr);
	}
	seq_putc(m, '\n');

	file_nr = mem_cgroup_nr_lru_pages(memcg, LRU_ALL_FILE);
	seq_printf(m, "file=%lu", file_nr);
	for_each_node_state(nid, N_MEMORY) {
		node_nr = mem_cgroup_node_nr_lru_pages(memcg, nid,
				LRU_ALL_FILE);
		seq_printf(m, " N%d=%lu", nid, node_nr);
	}
	seq_putc(m, '\n');

	anon_nr = mem_cgroup_nr_lru_pages(memcg, LRU_ALL_ANON);
	seq_printf(m, "anon=%lu", anon_nr);
	for_each_node_state(nid, N_MEMORY) {
		node_nr = mem_cgroup_node_nr_lru_pages(memcg, nid,
				LRU_ALL_ANON);
		seq_printf(m, " N%d=%lu", nid, node_nr);
	}
	seq_putc(m, '\n');

	unevictable_nr = mem_cgroup_nr_lru_pages(memcg, BIT(LRU_UNEVICTABLE));
	seq_printf(m, "unevictable=%lu", unevictable_nr);
	for_each_node_state(nid, N_MEMORY) {
		node_nr = mem_cgroup_node_nr_lru_pages(memcg, nid,
				BIT(LRU_UNEVICTABLE));
		seq_printf(m, " N%d=%lu", nid, node_nr);
	}
	seq_putc(m, '\n');
	return 0;
}
#endif /* CONFIG_NUMA */

static const char * const mem_cgroup_lru_names[] = {
	"inactive_anon",
	"active_anon",
	"inactive_file",
	"active_file",
	"unevictable",
};

static inline void mem_cgroup_lru_names_not_uptodate(void)
{
	BUILD_BUG_ON(ARRAY_SIZE(mem_cgroup_lru_names) != NR_LRU_LISTS);
}

static int memcg_stat_show(struct cgroup *cont, struct cftype *cft,
				 struct seq_file *m)
{
	struct mem_cgroup *memcg = mem_cgroup_from_cont(cont);
	struct mem_cgroup *mi;
	unsigned int i;

	for (i = 0; i < MEM_CGROUP_STAT_NSTATS; i++) {
		if (i == MEM_CGROUP_STAT_SWAP && !do_swap_account)
			continue;
		seq_printf(m, "%s %ld\n", mem_cgroup_stat_names[i],
			   mem_cgroup_read_stat(memcg, i) * PAGE_SIZE);
	}

	for (i = 0; i < MEM_CGROUP_EVENTS_NSTATS; i++)
		seq_printf(m, "%s %lu\n", mem_cgroup_events_names[i],
			   mem_cgroup_read_events(memcg, i));

	for (i = 0; i < NR_LRU_LISTS; i++)
		seq_printf(m, "%s %lu\n", mem_cgroup_lru_names[i],
			   mem_cgroup_nr_lru_pages(memcg, BIT(i)) * PAGE_SIZE);

	/* Hierarchical information */
	{
		unsigned long long limit, memsw_limit;
		memcg_get_hierarchical_limit(memcg, &limit, &memsw_limit);
		seq_printf(m, "hierarchical_memory_limit %llu\n", limit);
		if (do_swap_account)
			seq_printf(m, "hierarchical_memsw_limit %llu\n",
				   memsw_limit);
	}

	for (i = 0; i < MEM_CGROUP_STAT_NSTATS; i++) {
		long long val = 0;

		if (i == MEM_CGROUP_STAT_SWAP && !do_swap_account)
			continue;
		for_each_mem_cgroup_tree(mi, memcg)
			val += mem_cgroup_read_stat(mi, i) * PAGE_SIZE;
		seq_printf(m, "total_%s %lld\n", mem_cgroup_stat_names[i], val);
	}

	for (i = 0; i < MEM_CGROUP_EVENTS_NSTATS; i++) {
		unsigned long long val = 0;

		for_each_mem_cgroup_tree(mi, memcg)
			val += mem_cgroup_read_events(mi, i);
		seq_printf(m, "total_%s %llu\n",
			   mem_cgroup_events_names[i], val);
	}

	for (i = 0; i < NR_LRU_LISTS; i++) {
		unsigned long long val = 0;

		for_each_mem_cgroup_tree(mi, memcg)
			val += mem_cgroup_nr_lru_pages(mi, BIT(i)) * PAGE_SIZE;
		seq_printf(m, "total_%s %llu\n", mem_cgroup_lru_names[i], val);
	}

#ifdef CONFIG_DEBUG_VM
	{
		int nid, zid;
		struct mem_cgroup_per_zone *mz;
		struct zone_reclaim_stat *rstat;
		unsigned long recent_rotated[2] = {0, 0};
		unsigned long recent_scanned[2] = {0, 0};

		for_each_online_node(nid)
			for (zid = 0; zid < MAX_NR_ZONES; zid++) {
				mz = mem_cgroup_zoneinfo(memcg, nid, zid);
				rstat = &mz->lruvec.reclaim_stat;

				recent_rotated[0] += rstat->recent_rotated[0];
				recent_rotated[1] += rstat->recent_rotated[1];
				recent_scanned[0] += rstat->recent_scanned[0];
				recent_scanned[1] += rstat->recent_scanned[1];
			}
		seq_printf(m, "recent_rotated_anon %lu\n", recent_rotated[0]);
		seq_printf(m, "recent_rotated_file %lu\n", recent_rotated[1]);
		seq_printf(m, "recent_scanned_anon %lu\n", recent_scanned[0]);
		seq_printf(m, "recent_scanned_file %lu\n", recent_scanned[1]);
	}
#endif

	return 0;
}

static u64 mem_cgroup_swappiness_read(struct cgroup *cgrp, struct cftype *cft)
{
	struct mem_cgroup *memcg = mem_cgroup_from_cont(cgrp);

	return mem_cgroup_swappiness(memcg);
}

static int mem_cgroup_swappiness_write(struct cgroup *cgrp, struct cftype *cft,
				       u64 val)
{
	struct mem_cgroup *memcg = mem_cgroup_from_cont(cgrp);
	struct mem_cgroup *parent;

	if (val > 100)
		return -EINVAL;

	if (cgrp->parent == NULL)
		return -EINVAL;

	parent = mem_cgroup_from_cont(cgrp->parent);

	cgroup_lock();

	/* If under hierarchy, only empty-root can set this value */
	if ((parent->use_hierarchy) ||
	    (memcg->use_hierarchy && !list_empty(&cgrp->children))) {
		cgroup_unlock();
		return -EINVAL;
	}

	memcg->swappiness = val;

	cgroup_unlock();

	return 0;
}

static void __mem_cgroup_threshold(struct mem_cgroup *memcg, bool swap)
{
	struct mem_cgroup_threshold_ary *t;
	u64 usage;
	int i;

	rcu_read_lock();
	if (!swap)
		t = rcu_dereference(memcg->thresholds.primary);
	else
		t = rcu_dereference(memcg->memsw_thresholds.primary);

	if (!t)
		goto unlock;

	usage = mem_cgroup_usage(memcg, swap);

	/*
	 * current_threshold points to threshold just below or equal to usage.
	 * If it's not true, a threshold was crossed after last
	 * call of __mem_cgroup_threshold().
	 */
	i = t->current_threshold;

	/*
	 * Iterate backward over array of thresholds starting from
	 * current_threshold and check if a threshold is crossed.
	 * If none of thresholds below usage is crossed, we read
	 * only one element of the array here.
	 */
	for (; i >= 0 && unlikely(t->entries[i].threshold > usage); i--)
		eventfd_signal(t->entries[i].eventfd, 1);

	/* i = current_threshold + 1 */
	i++;

	/*
	 * Iterate forward over array of thresholds starting from
	 * current_threshold+1 and check if a threshold is crossed.
	 * If none of thresholds above usage is crossed, we read
	 * only one element of the array here.
	 */
	for (; i < t->size && unlikely(t->entries[i].threshold <= usage); i++)
		eventfd_signal(t->entries[i].eventfd, 1);

	/* Update current_threshold */
	t->current_threshold = i - 1;
unlock:
	rcu_read_unlock();
}

static void mem_cgroup_threshold(struct mem_cgroup *memcg)
{
	while (memcg) {
		__mem_cgroup_threshold(memcg, false);
		if (do_swap_account)
			__mem_cgroup_threshold(memcg, true);

		memcg = parent_mem_cgroup(memcg);
	}
}

static int compare_thresholds(const void *a, const void *b)
{
	const struct mem_cgroup_threshold *_a = a;
	const struct mem_cgroup_threshold *_b = b;

	return _a->threshold - _b->threshold;
}

static int mem_cgroup_oom_notify_cb(struct mem_cgroup *memcg)
{
	struct mem_cgroup_eventfd_list *ev;

	list_for_each_entry(ev, &memcg->oom_notify, list)
		eventfd_signal(ev->eventfd, 1);
	return 0;
}

static void mem_cgroup_oom_notify(struct mem_cgroup *memcg)
{
	struct mem_cgroup *iter;

	for_each_mem_cgroup_tree(iter, memcg)
		mem_cgroup_oom_notify_cb(iter);
}

static int mem_cgroup_usage_register_event(struct cgroup *cgrp,
	struct cftype *cft, struct eventfd_ctx *eventfd, const char *args)
{
	struct mem_cgroup *memcg = mem_cgroup_from_cont(cgrp);
	struct mem_cgroup_thresholds *thresholds;
	struct mem_cgroup_threshold_ary *new;
	int type = MEMFILE_TYPE(cft->private);
	u64 threshold, usage;
	int i, size, ret;

	ret = res_counter_memparse_write_strategy(args, &threshold);
	if (ret)
		return ret;

	mutex_lock(&memcg->thresholds_lock);

	if (type == _MEM)
		thresholds = &memcg->thresholds;
	else if (type == _MEMSWAP)
		thresholds = &memcg->memsw_thresholds;
	else
		BUG();

	usage = mem_cgroup_usage(memcg, type == _MEMSWAP);

	/* Check if a threshold crossed before adding a new one */
	if (thresholds->primary)
		__mem_cgroup_threshold(memcg, type == _MEMSWAP);

	size = thresholds->primary ? thresholds->primary->size + 1 : 1;

	/* Allocate memory for new array of thresholds */
	new = kmalloc(sizeof(*new) + size * sizeof(struct mem_cgroup_threshold),
			GFP_KERNEL);
	if (!new) {
		ret = -ENOMEM;
		goto unlock;
	}
	new->size = size;

	/* Copy thresholds (if any) to new array */
	if (thresholds->primary) {
		memcpy(new->entries, thresholds->primary->entries, (size - 1) *
				sizeof(struct mem_cgroup_threshold));
	}

	/* Add new threshold */
	new->entries[size - 1].eventfd = eventfd;
	new->entries[size - 1].threshold = threshold;

	/* Sort thresholds. Registering of new threshold isn't time-critical */
	sort(new->entries, size, sizeof(struct mem_cgroup_threshold),
			compare_thresholds, NULL);

	/* Find current threshold */
	new->current_threshold = -1;
	for (i = 0; i < size; i++) {
		if (new->entries[i].threshold <= usage) {
			/*
			 * new->current_threshold will not be used until
			 * rcu_assign_pointer(), so it's safe to increment
			 * it here.
			 */
			++new->current_threshold;
		} else
			break;
	}

	/* Free old spare buffer and save old primary buffer as spare */
	kfree(thresholds->spare);
	thresholds->spare = thresholds->primary;

	rcu_assign_pointer(thresholds->primary, new);

	/* To be sure that nobody uses thresholds */
	synchronize_rcu();

unlock:
	mutex_unlock(&memcg->thresholds_lock);

	return ret;
}

static void mem_cgroup_usage_unregister_event(struct cgroup *cgrp,
	struct cftype *cft, struct eventfd_ctx *eventfd)
{
	struct mem_cgroup *memcg = mem_cgroup_from_cont(cgrp);
	struct mem_cgroup_thresholds *thresholds;
	struct mem_cgroup_threshold_ary *new;
	int type = MEMFILE_TYPE(cft->private);
	u64 usage;
	int i, j, size;

	mutex_lock(&memcg->thresholds_lock);
	if (type == _MEM)
		thresholds = &memcg->thresholds;
	else if (type == _MEMSWAP)
		thresholds = &memcg->memsw_thresholds;
	else
		BUG();

	if (!thresholds->primary)
		goto unlock;

	usage = mem_cgroup_usage(memcg, type == _MEMSWAP);

	/* Check if a threshold crossed before removing */
	__mem_cgroup_threshold(memcg, type == _MEMSWAP);

	/* Calculate new number of threshold */
	size = 0;
	for (i = 0; i < thresholds->primary->size; i++) {
		if (thresholds->primary->entries[i].eventfd != eventfd)
			size++;
	}

	new = thresholds->spare;

	/* Set thresholds array to NULL if we don't have thresholds */
	if (!size) {
		kfree(new);
		new = NULL;
		goto swap_buffers;
	}

	new->size = size;

	/* Copy thresholds and find current threshold */
	new->current_threshold = -1;
	for (i = 0, j = 0; i < thresholds->primary->size; i++) {
		if (thresholds->primary->entries[i].eventfd == eventfd)
			continue;

		new->entries[j] = thresholds->primary->entries[i];
		if (new->entries[j].threshold <= usage) {
			/*
			 * new->current_threshold will not be used
			 * until rcu_assign_pointer(), so it's safe to increment
			 * it here.
			 */
			++new->current_threshold;
		}
		j++;
	}

swap_buffers:
	/* Swap primary and spare array */
	thresholds->spare = thresholds->primary;
	/* If all events are unregistered, free the spare array */
	if (!new) {
		kfree(thresholds->spare);
		thresholds->spare = NULL;
	}

	rcu_assign_pointer(thresholds->primary, new);

	/* To be sure that nobody uses thresholds */
	synchronize_rcu();
unlock:
	mutex_unlock(&memcg->thresholds_lock);
}

static int mem_cgroup_oom_register_event(struct cgroup *cgrp,
	struct cftype *cft, struct eventfd_ctx *eventfd, const char *args)
{
	struct mem_cgroup *memcg = mem_cgroup_from_cont(cgrp);
	struct mem_cgroup_eventfd_list *event;
	int type = MEMFILE_TYPE(cft->private);

	BUG_ON(type != _OOM_TYPE);
	event = kmalloc(sizeof(*event),	GFP_KERNEL);
	if (!event)
		return -ENOMEM;

	spin_lock(&memcg_oom_lock);

	event->eventfd = eventfd;
	list_add(&event->list, &memcg->oom_notify);

	/* already in OOM ? */
	if (atomic_read(&memcg->under_oom))
		eventfd_signal(eventfd, 1);
	spin_unlock(&memcg_oom_lock);

	return 0;
}

static void mem_cgroup_oom_unregister_event(struct cgroup *cgrp,
	struct cftype *cft, struct eventfd_ctx *eventfd)
{
	struct mem_cgroup *memcg = mem_cgroup_from_cont(cgrp);
	struct mem_cgroup_eventfd_list *ev, *tmp;
	int type = MEMFILE_TYPE(cft->private);

	BUG_ON(type != _OOM_TYPE);

	spin_lock(&memcg_oom_lock);

	list_for_each_entry_safe(ev, tmp, &memcg->oom_notify, list) {
		if (ev->eventfd == eventfd) {
			list_del(&ev->list);
			kfree(ev);
		}
	}

	spin_unlock(&memcg_oom_lock);
}

static int mem_cgroup_oom_control_read(struct cgroup *cgrp,
	struct cftype *cft,  struct cgroup_map_cb *cb)
{
	struct mem_cgroup *memcg = mem_cgroup_from_cont(cgrp);

	cb->fill(cb, "oom_kill_disable", memcg->oom_kill_disable);

	if (atomic_read(&memcg->under_oom))
		cb->fill(cb, "under_oom", 1);
	else
		cb->fill(cb, "under_oom", 0);
	return 0;
}

static int mem_cgroup_oom_control_write(struct cgroup *cgrp,
	struct cftype *cft, u64 val)
{
	struct mem_cgroup *memcg = mem_cgroup_from_cont(cgrp);
	struct mem_cgroup *parent;

	/* cannot set to root cgroup and only 0 and 1 are allowed */
	if (!cgrp->parent || !((val == 0) || (val == 1)))
		return -EINVAL;

	parent = mem_cgroup_from_cont(cgrp->parent);

	cgroup_lock();
	/* oom-kill-disable is a flag for subhierarchy. */
	if ((parent->use_hierarchy) ||
	    (memcg->use_hierarchy && !list_empty(&cgrp->children))) {
		cgroup_unlock();
		return -EINVAL;
	}
	memcg->oom_kill_disable = val;
	if (!val)
		memcg_oom_recover(memcg);
	cgroup_unlock();
	return 0;
}

#ifdef CONFIG_MEMCG_KMEM
static int memcg_init_kmem(struct mem_cgroup *memcg, struct cgroup_subsys *ss)
{
	return mem_cgroup_sockets_init(memcg, ss);
};

static void kmem_cgroup_destroy(struct mem_cgroup *memcg)
{
	mem_cgroup_sockets_destroy(memcg);
}
#else
static int memcg_init_kmem(struct mem_cgroup *memcg, struct cgroup_subsys *ss)
{
	return 0;
}

static void kmem_cgroup_destroy(struct mem_cgroup *memcg)
{
}
#endif

static struct cftype mem_cgroup_files[] = {
	{
		.name = "usage_in_bytes",
		.private = MEMFILE_PRIVATE(_MEM, RES_USAGE),
		.read = mem_cgroup_read,
		.register_event = mem_cgroup_usage_register_event,
		.unregister_event = mem_cgroup_usage_unregister_event,
	},
	{
		.name = "max_usage_in_bytes",
		.private = MEMFILE_PRIVATE(_MEM, RES_MAX_USAGE),
		.trigger = mem_cgroup_reset,
		.read = mem_cgroup_read,
	},
	{
		.name = "limit_in_bytes",
		.private = MEMFILE_PRIVATE(_MEM, RES_LIMIT),
		.write_string = mem_cgroup_write,
		.read = mem_cgroup_read,
	},
	{
		.name = "soft_limit_in_bytes",
		.private = MEMFILE_PRIVATE(_MEM, RES_SOFT_LIMIT),
		.write_string = mem_cgroup_write,
		.read = mem_cgroup_read,
	},
	{
		.name = "failcnt",
		.private = MEMFILE_PRIVATE(_MEM, RES_FAILCNT),
		.trigger = mem_cgroup_reset,
		.read = mem_cgroup_read,
	},
	{
		.name = "stat",
		.read_seq_string = memcg_stat_show,
	},
	{
		.name = "force_empty",
		.trigger = mem_cgroup_force_empty_write,
	},
	{
		.name = "use_hierarchy",
		.write_u64 = mem_cgroup_hierarchy_write,
		.read_u64 = mem_cgroup_hierarchy_read,
	},
	{
		.name = "swappiness",
		.read_u64 = mem_cgroup_swappiness_read,
		.write_u64 = mem_cgroup_swappiness_write,
	},
	{
		.name = "move_charge_at_immigrate",
		.read_u64 = mem_cgroup_move_charge_read,
		.write_u64 = mem_cgroup_move_charge_write,
	},
	{
		.name = "oom_control",
		.read_map = mem_cgroup_oom_control_read,
		.write_u64 = mem_cgroup_oom_control_write,
		.register_event = mem_cgroup_oom_register_event,
		.unregister_event = mem_cgroup_oom_unregister_event,
		.private = MEMFILE_PRIVATE(_OOM_TYPE, OOM_CONTROL),
	},
#ifdef CONFIG_NUMA
	{
		.name = "numa_stat",
		.read_seq_string = memcg_numa_stat_show,
	},
#endif
#ifdef CONFIG_MEMCG_SWAP
	{
		.name = "memsw.usage_in_bytes",
		.private = MEMFILE_PRIVATE(_MEMSWAP, RES_USAGE),
		.read = mem_cgroup_read,
		.register_event = mem_cgroup_usage_register_event,
		.unregister_event = mem_cgroup_usage_unregister_event,
	},
	{
		.name = "memsw.max_usage_in_bytes",
		.private = MEMFILE_PRIVATE(_MEMSWAP, RES_MAX_USAGE),
		.trigger = mem_cgroup_reset,
		.read = mem_cgroup_read,
	},
	{
		.name = "memsw.limit_in_bytes",
		.private = MEMFILE_PRIVATE(_MEMSWAP, RES_LIMIT),
		.write_string = mem_cgroup_write,
		.read = mem_cgroup_read,
	},
	{
		.name = "memsw.failcnt",
		.private = MEMFILE_PRIVATE(_MEMSWAP, RES_FAILCNT),
		.trigger = mem_cgroup_reset,
		.read = mem_cgroup_read,
	},
#endif
	{ },	/* terminate */
};

static int alloc_mem_cgroup_per_zone_info(struct mem_cgroup *memcg, int node)
{
	struct mem_cgroup_per_node *pn;
	struct mem_cgroup_per_zone *mz;
	int zone, tmp = node;
	/*
	 * This routine is called against possible nodes.
	 * But it's BUG to call kmalloc() against offline node.
	 *
	 * TODO: this routine can waste much memory for nodes which will
	 *       never be onlined. It's better to use memory hotplug callback
	 *       function.
	 */
	if (!node_state(node, N_NORMAL_MEMORY))
		tmp = -1;
	pn = kzalloc_node(sizeof(*pn), GFP_KERNEL, tmp);
	if (!pn)
		return 1;

	for (zone = 0; zone < MAX_NR_ZONES; zone++) {
		mz = &pn->zoneinfo[zone];
		lruvec_init(&mz->lruvec);
		mz->usage_in_excess = 0;
		mz->on_tree = false;
		mz->memcg = memcg;
	}
	memcg->info.nodeinfo[node] = pn;
	return 0;
}

static void free_mem_cgroup_per_zone_info(struct mem_cgroup *memcg, int node)
{
	kfree(memcg->info.nodeinfo[node]);
}

static struct mem_cgroup *mem_cgroup_alloc(void)
{
	struct mem_cgroup *memcg;
	int size = sizeof(struct mem_cgroup);

	/* Can be very big if MAX_NUMNODES is very big */
	if (size < PAGE_SIZE)
		memcg = kzalloc(size, GFP_KERNEL);
	else
		memcg = vzalloc(size);

	if (!memcg)
		return NULL;

	memcg->stat = alloc_percpu(struct mem_cgroup_stat_cpu);
	if (!memcg->stat)
		goto out_free;
	spin_lock_init(&memcg->pcp_counter_lock);
	return memcg;

out_free:
	if (size < PAGE_SIZE)
		kfree(memcg);
	else
		vfree(memcg);
	return NULL;
}

/*
 * Helpers for freeing a kmalloc()ed/vzalloc()ed mem_cgroup by RCU,
 * but in process context.  The work_freeing structure is overlaid
 * on the rcu_freeing structure, which itself is overlaid on memsw.
 */
static void free_work(struct work_struct *work)
{
	struct mem_cgroup *memcg;
	int size = sizeof(struct mem_cgroup);

	memcg = container_of(work, struct mem_cgroup, work_freeing);
	/*
	 * We need to make sure that (at least for now), the jump label
	 * destruction code runs outside of the cgroup lock. This is because
	 * get_online_cpus(), which is called from the static_branch update,
	 * can't be called inside the cgroup_lock. cpusets are the ones
	 * enforcing this dependency, so if they ever change, we might as well.
	 *
	 * schedule_work() will guarantee this happens. Be careful if you need
	 * to move this code around, and make sure it is outside
	 * the cgroup_lock.
	 */
	disarm_sock_keys(memcg);
	if (size < PAGE_SIZE)
		kfree(memcg);
	else
		vfree(memcg);
}

static void free_rcu(struct rcu_head *rcu_head)
{
	struct mem_cgroup *memcg;

	memcg = container_of(rcu_head, struct mem_cgroup, rcu_freeing);
	INIT_WORK(&memcg->work_freeing, free_work);
	schedule_work(&memcg->work_freeing);
}

/*
 * At destroying mem_cgroup, references from swap_cgroup can remain.
 * (scanning all at force_empty is too costly...)
 *
 * Instead of clearing all references at force_empty, we remember
 * the number of reference from swap_cgroup and free mem_cgroup when
 * it goes down to 0.
 *
 * Removal of cgroup itself succeeds regardless of refs from swap.
 */

static void __mem_cgroup_free(struct mem_cgroup *memcg)
{
	int node;

	mem_cgroup_remove_from_trees(memcg);
	free_css_id(&mem_cgroup_subsys, &memcg->css);

	for_each_node(node)
		free_mem_cgroup_per_zone_info(memcg, node);

	free_percpu(memcg->stat);
	call_rcu(&memcg->rcu_freeing, free_rcu);
}

static void mem_cgroup_get(struct mem_cgroup *memcg)
{
	atomic_inc(&memcg->refcnt);
}

static void __mem_cgroup_put(struct mem_cgroup *memcg, int count)
{
	if (atomic_sub_and_test(count, &memcg->refcnt)) {
		struct mem_cgroup *parent = parent_mem_cgroup(memcg);
		__mem_cgroup_free(memcg);
		if (parent)
			mem_cgroup_put(parent);
	}
}

static void mem_cgroup_put(struct mem_cgroup *memcg)
{
	__mem_cgroup_put(memcg, 1);
}

/*
 * Returns the parent mem_cgroup in memcgroup hierarchy with hierarchy enabled.
 */
struct mem_cgroup *parent_mem_cgroup(struct mem_cgroup *memcg)
{
	if (!memcg->res.parent)
		return NULL;
	return mem_cgroup_from_res_counter(memcg->res.parent, res);
}
EXPORT_SYMBOL(parent_mem_cgroup);

#ifdef CONFIG_MEMCG_SWAP
static void __init enable_swap_cgroup(void)
{
	if (!mem_cgroup_disabled() && really_do_swap_account)
		do_swap_account = 1;
}
#else
static void __init enable_swap_cgroup(void)
{
}
#endif

static int mem_cgroup_soft_limit_tree_init(void)
{
	struct mem_cgroup_tree_per_node *rtpn;
	struct mem_cgroup_tree_per_zone *rtpz;
	int tmp, node, zone;

	for_each_node(node) {
		tmp = node;
		if (!node_state(node, N_NORMAL_MEMORY))
			tmp = -1;
		rtpn = kzalloc_node(sizeof(*rtpn), GFP_KERNEL, tmp);
		if (!rtpn)
			goto err_cleanup;

		soft_limit_tree.rb_tree_per_node[node] = rtpn;

		for (zone = 0; zone < MAX_NR_ZONES; zone++) {
			rtpz = &rtpn->rb_tree_per_zone[zone];
			rtpz->rb_root = RB_ROOT;
			spin_lock_init(&rtpz->lock);
		}
	}
	return 0;

err_cleanup:
	for_each_node(node) {
		if (!soft_limit_tree.rb_tree_per_node[node])
			break;
		kfree(soft_limit_tree.rb_tree_per_node[node]);
		soft_limit_tree.rb_tree_per_node[node] = NULL;
	}
	return 1;

}

static struct cgroup_subsys_state * __ref
mem_cgroup_css_alloc(struct cgroup *cont)
{
	struct mem_cgroup *memcg, *parent;
	long error = -ENOMEM;
	int node;

	memcg = mem_cgroup_alloc();
	if (!memcg)
		return ERR_PTR(error);

	for_each_node(node)
		if (alloc_mem_cgroup_per_zone_info(memcg, node))
			goto free_out;

	/* root ? */
	if (cont->parent == NULL) {
		int cpu;
		enable_swap_cgroup();
		parent = NULL;
		if (mem_cgroup_soft_limit_tree_init())
			goto free_out;
		root_mem_cgroup = memcg;
		for_each_possible_cpu(cpu) {
			struct memcg_stock_pcp *stock =
						&per_cpu(memcg_stock, cpu);
			INIT_WORK(&stock->work, drain_local_stock);
		}
		hotcpu_notifier(memcg_cpu_hotplug_callback, 0);
	} else {
		parent = mem_cgroup_from_cont(cont->parent);
		memcg->use_hierarchy = parent->use_hierarchy;
		memcg->oom_kill_disable = parent->oom_kill_disable;
	}

	if (parent && parent->use_hierarchy) {
		res_counter_init(&memcg->res, &parent->res);
		res_counter_init(&memcg->memsw, &parent->memsw);
		/*
		 * We increment refcnt of the parent to ensure that we can
		 * safely access it on res_counter_charge/uncharge.
		 * This refcnt will be decremented when freeing this
		 * mem_cgroup(see mem_cgroup_put).
		 */
		mem_cgroup_get(parent);
	} else {
		res_counter_init(&memcg->res, NULL);
		res_counter_init(&memcg->memsw, NULL);
		/*
		 * Deeper hierachy with use_hierarchy == false doesn't make
		 * much sense so let cgroup subsystem know about this
		 * unfortunate state in our controller.
		 */
		if (parent && parent != root_mem_cgroup)
			mem_cgroup_subsys.broken_hierarchy = true;
	}
	memcg->last_scanned_node = MAX_NUMNODES;
	INIT_LIST_HEAD(&memcg->oom_notify);

	if (parent)
		memcg->swappiness = mem_cgroup_swappiness(parent);
	atomic_set(&memcg->refcnt, 1);
	memcg->move_charge_at_immigrate = 0;
	mutex_init(&memcg->thresholds_lock);
	spin_lock_init(&memcg->move_lock);

	error = memcg_init_kmem(memcg, &mem_cgroup_subsys);
	if (error) {
		/*
		 * We call put now because our (and parent's) refcnts
		 * are already in place. mem_cgroup_put() will internally
		 * call __mem_cgroup_free, so return directly
		 */
		mem_cgroup_put(memcg);
		return ERR_PTR(error);
	}
	return &memcg->css;
free_out:
	__mem_cgroup_free(memcg);
	return ERR_PTR(error);
}

static void mem_cgroup_css_offline(struct cgroup *cont)
{
	struct mem_cgroup *memcg = mem_cgroup_from_cont(cont);

	mem_cgroup_reparent_charges(memcg);
}

static void mem_cgroup_css_free(struct cgroup *cont)
{
	struct mem_cgroup *memcg = mem_cgroup_from_cont(cont);

	kmem_cgroup_destroy(memcg);

	mem_cgroup_put(memcg);
}

#ifdef CONFIG_MMU
/* Handlers for move charge at task migration. */
#define PRECHARGE_COUNT_AT_ONCE	256
static int mem_cgroup_do_precharge(unsigned long count)
{
	int ret = 0;
	int batch_count = PRECHARGE_COUNT_AT_ONCE;
	struct mem_cgroup *memcg = mc.to;

	if (mem_cgroup_is_root(memcg)) {
		mc.precharge += count;
		/* we don't need css_get for root */
		return ret;
	}
	/* try to charge at once */
	if (count > 1) {
		struct res_counter *dummy;
		/*
		 * "memcg" cannot be under rmdir() because we've already checked
		 * by cgroup_lock_live_cgroup() that it is not removed and we
		 * are still under the same cgroup_mutex. So we can postpone
		 * css_get().
		 */
		if (res_counter_charge(&memcg->res, PAGE_SIZE * count, &dummy))
			goto one_by_one;
		if (do_swap_account && res_counter_charge(&memcg->memsw,
						PAGE_SIZE * count, &dummy)) {
			res_counter_uncharge(&memcg->res, PAGE_SIZE * count);
			goto one_by_one;
		}
		mc.precharge += count;
		return ret;
	}
one_by_one:
	/* fall back to one by one charge */
	while (count--) {
		if (signal_pending(current)) {
			ret = -EINTR;
			break;
		}
		if (!batch_count--) {
			batch_count = PRECHARGE_COUNT_AT_ONCE;
			cond_resched();
		}
		ret = __mem_cgroup_try_charge(NULL,
					GFP_KERNEL, 1, &memcg, false);
		if (ret)
			/* mem_cgroup_clear_mc() will do uncharge later */
			return ret;
		mc.precharge++;
	}
	return ret;
}

/**
 * get_mctgt_type - get target type of moving charge
 * @vma: the vma the pte to be checked belongs
 * @addr: the address corresponding to the pte to be checked
 * @ptent: the pte to be checked
 * @target: the pointer the target page or swap ent will be stored(can be NULL)
 *
 * Returns
 *   0(MC_TARGET_NONE): if the pte is not a target for move charge.
 *   1(MC_TARGET_PAGE): if the page corresponding to this pte is a target for
 *     move charge. if @target is not NULL, the page is stored in target->page
 *     with extra refcnt got(Callers should handle it).
 *   2(MC_TARGET_SWAP): if the swap entry corresponding to this pte is a
 *     target for charge migration. if @target is not NULL, the entry is stored
 *     in target->ent.
 *
 * Called with pte lock held.
 */
union mc_target {
	struct page	*page;
	swp_entry_t	ent;
};

enum mc_target_type {
	MC_TARGET_NONE = 0,
	MC_TARGET_PAGE,
	MC_TARGET_SWAP,
};

static struct page *mc_handle_present_pte(struct vm_area_struct *vma,
						unsigned long addr, pte_t ptent)
{
	struct page *page = vm_normal_page(vma, addr, ptent);

	if (!page || !page_mapped(page))
		return NULL;
	if (PageAnon(page)) {
		/* we don't move shared anon */
		if (!move_anon())
			return NULL;
	} else if (!move_file())
		/* we ignore mapcount for file pages */
		return NULL;
	if (!get_page_unless_zero(page))
		return NULL;

	return page;
}

#ifdef CONFIG_SWAP
static struct page *mc_handle_swap_pte(struct vm_area_struct *vma,
			unsigned long addr, pte_t ptent, swp_entry_t *entry)
{
	struct page *page = NULL;
	swp_entry_t ent = pte_to_swp_entry(ptent);

	if (!move_anon() || non_swap_entry(ent))
		return NULL;
	/*
	 * Because lookup_swap_cache() updates some statistics counter,
	 * we call find_get_page() with swapper_space directly.
	 */
	page = find_get_page(&swapper_space, ent.val);
	if (do_swap_account)
		entry->val = ent.val;

	return page;
}
#else
static struct page *mc_handle_swap_pte(struct vm_area_struct *vma,
			unsigned long addr, pte_t ptent, swp_entry_t *entry)
{
	return NULL;
}
#endif

static struct page *mc_handle_file_pte(struct vm_area_struct *vma,
			unsigned long addr, pte_t ptent, swp_entry_t *entry)
{
	struct page *page = NULL;
	struct address_space *mapping;
	pgoff_t pgoff;

	if (!vma->vm_file) /* anonymous vma */
		return NULL;
	if (!move_file())
		return NULL;

	mapping = vma->vm_file->f_mapping;
	if (pte_none(ptent))
		pgoff = linear_page_index(vma, addr);
	else /* pte_file(ptent) is true */
		pgoff = pte_to_pgoff(ptent);

	/* page is moved even if it's not RSS of this task(page-faulted). */
	page = find_get_page(mapping, pgoff);

#ifdef CONFIG_SWAP
	/* shmem/tmpfs may report page out on swap: account for that too. */
	if (radix_tree_exceptional_entry(page)) {
		swp_entry_t swap = radix_to_swp_entry(page);
		if (do_swap_account)
			*entry = swap;
		page = find_get_page(&swapper_space, swap.val);
	}
#endif
	return page;
}

static enum mc_target_type get_mctgt_type(struct vm_area_struct *vma,
		unsigned long addr, pte_t ptent, union mc_target *target)
{
	struct page *page = NULL;
	struct page_cgroup *pc;
	enum mc_target_type ret = MC_TARGET_NONE;
	swp_entry_t ent = { .val = 0 };

	if (pte_present(ptent))
		page = mc_handle_present_pte(vma, addr, ptent);
	else if (is_swap_pte(ptent))
		page = mc_handle_swap_pte(vma, addr, ptent, &ent);
	else if (pte_none(ptent) || pte_file(ptent))
		page = mc_handle_file_pte(vma, addr, ptent, &ent);

	if (!page && !ent.val)
		return ret;
	if (page) {
		pc = lookup_page_cgroup(page);
		/*
		 * Do only loose check w/o page_cgroup lock.
		 * mem_cgroup_move_account() checks the pc is valid or not under
		 * the lock.
		 */
		if (PageCgroupUsed(pc) && pc->mem_cgroup == mc.from) {
			ret = MC_TARGET_PAGE;
			if (target)
				target->page = page;
		}
		if (!ret || !target)
			put_page(page);
	}
	/* There is a swap entry and a page doesn't exist or isn't charged */
	if (ent.val && !ret &&
			css_id(&mc.from->css) == lookup_swap_cgroup_id(ent)) {
		ret = MC_TARGET_SWAP;
		if (target)
			target->ent = ent;
	}
	return ret;
}

#ifdef CONFIG_TRANSPARENT_HUGEPAGE
/*
 * We don't consider swapping or file mapped pages because THP does not
 * support them for now.
 * Caller should make sure that pmd_trans_huge(pmd) is true.
 */
static enum mc_target_type get_mctgt_type_thp(struct vm_area_struct *vma,
		unsigned long addr, pmd_t pmd, union mc_target *target)
{
	struct page *page = NULL;
	struct page_cgroup *pc;
	enum mc_target_type ret = MC_TARGET_NONE;

	page = pmd_page(pmd);
	VM_BUG_ON(!page || !PageHead(page));
	if (!move_anon())
		return ret;
	pc = lookup_page_cgroup(page);
	if (PageCgroupUsed(pc) && pc->mem_cgroup == mc.from) {
		ret = MC_TARGET_PAGE;
		if (target) {
			get_page(page);
			target->page = page;
		}
	}
	return ret;
}
#else
static inline enum mc_target_type get_mctgt_type_thp(struct vm_area_struct *vma,
		unsigned long addr, pmd_t pmd, union mc_target *target)
{
	return MC_TARGET_NONE;
}
#endif

static int mem_cgroup_count_precharge_pte_range(pmd_t *pmd,
					unsigned long addr, unsigned long end,
					struct mm_walk *walk)
{
	struct vm_area_struct *vma = walk->private;
	pte_t *pte;
	spinlock_t *ptl;

	if (pmd_trans_huge_lock(pmd, vma) == 1) {
		if (get_mctgt_type_thp(vma, addr, *pmd, NULL) == MC_TARGET_PAGE)
			mc.precharge += HPAGE_PMD_NR;
		spin_unlock(&vma->vm_mm->page_table_lock);
		return 0;
	}

	if (pmd_trans_unstable(pmd))
		return 0;
	pte = pte_offset_map_lock(vma->vm_mm, pmd, addr, &ptl);
	for (; addr != end; pte++, addr += PAGE_SIZE)
		if (get_mctgt_type(vma, addr, *pte, NULL))
			mc.precharge++;	/* increment precharge temporarily */
	pte_unmap_unlock(pte - 1, ptl);
	cond_resched();

	return 0;
}

static unsigned long mem_cgroup_count_precharge(struct mm_struct *mm)
{
	unsigned long precharge;
	struct vm_area_struct *vma;

	down_read(&mm->mmap_sem);
	for (vma = mm->mmap; vma; vma = vma->vm_next) {
		struct mm_walk mem_cgroup_count_precharge_walk = {
			.pmd_entry = mem_cgroup_count_precharge_pte_range,
			.mm = mm,
			.private = vma,
		};
		if (is_vm_hugetlb_page(vma))
			continue;
		walk_page_range(vma->vm_start, vma->vm_end,
					&mem_cgroup_count_precharge_walk);
	}
	up_read(&mm->mmap_sem);

	precharge = mc.precharge;
	mc.precharge = 0;

	return precharge;
}

static int mem_cgroup_precharge_mc(struct mm_struct *mm)
{
	unsigned long precharge = mem_cgroup_count_precharge(mm);

	VM_BUG_ON(mc.moving_task);
	mc.moving_task = current;
	return mem_cgroup_do_precharge(precharge);
}

/* cancels all extra charges on mc.from and mc.to, and wakes up all waiters. */
static void __mem_cgroup_clear_mc(void)
{
	struct mem_cgroup *from = mc.from;
	struct mem_cgroup *to = mc.to;

	/* we must uncharge all the leftover precharges from mc.to */
	if (mc.precharge) {
		__mem_cgroup_cancel_charge(mc.to, mc.precharge);
		mc.precharge = 0;
	}
	/*
	 * we didn't uncharge from mc.from at mem_cgroup_move_account(), so
	 * we must uncharge here.
	 */
	if (mc.moved_charge) {
		__mem_cgroup_cancel_charge(mc.from, mc.moved_charge);
		mc.moved_charge = 0;
	}
	/* we must fixup refcnts and charges */
	if (mc.moved_swap) {
		/* uncharge swap account from the old cgroup */
		if (!mem_cgroup_is_root(mc.from))
			res_counter_uncharge(&mc.from->memsw,
						PAGE_SIZE * mc.moved_swap);
		__mem_cgroup_put(mc.from, mc.moved_swap);

		if (!mem_cgroup_is_root(mc.to)) {
			/*
			 * we charged both to->res and to->memsw, so we should
			 * uncharge to->res.
			 */
			res_counter_uncharge(&mc.to->res,
						PAGE_SIZE * mc.moved_swap);
		}
		/* we've already done mem_cgroup_get(mc.to) */
		mc.moved_swap = 0;
	}
	memcg_oom_recover(from);
	memcg_oom_recover(to);
	wake_up_all(&mc.waitq);
}

static void mem_cgroup_clear_mc(void)
{
	struct mem_cgroup *from = mc.from;

	/*
	 * we must clear moving_task before waking up waiters at the end of
	 * task migration.
	 */
	mc.moving_task = NULL;
	__mem_cgroup_clear_mc();
	spin_lock(&mc.lock);
	mc.from = NULL;
	mc.to = NULL;
	spin_unlock(&mc.lock);
	mem_cgroup_end_move(from);
}

static int mem_cgroup_can_attach(struct cgroup *cgroup,
				 struct cgroup_taskset *tset)
{
	struct task_struct *p = cgroup_taskset_first(tset);
	int ret = 0;
	struct mem_cgroup *memcg = mem_cgroup_from_cont(cgroup);

	if (memcg->move_charge_at_immigrate) {
		struct mm_struct *mm;
		struct mem_cgroup *from = mem_cgroup_from_task(p);

		VM_BUG_ON(from == memcg);

		mm = get_task_mm(p);
		if (!mm)
			return 0;
		/* We move charges only when we move a owner of the mm */
		if (mm->owner == p) {
			VM_BUG_ON(mc.from);
			VM_BUG_ON(mc.to);
			VM_BUG_ON(mc.precharge);
			VM_BUG_ON(mc.moved_charge);
			VM_BUG_ON(mc.moved_swap);
			mem_cgroup_start_move(from);
			spin_lock(&mc.lock);
			mc.from = from;
			mc.to = memcg;
			spin_unlock(&mc.lock);
			/* We set mc.moving_task later */

			ret = mem_cgroup_precharge_mc(mm);
			if (ret)
				mem_cgroup_clear_mc();
		}
		mmput(mm);
	}
	return ret;
}

static void mem_cgroup_cancel_attach(struct cgroup *cgroup,
				     struct cgroup_taskset *tset)
{
	mem_cgroup_clear_mc();
}

static int mem_cgroup_move_charge_pte_range(pmd_t *pmd,
				unsigned long addr, unsigned long end,
				struct mm_walk *walk)
{
	int ret = 0;
	struct vm_area_struct *vma = walk->private;
	pte_t *pte;
	spinlock_t *ptl;
	enum mc_target_type target_type;
	union mc_target target;
	struct page *page;
	struct page_cgroup *pc;

	/*
	 * We don't take compound_lock() here but no race with splitting thp
	 * happens because:
	 *  - if pmd_trans_huge_lock() returns 1, the relevant thp is not
	 *    under splitting, which means there's no concurrent thp split,
	 *  - if another thread runs into split_huge_page() just after we
	 *    entered this if-block, the thread must wait for page table lock
	 *    to be unlocked in __split_huge_page_splitting(), where the main
	 *    part of thp split is not executed yet.
	 */
	if (pmd_trans_huge_lock(pmd, vma) == 1) {
		if (mc.precharge < HPAGE_PMD_NR) {
			spin_unlock(&vma->vm_mm->page_table_lock);
			return 0;
		}
		target_type = get_mctgt_type_thp(vma, addr, *pmd, &target);
		if (target_type == MC_TARGET_PAGE) {
			page = target.page;
			if (!isolate_lru_page(page)) {
				pc = lookup_page_cgroup(page);
				if (!mem_cgroup_move_account(page, HPAGE_PMD_NR,
							pc, mc.from, mc.to)) {
					mc.precharge -= HPAGE_PMD_NR;
					mc.moved_charge += HPAGE_PMD_NR;
				}
				putback_lru_page(page);
			}
			put_page(page);
		}
		spin_unlock(&vma->vm_mm->page_table_lock);
		return 0;
	}

	if (pmd_trans_unstable(pmd))
		return 0;
retry:
	pte = pte_offset_map_lock(vma->vm_mm, pmd, addr, &ptl);
	for (; addr != end; addr += PAGE_SIZE) {
		pte_t ptent = *(pte++);
		swp_entry_t ent;

		if (!mc.precharge)
			break;

		switch (get_mctgt_type(vma, addr, ptent, &target)) {
		case MC_TARGET_PAGE:
			page = target.page;
			if (isolate_lru_page(page))
				goto put;
			pc = lookup_page_cgroup(page);
			if (!mem_cgroup_move_account(page, 1, pc,
						     mc.from, mc.to)) {
				mc.precharge--;
				/* we uncharge from mc.from later. */
				mc.moved_charge++;
			}
			putback_lru_page(page);
put:			/* get_mctgt_type() gets the page */
			put_page(page);
			break;
		case MC_TARGET_SWAP:
			ent = target.ent;
			if (!mem_cgroup_move_swap_account(ent, mc.from, mc.to)) {
				mc.precharge--;
				/* we fixup refcnts and charges later. */
				mc.moved_swap++;
			}
			break;
		default:
			break;
		}
	}
	pte_unmap_unlock(pte - 1, ptl);
	cond_resched();

	if (addr != end) {
		/*
		 * We have consumed all precharges we got in can_attach().
		 * We try charge one by one, but don't do any additional
		 * charges to mc.to if we have failed in charge once in attach()
		 * phase.
		 */
		ret = mem_cgroup_do_precharge(1);
		if (!ret)
			goto retry;
	}

	return ret;
}

static void mem_cgroup_move_charge(struct mm_struct *mm)
{
	struct vm_area_struct *vma;

	lru_add_drain_all();
retry:
	if (unlikely(!down_read_trylock(&mm->mmap_sem))) {
		/*
		 * Someone who are holding the mmap_sem might be waiting in
		 * waitq. So we cancel all extra charges, wake up all waiters,
		 * and retry. Because we cancel precharges, we might not be able
		 * to move enough charges, but moving charge is a best-effort
		 * feature anyway, so it wouldn't be a big problem.
		 */
		__mem_cgroup_clear_mc();
		cond_resched();
		goto retry;
	}
	for (vma = mm->mmap; vma; vma = vma->vm_next) {
		int ret;
		struct mm_walk mem_cgroup_move_charge_walk = {
			.pmd_entry = mem_cgroup_move_charge_pte_range,
			.mm = mm,
			.private = vma,
		};
		if (is_vm_hugetlb_page(vma))
			continue;
		ret = walk_page_range(vma->vm_start, vma->vm_end,
						&mem_cgroup_move_charge_walk);
		if (ret)
			/*
			 * means we have consumed all precharges and failed in
			 * doing additional charge. Just abandon here.
			 */
			break;
	}
	up_read(&mm->mmap_sem);
}

static void mem_cgroup_move_task(struct cgroup *cont,
				 struct cgroup_taskset *tset)
{
	struct task_struct *p = cgroup_taskset_first(tset);
	struct mm_struct *mm = get_task_mm(p);

	if (mm) {
		if (mc.to)
			mem_cgroup_move_charge(mm);
		mmput(mm);
	}
	if (mc.to)
		mem_cgroup_clear_mc();
}
#else	/* !CONFIG_MMU */
static int mem_cgroup_can_attach(struct cgroup *cgroup,
				 struct cgroup_taskset *tset)
{
	return 0;
}
static void mem_cgroup_cancel_attach(struct cgroup *cgroup,
				     struct cgroup_taskset *tset)
{
}
static void mem_cgroup_move_task(struct cgroup *cont,
				 struct cgroup_taskset *tset)
{
}
#endif

struct cgroup_subsys mem_cgroup_subsys = {
	.name = "memory",
	.subsys_id = mem_cgroup_subsys_id,
	.css_alloc = mem_cgroup_css_alloc,
	.css_offline = mem_cgroup_css_offline,
	.css_free = mem_cgroup_css_free,
	.can_attach = mem_cgroup_can_attach,
	.cancel_attach = mem_cgroup_cancel_attach,
	.attach = mem_cgroup_move_task,
	.base_cftypes = mem_cgroup_files,
	.early_init = 0,
	.use_id = 1,
};

#ifdef CONFIG_MEMCG_SWAP
static int __init enable_swap_account(char *s)
{
	/* consider enabled if no parameter or 1 is given */
	if (!strcmp(s, "1"))
		really_do_swap_account = 1;
	else if (!strcmp(s, "0"))
		really_do_swap_account = 0;
	return 1;
}
__setup("swapaccount=", enable_swap_account);

#endif<|MERGE_RESOLUTION|>--- conflicted
+++ resolved
@@ -3719,13 +3719,8 @@
 static void mem_cgroup_force_empty_list(struct mem_cgroup *memcg,
 				int node, int zid, enum lru_list lru)
 {
-<<<<<<< HEAD
 	struct lruvec *lruvec;
-	unsigned long flags, loop;
-=======
-	struct mem_cgroup_per_zone *mz;
 	unsigned long flags;
->>>>>>> 15ef4ffa
 	struct list_head *list;
 	struct page *busy;
 	struct zone *zone;
@@ -3734,12 +3729,6 @@
 	lruvec = mem_cgroup_zone_lruvec(zone, memcg);
 	list = &lruvec->lists[lru];
 
-<<<<<<< HEAD
-	loop = mem_cgroup_get_lru_size(lruvec, lru);
-	/* give some margin against EBUSY etc...*/
-	loop += 256;
-=======
->>>>>>> 15ef4ffa
 	busy = NULL;
 	do {
 		struct page_cgroup *pc;
@@ -3786,13 +3775,8 @@
 		lru_add_drain_all();
 		drain_all_stock_sync(memcg);
 		mem_cgroup_start_move(memcg);
-<<<<<<< HEAD
 		for_each_node_state(node, N_MEMORY) {
-			for (zid = 0; !ret && zid < MAX_NR_ZONES; zid++) {
-=======
-		for_each_node_state(node, N_HIGH_MEMORY) {
 			for (zid = 0; zid < MAX_NR_ZONES; zid++) {
->>>>>>> 15ef4ffa
 				enum lru_list lru;
 				for_each_lru(lru) {
 					mem_cgroup_force_empty_list(memcg,

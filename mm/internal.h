/* internal.h: mm/ internal definitions
 *
 * Copyright (C) 2004 Red Hat, Inc. All Rights Reserved.
 * Written by David Howells (dhowells@redhat.com)
 *
 * This program is free software; you can redistribute it and/or
 * modify it under the terms of the GNU General Public License
 * as published by the Free Software Foundation; either version
 * 2 of the License, or (at your option) any later version.
 */
#ifndef __MM_INTERNAL_H
#define __MM_INTERNAL_H

#include <linux/mm.h>

void free_pgtables(struct mmu_gather *tlb, struct vm_area_struct *start_vma,
		unsigned long floor, unsigned long ceiling);

static inline void set_page_count(struct page *page, int v)
{
	atomic_set(&page->_count, v);
}

/*
 * Turn a non-refcounted page (->_count == 0) into refcounted with
 * a count of one.
 */
static inline void set_page_refcounted(struct page *page)
{
	VM_BUG_ON(PageTail(page));
	VM_BUG_ON(atomic_read(&page->_count));
	set_page_count(page, 1);
}

static inline void __put_page(struct page *page)
{
	atomic_dec(&page->_count);
}

static inline void __get_page_tail_foll(struct page *page,
					bool get_page_head)
{
	/*
	 * If we're getting a tail page, the elevated page->_count is
	 * required only in the head page and we will elevate the head
	 * page->_count and tail page->_mapcount.
	 *
	 * We elevate page_tail->_mapcount for tail pages to force
	 * page_tail->_count to be zero at all times to avoid getting
	 * false positives from get_page_unless_zero() with
	 * speculative page access (like in
	 * page_cache_get_speculative()) on tail pages.
	 */
	VM_BUG_ON(atomic_read(&page->first_page->_count) <= 0);
	VM_BUG_ON(atomic_read(&page->_count) != 0);
	VM_BUG_ON(page_mapcount(page) < 0);
	if (get_page_head)
		atomic_inc(&page->first_page->_count);
	atomic_inc(&page->_mapcount);
}

/*
 * This is meant to be called as the FOLL_GET operation of
 * follow_page() and it must be called while holding the proper PT
 * lock while the pte (or pmd_trans_huge) is still mapping the page.
 */
static inline void get_page_foll(struct page *page)
{
	if (unlikely(PageTail(page)))
		/*
		 * This is safe only because
		 * __split_huge_page_refcount() can't run under
		 * get_page_foll() because we hold the proper PT lock.
		 */
		__get_page_tail_foll(page, true);
	else {
		/*
		 * Getting a normal page or the head of a compound page
		 * requires to already have an elevated page->_count.
		 */
		VM_BUG_ON(atomic_read(&page->_count) <= 0);
		atomic_inc(&page->_count);
	}
}

extern unsigned long highest_memmap_pfn;

/*
 * in mm/vmscan.c:
 */
extern int isolate_lru_page(struct page *page);
extern void putback_lru_page(struct page *page);

/*
 * in mm/page_alloc.c
 */
extern void __free_pages_bootmem(struct page *page, unsigned int order);
extern void prep_compound_page(struct page *page, unsigned long order);
#ifdef CONFIG_MEMORY_FAILURE
extern bool is_free_buddy_page(struct page *page);
#endif

#if defined CONFIG_COMPACTION || defined CONFIG_CMA

/*
 * in mm/compaction.c
 */
/*
 * compact_control is used to track pages being migrated and the free pages
 * they are being migrated to during memory compaction. The free_pfn starts
 * at the end of a zone and migrate_pfn begins at the start. Movable pages
 * are moved to the end of a zone during a compaction run and the run
 * completes when free_pfn <= migrate_pfn
 */
struct compact_control {
	struct list_head freepages;	/* List of free pages to migrate to */
	struct list_head migratepages;	/* List of pages being migrated */
	unsigned long nr_freepages;	/* Number of isolated free pages */
	unsigned long nr_migratepages;	/* Number of pages to migrate */
	unsigned long free_pfn;		/* isolate_freepages search base */
	unsigned long start_free_pfn;	/* where we started the search */
	unsigned long migrate_pfn;	/* isolate_migratepages search base */
	bool sync;			/* Synchronous migration */
	bool wrapped;			/* Last round for order>0 compaction */

	int order;			/* order a direct compactor needs */
	int migratetype;		/* MOVABLE, RECLAIMABLE etc */
	struct zone *zone;
};

unsigned long
isolate_freepages_range(unsigned long start_pfn, unsigned long end_pfn);
unsigned long
isolate_migratepages_range(struct zone *zone, struct compact_control *cc,
			   unsigned long low_pfn, unsigned long end_pfn);

#endif

/*
 * function for dealing with page's order in buddy system.
 * zone->lock is already acquired when we use these.
 * So, we don't need atomic page->flags operations here.
 */
static inline unsigned long page_order(struct page *page)
{
	/* PageBuddy() must be checked by the caller */
	return page_private(page);
}

/* mm/util.c */
void __vma_link_list(struct mm_struct *mm, struct vm_area_struct *vma,
		struct vm_area_struct *prev, struct rb_node *rb_parent);

#ifdef CONFIG_MMU
extern long mlock_vma_pages_range(struct vm_area_struct *vma,
			unsigned long start, unsigned long end);
extern void munlock_vma_pages_range(struct vm_area_struct *vma,
			unsigned long start, unsigned long end);
static inline void munlock_vma_pages_all(struct vm_area_struct *vma)
{
	munlock_vma_pages_range(vma, vma->vm_start, vma->vm_end);
}

/*
 * Called only in fault path via page_evictable() for a new page
 * to determine if it's being mapped into a LOCKED vma.
 * If so, mark page as mlocked.
 */
static inline int mlocked_vma_newpage(struct vm_area_struct *vma,
				    struct page *page)
{
	VM_BUG_ON(PageLRU(page));

	if (likely((vma->vm_flags & (VM_LOCKED | VM_SPECIAL)) != VM_LOCKED))
		return 0;

	if (!TestSetPageMlocked(page)) {
		inc_zone_page_state(page, NR_MLOCK);
		count_vm_event(UNEVICTABLE_PGMLOCKED);
	}
	return 1;
}

/*
 * must be called with vma's mmap_sem held for read or write, and page locked.
 */
extern void mlock_vma_page(struct page *page);
extern void munlock_vma_page(struct page *page);

/*
 * Clear the page's PageMlocked().  This can be useful in a situation where
 * we want to unconditionally remove a page from the pagecache -- e.g.,
 * on truncation or freeing.
 *
 * It is legal to call this function for any page, mlocked or not.
 * If called for a page that is still mapped by mlocked vmas, all we do
 * is revert to lazy LRU behaviour -- semantics are not broken.
 */
extern void __clear_page_mlock(struct page *page);
static inline void clear_page_mlock(struct page *page)
{
	if (unlikely(TestClearPageMlocked(page)))
		__clear_page_mlock(page);
}

/*
 * mlock_migrate_page - called only from migrate_page_copy() to
 * migrate the Mlocked page flag; update statistics.
 */
static inline void mlock_migrate_page(struct page *newpage, struct page *page)
{
	if (TestClearPageMlocked(page)) {
		unsigned long flags;

		local_irq_save(flags);
		__dec_zone_page_state(page, NR_MLOCK);
		SetPageMlocked(newpage);
		__inc_zone_page_state(newpage, NR_MLOCK);
		local_irq_restore(flags);
	}
}

#ifdef CONFIG_TRANSPARENT_HUGEPAGE
extern unsigned long vma_address(struct page *page,
				 struct vm_area_struct *vma);
#endif
#else /* !CONFIG_MMU */
static inline int mlocked_vma_newpage(struct vm_area_struct *v, struct page *p)
{
	return 0;
}
static inline void clear_page_mlock(struct page *page) { }
static inline void mlock_vma_page(struct page *page) { }
static inline void mlock_migrate_page(struct page *new, struct page *old) { }

#endif /* !CONFIG_MMU */

/*
 * Return the mem_map entry representing the 'offset' subpage within
 * the maximally aligned gigantic page 'base'.  Handle any discontiguity
 * in the mem_map at MAX_ORDER_NR_PAGES boundaries.
 */
static inline struct page *mem_map_offset(struct page *base, int offset)
{
	if (unlikely(offset >= MAX_ORDER_NR_PAGES))
		return pfn_to_page(page_to_pfn(base) + offset);
	return base + offset;
}

/*
 * Iterator over all subpages within the maximally aligned gigantic
 * page 'base'.  Handle any discontiguity in the mem_map.
 */
static inline struct page *mem_map_next(struct page *iter,
						struct page *base, int offset)
{
	if (unlikely((offset & (MAX_ORDER_NR_PAGES - 1)) == 0)) {
		unsigned long pfn = page_to_pfn(base) + offset;
		if (!pfn_valid(pfn))
			return NULL;
		return pfn_to_page(pfn);
	}
	return iter + 1;
}

/*
 * FLATMEM and DISCONTIGMEM configurations use alloc_bootmem_node,
 * so all functions starting at paging_init should be marked __init
 * in those cases. SPARSEMEM, however, allows for memory hotplug,
 * and alloc_bootmem_node is not used.
 */
#ifdef CONFIG_SPARSEMEM
#define __paginginit __meminit
#else
#define __paginginit __init
#endif

/* Memory initialisation debug and verification */
enum mminit_level {
	MMINIT_WARNING,
	MMINIT_VERIFY,
	MMINIT_TRACE
};

#ifdef CONFIG_DEBUG_MEMORY_INIT

extern int mminit_loglevel;

#define mminit_dprintk(level, prefix, fmt, arg...) \
do { \
	if (level < mminit_loglevel) { \
		printk(level <= MMINIT_WARNING ? KERN_WARNING : KERN_DEBUG); \
		printk(KERN_CONT "mminit::" prefix " " fmt, ##arg); \
	} \
} while (0)

extern void mminit_verify_pageflags_layout(void);
extern void mminit_verify_page_links(struct page *page,
		enum zone_type zone, unsigned long nid, unsigned long pfn);
extern void mminit_verify_zonelist(void);

#else

static inline void mminit_dprintk(enum mminit_level level,
				const char *prefix, const char *fmt, ...)
{
}

static inline void mminit_verify_pageflags_layout(void)
{
}

static inline void mminit_verify_page_links(struct page *page,
		enum zone_type zone, unsigned long nid, unsigned long pfn)
{
}

static inline void mminit_verify_zonelist(void)
{
}
#endif /* CONFIG_DEBUG_MEMORY_INIT */

/* mminit_validate_memmodel_limits is independent of CONFIG_DEBUG_MEMORY_INIT */
#if defined(CONFIG_SPARSEMEM)
extern void mminit_validate_memmodel_limits(unsigned long *start_pfn,
				unsigned long *end_pfn);
#else
static inline void mminit_validate_memmodel_limits(unsigned long *start_pfn,
				unsigned long *end_pfn)
{
}
#endif /* CONFIG_SPARSEMEM */

#define ZONE_RECLAIM_NOSCAN	-2
#define ZONE_RECLAIM_FULL	-1
#define ZONE_RECLAIM_SOME	0
#define ZONE_RECLAIM_SUCCESS	1
#endif

extern int hwpoison_filter(struct page *p);

extern u32 hwpoison_filter_dev_major;
extern u32 hwpoison_filter_dev_minor;
extern u64 hwpoison_filter_flags_mask;
extern u64 hwpoison_filter_flags_value;
extern u64 hwpoison_filter_memcg;
extern u32 hwpoison_filter_enable;

<<<<<<< HEAD
extern void set_pageblock_order(void);
=======
extern unsigned long vm_mmap_pgoff(struct file *, unsigned long,
        unsigned long, unsigned long,
        unsigned long, unsigned long);
>>>>>>> 44a8bdea
<|MERGE_RESOLUTION|>--- conflicted
+++ resolved
@@ -346,10 +346,8 @@
 extern u64 hwpoison_filter_memcg;
 extern u32 hwpoison_filter_enable;
 
-<<<<<<< HEAD
-extern void set_pageblock_order(void);
-=======
 extern unsigned long vm_mmap_pgoff(struct file *, unsigned long,
         unsigned long, unsigned long,
         unsigned long, unsigned long);
->>>>>>> 44a8bdea
+
+extern void set_pageblock_order(void);
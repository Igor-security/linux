/*
 * linux/mm/compaction.c
 *
 * Memory compaction for the reduction of external fragmentation. Note that
 * this heavily depends upon page migration to do all the real heavy
 * lifting
 *
 * Copyright IBM Corp. 2007-2010 Mel Gorman <mel@csn.ul.ie>
 */
#include <linux/swap.h>
#include <linux/migrate.h>
#include <linux/compaction.h>
#include <linux/mm_inline.h>
#include <linux/backing-dev.h>
#include <linux/sysctl.h>
#include <linux/sysfs.h>
#include "internal.h"

#if defined CONFIG_COMPACTION || defined CONFIG_CMA

#define CREATE_TRACE_POINTS
#include <trace/events/compaction.h>

static unsigned long release_freepages(struct list_head *freelist)
{
	struct page *page, *next;
	unsigned long count = 0;

	list_for_each_entry_safe(page, next, freelist, lru) {
		list_del(&page->lru);
		__free_page(page);
		count++;
	}

	return count;
}

static void map_pages(struct list_head *list)
{
	struct page *page;

	list_for_each_entry(page, list, lru) {
		arch_alloc_page(page, 0);
		kernel_map_pages(page, 1, 1);
	}
}

static inline bool migrate_async_suitable(int migratetype)
{
	return is_migrate_cma(migratetype) || migratetype == MIGRATE_MOVABLE;
}

/*
 * Isolate free pages onto a private freelist. Caller must hold zone->lock.
 * If @strict is true, will abort returning 0 on any invalid PFNs or non-free
 * pages inside of the pageblock (even though it may still end up isolating
 * some pages).
 */
static unsigned long isolate_freepages_block(unsigned long blockpfn,
				unsigned long end_pfn,
				struct list_head *freelist,
				bool strict)
{
	int nr_scanned = 0, total_isolated = 0;
	struct page *cursor;

	cursor = pfn_to_page(blockpfn);

	/* Isolate free pages. This assumes the block is valid */
	for (; blockpfn < end_pfn; blockpfn++, cursor++) {
		int isolated, i;
		struct page *page = cursor;

		if (!pfn_valid_within(blockpfn)) {
			if (strict)
				return 0;
			continue;
		}
		nr_scanned++;

		if (!PageBuddy(page)) {
			if (strict)
				return 0;
			continue;
		}

		/* Found a free page, break it into order-0 pages */
		isolated = split_free_page(page);
		if (!isolated && strict)
			return 0;
		total_isolated += isolated;
		for (i = 0; i < isolated; i++) {
			list_add(&page->lru, freelist);
			page++;
		}

		/* If a page was split, advance to the end of it */
		if (isolated) {
			blockpfn += isolated - 1;
			cursor += isolated - 1;
		}
	}

	trace_mm_compaction_isolate_freepages(nr_scanned, total_isolated);
	return total_isolated;
}

/**
 * isolate_freepages_range() - isolate free pages.
 * @start_pfn: The first PFN to start isolating.
 * @end_pfn:   The one-past-last PFN.
 *
 * Non-free pages, invalid PFNs, or zone boundaries within the
 * [start_pfn, end_pfn) range are considered errors, cause function to
 * undo its actions and return zero.
 *
 * Otherwise, function returns one-past-the-last PFN of isolated page
 * (which may be greater then end_pfn if end fell in a middle of
 * a free page).
 */
unsigned long
isolate_freepages_range(unsigned long start_pfn, unsigned long end_pfn)
{
	unsigned long isolated, pfn, block_end_pfn, flags;
	struct zone *zone = NULL;
	LIST_HEAD(freelist);

	if (pfn_valid(start_pfn))
		zone = page_zone(pfn_to_page(start_pfn));

	for (pfn = start_pfn; pfn < end_pfn; pfn += isolated) {
		if (!pfn_valid(pfn) || zone != page_zone(pfn_to_page(pfn)))
			break;

		/*
		 * On subsequent iterations ALIGN() is actually not needed,
		 * but we keep it that we not to complicate the code.
		 */
		block_end_pfn = ALIGN(pfn + 1, pageblock_nr_pages);
		block_end_pfn = min(block_end_pfn, end_pfn);

		spin_lock_irqsave(&zone->lock, flags);
		isolated = isolate_freepages_block(pfn, block_end_pfn,
						   &freelist, true);
		spin_unlock_irqrestore(&zone->lock, flags);

		/*
		 * In strict mode, isolate_freepages_block() returns 0 if
		 * there are any holes in the block (ie. invalid PFNs or
		 * non-free pages).
		 */
		if (!isolated)
			break;

		/*
		 * If we managed to isolate pages, it is always (1 << n) *
		 * pageblock_nr_pages for some non-negative n.  (Max order
		 * page may span two pageblocks).
		 */
	}

	/* split_free_page does not map the pages */
	map_pages(&freelist);

	if (pfn < end_pfn) {
		/* Loop terminated early, cleanup. */
		release_freepages(&freelist);
		return 0;
	}

	/* We don't use freelists for anything. */
	return pfn;
}

/* Update the number of anon and file isolated pages in the zone */
static void acct_isolated(struct zone *zone, struct compact_control *cc)
{
	struct page *page;
	unsigned int count[2] = { 0, };

	list_for_each_entry(page, &cc->migratepages, lru)
		count[!!page_is_file_cache(page)]++;

	__mod_zone_page_state(zone, NR_ISOLATED_ANON, count[0]);
	__mod_zone_page_state(zone, NR_ISOLATED_FILE, count[1]);
}

/* Similar to reclaim, but different enough that they don't share logic */
static bool too_many_isolated(struct zone *zone)
{
	unsigned long active, inactive, isolated;

	inactive = zone_page_state(zone, NR_INACTIVE_FILE) +
					zone_page_state(zone, NR_INACTIVE_ANON);
	active = zone_page_state(zone, NR_ACTIVE_FILE) +
					zone_page_state(zone, NR_ACTIVE_ANON);
	isolated = zone_page_state(zone, NR_ISOLATED_FILE) +
					zone_page_state(zone, NR_ISOLATED_ANON);

	return isolated > (inactive + active) / 2;
}

/**
 * isolate_migratepages_range() - isolate all migrate-able pages in range.
 * @zone:	Zone pages are in.
 * @cc:		Compaction control structure.
 * @low_pfn:	The first PFN of the range.
 * @end_pfn:	The one-past-the-last PFN of the range.
 *
 * Isolate all pages that can be migrated from the range specified by
 * [low_pfn, end_pfn).  Returns zero if there is a fatal signal
 * pending), otherwise PFN of the first page that was not scanned
 * (which may be both less, equal to or more then end_pfn).
 *
 * Assumes that cc->migratepages is empty and cc->nr_migratepages is
 * zero.
 *
 * Apart from cc->migratepages and cc->nr_migratetypes this function
 * does not modify any cc's fields, in particular it does not modify
 * (or read for that matter) cc->migrate_pfn.
 */
unsigned long
isolate_migratepages_range(struct zone *zone, struct compact_control *cc,
			   unsigned long low_pfn, unsigned long end_pfn)
{
	unsigned long last_pageblock_nr = 0, pageblock_nr;
	unsigned long nr_scanned = 0, nr_isolated = 0;
	struct list_head *migratelist = &cc->migratepages;
	isolate_mode_t mode = 0;
	struct lruvec *lruvec;
<<<<<<< HEAD

	/* Do not scan outside zone boundaries */
	low_pfn = max(cc->migrate_pfn, zone->zone_start_pfn);

	/* Only scan within a pageblock boundary */
	end_pfn = ALIGN(low_pfn + pageblock_nr_pages, pageblock_nr_pages);

	/* Do not cross the free scanner or scan within a memory hole */
	if (end_pfn > cc->free_pfn || !pfn_valid(low_pfn)) {
		cc->migrate_pfn = end_pfn;
		return ISOLATE_NONE;
	}
=======
>>>>>>> 7d36014b

	/*
	 * Ensure that there are not too many pages isolated from the LRU
	 * list by either parallel reclaimers or compaction. If there are,
	 * delay for some time until fewer pages are isolated
	 */
	while (unlikely(too_many_isolated(zone))) {
		/* async migration should just abort */
		if (cc->mode != COMPACT_SYNC)
			return 0;

		congestion_wait(BLK_RW_ASYNC, HZ/10);

		if (fatal_signal_pending(current))
			return 0;
	}

	/* Time to isolate some pages for migration */
	cond_resched();
	spin_lock_irq(&zone->lru_lock);
	for (; low_pfn < end_pfn; low_pfn++) {
		struct page *page;
		bool locked = true;

		/* give a chance to irqs before checking need_resched() */
		if (!((low_pfn+1) % SWAP_CLUSTER_MAX)) {
			spin_unlock_irq(&zone->lru_lock);
			locked = false;
		}
		if (need_resched() || spin_is_contended(&zone->lru_lock)) {
			if (locked)
				spin_unlock_irq(&zone->lru_lock);
			cond_resched();
			spin_lock_irq(&zone->lru_lock);
			if (fatal_signal_pending(current))
				break;
		} else if (!locked)
			spin_lock_irq(&zone->lru_lock);

		/*
		 * migrate_pfn does not necessarily start aligned to a
		 * pageblock. Ensure that pfn_valid is called when moving
		 * into a new MAX_ORDER_NR_PAGES range in case of large
		 * memory holes within the zone
		 */
		if ((low_pfn & (MAX_ORDER_NR_PAGES - 1)) == 0) {
			if (!pfn_valid(low_pfn)) {
				low_pfn += MAX_ORDER_NR_PAGES - 1;
				continue;
			}
		}

		if (!pfn_valid_within(low_pfn))
			continue;
		nr_scanned++;

		/*
		 * Get the page and ensure the page is within the same zone.
		 * See the comment in isolate_freepages about overlapping
		 * nodes. It is deliberate that the new zone lock is not taken
		 * as memory compaction should not move pages between nodes.
		 */
		page = pfn_to_page(low_pfn);
		if (page_zone(page) != zone)
			continue;

		/* Skip if free */
		if (PageBuddy(page))
			continue;

		/*
		 * For async migration, also only scan in MOVABLE blocks. Async
		 * migration is optimistic to see if the minimum amount of work
		 * satisfies the allocation
		 */
		pageblock_nr = low_pfn >> pageblock_order;
		if (cc->mode != COMPACT_SYNC &&
		    last_pageblock_nr != pageblock_nr &&
		    !migrate_async_suitable(get_pageblock_migratetype(page))) {
			low_pfn += pageblock_nr_pages;
			low_pfn = ALIGN(low_pfn, pageblock_nr_pages) - 1;
			last_pageblock_nr = pageblock_nr;
			continue;
		}

		if (!PageLRU(page))
			continue;

		/*
		 * PageLRU is set, and lru_lock excludes isolation,
		 * splitting and collapsing (collapsing has already
		 * happened if PageLRU is set).
		 */
		if (PageTransHuge(page)) {
			low_pfn += (1 << compound_order(page)) - 1;
			continue;
		}

		if (cc->mode != COMPACT_SYNC)
			mode |= ISOLATE_ASYNC_MIGRATE;

		lruvec = mem_cgroup_page_lruvec(page, zone);

		/* Try isolate the page */
		if (__isolate_lru_page(page, mode) != 0)
			continue;

		VM_BUG_ON(PageTransCompound(page));

		/* Successfully isolated */
		del_page_from_lru_list(page, lruvec, page_lru(page));
		list_add(&page->lru, migratelist);
		cc->nr_migratepages++;
		nr_isolated++;

		/* Avoid isolating too much */
		if (cc->nr_migratepages == COMPACT_CLUSTER_MAX) {
			++low_pfn;
			break;
		}
	}

	acct_isolated(zone, cc);

	spin_unlock_irq(&zone->lru_lock);

	trace_mm_compaction_isolate_migratepages(nr_scanned, nr_isolated);

	return low_pfn;
}

#endif /* CONFIG_COMPACTION || CONFIG_CMA */
#ifdef CONFIG_COMPACTION
/*
 * Returns true if MIGRATE_UNMOVABLE pageblock was successfully
 * converted to MIGRATE_MOVABLE type, false otherwise.
 */
static bool rescue_unmovable_pageblock(struct page *page)
{
	unsigned long pfn, start_pfn, end_pfn;
	struct page *start_page, *end_page;

	pfn = page_to_pfn(page);
	start_pfn = pfn & ~(pageblock_nr_pages - 1);
	end_pfn = start_pfn + pageblock_nr_pages;

	start_page = pfn_to_page(start_pfn);
	end_page = pfn_to_page(end_pfn);

	/* Do not deal with pageblocks that overlap zones */
	if (page_zone(start_page) != page_zone(end_page))
		return false;

	for (page = start_page, pfn = start_pfn; page < end_page; pfn++,
								  page++) {
		if (!pfn_valid_within(pfn))
			continue;

		if (PageBuddy(page)) {
			int order = page_order(page);

			pfn += (1 << order) - 1;
			page += (1 << order) - 1;

			continue;
		} else if (page_count(page) == 0 || PageLRU(page))
			continue;

		return false;
	}

	set_pageblock_migratetype(page, MIGRATE_MOVABLE);
	move_freepages_block(page_zone(page), page, MIGRATE_MOVABLE);
	return true;
}

enum smt_result {
	GOOD_AS_MIGRATION_TARGET,
	FAIL_UNMOVABLE_TARGET,
	FAIL_BAD_TARGET,
};

/*
 * Returns GOOD_AS_MIGRATION_TARGET if the page is within a block
 * suitable for migration to, FAIL_UNMOVABLE_TARGET if the page
 * is within a MIGRATE_UNMOVABLE block, FAIL_BAD_TARGET otherwise.
 */
static enum smt_result suitable_migration_target(struct page *page,
				      struct compact_control *cc)
{

	int migratetype = get_pageblock_migratetype(page);

	/* Don't interfere with memory hot-remove or the min_free_kbytes blocks */
	if (migratetype == MIGRATE_ISOLATE || migratetype == MIGRATE_RESERVE)
		return FAIL_BAD_TARGET;

	/* If the page is a large free page, then allow migration */
	if (PageBuddy(page) && page_order(page) >= pageblock_order)
		return GOOD_AS_MIGRATION_TARGET;

	/* If the block is MIGRATE_MOVABLE or MIGRATE_CMA, allow migration */
	if (cc->mode != COMPACT_ASYNC_UNMOVABLE &&
	    migrate_async_suitable(migratetype))
		return GOOD_AS_MIGRATION_TARGET;

	if (cc->mode == COMPACT_ASYNC_MOVABLE &&
	    migratetype == MIGRATE_UNMOVABLE)
		return FAIL_UNMOVABLE_TARGET;

	if (cc->mode != COMPACT_ASYNC_MOVABLE &&
	    migratetype == MIGRATE_UNMOVABLE &&
	    rescue_unmovable_pageblock(page))
		return GOOD_AS_MIGRATION_TARGET;

	/* Otherwise skip the block */
	return FAIL_BAD_TARGET;
}

/*
 * Based on information in the current compact_control, find blocks
 * suitable for isolating free pages from and then isolate them.
 */
static void isolate_freepages(struct zone *zone,
				struct compact_control *cc)
{
	struct page *page;
	unsigned long high_pfn, low_pfn, pfn, zone_end_pfn, end_pfn;
	unsigned long flags;
	int nr_freepages = cc->nr_freepages;
	struct list_head *freelist = &cc->freepages;

	/*
	 * Initialise the free scanner. The starting point is where we last
	 * scanned from (or the end of the zone if starting). The low point
	 * is the end of the pageblock the migration scanner is using.
	 */
	pfn = cc->free_pfn;
	low_pfn = cc->migrate_pfn + pageblock_nr_pages;

	/*
	 * Take care that if the migration scanner is at the end of the zone
	 * that the free scanner does not accidentally move to the next zone
	 * in the next isolation cycle.
	 */
	high_pfn = min(low_pfn, pfn);

	zone_end_pfn = zone->zone_start_pfn + zone->spanned_pages;

	/*
	 * isolate_freepages() may be called more than once during
	 * compact_zone_order() run and we want only the most recent
	 * count.
	 */
	cc->nr_pageblocks_skipped = 0;

	/*
	 * Isolate free pages until enough are available to migrate the
	 * pages on cc->migratepages. We stop searching if the migrate
	 * and free page scanners meet or enough free pages are isolated.
	 */
	for (; pfn > low_pfn && cc->nr_migratepages > nr_freepages;
					pfn -= pageblock_nr_pages) {
		unsigned long isolated;
		enum smt_result ret;

		if (!pfn_valid(pfn))
			continue;

		/*
		 * Check for overlapping nodes/zones. It's possible on some
		 * configurations to have a setup like
		 * node0 node1 node0
		 * i.e. it's possible that all pages within a zones range of
		 * pages do not belong to a single zone.
		 */
		page = pfn_to_page(pfn);
		if (page_zone(page) != zone)
			continue;

		/* Check the block is suitable for migration */
		ret = suitable_migration_target(page, cc);
		if (ret != GOOD_AS_MIGRATION_TARGET) {
			if (ret == FAIL_UNMOVABLE_TARGET)
				cc->nr_pageblocks_skipped++;
			continue;
		}
		/*
		 * Found a block suitable for isolating free pages from. Now
		 * we disabled interrupts, double check things are ok and
		 * isolate the pages. This is to minimise the time IRQs
		 * are disabled
		 */
		isolated = 0;
		spin_lock_irqsave(&zone->lock, flags);
		ret = suitable_migration_target(page, cc);
		if (ret == GOOD_AS_MIGRATION_TARGET) {
			end_pfn = min(pfn + pageblock_nr_pages, zone_end_pfn);
			isolated = isolate_freepages_block(pfn, end_pfn,
							   freelist, false);
			nr_freepages += isolated;
		} else if (ret == FAIL_UNMOVABLE_TARGET)
			cc->nr_pageblocks_skipped++;
		spin_unlock_irqrestore(&zone->lock, flags);

		/*
		 * Record the highest PFN we isolated pages from. When next
		 * looking for free pages, the search will restart here as
		 * page migration may have returned some pages to the allocator
		 */
		if (isolated)
			high_pfn = max(high_pfn, pfn);
	}

	/* split_free_page does not map the pages */
	map_pages(freelist);

	cc->free_pfn = high_pfn;
	cc->nr_freepages = nr_freepages;
}

/*
 * This is a migrate-callback that "allocates" freepages by taking pages
 * from the isolated freelists in the block we are migrating to.
 */
static struct page *compaction_alloc(struct page *migratepage,
					unsigned long data,
					int **result)
{
	struct compact_control *cc = (struct compact_control *)data;
	struct page *freepage;

	/* Isolate free pages if necessary */
	if (list_empty(&cc->freepages)) {
		isolate_freepages(cc->zone, cc);

		if (list_empty(&cc->freepages))
			return NULL;
	}

	freepage = list_entry(cc->freepages.next, struct page, lru);
	list_del(&freepage->lru);
	cc->nr_freepages--;

	return freepage;
}

/*
 * We cannot control nr_migratepages and nr_freepages fully when migration is
 * running as migrate_pages() has no knowledge of compact_control. When
 * migration is complete, we count the number of pages on the lists by hand.
 */
static void update_nr_listpages(struct compact_control *cc)
{
	int nr_migratepages = 0;
	int nr_freepages = 0;
	struct page *page;

	list_for_each_entry(page, &cc->migratepages, lru)
		nr_migratepages++;
	list_for_each_entry(page, &cc->freepages, lru)
		nr_freepages++;

	cc->nr_migratepages = nr_migratepages;
	cc->nr_freepages = nr_freepages;
}

/* possible outcome of isolate_migratepages */
typedef enum {
	ISOLATE_ABORT,		/* Abort compaction now */
	ISOLATE_NONE,		/* No pages isolated, continue scanning */
	ISOLATE_SUCCESS,	/* Pages isolated, migrate */
} isolate_migrate_t;

/*
 * Isolate all pages that can be migrated from the block pointed to by
 * the migrate scanner within compact_control.
 */
static isolate_migrate_t isolate_migratepages(struct zone *zone,
					struct compact_control *cc)
{
	unsigned long low_pfn, end_pfn;

	/* Do not scan outside zone boundaries */
	low_pfn = max(cc->migrate_pfn, zone->zone_start_pfn);

	/* Only scan within a pageblock boundary */
	end_pfn = ALIGN(low_pfn + pageblock_nr_pages, pageblock_nr_pages);

	/* Do not cross the free scanner or scan within a memory hole */
	if (end_pfn > cc->free_pfn || !pfn_valid(low_pfn)) {
		cc->migrate_pfn = end_pfn;
		return ISOLATE_NONE;
	}

	/* Perform the isolation */
	low_pfn = isolate_migratepages_range(zone, cc, low_pfn, end_pfn);
	if (!low_pfn)
		return ISOLATE_ABORT;

	cc->migrate_pfn = low_pfn;

	return ISOLATE_SUCCESS;
}

static int compact_finished(struct zone *zone,
			    struct compact_control *cc)
{
	unsigned int order;
	unsigned long watermark;

	if (fatal_signal_pending(current))
		return COMPACT_PARTIAL;

	/* Compaction run completes if the migrate and free scanner meet */
	if (cc->free_pfn <= cc->migrate_pfn)
		return COMPACT_COMPLETE;

	/*
	 * order == -1 is expected when compacting via
	 * /proc/sys/vm/compact_memory
	 */
	if (cc->order == -1)
		return COMPACT_CONTINUE;

	/* Compaction run is not finished if the watermark is not met */
	watermark = low_wmark_pages(zone);
	watermark += (1 << cc->order);

	if (!zone_watermark_ok(zone, cc->order, watermark, 0, 0))
		return COMPACT_CONTINUE;

	/* Direct compactor: Is a suitable page free? */
	for (order = cc->order; order < MAX_ORDER; order++) {
		/* Job done if page is free of the right migratetype */
		if (!list_empty(&zone->free_area[order].free_list[cc->migratetype]))
			return COMPACT_PARTIAL;

		/* Job done if allocation would set block type */
		if (order >= pageblock_order && zone->free_area[order].nr_free)
			return COMPACT_PARTIAL;
	}

	return COMPACT_CONTINUE;
}

/*
 * compaction_suitable: Is this suitable to run compaction on this zone now?
 * Returns
 *   COMPACT_SKIPPED  - If there are too few free pages for compaction
 *   COMPACT_PARTIAL  - If the allocation would succeed without compaction
 *   COMPACT_CONTINUE - If compaction should run now
 */
unsigned long compaction_suitable(struct zone *zone, int order)
{
	int fragindex;
	unsigned long watermark;

	/*
	 * order == -1 is expected when compacting via
	 * /proc/sys/vm/compact_memory
	 */
	if (order == -1)
		return COMPACT_CONTINUE;

	/*
	 * Watermarks for order-0 must be met for compaction. Note the 2UL.
	 * This is because during migration, copies of pages need to be
	 * allocated and for a short time, the footprint is higher
	 */
	watermark = low_wmark_pages(zone) + (2UL << order);
	if (!zone_watermark_ok(zone, 0, watermark, 0, 0))
		return COMPACT_SKIPPED;

	/*
	 * fragmentation index determines if allocation failures are due to
	 * low memory or external fragmentation
	 *
	 * index of -1000 implies allocations might succeed depending on
	 * watermarks
	 * index towards 0 implies failure is due to lack of memory
	 * index towards 1000 implies failure is due to fragmentation
	 *
	 * Only compact if a failure would be due to fragmentation.
	 */
	fragindex = fragmentation_index(zone, order);
	if (fragindex >= 0 && fragindex <= sysctl_extfrag_threshold)
		return COMPACT_SKIPPED;

	if (fragindex == -1000 && zone_watermark_ok(zone, order, watermark,
	    0, 0))
		return COMPACT_PARTIAL;

	return COMPACT_CONTINUE;
}

static int compact_zone(struct zone *zone, struct compact_control *cc)
{
	int ret;

	ret = compaction_suitable(zone, cc->order);
	switch (ret) {
	case COMPACT_PARTIAL:
	case COMPACT_SKIPPED:
		/* Compaction is likely to fail */
		return ret;
	case COMPACT_CONTINUE:
		/* Fall through to compaction */
		;
	}

	/* Setup to move all movable pages to the end of the zone */
	cc->migrate_pfn = zone->zone_start_pfn;
	cc->free_pfn = cc->migrate_pfn + zone->spanned_pages;
	cc->free_pfn &= ~(pageblock_nr_pages-1);

	migrate_prep_local();

	while ((ret = compact_finished(zone, cc)) == COMPACT_CONTINUE) {
		unsigned long nr_migrate, nr_remaining;
		int err;

		switch (isolate_migratepages(zone, cc)) {
		case ISOLATE_ABORT:
			ret = COMPACT_PARTIAL;
			goto out;
		case ISOLATE_NONE:
			continue;
		case ISOLATE_SUCCESS:
			;
		}

		nr_migrate = cc->nr_migratepages;
		err = migrate_pages(&cc->migratepages, compaction_alloc,
			(unsigned long)&cc->freepages, false,
			(cc->mode == COMPACT_SYNC) ? MIGRATE_SYNC_LIGHT
						      : MIGRATE_ASYNC);
		update_nr_listpages(cc);
		nr_remaining = cc->nr_migratepages;

		count_vm_event(COMPACTBLOCKS);
		count_vm_events(COMPACTPAGES, nr_migrate - nr_remaining);
		if (nr_remaining)
			count_vm_events(COMPACTPAGEFAILED, nr_remaining);
		trace_mm_compaction_migratepages(nr_migrate - nr_remaining,
						nr_remaining);

		/* Release LRU pages not migrated */
		if (err) {
			putback_lru_pages(&cc->migratepages);
			cc->nr_migratepages = 0;
		}

	}

out:
	/* Release free pages and check accounting */
	cc->nr_freepages -= release_freepages(&cc->freepages);
	VM_BUG_ON(cc->nr_freepages != 0);

	return ret;
}

static unsigned long compact_zone_order(struct zone *zone,
				 int order, gfp_t gfp_mask,
				 enum compact_mode mode,
				 unsigned long *nr_pageblocks_skipped)
{
	struct compact_control cc = {
		.nr_freepages = 0,
		.nr_migratepages = 0,
		.order = order,
		.migratetype = allocflags_to_migratetype(gfp_mask),
		.zone = zone,
		.mode = mode,
	};
	unsigned long rc;

	INIT_LIST_HEAD(&cc.freepages);
	INIT_LIST_HEAD(&cc.migratepages);

	rc = compact_zone(zone, &cc);
	*nr_pageblocks_skipped = cc.nr_pageblocks_skipped;

	return rc;
}

int sysctl_extfrag_threshold = 500;

/**
 * try_to_compact_pages - Direct compact to satisfy a high-order allocation
 * @zonelist: The zonelist used for the current allocation
 * @order: The order of the current allocation
 * @gfp_mask: The GFP mask of the current allocation
 * @nodemask: The allowed nodes to allocate from
 * @sync: Whether migration is synchronous or not
 *
 * This is the main entry point for direct page compaction.
 */
unsigned long try_to_compact_pages(struct zonelist *zonelist,
			int order, gfp_t gfp_mask, nodemask_t *nodemask,
			bool sync)
{
	enum zone_type high_zoneidx = gfp_zone(gfp_mask);
	int may_enter_fs = gfp_mask & __GFP_FS;
	int may_perform_io = gfp_mask & __GFP_IO;
	struct zoneref *z;
	struct zone *zone;
	int rc = COMPACT_SKIPPED;
	unsigned long nr_pageblocks_skipped;
	enum compact_mode mode;

	/*
	 * Check whether it is worth even starting compaction. The order check is
	 * made because an assumption is made that the page allocator can satisfy
	 * the "cheaper" orders without taking special steps
	 */
	if (!order || !may_enter_fs || !may_perform_io)
		return rc;

	count_vm_event(COMPACTSTALL);

	/* Compact each zone in the list */
	for_each_zone_zonelist_nodemask(zone, z, zonelist, high_zoneidx,
								nodemask) {
		int status;

		mode = sync ? COMPACT_SYNC : COMPACT_ASYNC_MOVABLE;
retry:
		status = compact_zone_order(zone, order, gfp_mask, mode,
						&nr_pageblocks_skipped);
		rc = max(status, rc);

		/* If a normal allocation would succeed, stop compacting */
		if (zone_watermark_ok(zone, order, low_wmark_pages(zone), 0, 0))
			break;

		if (rc == COMPACT_COMPLETE && mode == COMPACT_ASYNC_MOVABLE) {
			if (nr_pageblocks_skipped) {
				mode = COMPACT_ASYNC_UNMOVABLE;
				goto retry;
			}
		}
	}

	return rc;
}


/* Compact all zones within a node */
static int __compact_pgdat(pg_data_t *pgdat, struct compact_control *cc)
{
	int zoneid;
	struct zone *zone;

	for (zoneid = 0; zoneid < MAX_NR_ZONES; zoneid++) {

		zone = &pgdat->node_zones[zoneid];
		if (!populated_zone(zone))
			continue;

		cc->nr_freepages = 0;
		cc->nr_migratepages = 0;
		cc->zone = zone;
		INIT_LIST_HEAD(&cc->freepages);
		INIT_LIST_HEAD(&cc->migratepages);

		if (cc->order == -1 || !compaction_deferred(zone, cc->order))
			compact_zone(zone, cc);

		if (cc->order > 0) {
			int ok = zone_watermark_ok(zone, cc->order,
						low_wmark_pages(zone), 0, 0);
			if (ok && cc->order > zone->compact_order_failed)
				zone->compact_order_failed = cc->order + 1;
			/* Currently async compaction is never deferred. */
			else if (!ok && cc->mode == COMPACT_SYNC)
				defer_compaction(zone, cc->order);
		}

		VM_BUG_ON(!list_empty(&cc->freepages));
		VM_BUG_ON(!list_empty(&cc->migratepages));
	}

	return 0;
}

int compact_pgdat(pg_data_t *pgdat, int order)
{
	struct compact_control cc = {
		.order = order,
		.mode = COMPACT_ASYNC_MOVABLE,
	};

	return __compact_pgdat(pgdat, &cc);
}

static int compact_node(int nid)
{
	struct compact_control cc = {
		.order = -1,
		.mode = COMPACT_SYNC,
	};

	return __compact_pgdat(NODE_DATA(nid), &cc);
}

/* Compact all nodes in the system */
static int compact_nodes(void)
{
	int nid;

	/* Flush pending updates to the LRU lists */
	lru_add_drain_all();

	for_each_online_node(nid)
		compact_node(nid);

	return COMPACT_COMPLETE;
}

/* The written value is actually unused, all memory is compacted */
int sysctl_compact_memory;

/* This is the entry point for compacting all nodes via /proc/sys/vm */
int sysctl_compaction_handler(struct ctl_table *table, int write,
			void __user *buffer, size_t *length, loff_t *ppos)
{
	if (write)
		return compact_nodes();

	return 0;
}

int sysctl_extfrag_handler(struct ctl_table *table, int write,
			void __user *buffer, size_t *length, loff_t *ppos)
{
	proc_dointvec_minmax(table, write, buffer, length, ppos);

	return 0;
}

#if defined(CONFIG_SYSFS) && defined(CONFIG_NUMA)
ssize_t sysfs_compact_node(struct device *dev,
			struct device_attribute *attr,
			const char *buf, size_t count)
{
	int nid = dev->id;

	if (nid >= 0 && nid < nr_node_ids && node_online(nid)) {
		/* Flush pending updates to the LRU lists */
		lru_add_drain_all();

		compact_node(nid);
	}

	return count;
}
static DEVICE_ATTR(compact, S_IWUSR, NULL, sysfs_compact_node);

int compaction_register_node(struct node *node)
{
	return device_create_file(&node->dev, &dev_attr_compact);
}

void compaction_unregister_node(struct node *node)
{
	return device_remove_file(&node->dev, &dev_attr_compact);
}
#endif /* CONFIG_SYSFS && CONFIG_NUMA */

#endif /* CONFIG_COMPACTION */<|MERGE_RESOLUTION|>--- conflicted
+++ resolved
@@ -228,21 +228,6 @@
 	struct list_head *migratelist = &cc->migratepages;
 	isolate_mode_t mode = 0;
 	struct lruvec *lruvec;
-<<<<<<< HEAD
-
-	/* Do not scan outside zone boundaries */
-	low_pfn = max(cc->migrate_pfn, zone->zone_start_pfn);
-
-	/* Only scan within a pageblock boundary */
-	end_pfn = ALIGN(low_pfn + pageblock_nr_pages, pageblock_nr_pages);
-
-	/* Do not cross the free scanner or scan within a memory hole */
-	if (end_pfn > cc->free_pfn || !pfn_valid(low_pfn)) {
-		cc->migrate_pfn = end_pfn;
-		return ISOLATE_NONE;
-	}
-=======
->>>>>>> 7d36014b
 
 	/*
 	 * Ensure that there are not too many pages isolated from the LRU

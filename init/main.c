--- conflicted
+++ resolved
@@ -1001,11 +1001,7 @@
 	/* need to finish all async __init code before freeing the memory */
 	async_synchronize_full();
 	ftrace_free_init_mem();
-<<<<<<< HEAD
-	jump_label_invalidate_init();
-=======
 	jump_label_invalidate_initmem();
->>>>>>> 3eb2ce82
 	free_initmem();
 	mark_readonly();
 	system_state = SYSTEM_RUNNING;

--- conflicted
+++ resolved
@@ -25,13 +25,10 @@
 struct vm_area_struct;
 struct super_block;
 struct file_system_type;
-<<<<<<< HEAD
 struct fs_context;
-=======
+
 struct poll_table_struct;
->>>>>>> 5dfd8e97
-
-struct kernfs_fs_context;
+
 struct kernfs_open_node;
 struct kernfs_iattrs;
 

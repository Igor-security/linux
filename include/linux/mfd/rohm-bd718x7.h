/* SPDX-License-Identifier: GPL-2.0-or-later */
/* Copyright (C) 2018 ROHM Semiconductors */

#ifndef __LINUX_MFD_BD718XX_H__
#define __LINUX_MFD_BD718XX_H__

#include <linux/regmap.h>

enum {
	BD718XX_TYPE_BD71837 = 0,
	BD718XX_TYPE_BD71847,
	BD718XX_TYPE_AMOUNT
};

enum {
	BD718XX_BUCK1 = 0,
	BD718XX_BUCK2,
	BD718XX_BUCK3,
	BD718XX_BUCK4,
	BD718XX_BUCK5,
	BD718XX_BUCK6,
	BD718XX_BUCK7,
	BD718XX_BUCK8,
	BD718XX_LDO1,
	BD718XX_LDO2,
	BD718XX_LDO3,
	BD718XX_LDO4,
	BD718XX_LDO5,
	BD718XX_LDO6,
	BD718XX_LDO7,
	BD718XX_REGULATOR_AMOUNT,
};

/* Common voltage configurations */
#define BD718XX_DVS_BUCK_VOLTAGE_NUM		0x3D
#define BD718XX_4TH_NODVS_BUCK_VOLTAGE_NUM	0x3D

#define BD718XX_LDO1_VOLTAGE_NUM	0x08
#define BD718XX_LDO2_VOLTAGE_NUM	0x02
#define BD718XX_LDO3_VOLTAGE_NUM	0x10
#define BD718XX_LDO4_VOLTAGE_NUM	0x0A
#define BD718XX_LDO6_VOLTAGE_NUM	0x0A

/* BD71837 specific voltage configurations */
#define BD71837_BUCK5_VOLTAGE_NUM	0x10
#define BD71837_BUCK6_VOLTAGE_NUM	0x04
#define BD71837_BUCK7_VOLTAGE_NUM	0x08
#define BD71837_LDO5_VOLTAGE_NUM	0x10
#define BD71837_LDO7_VOLTAGE_NUM	0x10

/* BD71847 specific voltage configurations */
#define BD71847_BUCK3_VOLTAGE_NUM	0x18
#define BD71847_BUCK4_VOLTAGE_NUM	0x08
#define BD71847_LDO5_VOLTAGE_NUM	0x20

/* Registers specific to BD71837 */
enum {
	BD71837_REG_BUCK3_CTRL =	0x07,
	BD71837_REG_BUCK4_CTRL =	0x08,
	BD71837_REG_BUCK3_VOLT_RUN =	0x12,
	BD71837_REG_BUCK4_VOLT_RUN =	0x13,
	BD71837_REG_LDO7_VOLT =		0x1E,
};

/* Registers common for BD71837 and BD71847 */
enum {
<<<<<<< HEAD
	BD71837_REG_REV                = 0x00,
	BD71837_REG_SWRESET            = 0x01,
	BD71837_REG_I2C_DEV            = 0x02,
	BD71837_REG_PWRCTRL0           = 0x03,
	BD71837_REG_PWRCTRL1           = 0x04,
	BD71837_REG_BUCK1_CTRL         = 0x05,
	BD71837_REG_BUCK2_CTRL         = 0x06,
	BD71837_REG_BUCK3_CTRL         = 0x07,
	BD71837_REG_BUCK4_CTRL         = 0x08,
	BD71837_REG_BUCK5_CTRL         = 0x09,
	BD71837_REG_BUCK6_CTRL         = 0x0A,
	BD71837_REG_BUCK7_CTRL         = 0x0B,
	BD71837_REG_BUCK8_CTRL         = 0x0C,
	BD71837_REG_BUCK1_VOLT_RUN     = 0x0D,
	BD71837_REG_BUCK1_VOLT_IDLE    = 0x0E,
	BD71837_REG_BUCK1_VOLT_SUSP    = 0x0F,
	BD71837_REG_BUCK2_VOLT_RUN     = 0x10,
	BD71837_REG_BUCK2_VOLT_IDLE    = 0x11,
	BD71837_REG_BUCK3_VOLT_RUN     = 0x12,
	BD71837_REG_BUCK4_VOLT_RUN     = 0x13,
	BD71837_REG_BUCK5_VOLT         = 0x14,
	BD71837_REG_BUCK6_VOLT         = 0x15,
	BD71837_REG_BUCK7_VOLT         = 0x16,
	BD71837_REG_BUCK8_VOLT         = 0x17,
	BD71837_REG_LDO1_VOLT          = 0x18,
	BD71837_REG_LDO2_VOLT          = 0x19,
	BD71837_REG_LDO3_VOLT          = 0x1A,
	BD71837_REG_LDO4_VOLT          = 0x1B,
	BD71837_REG_LDO5_VOLT          = 0x1C,
	BD71837_REG_LDO6_VOLT          = 0x1D,
	BD71837_REG_LDO7_VOLT          = 0x1E,
	BD71837_REG_TRANS_COND0        = 0x1F,
	BD71837_REG_TRANS_COND1        = 0x20,
	BD71837_REG_VRFAULTEN          = 0x21,
	BD718XX_REG_MVRFLTMASK0        = 0x22,
	BD718XX_REG_MVRFLTMASK1        = 0x23,
	BD718XX_REG_MVRFLTMASK2        = 0x24,
	BD71837_REG_RCVCFG             = 0x25,
	BD71837_REG_RCVNUM             = 0x26,
	BD71837_REG_PWRONCONFIG0       = 0x27,
	BD71837_REG_PWRONCONFIG1       = 0x28,
	BD71837_REG_RESETSRC           = 0x29,
	BD71837_REG_MIRQ               = 0x2A,
	BD71837_REG_IRQ                = 0x2B,
	BD71837_REG_IN_MON             = 0x2C,
	BD71837_REG_POW_STATE          = 0x2D,
	BD71837_REG_OUT32K             = 0x2E,
	BD71837_REG_REGLOCK            = 0x2F,
	BD71837_REG_OTPVER             = 0xFF,
	BD71837_MAX_REGISTER           = 0x100,
=======
	BD718XX_REG_REV =			0x00,
	BD718XX_REG_SWRESET =			0x01,
	BD718XX_REG_I2C_DEV =			0x02,
	BD718XX_REG_PWRCTRL0 =			0x03,
	BD718XX_REG_PWRCTRL1 =			0x04,
	BD718XX_REG_BUCK1_CTRL =		0x05,
	BD718XX_REG_BUCK2_CTRL =		0x06,
	BD718XX_REG_1ST_NODVS_BUCK_CTRL =	0x09,
	BD718XX_REG_2ND_NODVS_BUCK_CTRL =	0x0A,
	BD718XX_REG_3RD_NODVS_BUCK_CTRL =	0x0B,
	BD718XX_REG_4TH_NODVS_BUCK_CTRL =	0x0C,
	BD718XX_REG_BUCK1_VOLT_RUN =		0x0D,
	BD718XX_REG_BUCK1_VOLT_IDLE =		0x0E,
	BD718XX_REG_BUCK1_VOLT_SUSP =		0x0F,
	BD718XX_REG_BUCK2_VOLT_RUN =		0x10,
	BD718XX_REG_BUCK2_VOLT_IDLE =		0x11,
	BD718XX_REG_1ST_NODVS_BUCK_VOLT =	0x14,
	BD718XX_REG_2ND_NODVS_BUCK_VOLT =	0x15,
	BD718XX_REG_3RD_NODVS_BUCK_VOLT =	0x16,
	BD718XX_REG_4TH_NODVS_BUCK_VOLT =	0x17,
	BD718XX_REG_LDO1_VOLT =			0x18,
	BD718XX_REG_LDO2_VOLT =			0x19,
	BD718XX_REG_LDO3_VOLT =			0x1A,
	BD718XX_REG_LDO4_VOLT =			0x1B,
	BD718XX_REG_LDO5_VOLT =			0x1C,
	BD718XX_REG_LDO6_VOLT =			0x1D,
	BD718XX_REG_TRANS_COND0 =		0x1F,
	BD718XX_REG_TRANS_COND1 =		0x20,
	BD718XX_REG_VRFAULTEN =			0x21,
	BD718XX_REG_MVRFLTMASK0 =		0x22,
	BD718XX_REG_MVRFLTMASK1 =		0x23,
	BD718XX_REG_MVRFLTMASK2 =		0x24,
	BD718XX_REG_RCVCFG =			0x25,
	BD718XX_REG_RCVNUM =			0x26,
	BD718XX_REG_PWRONCONFIG0 =		0x27,
	BD718XX_REG_PWRONCONFIG1 =		0x28,
	BD718XX_REG_RESETSRC =			0x29,
	BD718XX_REG_MIRQ =			0x2A,
	BD718XX_REG_IRQ =			0x2B,
	BD718XX_REG_IN_MON =			0x2C,
	BD718XX_REG_POW_STATE =			0x2D,
	BD718XX_REG_OUT32K =			0x2E,
	BD718XX_REG_REGLOCK =			0x2F,
	BD718XX_REG_OTPVER =			0xFF,
	BD718XX_MAX_REGISTER =			0x100,
>>>>>>> 0fd79184
};

#define REGLOCK_PWRSEQ	0x1
#define REGLOCK_VREG	0x10

/* Generic BUCK control masks */
#define BD718XX_BUCK_SEL	0x02
#define BD718XX_BUCK_EN		0x01
#define BD718XX_BUCK_RUN_ON	0x04

/* Generic LDO masks */
#define BD718XX_LDO_SEL		0x80
#define BD718XX_LDO_EN		0x40

/* BD71837 BUCK ramp rate CTRL reg bits */
#define BUCK_RAMPRATE_MASK	0xC0
#define BUCK_RAMPRATE_10P00MV	0x0
#define BUCK_RAMPRATE_5P00MV	0x1
#define BUCK_RAMPRATE_2P50MV	0x2
#define BUCK_RAMPRATE_1P25MV	0x3

<<<<<<< HEAD
/* BD71837_REG_BUCK1_VOLT_RUN bits */
#define BUCK1_RUN_MASK		0x3F
#define BUCK1_RUN_DEFAULT	0x14

/* BD71837_REG_BUCK1_VOLT_SUSP bits */
#define BUCK1_SUSP_MASK		0x3F
#define BUCK1_SUSP_DEFAULT	0x14

/* BD71837_REG_BUCK1_VOLT_IDLE bits */
#define BUCK1_IDLE_MASK		0x3F
#define BUCK1_IDLE_DEFAULT	0x14

/* BD71837_REG_BUCK2_VOLT_RUN bits */
#define BUCK2_RUN_MASK		0x3F
#define BUCK2_RUN_DEFAULT	0x1E

/* BD71837_REG_BUCK2_VOLT_IDLE bits */
#define BUCK2_IDLE_MASK		0x3F
#define BUCK2_IDLE_DEFAULT	0x14

/* BD71837_REG_BUCK3_VOLT_RUN bits */
#define BUCK3_RUN_MASK		0x3F
#define BUCK3_RUN_DEFAULT	0x1E

/* BD71837_REG_BUCK4_VOLT_RUN bits */
#define BUCK4_RUN_MASK		0x3F
#define BUCK4_RUN_DEFAULT	0x1E

/* BD71837_REG_BUCK5_VOLT bits */
#define BUCK5_MASK		0x07
#define BUCK5_DEFAULT		0x02

/* BD71837_REG_BUCK6_VOLT bits */
#define BUCK6_MASK		0x03
#define BUCK6_DEFAULT		0x03

/* BD71837_REG_BUCK7_VOLT bits */
#define BUCK7_MASK		0x07
#define BUCK7_DEFAULT		0x03

/* BD71837_REG_BUCK8_VOLT bits */
#define BUCK8_MASK		0x3F
#define BUCK8_DEFAULT		0x1E
=======
#define DVS_BUCK_RUN_MASK	0x3F
#define DVS_BUCK_SUSP_MASK	0x3F
#define DVS_BUCK_IDLE_MASK	0x3F

#define BD718XX_1ST_NODVS_BUCK_MASK	0x07
#define BD718XX_3RD_NODVS_BUCK_MASK	0x07
#define BD718XX_4TH_NODVS_BUCK_MASK	0x3F

#define BD71847_BUCK3_MASK		0x07
#define BD71847_BUCK3_RANGE_MASK	0xC0
#define BD71847_BUCK4_MASK		0x03
#define BD71847_BUCK4_RANGE_MASK	0x40

#define BD71837_BUCK5_MASK		0x07
#define BD71837_BUCK5_RANGE_MASK	0x80
#define BD71837_BUCK6_MASK		0x03

#define BD718XX_LDO1_MASK		0x03
#define BD718XX_LDO1_RANGE_MASK		0x20
#define BD718XX_LDO2_MASK		0x20
#define BD718XX_LDO3_MASK		0x0F
#define BD718XX_LDO4_MASK		0x0F
#define BD718XX_LDO6_MASK		0x0F

#define BD71837_LDO5_MASK		0x0F
#define BD71847_LDO5_MASK		0x0F
#define BD71847_LDO5_RANGE_MASK		0x20

#define BD71837_LDO7_MASK		0x0F
>>>>>>> 0fd79184

/* BD718XX Voltage monitoring masks */
#define BD718XX_BUCK1_VRMON80           0x1
#define BD718XX_BUCK1_VRMON130          0x2
#define BD718XX_BUCK2_VRMON80           0x4
#define BD718XX_BUCK2_VRMON130          0x8
#define BD718XX_1ST_NODVS_BUCK_VRMON80  0x1
#define BD718XX_1ST_NODVS_BUCK_VRMON130 0x2
#define BD718XX_2ND_NODVS_BUCK_VRMON80  0x4
#define BD718XX_2ND_NODVS_BUCK_VRMON130 0x8
#define BD718XX_3RD_NODVS_BUCK_VRMON80  0x10
#define BD718XX_3RD_NODVS_BUCK_VRMON130 0x20
#define BD718XX_4TH_NODVS_BUCK_VRMON80  0x40
#define BD718XX_4TH_NODVS_BUCK_VRMON130 0x80
#define BD718XX_LDO1_VRMON80            0x1
#define BD718XX_LDO2_VRMON80            0x2
#define BD718XX_LDO3_VRMON80            0x4
#define BD718XX_LDO4_VRMON80            0x8
#define BD718XX_LDO5_VRMON80            0x10
#define BD718XX_LDO6_VRMON80            0x20

/* BD71837 specific voltage monitoring masks */
#define BD71837_BUCK3_VRMON80           0x10
#define BD71837_BUCK3_VRMON130          0x20
#define BD71837_BUCK4_VRMON80           0x40
#define BD71837_BUCK4_VRMON130          0x80
#define BD71837_LDO7_VRMON80            0x40

<<<<<<< HEAD
/* BD71837_REG_IRQ bits */
=======
/* BD718XX_REG_IRQ bits */
>>>>>>> 0fd79184
#define IRQ_SWRST		0x40
#define IRQ_PWRON_S		0x20
#define IRQ_PWRON_L		0x10
#define IRQ_PWRON		0x08
#define IRQ_WDOG		0x04
#define IRQ_ON_REQ		0x02
#define IRQ_STBY_REQ		0x01

/* BD718XX_REG_OUT32K bits */
#define BD718XX_OUT32K_EN	0x01

/* BD7183XX gated clock rate */
#define BD718XX_CLK_RATE 32768

/* ROHM BD718XX irqs */
enum {
	BD718XX_INT_STBY_REQ,
	BD718XX_INT_ON_REQ,
	BD718XX_INT_WDOG,
	BD718XX_INT_PWRBTN,
	BD718XX_INT_PWRBTN_L,
	BD718XX_INT_PWRBTN_S,
	BD718XX_INT_SWRST
};

/* ROHM BD718XX interrupt masks */
#define BD718XX_INT_SWRST_MASK		0x40
#define BD718XX_INT_PWRBTN_S_MASK	0x20
#define BD718XX_INT_PWRBTN_L_MASK	0x10
#define BD718XX_INT_PWRBTN_MASK		0x8
#define BD718XX_INT_WDOG_MASK		0x4
#define BD718XX_INT_ON_REQ_MASK		0x2
#define BD718XX_INT_STBY_REQ_MASK	0x1

/* Register write induced reset settings */

/*
 * Even though the bit zero is not SWRESET type we still want to write zero
 * to it when changing type. Bit zero is 'SWRESET' trigger bit and if we
 * write 1 to it we will trigger the action. So always write 0 to it when
 * changning SWRESET action - no matter what we read from it.
 */
#define BD718XX_SWRESET_TYPE_MASK	7
#define BD718XX_SWRESET_TYPE_DISABLED	0
#define BD718XX_SWRESET_TYPE_COLD	4
#define BD718XX_SWRESET_TYPE_WARM	6

#define BD718XX_SWRESET_RESET_MASK	1
#define BD718XX_SWRESET_RESET		1

/* Poweroff state transition conditions */

#define BD718XX_ON_REQ_POWEROFF_MASK	1
#define BD718XX_SWRESET_POWEROFF_MASK	2
#define BD718XX_WDOG_POWEROFF_MASK	4
#define BD718XX_KEY_L_POWEROFF_MASK	8

#define BD718XX_POWOFF_TO_SNVS	0
#define BD718XX_POWOFF_TO_RDY	0xF

#define BD718XX_POWOFF_TIME_MASK 0xF0
enum {
	BD718XX_POWOFF_TIME_5MS = 0,
	BD718XX_POWOFF_TIME_10MS,
	BD718XX_POWOFF_TIME_15MS,
	BD718XX_POWOFF_TIME_20MS,
	BD718XX_POWOFF_TIME_25MS,
	BD718XX_POWOFF_TIME_30MS,
	BD718XX_POWOFF_TIME_35MS,
	BD718XX_POWOFF_TIME_40MS,
	BD718XX_POWOFF_TIME_45MS,
	BD718XX_POWOFF_TIME_50MS,
	BD718XX_POWOFF_TIME_75MS,
	BD718XX_POWOFF_TIME_100MS,
	BD718XX_POWOFF_TIME_250MS,
	BD718XX_POWOFF_TIME_500MS,
	BD718XX_POWOFF_TIME_750MS,
	BD718XX_POWOFF_TIME_1500MS
};

/* Poweron sequence state transition conditions */
#define BD718XX_RDY_TO_SNVS_MASK 0xF
#define BD718XX_SNVS_TO_RUN_MASK 0xF0

#define BD718XX_PWR_TRIG_KEY_L		1
#define BD718XX_PWR_TRIG_KEY_S		2
#define BD718XX_PWR_TRIG_PMIC_ON	4
#define BD718XX_PWR_TRIG_VSYS_UVLO	8
#define BD718XX_RDY_TO_SNVS_SIFT	0
#define BD718XX_SNVS_TO_RUN_SIFT	4

#define BD718XX_PWRBTN_PRESS_DURATION_MASK 0xF

/* Timeout value for detecting short press */
enum {
	BD718XX_PWRBTN_SHORT_PRESS_10MS = 0,
	BD718XX_PWRBTN_SHORT_PRESS_500MS,
	BD718XX_PWRBTN_SHORT_PRESS_1000MS,
	BD718XX_PWRBTN_SHORT_PRESS_1500MS,
	BD718XX_PWRBTN_SHORT_PRESS_2000MS,
	BD718XX_PWRBTN_SHORT_PRESS_2500MS,
	BD718XX_PWRBTN_SHORT_PRESS_3000MS,
	BD718XX_PWRBTN_SHORT_PRESS_3500MS,
	BD718XX_PWRBTN_SHORT_PRESS_4000MS,
	BD718XX_PWRBTN_SHORT_PRESS_4500MS,
	BD718XX_PWRBTN_SHORT_PRESS_5000MS,
	BD718XX_PWRBTN_SHORT_PRESS_5500MS,
	BD718XX_PWRBTN_SHORT_PRESS_6000MS,
	BD718XX_PWRBTN_SHORT_PRESS_6500MS,
	BD718XX_PWRBTN_SHORT_PRESS_7000MS,
	BD718XX_PWRBTN_SHORT_PRESS_7500MS
};

/* Timeout value for detecting LONG press */
enum {
	BD718XX_PWRBTN_LONG_PRESS_10MS = 0,
	BD718XX_PWRBTN_LONG_PRESS_1S,
	BD718XX_PWRBTN_LONG_PRESS_2S,
	BD718XX_PWRBTN_LONG_PRESS_3S,
	BD718XX_PWRBTN_LONG_PRESS_4S,
	BD718XX_PWRBTN_LONG_PRESS_5S,
	BD718XX_PWRBTN_LONG_PRESS_6S,
	BD718XX_PWRBTN_LONG_PRESS_7S,
	BD718XX_PWRBTN_LONG_PRESS_8S,
	BD718XX_PWRBTN_LONG_PRESS_9S,
	BD718XX_PWRBTN_LONG_PRESS_10S,
	BD718XX_PWRBTN_LONG_PRESS_11S,
	BD718XX_PWRBTN_LONG_PRESS_12S,
	BD718XX_PWRBTN_LONG_PRESS_13S,
	BD718XX_PWRBTN_LONG_PRESS_14S,
	BD718XX_PWRBTN_LONG_PRESS_15S
};

struct bd718xx_clk;

struct bd718xx {
	unsigned int chip_type;
	struct device *dev;
	struct regmap *regmap;
	unsigned long int id;

	int chip_irq;
	struct regmap_irq_chip_data *irq_data;

	struct bd718xx_clk *clk;
};

#endif /* __LINUX_MFD_BD718XX_H__ */<|MERGE_RESOLUTION|>--- conflicted
+++ resolved
@@ -64,58 +64,6 @@
 
 /* Registers common for BD71837 and BD71847 */
 enum {
-<<<<<<< HEAD
-	BD71837_REG_REV                = 0x00,
-	BD71837_REG_SWRESET            = 0x01,
-	BD71837_REG_I2C_DEV            = 0x02,
-	BD71837_REG_PWRCTRL0           = 0x03,
-	BD71837_REG_PWRCTRL1           = 0x04,
-	BD71837_REG_BUCK1_CTRL         = 0x05,
-	BD71837_REG_BUCK2_CTRL         = 0x06,
-	BD71837_REG_BUCK3_CTRL         = 0x07,
-	BD71837_REG_BUCK4_CTRL         = 0x08,
-	BD71837_REG_BUCK5_CTRL         = 0x09,
-	BD71837_REG_BUCK6_CTRL         = 0x0A,
-	BD71837_REG_BUCK7_CTRL         = 0x0B,
-	BD71837_REG_BUCK8_CTRL         = 0x0C,
-	BD71837_REG_BUCK1_VOLT_RUN     = 0x0D,
-	BD71837_REG_BUCK1_VOLT_IDLE    = 0x0E,
-	BD71837_REG_BUCK1_VOLT_SUSP    = 0x0F,
-	BD71837_REG_BUCK2_VOLT_RUN     = 0x10,
-	BD71837_REG_BUCK2_VOLT_IDLE    = 0x11,
-	BD71837_REG_BUCK3_VOLT_RUN     = 0x12,
-	BD71837_REG_BUCK4_VOLT_RUN     = 0x13,
-	BD71837_REG_BUCK5_VOLT         = 0x14,
-	BD71837_REG_BUCK6_VOLT         = 0x15,
-	BD71837_REG_BUCK7_VOLT         = 0x16,
-	BD71837_REG_BUCK8_VOLT         = 0x17,
-	BD71837_REG_LDO1_VOLT          = 0x18,
-	BD71837_REG_LDO2_VOLT          = 0x19,
-	BD71837_REG_LDO3_VOLT          = 0x1A,
-	BD71837_REG_LDO4_VOLT          = 0x1B,
-	BD71837_REG_LDO5_VOLT          = 0x1C,
-	BD71837_REG_LDO6_VOLT          = 0x1D,
-	BD71837_REG_LDO7_VOLT          = 0x1E,
-	BD71837_REG_TRANS_COND0        = 0x1F,
-	BD71837_REG_TRANS_COND1        = 0x20,
-	BD71837_REG_VRFAULTEN          = 0x21,
-	BD718XX_REG_MVRFLTMASK0        = 0x22,
-	BD718XX_REG_MVRFLTMASK1        = 0x23,
-	BD718XX_REG_MVRFLTMASK2        = 0x24,
-	BD71837_REG_RCVCFG             = 0x25,
-	BD71837_REG_RCVNUM             = 0x26,
-	BD71837_REG_PWRONCONFIG0       = 0x27,
-	BD71837_REG_PWRONCONFIG1       = 0x28,
-	BD71837_REG_RESETSRC           = 0x29,
-	BD71837_REG_MIRQ               = 0x2A,
-	BD71837_REG_IRQ                = 0x2B,
-	BD71837_REG_IN_MON             = 0x2C,
-	BD71837_REG_POW_STATE          = 0x2D,
-	BD71837_REG_OUT32K             = 0x2E,
-	BD71837_REG_REGLOCK            = 0x2F,
-	BD71837_REG_OTPVER             = 0xFF,
-	BD71837_MAX_REGISTER           = 0x100,
-=======
 	BD718XX_REG_REV =			0x00,
 	BD718XX_REG_SWRESET =			0x01,
 	BD718XX_REG_I2C_DEV =			0x02,
@@ -161,7 +109,6 @@
 	BD718XX_REG_REGLOCK =			0x2F,
 	BD718XX_REG_OTPVER =			0xFF,
 	BD718XX_MAX_REGISTER =			0x100,
->>>>>>> 0fd79184
 };
 
 #define REGLOCK_PWRSEQ	0x1
@@ -183,51 +130,6 @@
 #define BUCK_RAMPRATE_2P50MV	0x2
 #define BUCK_RAMPRATE_1P25MV	0x3
 
-<<<<<<< HEAD
-/* BD71837_REG_BUCK1_VOLT_RUN bits */
-#define BUCK1_RUN_MASK		0x3F
-#define BUCK1_RUN_DEFAULT	0x14
-
-/* BD71837_REG_BUCK1_VOLT_SUSP bits */
-#define BUCK1_SUSP_MASK		0x3F
-#define BUCK1_SUSP_DEFAULT	0x14
-
-/* BD71837_REG_BUCK1_VOLT_IDLE bits */
-#define BUCK1_IDLE_MASK		0x3F
-#define BUCK1_IDLE_DEFAULT	0x14
-
-/* BD71837_REG_BUCK2_VOLT_RUN bits */
-#define BUCK2_RUN_MASK		0x3F
-#define BUCK2_RUN_DEFAULT	0x1E
-
-/* BD71837_REG_BUCK2_VOLT_IDLE bits */
-#define BUCK2_IDLE_MASK		0x3F
-#define BUCK2_IDLE_DEFAULT	0x14
-
-/* BD71837_REG_BUCK3_VOLT_RUN bits */
-#define BUCK3_RUN_MASK		0x3F
-#define BUCK3_RUN_DEFAULT	0x1E
-
-/* BD71837_REG_BUCK4_VOLT_RUN bits */
-#define BUCK4_RUN_MASK		0x3F
-#define BUCK4_RUN_DEFAULT	0x1E
-
-/* BD71837_REG_BUCK5_VOLT bits */
-#define BUCK5_MASK		0x07
-#define BUCK5_DEFAULT		0x02
-
-/* BD71837_REG_BUCK6_VOLT bits */
-#define BUCK6_MASK		0x03
-#define BUCK6_DEFAULT		0x03
-
-/* BD71837_REG_BUCK7_VOLT bits */
-#define BUCK7_MASK		0x07
-#define BUCK7_DEFAULT		0x03
-
-/* BD71837_REG_BUCK8_VOLT bits */
-#define BUCK8_MASK		0x3F
-#define BUCK8_DEFAULT		0x1E
-=======
 #define DVS_BUCK_RUN_MASK	0x3F
 #define DVS_BUCK_SUSP_MASK	0x3F
 #define DVS_BUCK_IDLE_MASK	0x3F
@@ -257,7 +159,6 @@
 #define BD71847_LDO5_RANGE_MASK		0x20
 
 #define BD71837_LDO7_MASK		0x0F
->>>>>>> 0fd79184
 
 /* BD718XX Voltage monitoring masks */
 #define BD718XX_BUCK1_VRMON80           0x1
@@ -286,11 +187,7 @@
 #define BD71837_BUCK4_VRMON130          0x80
 #define BD71837_LDO7_VRMON80            0x40
 
-<<<<<<< HEAD
-/* BD71837_REG_IRQ bits */
-=======
 /* BD718XX_REG_IRQ bits */
->>>>>>> 0fd79184
 #define IRQ_SWRST		0x40
 #define IRQ_PWRON_S		0x20
 #define IRQ_PWRON_L		0x10

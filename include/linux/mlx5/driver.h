/*
 * Copyright (c) 2013-2015, Mellanox Technologies. All rights reserved.
 *
 * This software is available to you under a choice of one of two
 * licenses.  You may choose to be licensed under the terms of the GNU
 * General Public License (GPL) Version 2, available from the file
 * COPYING in the main directory of this source tree, or the
 * OpenIB.org BSD license below:
 *
 *     Redistribution and use in source and binary forms, with or
 *     without modification, are permitted provided that the following
 *     conditions are met:
 *
 *      - Redistributions of source code must retain the above
 *        copyright notice, this list of conditions and the following
 *        disclaimer.
 *
 *      - Redistributions in binary form must reproduce the above
 *        copyright notice, this list of conditions and the following
 *        disclaimer in the documentation and/or other materials
 *        provided with the distribution.
 *
 * THE SOFTWARE IS PROVIDED "AS IS", WITHOUT WARRANTY OF ANY KIND,
 * EXPRESS OR IMPLIED, INCLUDING BUT NOT LIMITED TO THE WARRANTIES OF
 * MERCHANTABILITY, FITNESS FOR A PARTICULAR PURPOSE AND
 * NONINFRINGEMENT. IN NO EVENT SHALL THE AUTHORS OR COPYRIGHT HOLDERS
 * BE LIABLE FOR ANY CLAIM, DAMAGES OR OTHER LIABILITY, WHETHER IN AN
 * ACTION OF CONTRACT, TORT OR OTHERWISE, ARISING FROM, OUT OF OR IN
 * CONNECTION WITH THE SOFTWARE OR THE USE OR OTHER DEALINGS IN THE
 * SOFTWARE.
 */

#ifndef MLX5_DRIVER_H
#define MLX5_DRIVER_H

#include <linux/kernel.h>
#include <linux/completion.h>
#include <linux/pci.h>
#include <linux/irq.h>
#include <linux/spinlock_types.h>
#include <linux/semaphore.h>
#include <linux/slab.h>
#include <linux/vmalloc.h>
#include <linux/radix-tree.h>
#include <linux/workqueue.h>
#include <linux/mempool.h>
#include <linux/interrupt.h>
#include <linux/idr.h>
#include <linux/notifier.h>

#include <linux/mlx5/device.h>
#include <linux/mlx5/doorbell.h>
#include <linux/mlx5/eq.h>
#include <linux/timecounter.h>
#include <linux/ptp_clock_kernel.h>

enum {
	MLX5_BOARD_ID_LEN = 64,
	MLX5_MAX_NAME_LEN = 16,
};

enum {
	/* one minute for the sake of bringup. Generally, commands must always
	 * complete and we may need to increase this timeout value
	 */
	MLX5_CMD_TIMEOUT_MSEC	= 60 * 1000,
	MLX5_CMD_WQ_MAX_NAME	= 32,
};

enum {
	CMD_OWNER_SW		= 0x0,
	CMD_OWNER_HW		= 0x1,
	CMD_STATUS_SUCCESS	= 0,
};

enum mlx5_sqp_t {
	MLX5_SQP_SMI		= 0,
	MLX5_SQP_GSI		= 1,
	MLX5_SQP_IEEE_1588	= 2,
	MLX5_SQP_SNIFFER	= 3,
	MLX5_SQP_SYNC_UMR	= 4,
};

enum {
	MLX5_MAX_PORTS	= 2,
};

enum {
	MLX5_ATOMIC_MODE_OFFSET = 16,
	MLX5_ATOMIC_MODE_IB_COMP = 1,
	MLX5_ATOMIC_MODE_CX = 2,
	MLX5_ATOMIC_MODE_8B = 3,
	MLX5_ATOMIC_MODE_16B = 4,
	MLX5_ATOMIC_MODE_32B = 5,
	MLX5_ATOMIC_MODE_64B = 6,
	MLX5_ATOMIC_MODE_128B = 7,
	MLX5_ATOMIC_MODE_256B = 8,
};

enum {
	MLX5_REG_QPTS            = 0x4002,
	MLX5_REG_QETCR		 = 0x4005,
	MLX5_REG_QTCT		 = 0x400a,
	MLX5_REG_QPDPM           = 0x4013,
	MLX5_REG_QCAM            = 0x4019,
	MLX5_REG_DCBX_PARAM      = 0x4020,
	MLX5_REG_DCBX_APP        = 0x4021,
	MLX5_REG_FPGA_CAP	 = 0x4022,
	MLX5_REG_FPGA_CTRL	 = 0x4023,
	MLX5_REG_FPGA_ACCESS_REG = 0x4024,
	MLX5_REG_PCAP		 = 0x5001,
	MLX5_REG_PMTU		 = 0x5003,
	MLX5_REG_PTYS		 = 0x5004,
	MLX5_REG_PAOS		 = 0x5006,
	MLX5_REG_PFCC            = 0x5007,
	MLX5_REG_PPCNT		 = 0x5008,
	MLX5_REG_PPTB            = 0x500b,
	MLX5_REG_PBMC            = 0x500c,
	MLX5_REG_PMAOS		 = 0x5012,
	MLX5_REG_PUDE		 = 0x5009,
	MLX5_REG_PMPE		 = 0x5010,
	MLX5_REG_PELC		 = 0x500e,
	MLX5_REG_PVLC		 = 0x500f,
	MLX5_REG_PCMR		 = 0x5041,
	MLX5_REG_PMLP		 = 0x5002,
	MLX5_REG_PPLM		 = 0x5023,
	MLX5_REG_PCAM		 = 0x507f,
	MLX5_REG_NODE_DESC	 = 0x6001,
	MLX5_REG_HOST_ENDIANNESS = 0x7004,
	MLX5_REG_MCIA		 = 0x9014,
	MLX5_REG_MLCR		 = 0x902b,
	MLX5_REG_MTRC_CAP	 = 0x9040,
	MLX5_REG_MTRC_CONF	 = 0x9041,
	MLX5_REG_MTRC_STDB	 = 0x9042,
	MLX5_REG_MTRC_CTRL	 = 0x9043,
	MLX5_REG_MPCNT		 = 0x9051,
	MLX5_REG_MTPPS		 = 0x9053,
	MLX5_REG_MTPPSE		 = 0x9054,
	MLX5_REG_MPEGC		 = 0x9056,
	MLX5_REG_MCQI		 = 0x9061,
	MLX5_REG_MCC		 = 0x9062,
	MLX5_REG_MCDA		 = 0x9063,
	MLX5_REG_MCAM		 = 0x907f,
};

enum mlx5_qpts_trust_state {
	MLX5_QPTS_TRUST_PCP  = 1,
	MLX5_QPTS_TRUST_DSCP = 2,
};

enum mlx5_dcbx_oper_mode {
	MLX5E_DCBX_PARAM_VER_OPER_HOST  = 0x0,
	MLX5E_DCBX_PARAM_VER_OPER_AUTO  = 0x3,
};

enum {
	MLX5_ATOMIC_OPS_CMP_SWAP	= 1 << 0,
	MLX5_ATOMIC_OPS_FETCH_ADD	= 1 << 1,
	MLX5_ATOMIC_OPS_EXTENDED_CMP_SWAP = 1 << 2,
	MLX5_ATOMIC_OPS_EXTENDED_FETCH_ADD = 1 << 3,
};

enum mlx5_page_fault_resume_flags {
	MLX5_PAGE_FAULT_RESUME_REQUESTOR = 1 << 0,
	MLX5_PAGE_FAULT_RESUME_WRITE	 = 1 << 1,
	MLX5_PAGE_FAULT_RESUME_RDMA	 = 1 << 2,
	MLX5_PAGE_FAULT_RESUME_ERROR	 = 1 << 7,
};

enum dbg_rsc_type {
	MLX5_DBG_RSC_QP,
	MLX5_DBG_RSC_EQ,
	MLX5_DBG_RSC_CQ,
};

enum port_state_policy {
	MLX5_POLICY_DOWN	= 0,
	MLX5_POLICY_UP		= 1,
	MLX5_POLICY_FOLLOW	= 2,
	MLX5_POLICY_INVALID	= 0xffffffff
};

struct mlx5_field_desc {
	struct dentry	       *dent;
	int			i;
};

struct mlx5_rsc_debug {
	struct mlx5_core_dev   *dev;
	void		       *object;
	enum dbg_rsc_type	type;
	struct dentry	       *root;
	struct mlx5_field_desc	fields[0];
};

enum mlx5_dev_event {
	MLX5_DEV_EVENT_SYS_ERROR = 128, /* 0 - 127 are FW events */
};

enum mlx5_port_status {
	MLX5_PORT_UP        = 1,
	MLX5_PORT_DOWN      = 2,
};

struct mlx5_bfreg_info {
	u32		       *sys_pages;
	int			num_low_latency_bfregs;
	unsigned int	       *count;

	/*
	 * protect bfreg allocation data structs
	 */
	struct mutex		lock;
	u32			ver;
	bool			lib_uar_4k;
	u32			num_sys_pages;
	u32			num_static_sys_pages;
	u32			total_num_bfregs;
	u32			num_dyn_bfregs;
};

struct mlx5_cmd_first {
	__be32		data[4];
};

struct mlx5_cmd_msg {
	struct list_head		list;
	struct cmd_msg_cache	       *parent;
	u32				len;
	struct mlx5_cmd_first		first;
	struct mlx5_cmd_mailbox	       *next;
};

struct mlx5_cmd_debug {
	struct dentry	       *dbg_root;
	struct dentry	       *dbg_in;
	struct dentry	       *dbg_out;
	struct dentry	       *dbg_outlen;
	struct dentry	       *dbg_status;
	struct dentry	       *dbg_run;
	void		       *in_msg;
	void		       *out_msg;
	u8			status;
	u16			inlen;
	u16			outlen;
};

struct cmd_msg_cache {
	/* protect block chain allocations
	 */
	spinlock_t		lock;
	struct list_head	head;
	unsigned int		max_inbox_size;
	unsigned int		num_ent;
};

enum {
	MLX5_NUM_COMMAND_CACHES = 5,
};

struct mlx5_cmd_stats {
	u64		sum;
	u64		n;
	struct dentry  *root;
	struct dentry  *avg;
	struct dentry  *count;
	/* protect command average calculations */
	spinlock_t	lock;
};

struct mlx5_cmd {
	struct mlx5_nb    nb;

	void	       *cmd_alloc_buf;
	dma_addr_t	alloc_dma;
	int		alloc_size;
	void	       *cmd_buf;
	dma_addr_t	dma;
	u16		cmdif_rev;
	u8		log_sz;
	u8		log_stride;
	int		max_reg_cmds;
	int		events;
	u32 __iomem    *vector;

	/* protect command queue allocations
	 */
	spinlock_t	alloc_lock;

	/* protect token allocations
	 */
	spinlock_t	token_lock;
	u8		token;
	unsigned long	bitmask;
	char		wq_name[MLX5_CMD_WQ_MAX_NAME];
	struct workqueue_struct *wq;
	struct semaphore sem;
	struct semaphore pages_sem;
	int	mode;
	struct mlx5_cmd_work_ent *ent_arr[MLX5_MAX_COMMANDS];
	struct dma_pool *pool;
	struct mlx5_cmd_debug dbg;
	struct cmd_msg_cache cache[MLX5_NUM_COMMAND_CACHES];
	int checksum_disabled;
	struct mlx5_cmd_stats stats[MLX5_CMD_OP_MAX];
};

struct mlx5_port_caps {
	int	gid_table_len;
	int	pkey_table_len;
	u8	ext_port_cap;
	bool	has_smi;
};

struct mlx5_cmd_mailbox {
	void	       *buf;
	dma_addr_t	dma;
	struct mlx5_cmd_mailbox *next;
};

struct mlx5_buf_list {
	void		       *buf;
	dma_addr_t		map;
};

struct mlx5_frag_buf {
	struct mlx5_buf_list	*frags;
	int			npages;
	int			size;
	u8			page_shift;
};

struct mlx5_frag_buf_ctrl {
	struct mlx5_buf_list   *frags;
	u32			sz_m1;
	u16			frag_sz_m1;
	u16			strides_offset;
	u8			log_sz;
	u8			log_stride;
	u8			log_frag_strides;
};

struct mlx5_core_psv {
	u32	psv_idx;
	struct psv_layout {
		u32	pd;
		u16	syndrome;
		u16	reserved;
		u16	bg;
		u16	app_tag;
		u32	ref_tag;
	} psv;
};

struct mlx5_core_sig_ctx {
	struct mlx5_core_psv	psv_memory;
	struct mlx5_core_psv	psv_wire;
	struct ib_sig_err       err_item;
	bool			sig_status_checked;
	bool			sig_err_exists;
	u32			sigerr_count;
};

enum {
	MLX5_MKEY_MR = 1,
	MLX5_MKEY_MW,
};

struct mlx5_core_mkey {
	u64			iova;
	u64			size;
	u32			key;
	u32			pd;
	u32			type;
};

#define MLX5_24BIT_MASK		((1 << 24) - 1)

enum mlx5_res_type {
	MLX5_RES_QP	= MLX5_EVENT_QUEUE_TYPE_QP,
	MLX5_RES_RQ	= MLX5_EVENT_QUEUE_TYPE_RQ,
	MLX5_RES_SQ	= MLX5_EVENT_QUEUE_TYPE_SQ,
	MLX5_RES_SRQ	= 3,
	MLX5_RES_XSRQ	= 4,
	MLX5_RES_XRQ	= 5,
	MLX5_RES_DCT	= MLX5_EVENT_QUEUE_TYPE_DCT,
};

struct mlx5_core_rsc_common {
	enum mlx5_res_type	res;
	atomic_t		refcount;
	struct completion	free;
};

struct mlx5_uars_page {
	void __iomem	       *map;
	bool			wc;
	u32			index;
	struct list_head	list;
	unsigned int		bfregs;
	unsigned long	       *reg_bitmap; /* for non fast path bf regs */
	unsigned long	       *fp_bitmap;
	unsigned int		reg_avail;
	unsigned int		fp_avail;
	struct kref		ref_count;
	struct mlx5_core_dev   *mdev;
};

struct mlx5_bfreg_head {
	/* protect blue flame registers allocations */
	struct mutex		lock;
	struct list_head	list;
};

struct mlx5_bfreg_data {
	struct mlx5_bfreg_head	reg_head;
	struct mlx5_bfreg_head	wc_head;
};

struct mlx5_sq_bfreg {
	void __iomem	       *map;
	struct mlx5_uars_page  *up;
	bool			wc;
	u32			index;
	unsigned int		offset;
};

struct mlx5_core_health {
	struct health_buffer __iomem   *health;
	__be32 __iomem		       *health_counter;
	struct timer_list		timer;
	u32				prev;
	int				miss_counter;
	bool				sick;
	/* wq spinlock to synchronize draining */
	spinlock_t			wq_lock;
	struct workqueue_struct	       *wq;
	unsigned long			flags;
	struct work_struct		work;
	struct delayed_work		recover_work;
};

struct mlx5_qp_table {
	struct notifier_block   nb;

	/* protect radix tree
	 */
	spinlock_t		lock;
	struct radix_tree_root	tree;
};

struct mlx5_mkey_table {
	/* protect radix tree
	 */
	rwlock_t		lock;
	struct radix_tree_root	tree;
};

struct mlx5_vf_context {
	int	enabled;
	u64	port_guid;
	u64	node_guid;
	enum port_state_policy	policy;
};

struct mlx5_core_sriov {
	struct mlx5_vf_context	*vfs_ctx;
	int			num_vfs;
	int			enabled_vfs;
};

struct mlx5_fc_stats {
	spinlock_t counters_idr_lock; /* protects counters_idr */
	struct idr counters_idr;
	struct list_head counters;
	struct llist_head addlist;
	struct llist_head dellist;

	struct workqueue_struct *wq;
	struct delayed_work work;
	unsigned long next_query;
	unsigned long sampling_interval; /* jiffies */
};

struct mlx5_events;
struct mlx5_mpfs;
struct mlx5_eswitch;
struct mlx5_lag;
<<<<<<< HEAD
=======
struct mlx5_devcom;
>>>>>>> ce28bb44
struct mlx5_eq_table;

struct mlx5_rate_limit {
	u32			rate;
	u32			max_burst_sz;
	u16			typical_pkt_sz;
};

struct mlx5_rl_entry {
	struct mlx5_rate_limit	rl;
	u16                     index;
	u16                     refcount;
};

struct mlx5_rl_table {
	/* protect rate limit table */
	struct mutex            rl_lock;
	u16                     max_size;
	u32                     max_rate;
	u32                     min_rate;
	struct mlx5_rl_entry   *rl_entry;
};

struct mlx5_priv {
	char			name[MLX5_MAX_NAME_LEN];
	struct mlx5_eq_table	*eq_table;

	/* pages stuff */
	struct mlx5_nb          pg_nb;
	struct workqueue_struct *pg_wq;
	struct rb_root		page_root;
	int			fw_pages;
	atomic_t		reg_pages;
	struct list_head	free_list;
	int			vfs_pages;

	struct mlx5_core_health health;

	/* start: qp staff */
	struct mlx5_qp_table	qp_table;
	struct dentry	       *qp_debugfs;
	struct dentry	       *eq_debugfs;
	struct dentry	       *cq_debugfs;
	struct dentry	       *cmdif_debugfs;
	/* end: qp staff */

	/* start: mkey staff */
	struct mlx5_mkey_table	mkey_table;
	/* end: mkey staff */

	/* start: alloc staff */
	/* protect buffer alocation according to numa node */
	struct mutex            alloc_mutex;
	int                     numa_node;

	struct mutex            pgdir_mutex;
	struct list_head        pgdir_list;
	/* end: alloc staff */
	struct dentry	       *dbg_root;

	/* protect mkey key part */
	spinlock_t		mkey_lock;
	u8			mkey_key;

	struct list_head        dev_list;
	struct list_head        ctx_list;
	spinlock_t              ctx_lock;
	struct mlx5_events      *events;

	struct mlx5_flow_steering *steering;
	struct mlx5_mpfs        *mpfs;
	struct mlx5_eswitch     *eswitch;
	struct mlx5_core_sriov	sriov;
	struct mlx5_lag		*lag;
	struct mlx5_devcom	*devcom;
	unsigned long		pci_dev_data;
	struct mlx5_fc_stats		fc_stats;
	struct mlx5_rl_table            rl_table;

	struct mlx5_bfreg_data		bfregs;
	struct mlx5_uars_page	       *uar;
};

enum mlx5_device_state {
	MLX5_DEVICE_STATE_UP,
	MLX5_DEVICE_STATE_INTERNAL_ERROR,
};

enum mlx5_interface_state {
	MLX5_INTERFACE_STATE_UP = BIT(0),
};

enum mlx5_pci_status {
	MLX5_PCI_STATUS_DISABLED,
	MLX5_PCI_STATUS_ENABLED,
};

enum mlx5_pagefault_type_flags {
	MLX5_PFAULT_REQUESTOR = 1 << 0,
	MLX5_PFAULT_WRITE     = 1 << 1,
	MLX5_PFAULT_RDMA      = 1 << 2,
};

struct mlx5_td {
	struct list_head tirs_list;
	u32              tdn;
};

struct mlx5e_resources {
	u32                        pdn;
	struct mlx5_td             td;
	struct mlx5_core_mkey      mkey;
	struct mlx5_sq_bfreg       bfreg;
};

#define MLX5_MAX_RESERVED_GIDS 8

struct mlx5_rsvd_gids {
	unsigned int start;
	unsigned int count;
	struct ida ida;
};

#define MAX_PIN_NUM	8
struct mlx5_pps {
	u8                         pin_caps[MAX_PIN_NUM];
	struct work_struct         out_work;
	u64                        start[MAX_PIN_NUM];
	u8                         enabled;
};

struct mlx5_clock {
	struct mlx5_core_dev      *mdev;
	struct mlx5_nb             pps_nb;
	seqlock_t                  lock;
	struct cyclecounter        cycles;
	struct timecounter         tc;
	struct hwtstamp_config     hwtstamp_config;
	u32                        nominal_c_mult;
	unsigned long              overflow_period;
	struct delayed_work        overflow_work;
	struct ptp_clock          *ptp;
	struct ptp_clock_info      ptp_info;
	struct mlx5_pps            pps_info;
};

struct mlx5_fw_tracer;
struct mlx5_vxlan;

struct mlx5_core_dev {
	struct pci_dev	       *pdev;
	/* sync pci state */
	struct mutex		pci_status_mutex;
	enum mlx5_pci_status	pci_status;
	u8			rev_id;
	char			board_id[MLX5_BOARD_ID_LEN];
	struct mlx5_cmd		cmd;
	struct mlx5_port_caps	port_caps[MLX5_MAX_PORTS];
	struct {
		u32 hca_cur[MLX5_CAP_NUM][MLX5_UN_SZ_DW(hca_cap_union)];
		u32 hca_max[MLX5_CAP_NUM][MLX5_UN_SZ_DW(hca_cap_union)];
		u32 pcam[MLX5_ST_SZ_DW(pcam_reg)];
		u32 mcam[MLX5_ST_SZ_DW(mcam_reg)];
		u32 fpga[MLX5_ST_SZ_DW(fpga_cap)];
		u32 qcam[MLX5_ST_SZ_DW(qcam_reg)];
	} caps;
	u64			sys_image_guid;
	phys_addr_t		iseg_base;
	struct mlx5_init_seg __iomem *iseg;
	enum mlx5_device_state	state;
	/* sync interface state */
	struct mutex		intf_state_mutex;
	unsigned long		intf_state;
	struct mlx5_priv	priv;
	struct mlx5_profile	*profile;
	atomic_t		num_qps;
	u32			issi;
	struct mlx5e_resources  mlx5e_res;
	struct mlx5_vxlan       *vxlan;
	struct {
		struct mlx5_rsvd_gids	reserved_gids;
		u32			roce_en;
	} roce;
#ifdef CONFIG_MLX5_FPGA
	struct mlx5_fpga_device *fpga;
#endif
	struct mlx5_clock        clock;
	struct mlx5_ib_clock_info  *clock_info;
	struct page             *clock_info_page;
	struct mlx5_fw_tracer   *tracer;
};

struct mlx5_db {
	__be32			*db;
	union {
		struct mlx5_db_pgdir		*pgdir;
		struct mlx5_ib_user_db_page	*user_page;
	}			u;
	dma_addr_t		dma;
	int			index;
};

enum {
	MLX5_COMP_EQ_SIZE = 1024,
};

enum {
	MLX5_PTYS_IB = 1 << 0,
	MLX5_PTYS_EN = 1 << 2,
};

typedef void (*mlx5_cmd_cbk_t)(int status, void *context);

enum {
	MLX5_CMD_ENT_STATE_PENDING_COMP,
};

struct mlx5_cmd_work_ent {
	unsigned long		state;
	struct mlx5_cmd_msg    *in;
	struct mlx5_cmd_msg    *out;
	void		       *uout;
	int			uout_size;
	mlx5_cmd_cbk_t		callback;
	struct delayed_work	cb_timeout_work;
	void		       *context;
	int			idx;
	struct completion	done;
	struct mlx5_cmd        *cmd;
	struct work_struct	work;
	struct mlx5_cmd_layout *lay;
	int			ret;
	int			page_queue;
	u8			status;
	u8			token;
	u64			ts1;
	u64			ts2;
	u16			op;
	bool			polling;
};

struct mlx5_pas {
	u64	pa;
	u8	log_sz;
};

enum phy_port_state {
	MLX5_AAA_111
};

struct mlx5_hca_vport_context {
	u32			field_select;
	bool			sm_virt_aware;
	bool			has_smi;
	bool			has_raw;
	enum port_state_policy	policy;
	enum phy_port_state	phys_state;
	enum ib_port_state	vport_state;
	u8			port_physical_state;
	u64			sys_image_guid;
	u64			port_guid;
	u64			node_guid;
	u32			cap_mask1;
	u32			cap_mask1_perm;
	u16			cap_mask2;
	u16			cap_mask2_perm;
	u16			lid;
	u8			init_type_reply; /* bitmask: see ib spec 14.2.5.6 InitTypeReply */
	u8			lmc;
	u8			subnet_timeout;
	u16			sm_lid;
	u8			sm_sl;
	u16			qkey_violation_counter;
	u16			pkey_violation_counter;
	bool			grh_required;
};

static inline void *mlx5_buf_offset(struct mlx5_frag_buf *buf, int offset)
{
		return buf->frags->buf + offset;
}

#define STRUCT_FIELD(header, field) \
	.struct_offset_bytes = offsetof(struct ib_unpacked_ ## header, field),      \
	.struct_size_bytes   = sizeof((struct ib_unpacked_ ## header *)0)->field

static inline struct mlx5_core_dev *pci2mlx5_core_dev(struct pci_dev *pdev)
{
	return pci_get_drvdata(pdev);
}

extern struct dentry *mlx5_debugfs_root;

static inline u16 fw_rev_maj(struct mlx5_core_dev *dev)
{
	return ioread32be(&dev->iseg->fw_rev) & 0xffff;
}

static inline u16 fw_rev_min(struct mlx5_core_dev *dev)
{
	return ioread32be(&dev->iseg->fw_rev) >> 16;
}

static inline u16 fw_rev_sub(struct mlx5_core_dev *dev)
{
	return ioread32be(&dev->iseg->cmdif_rev_fw_sub) & 0xffff;
}

static inline u16 cmdif_rev(struct mlx5_core_dev *dev)
{
	return ioread32be(&dev->iseg->cmdif_rev_fw_sub) >> 16;
}

static inline u32 mlx5_base_mkey(const u32 key)
{
	return key & 0xffffff00u;
}

static inline void mlx5_init_fbc_offset(struct mlx5_buf_list *frags,
					u8 log_stride, u8 log_sz,
					u16 strides_offset,
					struct mlx5_frag_buf_ctrl *fbc)
{
	fbc->frags      = frags;
	fbc->log_stride = log_stride;
	fbc->log_sz     = log_sz;
	fbc->sz_m1	= (1 << fbc->log_sz) - 1;
	fbc->log_frag_strides = PAGE_SHIFT - fbc->log_stride;
	fbc->frag_sz_m1	= (1 << fbc->log_frag_strides) - 1;
	fbc->strides_offset = strides_offset;
}

static inline void mlx5_init_fbc(struct mlx5_buf_list *frags,
				 u8 log_stride, u8 log_sz,
				 struct mlx5_frag_buf_ctrl *fbc)
{
	mlx5_init_fbc_offset(frags, log_stride, log_sz, 0, fbc);
}

static inline void *mlx5_frag_buf_get_wqe(struct mlx5_frag_buf_ctrl *fbc,
					  u32 ix)
{
	unsigned int frag;

	ix  += fbc->strides_offset;
	frag = ix >> fbc->log_frag_strides;

	return fbc->frags[frag].buf + ((fbc->frag_sz_m1 & ix) << fbc->log_stride);
}

static inline u32
mlx5_frag_buf_get_idx_last_contig_stride(struct mlx5_frag_buf_ctrl *fbc, u32 ix)
{
	u32 last_frag_stride_idx = (ix + fbc->strides_offset) | fbc->frag_sz_m1;

	return min_t(u32, last_frag_stride_idx - fbc->strides_offset, fbc->sz_m1);
}

int mlx5_cmd_init(struct mlx5_core_dev *dev);
void mlx5_cmd_cleanup(struct mlx5_core_dev *dev);
void mlx5_cmd_use_events(struct mlx5_core_dev *dev);
void mlx5_cmd_use_polling(struct mlx5_core_dev *dev);

int mlx5_cmd_exec(struct mlx5_core_dev *dev, void *in, int in_size, void *out,
		  int out_size);
int mlx5_cmd_exec_cb(struct mlx5_core_dev *dev, void *in, int in_size,
		     void *out, int out_size, mlx5_cmd_cbk_t callback,
		     void *context);
int mlx5_cmd_exec_polling(struct mlx5_core_dev *dev, void *in, int in_size,
			  void *out, int out_size);
void mlx5_cmd_mbox_status(void *out, u8 *status, u32 *syndrome);

int mlx5_core_get_caps(struct mlx5_core_dev *dev, enum mlx5_cap_type cap_type);
int mlx5_cmd_alloc_uar(struct mlx5_core_dev *dev, u32 *uarn);
int mlx5_cmd_free_uar(struct mlx5_core_dev *dev, u32 uarn);
void mlx5_health_cleanup(struct mlx5_core_dev *dev);
int mlx5_health_init(struct mlx5_core_dev *dev);
void mlx5_start_health_poll(struct mlx5_core_dev *dev);
void mlx5_stop_health_poll(struct mlx5_core_dev *dev, bool disable_health);
void mlx5_drain_health_wq(struct mlx5_core_dev *dev);
void mlx5_trigger_health_work(struct mlx5_core_dev *dev);
void mlx5_drain_health_recovery(struct mlx5_core_dev *dev);
int mlx5_buf_alloc_node(struct mlx5_core_dev *dev, int size,
			struct mlx5_frag_buf *buf, int node);
int mlx5_buf_alloc(struct mlx5_core_dev *dev,
		   int size, struct mlx5_frag_buf *buf);
void mlx5_buf_free(struct mlx5_core_dev *dev, struct mlx5_frag_buf *buf);
int mlx5_frag_buf_alloc_node(struct mlx5_core_dev *dev, int size,
			     struct mlx5_frag_buf *buf, int node);
void mlx5_frag_buf_free(struct mlx5_core_dev *dev, struct mlx5_frag_buf *buf);
struct mlx5_cmd_mailbox *mlx5_alloc_cmd_mailbox_chain(struct mlx5_core_dev *dev,
						      gfp_t flags, int npages);
void mlx5_free_cmd_mailbox_chain(struct mlx5_core_dev *dev,
				 struct mlx5_cmd_mailbox *head);
void mlx5_init_mkey_table(struct mlx5_core_dev *dev);
void mlx5_cleanup_mkey_table(struct mlx5_core_dev *dev);
int mlx5_core_create_mkey_cb(struct mlx5_core_dev *dev,
			     struct mlx5_core_mkey *mkey,
			     u32 *in, int inlen,
			     u32 *out, int outlen,
			     mlx5_cmd_cbk_t callback, void *context);
int mlx5_core_create_mkey(struct mlx5_core_dev *dev,
			  struct mlx5_core_mkey *mkey,
			  u32 *in, int inlen);
int mlx5_core_destroy_mkey(struct mlx5_core_dev *dev,
			   struct mlx5_core_mkey *mkey);
int mlx5_core_query_mkey(struct mlx5_core_dev *dev, struct mlx5_core_mkey *mkey,
			 u32 *out, int outlen);
int mlx5_core_alloc_pd(struct mlx5_core_dev *dev, u32 *pdn);
int mlx5_core_dealloc_pd(struct mlx5_core_dev *dev, u32 pdn);
int mlx5_core_mad_ifc(struct mlx5_core_dev *dev, const void *inb, void *outb,
		      u16 opmod, u8 port);
int mlx5_pagealloc_init(struct mlx5_core_dev *dev);
void mlx5_pagealloc_cleanup(struct mlx5_core_dev *dev);
void mlx5_pagealloc_start(struct mlx5_core_dev *dev);
void mlx5_pagealloc_stop(struct mlx5_core_dev *dev);
void mlx5_core_req_pages_handler(struct mlx5_core_dev *dev, u16 func_id,
				 s32 npages);
int mlx5_satisfy_startup_pages(struct mlx5_core_dev *dev, int boot);
int mlx5_reclaim_startup_pages(struct mlx5_core_dev *dev);
void mlx5_register_debugfs(void);
void mlx5_unregister_debugfs(void);

void mlx5_fill_page_array(struct mlx5_frag_buf *buf, __be64 *pas);
void mlx5_fill_page_frag_array(struct mlx5_frag_buf *frag_buf, __be64 *pas);
int mlx5_vector2eqn(struct mlx5_core_dev *dev, int vector, int *eqn,
		    unsigned int *irqn);
int mlx5_core_attach_mcg(struct mlx5_core_dev *dev, union ib_gid *mgid, u32 qpn);
int mlx5_core_detach_mcg(struct mlx5_core_dev *dev, union ib_gid *mgid, u32 qpn);

int mlx5_qp_debugfs_init(struct mlx5_core_dev *dev);
void mlx5_qp_debugfs_cleanup(struct mlx5_core_dev *dev);
int mlx5_core_access_reg(struct mlx5_core_dev *dev, void *data_in,
			 int size_in, void *data_out, int size_out,
			 u16 reg_num, int arg, int write);

int mlx5_db_alloc(struct mlx5_core_dev *dev, struct mlx5_db *db);
int mlx5_db_alloc_node(struct mlx5_core_dev *dev, struct mlx5_db *db,
		       int node);
void mlx5_db_free(struct mlx5_core_dev *dev, struct mlx5_db *db);

const char *mlx5_command_str(int command);
int mlx5_cmdif_debugfs_init(struct mlx5_core_dev *dev);
void mlx5_cmdif_debugfs_cleanup(struct mlx5_core_dev *dev);
int mlx5_core_create_psv(struct mlx5_core_dev *dev, u32 pdn,
			 int npsvs, u32 *sig_index);
int mlx5_core_destroy_psv(struct mlx5_core_dev *dev, int psv_num);
void mlx5_core_put_rsc(struct mlx5_core_rsc_common *common);
int mlx5_query_odp_caps(struct mlx5_core_dev *dev,
			struct mlx5_odp_caps *odp_caps);
int mlx5_core_query_ib_ppcnt(struct mlx5_core_dev *dev,
			     u8 port_num, void *out, size_t sz);
#ifdef CONFIG_INFINIBAND_ON_DEMAND_PAGING
int mlx5_core_page_fault_resume(struct mlx5_core_dev *dev, u32 token,
				u32 wq_num, u8 type, int error);
#endif

int mlx5_init_rl_table(struct mlx5_core_dev *dev);
void mlx5_cleanup_rl_table(struct mlx5_core_dev *dev);
int mlx5_rl_add_rate(struct mlx5_core_dev *dev, u16 *index,
		     struct mlx5_rate_limit *rl);
void mlx5_rl_remove_rate(struct mlx5_core_dev *dev, struct mlx5_rate_limit *rl);
bool mlx5_rl_is_in_range(struct mlx5_core_dev *dev, u32 rate);
bool mlx5_rl_are_equal(struct mlx5_rate_limit *rl_0,
		       struct mlx5_rate_limit *rl_1);
int mlx5_alloc_bfreg(struct mlx5_core_dev *mdev, struct mlx5_sq_bfreg *bfreg,
		     bool map_wc, bool fast_path);
void mlx5_free_bfreg(struct mlx5_core_dev *mdev, struct mlx5_sq_bfreg *bfreg);

unsigned int mlx5_comp_vectors_count(struct mlx5_core_dev *dev);
struct cpumask *
mlx5_comp_irq_get_affinity_mask(struct mlx5_core_dev *dev, int vector);
unsigned int mlx5_core_reserved_gids_count(struct mlx5_core_dev *dev);
int mlx5_core_roce_gid_set(struct mlx5_core_dev *dev, unsigned int index,
			   u8 roce_version, u8 roce_l3_type, const u8 *gid,
			   const u8 *mac, bool vlan, u16 vlan_id, u8 port_num);

static inline int fw_initializing(struct mlx5_core_dev *dev)
{
	return ioread32be(&dev->iseg->initializing) >> 31;
}

static inline u32 mlx5_mkey_to_idx(u32 mkey)
{
	return mkey >> 8;
}

static inline u32 mlx5_idx_to_mkey(u32 mkey_idx)
{
	return mkey_idx << 8;
}

static inline u8 mlx5_mkey_variant(u32 mkey)
{
	return mkey & 0xff;
}

enum {
	MLX5_PROF_MASK_QP_SIZE		= (u64)1 << 0,
	MLX5_PROF_MASK_MR_CACHE		= (u64)1 << 1,
};

enum {
	MR_CACHE_LAST_STD_ENTRY = 20,
	MLX5_IMR_MTT_CACHE_ENTRY,
	MLX5_IMR_KSM_CACHE_ENTRY,
	MAX_MR_CACHE_ENTRIES
};

enum {
	MLX5_INTERFACE_PROTOCOL_IB  = 0,
	MLX5_INTERFACE_PROTOCOL_ETH = 1,
};

struct mlx5_interface {
	void *			(*add)(struct mlx5_core_dev *dev);
	void			(*remove)(struct mlx5_core_dev *dev, void *context);
	int			(*attach)(struct mlx5_core_dev *dev, void *context);
	void			(*detach)(struct mlx5_core_dev *dev, void *context);
	int			protocol;
	struct list_head	list;
};

int mlx5_register_interface(struct mlx5_interface *intf);
void mlx5_unregister_interface(struct mlx5_interface *intf);
int mlx5_notifier_register(struct mlx5_core_dev *dev, struct notifier_block *nb);
int mlx5_notifier_unregister(struct mlx5_core_dev *dev, struct notifier_block *nb);

int mlx5_core_query_vendor_id(struct mlx5_core_dev *mdev, u32 *vendor_id);

int mlx5_cmd_create_vport_lag(struct mlx5_core_dev *dev);
int mlx5_cmd_destroy_vport_lag(struct mlx5_core_dev *dev);
bool mlx5_lag_is_roce(struct mlx5_core_dev *dev);
bool mlx5_lag_is_sriov(struct mlx5_core_dev *dev);
bool mlx5_lag_is_active(struct mlx5_core_dev *dev);
struct net_device *mlx5_lag_get_roce_netdev(struct mlx5_core_dev *dev);
int mlx5_lag_query_cong_counters(struct mlx5_core_dev *dev,
				 u64 *values,
				 int num_counters,
				 size_t *offsets);
struct mlx5_uars_page *mlx5_get_uars_page(struct mlx5_core_dev *mdev);
void mlx5_put_uars_page(struct mlx5_core_dev *mdev, struct mlx5_uars_page *up);

#ifdef CONFIG_MLX5_CORE_IPOIB
struct net_device *mlx5_rdma_netdev_alloc(struct mlx5_core_dev *mdev,
					  struct ib_device *ibdev,
					  const char *name,
					  void (*setup)(struct net_device *));
#endif /* CONFIG_MLX5_CORE_IPOIB */
int mlx5_rdma_rn_get_params(struct mlx5_core_dev *mdev,
			    struct ib_device *device,
			    struct rdma_netdev_alloc_params *params);

struct mlx5_profile {
	u64	mask;
	u8	log_max_qp;
	struct {
		int	size;
		int	limit;
	} mr_cache[MAX_MR_CACHE_ENTRIES];
};

enum {
	MLX5_PCI_DEV_IS_VF		= 1 << 0,
};

static inline int mlx5_core_is_pf(struct mlx5_core_dev *dev)
{
	return !(dev->priv.pci_dev_data & MLX5_PCI_DEV_IS_VF);
}

#define MLX5_TOTAL_VPORTS(mdev) (1 + pci_sriov_get_totalvfs((mdev)->pdev))
#define MLX5_VPORT_MANAGER(mdev) \
	(MLX5_CAP_GEN(mdev, vport_group_manager) && \
	 (MLX5_CAP_GEN(mdev, port_type) == MLX5_CAP_PORT_TYPE_ETH) && \
	 mlx5_core_is_pf(mdev))

static inline int mlx5_get_gid_table_len(u16 param)
{
	if (param > 4) {
		pr_warn("gid table length is zero\n");
		return 0;
	}

	return 8 * (1 << param);
}

static inline bool mlx5_rl_is_supported(struct mlx5_core_dev *dev)
{
	return !!(dev->priv.rl_table.max_size);
}

static inline int mlx5_core_is_mp_slave(struct mlx5_core_dev *dev)
{
	return MLX5_CAP_GEN(dev, affiliate_nic_vport_criteria) &&
	       MLX5_CAP_GEN(dev, num_vhca_ports) <= 1;
}

static inline int mlx5_core_is_mp_master(struct mlx5_core_dev *dev)
{
	return MLX5_CAP_GEN(dev, num_vhca_ports) > 1;
}

static inline int mlx5_core_mp_enabled(struct mlx5_core_dev *dev)
{
	return mlx5_core_is_mp_slave(dev) ||
	       mlx5_core_is_mp_master(dev);
}

static inline int mlx5_core_native_port_num(struct mlx5_core_dev *dev)
{
	if (!mlx5_core_mp_enabled(dev))
		return 1;

	return MLX5_CAP_GEN(dev, native_port_num);
}

enum {
	MLX5_TRIGGERED_CMD_COMP = (u64)1 << 32,
};

#endif /* MLX5_DRIVER_H */<|MERGE_RESOLUTION|>--- conflicted
+++ resolved
@@ -486,10 +486,7 @@
 struct mlx5_mpfs;
 struct mlx5_eswitch;
 struct mlx5_lag;
-<<<<<<< HEAD
-=======
 struct mlx5_devcom;
->>>>>>> ce28bb44
 struct mlx5_eq_table;
 
 struct mlx5_rate_limit {

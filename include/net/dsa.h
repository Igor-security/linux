/*
 * include/net/dsa.h - Driver for Distributed Switch Architecture switch chips
 * Copyright (c) 2008-2009 Marvell Semiconductor
 *
 * This program is free software; you can redistribute it and/or modify
 * it under the terms of the GNU General Public License as published by
 * the Free Software Foundation; either version 2 of the License, or
 * (at your option) any later version.
 */

#ifndef __LINUX_NET_DSA_H
#define __LINUX_NET_DSA_H

#include <linux/if.h>
#include <linux/if_ether.h>
#include <linux/list.h>
#include <linux/notifier.h>
#include <linux/timer.h>
#include <linux/workqueue.h>
#include <linux/of.h>
#include <linux/ethtool.h>
#include <net/devlink.h>
#include <net/switchdev.h>

struct tc_action;
struct phy_device;
struct fixed_phy_status;

enum dsa_tag_protocol {
	DSA_TAG_PROTO_NONE = 0,
	DSA_TAG_PROTO_BRCM,
	DSA_TAG_PROTO_BRCM_PREPEND,
	DSA_TAG_PROTO_DSA,
	DSA_TAG_PROTO_EDSA,
	DSA_TAG_PROTO_KSZ,
	DSA_TAG_PROTO_LAN9303,
	DSA_TAG_PROTO_MTK,
	DSA_TAG_PROTO_QCA,
	DSA_TAG_PROTO_TRAILER,
	DSA_TAG_LAST,		/* MUST BE LAST */
};

#define DSA_MAX_SWITCHES	4
#define DSA_MAX_PORTS		12

#define DSA_RTABLE_NONE		-1

struct dsa_chip_data {
	/*
	 * How to access the switch configuration registers.
	 */
	struct device	*host_dev;
	int		sw_addr;

	/*
	 * Reference to network devices
	 */
	struct device	*netdev[DSA_MAX_PORTS];

	/* set to size of eeprom if supported by the switch */
	int		eeprom_len;

	/* Device tree node pointer for this specific switch chip
	 * used during switch setup in case additional properties
	 * and resources needs to be used
	 */
	struct device_node *of_node;

	/*
	 * The names of the switch's ports.  Use "cpu" to
	 * designate the switch port that the cpu is connected to,
	 * "dsa" to indicate that this port is a DSA link to
	 * another switch, NULL to indicate the port is unused,
	 * or any other string to indicate this is a physical port.
	 */
	char		*port_names[DSA_MAX_PORTS];
	struct device_node *port_dn[DSA_MAX_PORTS];

	/*
	 * An array of which element [a] indicates which port on this
	 * switch should be used to send packets to that are destined
	 * for switch a. Can be NULL if there is only one switch chip.
	 */
	s8		rtable[DSA_MAX_SWITCHES];
};

struct dsa_platform_data {
	/*
	 * Reference to a Linux network interface that connects
	 * to the root switch chip of the tree.
	 */
	struct device	*netdev;
	struct net_device *of_netdev;

	/*
	 * Info structs describing each of the switch chips
	 * connected via this network interface.
	 */
	int		nr_chips;
	struct dsa_chip_data	*chip;
};

struct packet_type;

struct dsa_device_ops {
	struct sk_buff *(*xmit)(struct sk_buff *skb, struct net_device *dev);
	struct sk_buff *(*rcv)(struct sk_buff *skb, struct net_device *dev,
			       struct packet_type *pt);
	int (*flow_dissect)(const struct sk_buff *skb, __be16 *proto,
			    int *offset);
};

struct dsa_switch_tree {
	struct list_head	list;

	/* Notifier chain for switch-wide events */
	struct raw_notifier_head	nh;

	/* Tree identifier */
	unsigned int index;

	/* Number of switches attached to this tree */
	struct kref refcount;

	/* Has this tree been applied to the hardware? */
	bool setup;

	/*
	 * Configuration data for the platform device that owns
	 * this dsa switch tree instance.
	 */
	struct dsa_platform_data	*pd;

	/*
	 * The switch port to which the CPU is attached.
	 */
	struct dsa_port		*cpu_dp;

	/*
	 * Data for the individual switch chips.
	 */
	struct dsa_switch	*ds[DSA_MAX_SWITCHES];
};

/* TC matchall action types, only mirroring for now */
enum dsa_port_mall_action_type {
	DSA_PORT_MALL_MIRROR,
};

/* TC mirroring entry */
struct dsa_mall_mirror_tc_entry {
	u8 to_local_port;
	bool ingress;
};

/* TC matchall entry */
struct dsa_mall_tc_entry {
	struct list_head list;
	unsigned long cookie;
	enum dsa_port_mall_action_type type;
	union {
		struct dsa_mall_mirror_tc_entry mirror;
	};
};


struct dsa_port {
	/* A CPU port is physically connected to a master device.
	 * A user port exposed to userspace has a slave device.
	 */
	union {
		struct net_device *master;
		struct net_device *slave;
	};

	/* CPU port tagging operations used by master or slave devices */
	const struct dsa_device_ops *tag_ops;

	/* Copies for faster access in master receive hot path */
	struct dsa_switch_tree *dst;
	struct sk_buff *(*rcv)(struct sk_buff *skb, struct net_device *dev,
			       struct packet_type *pt);

	enum {
		DSA_PORT_TYPE_UNUSED = 0,
		DSA_PORT_TYPE_CPU,
		DSA_PORT_TYPE_DSA,
		DSA_PORT_TYPE_USER,
	} type;

	struct dsa_switch	*ds;
	unsigned int		index;
	const char		*name;
	const struct dsa_port	*cpu_dp;
	struct device_node	*dn;
	unsigned int		ageing_time;
	u8			stp_state;
	struct net_device	*bridge_dev;
	struct devlink_port	devlink_port;
	/*
	 * Original copy of the master netdev ethtool_ops
	 */
	const struct ethtool_ops *orig_ethtool_ops;
};

struct dsa_switch {
	struct device *dev;

	/*
	 * Parent switch tree, and switch index.
	 */
	struct dsa_switch_tree	*dst;
	unsigned int		index;

	/* Listener for switch fabric events */
	struct notifier_block	nb;

	/*
	 * Give the switch driver somewhere to hang its private data
	 * structure.
	 */
	void *priv;

	/*
	 * Configuration data for this switch.
	 */
	struct dsa_chip_data	*cd;

	/*
	 * The switch operations.
	 */
	const struct dsa_switch_ops	*ops;

	/*
	 * An array of which element [a] indicates which port on this
	 * switch should be used to send packets to that are destined
	 * for switch a. Can be NULL if there is only one switch chip.
	 */
	s8		rtable[DSA_MAX_SWITCHES];

	/*
	 * Slave mii_bus and devices for the individual ports.
	 */
	u32			phys_mii_mask;
	struct mii_bus		*slave_mii_bus;

	/* Ageing Time limits in msecs */
	unsigned int ageing_time_min;
	unsigned int ageing_time_max;

	/* devlink used to represent this switch device */
	struct devlink		*devlink;

	/* Number of switch port queues */
	unsigned int		num_tx_queues;

	/* Dynamically allocated ports, keep last */
	size_t num_ports;
	struct dsa_port ports[];
};

static inline const struct dsa_port *dsa_to_port(struct dsa_switch *ds, int p)
{
	return &ds->ports[p];
}

static inline bool dsa_is_unused_port(struct dsa_switch *ds, int p)
{
	return dsa_to_port(ds, p)->type == DSA_PORT_TYPE_UNUSED;
}

static inline bool dsa_is_cpu_port(struct dsa_switch *ds, int p)
{
	return dsa_to_port(ds, p)->type == DSA_PORT_TYPE_CPU;
}

static inline bool dsa_is_dsa_port(struct dsa_switch *ds, int p)
{
	return dsa_to_port(ds, p)->type == DSA_PORT_TYPE_DSA;
<<<<<<< HEAD
}

static inline bool dsa_is_user_port(struct dsa_switch *ds, int p)
{
	return dsa_to_port(ds, p)->type == DSA_PORT_TYPE_USER;
}

static inline u32 dsa_user_ports(struct dsa_switch *ds)
{
	u32 mask = 0;
	int p;

	for (p = 0; p < ds->num_ports; p++)
		if (dsa_is_user_port(ds, p))
			mask |= BIT(p);

	return mask;
=======
}

static inline bool dsa_is_user_port(struct dsa_switch *ds, int p)
{
	return dsa_to_port(ds, p)->type == DSA_PORT_TYPE_USER;
>>>>>>> 661e50bc
}

static inline u32 dsa_user_ports(struct dsa_switch *ds)
{
	u32 mask = 0;
	int p;

	for (p = 0; p < ds->num_ports; p++)
		if (dsa_is_user_port(ds, p))
			mask |= BIT(p);

	return mask;
}

/* Return the local port used to reach an arbitrary switch port */
static inline unsigned int dsa_towards_port(struct dsa_switch *ds, int device,
					    int port)
{
	if (device == ds->index)
		return port;
	else
		return ds->rtable[device];
}

/* Return the local port used to reach the dedicated CPU port */
static inline unsigned int dsa_upstream_port(struct dsa_switch *ds, int port)
{
	const struct dsa_port *dp = dsa_to_port(ds, port);
	const struct dsa_port *cpu_dp = dp->cpu_dp;

	if (!cpu_dp)
		return port;

	return dsa_towards_port(ds, cpu_dp->ds->index, cpu_dp->index);
}

typedef int dsa_fdb_dump_cb_t(const unsigned char *addr, u16 vid,
			      bool is_static, void *data);
struct dsa_switch_ops {
#if IS_ENABLED(CONFIG_NET_DSA_LEGACY)
	/*
	 * Legacy probing.
	 */
	const char	*(*probe)(struct device *dsa_dev,
				  struct device *host_dev, int sw_addr,
				  void **priv);
#endif

	enum dsa_tag_protocol (*get_tag_protocol)(struct dsa_switch *ds,
						  int port);

	int	(*setup)(struct dsa_switch *ds);
	u32	(*get_phy_flags)(struct dsa_switch *ds, int port);

	/*
	 * Access to the switch's PHY registers.
	 */
	int	(*phy_read)(struct dsa_switch *ds, int port, int regnum);
	int	(*phy_write)(struct dsa_switch *ds, int port,
			     int regnum, u16 val);

	/*
	 * Link state adjustment (called from libphy)
	 */
	void	(*adjust_link)(struct dsa_switch *ds, int port,
				struct phy_device *phydev);
	void	(*fixed_link_update)(struct dsa_switch *ds, int port,
				struct fixed_phy_status *st);

	/*
	 * ethtool hardware statistics.
	 */
	void	(*get_strings)(struct dsa_switch *ds, int port, uint8_t *data);
	void	(*get_ethtool_stats)(struct dsa_switch *ds,
				     int port, uint64_t *data);
	int	(*get_sset_count)(struct dsa_switch *ds);

	/*
	 * ethtool Wake-on-LAN
	 */
	void	(*get_wol)(struct dsa_switch *ds, int port,
			   struct ethtool_wolinfo *w);
	int	(*set_wol)(struct dsa_switch *ds, int port,
			   struct ethtool_wolinfo *w);

	/*
	 * Suspend and resume
	 */
	int	(*suspend)(struct dsa_switch *ds);
	int	(*resume)(struct dsa_switch *ds);

	/*
	 * Port enable/disable
	 */
	int	(*port_enable)(struct dsa_switch *ds, int port,
			       struct phy_device *phy);
	void	(*port_disable)(struct dsa_switch *ds, int port,
				struct phy_device *phy);

	/*
	 * Port's MAC EEE settings
	 */
	int	(*set_mac_eee)(struct dsa_switch *ds, int port,
			       struct ethtool_eee *e);
	int	(*get_mac_eee)(struct dsa_switch *ds, int port,
			       struct ethtool_eee *e);

	/* EEPROM access */
	int	(*get_eeprom_len)(struct dsa_switch *ds);
	int	(*get_eeprom)(struct dsa_switch *ds,
			      struct ethtool_eeprom *eeprom, u8 *data);
	int	(*set_eeprom)(struct dsa_switch *ds,
			      struct ethtool_eeprom *eeprom, u8 *data);

	/*
	 * Register access.
	 */
	int	(*get_regs_len)(struct dsa_switch *ds, int port);
	void	(*get_regs)(struct dsa_switch *ds, int port,
			    struct ethtool_regs *regs, void *p);

	/*
	 * Bridge integration
	 */
	int	(*set_ageing_time)(struct dsa_switch *ds, unsigned int msecs);
	int	(*port_bridge_join)(struct dsa_switch *ds, int port,
				    struct net_device *bridge);
	void	(*port_bridge_leave)(struct dsa_switch *ds, int port,
				     struct net_device *bridge);
	void	(*port_stp_state_set)(struct dsa_switch *ds, int port,
				      u8 state);
	void	(*port_fast_age)(struct dsa_switch *ds, int port);

	/*
	 * VLAN support
	 */
	int	(*port_vlan_filtering)(struct dsa_switch *ds, int port,
				       bool vlan_filtering);
	int (*port_vlan_prepare)(struct dsa_switch *ds, int port,
				 const struct switchdev_obj_port_vlan *vlan);
	void (*port_vlan_add)(struct dsa_switch *ds, int port,
			      const struct switchdev_obj_port_vlan *vlan);
	int	(*port_vlan_del)(struct dsa_switch *ds, int port,
				 const struct switchdev_obj_port_vlan *vlan);
	/*
	 * Forwarding database
	 */
	int	(*port_fdb_add)(struct dsa_switch *ds, int port,
				const unsigned char *addr, u16 vid);
	int	(*port_fdb_del)(struct dsa_switch *ds, int port,
				const unsigned char *addr, u16 vid);
	int	(*port_fdb_dump)(struct dsa_switch *ds, int port,
				 dsa_fdb_dump_cb_t *cb, void *data);

	/*
	 * Multicast database
	 */
	int (*port_mdb_prepare)(struct dsa_switch *ds, int port,
				const struct switchdev_obj_port_mdb *mdb);
	void (*port_mdb_add)(struct dsa_switch *ds, int port,
			     const struct switchdev_obj_port_mdb *mdb);
	int	(*port_mdb_del)(struct dsa_switch *ds, int port,
				const struct switchdev_obj_port_mdb *mdb);
	/*
	 * RXNFC
	 */
	int	(*get_rxnfc)(struct dsa_switch *ds, int port,
			     struct ethtool_rxnfc *nfc, u32 *rule_locs);
	int	(*set_rxnfc)(struct dsa_switch *ds, int port,
			     struct ethtool_rxnfc *nfc);

	/*
	 * TC integration
	 */
	int	(*port_mirror_add)(struct dsa_switch *ds, int port,
				   struct dsa_mall_mirror_tc_entry *mirror,
				   bool ingress);
	void	(*port_mirror_del)(struct dsa_switch *ds, int port,
				   struct dsa_mall_mirror_tc_entry *mirror);

	/*
	 * Cross-chip operations
	 */
	int	(*crosschip_bridge_join)(struct dsa_switch *ds, int sw_index,
					 int port, struct net_device *br);
	void	(*crosschip_bridge_leave)(struct dsa_switch *ds, int sw_index,
					  int port, struct net_device *br);
};

struct dsa_switch_driver {
	struct list_head	list;
	const struct dsa_switch_ops *ops;
};

#if IS_ENABLED(CONFIG_NET_DSA_LEGACY)
/* Legacy driver registration */
void register_switch_driver(struct dsa_switch_driver *type);
void unregister_switch_driver(struct dsa_switch_driver *type);
struct mii_bus *dsa_host_dev_to_mii_bus(struct device *dev);

#else
static inline void register_switch_driver(struct dsa_switch_driver *type) { }
static inline void unregister_switch_driver(struct dsa_switch_driver *type) { }
static inline struct mii_bus *dsa_host_dev_to_mii_bus(struct device *dev)
{
	return NULL;
}
#endif
struct net_device *dsa_dev_to_net_device(struct device *dev);

/* Keep inline for faster access in hot path */
static inline bool netdev_uses_dsa(struct net_device *dev)
{
#if IS_ENABLED(CONFIG_NET_DSA)
	return dev->dsa_ptr && dev->dsa_ptr->rcv;
#endif
	return false;
}

struct dsa_switch *dsa_switch_alloc(struct device *dev, size_t n);
void dsa_unregister_switch(struct dsa_switch *ds);
int dsa_register_switch(struct dsa_switch *ds);
#ifdef CONFIG_PM_SLEEP
int dsa_switch_suspend(struct dsa_switch *ds);
int dsa_switch_resume(struct dsa_switch *ds);
#else
static inline int dsa_switch_suspend(struct dsa_switch *ds)
{
	return 0;
}
static inline int dsa_switch_resume(struct dsa_switch *ds)
{
	return 0;
}
#endif /* CONFIG_PM_SLEEP */

enum dsa_notifier_type {
	DSA_PORT_REGISTER,
	DSA_PORT_UNREGISTER,
};

struct dsa_notifier_info {
	struct net_device *dev;
};

struct dsa_notifier_register_info {
	struct dsa_notifier_info info;	/* must be first */
	struct net_device *master;
	unsigned int port_number;
	unsigned int switch_number;
};

static inline struct net_device *
dsa_notifier_info_to_dev(const struct dsa_notifier_info *info)
{
	return info->dev;
}

#if IS_ENABLED(CONFIG_NET_DSA)
int register_dsa_notifier(struct notifier_block *nb);
int unregister_dsa_notifier(struct notifier_block *nb);
int call_dsa_notifiers(unsigned long val, struct net_device *dev,
		       struct dsa_notifier_info *info);
#else
static inline int register_dsa_notifier(struct notifier_block *nb)
{
	return 0;
}

static inline int unregister_dsa_notifier(struct notifier_block *nb)
{
	return 0;
}

static inline int call_dsa_notifiers(unsigned long val, struct net_device *dev,
				     struct dsa_notifier_info *info)
{
	return NOTIFY_DONE;
}
#endif

/* Broadcom tag specific helpers to insert and extract queue/port number */
#define BRCM_TAG_SET_PORT_QUEUE(p, q)	((p) << 8 | q)
#define BRCM_TAG_GET_PORT(v)		((v) >> 8)
#define BRCM_TAG_GET_QUEUE(v)		((v) & 0xff)

#endif<|MERGE_RESOLUTION|>--- conflicted
+++ resolved
@@ -277,31 +277,11 @@
 static inline bool dsa_is_dsa_port(struct dsa_switch *ds, int p)
 {
 	return dsa_to_port(ds, p)->type == DSA_PORT_TYPE_DSA;
-<<<<<<< HEAD
 }
 
 static inline bool dsa_is_user_port(struct dsa_switch *ds, int p)
 {
 	return dsa_to_port(ds, p)->type == DSA_PORT_TYPE_USER;
-}
-
-static inline u32 dsa_user_ports(struct dsa_switch *ds)
-{
-	u32 mask = 0;
-	int p;
-
-	for (p = 0; p < ds->num_ports; p++)
-		if (dsa_is_user_port(ds, p))
-			mask |= BIT(p);
-
-	return mask;
-=======
-}
-
-static inline bool dsa_is_user_port(struct dsa_switch *ds, int p)
-{
-	return dsa_to_port(ds, p)->type == DSA_PORT_TYPE_USER;
->>>>>>> 661e50bc
 }
 
 static inline u32 dsa_user_ports(struct dsa_switch *ds)

/* SPDX-License-Identifier: GPL-2.0 WITH Linux-syscall-note */
#ifndef _LINUX_PRCTL_H
#define _LINUX_PRCTL_H

#include <linux/types.h>

/* Values to pass as first argument to prctl() */

#define PR_SET_PDEATHSIG  1  /* Second arg is a signal */
#define PR_GET_PDEATHSIG  2  /* Second arg is a ptr to return the signal */

/* Get/set current->mm->dumpable */
#define PR_GET_DUMPABLE   3
#define PR_SET_DUMPABLE   4

/* Get/set unaligned access control bits (if meaningful) */
#define PR_GET_UNALIGN	  5
#define PR_SET_UNALIGN	  6
# define PR_UNALIGN_NOPRINT	1	/* silently fix up unaligned user accesses */
# define PR_UNALIGN_SIGBUS	2	/* generate SIGBUS on unaligned user access */

/* Get/set whether or not to drop capabilities on setuid() away from
 * uid 0 (as per security/commoncap.c) */
#define PR_GET_KEEPCAPS   7
#define PR_SET_KEEPCAPS   8

/* Get/set floating-point emulation control bits (if meaningful) */
#define PR_GET_FPEMU  9
#define PR_SET_FPEMU 10
# define PR_FPEMU_NOPRINT	1	/* silently emulate fp operations accesses */
# define PR_FPEMU_SIGFPE	2	/* don't emulate fp operations, send SIGFPE instead */

/* Get/set floating-point exception mode (if meaningful) */
#define PR_GET_FPEXC	11
#define PR_SET_FPEXC	12
# define PR_FP_EXC_SW_ENABLE	0x80	/* Use FPEXC for FP exception enables */
# define PR_FP_EXC_DIV		0x010000	/* floating point divide by zero */
# define PR_FP_EXC_OVF		0x020000	/* floating point overflow */
# define PR_FP_EXC_UND		0x040000	/* floating point underflow */
# define PR_FP_EXC_RES		0x080000	/* floating point inexact result */
# define PR_FP_EXC_INV		0x100000	/* floating point invalid operation */
# define PR_FP_EXC_DISABLED	0	/* FP exceptions disabled */
# define PR_FP_EXC_NONRECOV	1	/* async non-recoverable exc. mode */
# define PR_FP_EXC_ASYNC	2	/* async recoverable exception mode */
# define PR_FP_EXC_PRECISE	3	/* precise exception mode */

/* Get/set whether we use statistical process timing or accurate timestamp
 * based process timing */
#define PR_GET_TIMING   13
#define PR_SET_TIMING   14
# define PR_TIMING_STATISTICAL  0       /* Normal, traditional,
                                                   statistical process timing */
# define PR_TIMING_TIMESTAMP    1       /* Accurate timestamp based
                                                   process timing */

#define PR_SET_NAME    15		/* Set process name */
#define PR_GET_NAME    16		/* Get process name */

/* Get/set process endian */
#define PR_GET_ENDIAN	19
#define PR_SET_ENDIAN	20
# define PR_ENDIAN_BIG		0
# define PR_ENDIAN_LITTLE	1	/* True little endian mode */
# define PR_ENDIAN_PPC_LITTLE	2	/* "PowerPC" pseudo little endian */

/* Get/set process seccomp mode */
#define PR_GET_SECCOMP	21
#define PR_SET_SECCOMP	22

/* Get/set the capability bounding set (as per security/commoncap.c) */
#define PR_CAPBSET_READ 23
#define PR_CAPBSET_DROP 24

/* Get/set the process' ability to use the timestamp counter instruction */
#define PR_GET_TSC 25
#define PR_SET_TSC 26
# define PR_TSC_ENABLE		1	/* allow the use of the timestamp counter */
# define PR_TSC_SIGSEGV		2	/* throw a SIGSEGV instead of reading the TSC */

/* Get/set securebits (as per security/commoncap.c) */
#define PR_GET_SECUREBITS 27
#define PR_SET_SECUREBITS 28

/*
 * Get/set the timerslack as used by poll/select/nanosleep
 * A value of 0 means "use default"
 */
#define PR_SET_TIMERSLACK 29
#define PR_GET_TIMERSLACK 30

#define PR_TASK_PERF_EVENTS_DISABLE		31
#define PR_TASK_PERF_EVENTS_ENABLE		32

/*
 * Set early/late kill mode for hwpoison memory corruption.
 * This influences when the process gets killed on a memory corruption.
 */
#define PR_MCE_KILL	33
# define PR_MCE_KILL_CLEAR   0
# define PR_MCE_KILL_SET     1

# define PR_MCE_KILL_LATE    0
# define PR_MCE_KILL_EARLY   1
# define PR_MCE_KILL_DEFAULT 2

#define PR_MCE_KILL_GET 34

/*
 * Tune up process memory map specifics.
 */
#define PR_SET_MM		35
# define PR_SET_MM_START_CODE		1
# define PR_SET_MM_END_CODE		2
# define PR_SET_MM_START_DATA		3
# define PR_SET_MM_END_DATA		4
# define PR_SET_MM_START_STACK		5
# define PR_SET_MM_START_BRK		6
# define PR_SET_MM_BRK			7
# define PR_SET_MM_ARG_START		8
# define PR_SET_MM_ARG_END		9
# define PR_SET_MM_ENV_START		10
# define PR_SET_MM_ENV_END		11
# define PR_SET_MM_AUXV			12
# define PR_SET_MM_EXE_FILE		13
# define PR_SET_MM_MAP			14
# define PR_SET_MM_MAP_SIZE		15

/*
 * This structure provides new memory descriptor
 * map which mostly modifies /proc/pid/stat[m]
 * output for a task. This mostly done in a
 * sake of checkpoint/restore functionality.
 */
struct prctl_mm_map {
	__u64	start_code;		/* code section bounds */
	__u64	end_code;
	__u64	start_data;		/* data section bounds */
	__u64	end_data;
	__u64	start_brk;		/* heap for brk() syscall */
	__u64	brk;
	__u64	start_stack;		/* stack starts at */
	__u64	arg_start;		/* command line arguments bounds */
	__u64	arg_end;
	__u64	env_start;		/* environment variables bounds */
	__u64	env_end;
	__u64	*auxv;			/* auxiliary vector */
	__u32	auxv_size;		/* vector size */
	__u32	exe_fd;			/* /proc/$pid/exe link file */
};

/*
 * Set specific pid that is allowed to ptrace the current task.
 * A value of 0 mean "no process".
 */
#define PR_SET_PTRACER 0x59616d61
# define PR_SET_PTRACER_ANY ((unsigned long)-1)

#define PR_SET_CHILD_SUBREAPER	36
#define PR_GET_CHILD_SUBREAPER	37

/*
 * If no_new_privs is set, then operations that grant new privileges (i.e.
 * execve) will either fail or not grant them.  This affects suid/sgid,
 * file capabilities, and LSMs.
 *
 * Operations that merely manipulate or drop existing privileges (setresuid,
 * capset, etc.) will still work.  Drop those privileges if you want them gone.
 *
 * Changing LSM security domain is considered a new privilege.  So, for example,
 * asking selinux for a specific new context (e.g. with runcon) will result
 * in execve returning -EPERM.
 *
 * See Documentation/prctl/no_new_privs.txt for more details.
 */
#define PR_SET_NO_NEW_PRIVS	38
#define PR_GET_NO_NEW_PRIVS	39

#define PR_GET_TID_ADDRESS	40

#define PR_SET_THP_DISABLE	41
#define PR_GET_THP_DISABLE	42

/*
 * Tell the kernel to start/stop helping userspace manage bounds tables.
 */
#define PR_MPX_ENABLE_MANAGEMENT  43
#define PR_MPX_DISABLE_MANAGEMENT 44

#define PR_SET_FP_MODE		45
#define PR_GET_FP_MODE		46
# define PR_FP_MODE_FR		(1 << 0)	/* 64b FP registers */
# define PR_FP_MODE_FRE		(1 << 1)	/* 32b compatibility */

/* Control the ambient capability set */
#define PR_CAP_AMBIENT			47
# define PR_CAP_AMBIENT_IS_SET		1
# define PR_CAP_AMBIENT_RAISE		2
# define PR_CAP_AMBIENT_LOWER		3
# define PR_CAP_AMBIENT_CLEAR_ALL	4

/* arm64 Scalable Vector Extension controls */
/* Flag values must be kept in sync with ptrace NT_ARM_SVE interface */
#define PR_SVE_SET_VL			50	/* set task vector length */
# define PR_SVE_SET_VL_ONEXEC		(1 << 18) /* defer effect until exec */
#define PR_SVE_GET_VL			51	/* get task vector length */
/* Bits common to PR_SVE_SET_VL and PR_SVE_GET_VL */
# define PR_SVE_VL_LEN_MASK		0xffff
# define PR_SVE_VL_INHERIT		(1 << 17) /* inherit across exec */

<<<<<<< HEAD
/* Per task speculation control */
#define PR_GET_SPECULATION_CTRL		52
#define PR_SET_SPECULATION_CTRL		53
/* Speculation control variants */
# define PR_SPEC_STORE_BYPASS		0
/* Return and control values for PR_SET/GET_SPECULATION_CTRL */
# define PR_SPEC_NOT_AFFECTED		0
# define PR_SPEC_PRCTL			(1UL << 0)
# define PR_SPEC_ENABLE			(1UL << 1)
# define PR_SPEC_DISABLE		(1UL << 2)
# define PR_SPEC_FORCE_DISABLE		(1UL << 3)
=======
/* Process-based variant of PDEATHSIG */
#define PR_SET_PDEATHSIG_PROC		48
#define PR_GET_PDEATHSIG_PROC		49
>>>>>>> 79f7e502

#endif /* _LINUX_PRCTL_H */<|MERGE_RESOLUTION|>--- conflicted
+++ resolved
@@ -207,7 +207,10 @@
 # define PR_SVE_VL_LEN_MASK		0xffff
 # define PR_SVE_VL_INHERIT		(1 << 17) /* inherit across exec */
 
-<<<<<<< HEAD
+/* Process-based variant of PDEATHSIG */
+#define PR_SET_PDEATHSIG_PROC		48
+#define PR_GET_PDEATHSIG_PROC		49
+
 /* Per task speculation control */
 #define PR_GET_SPECULATION_CTRL		52
 #define PR_SET_SPECULATION_CTRL		53
@@ -219,10 +222,5 @@
 # define PR_SPEC_ENABLE			(1UL << 1)
 # define PR_SPEC_DISABLE		(1UL << 2)
 # define PR_SPEC_FORCE_DISABLE		(1UL << 3)
-=======
-/* Process-based variant of PDEATHSIG */
-#define PR_SET_PDEATHSIG_PROC		48
-#define PR_GET_PDEATHSIG_PROC		49
->>>>>>> 79f7e502
 
 #endif /* _LINUX_PRCTL_H */
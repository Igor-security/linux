--- conflicted
+++ resolved
@@ -126,13 +126,10 @@
 #define TCP_INQ			36	/* Notify bytes available to read as a cmsg on read */
 
 #define TCP_CM_INQ		TCP_INQ
-<<<<<<< HEAD
-=======
 
 #define TCP_REPAIR_ON		1
 #define TCP_REPAIR_OFF		0
 #define TCP_REPAIR_OFF_NO_WP	-1	/* Turn off without window probes */
->>>>>>> 2fb7b719
 
 struct tcp_repair_opt {
 	__u32	opt_code;

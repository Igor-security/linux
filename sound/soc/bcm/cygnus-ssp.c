/*
 * Copyright (C) 2014-2015 Broadcom Corporation
 *
 * This program is free software; you can redistribute it and/or
 * modify it under the terms of the GNU General Public License as
 * published by the Free Software Foundation version 2.
 *
 * This program is distributed "as is" WITHOUT ANY WARRANTY of any
 * kind, whether express or implied; without even the implied warranty
 * of MERCHANTABILITY or FITNESS FOR A PARTICULAR PURPOSE.  See the
 * GNU General Public License for more details.
 */
#include <linux/clk.h>
#include <linux/delay.h>
#include <linux/init.h>
#include <linux/io.h>
#include <linux/module.h>
#include <linux/of_device.h>
#include <linux/slab.h>
#include <sound/core.h>
#include <sound/pcm.h>
#include <sound/pcm_params.h>
#include <sound/soc.h>
#include <sound/soc-dai.h>

#include "cygnus-ssp.h"

#define DEFAULT_VCO    1354750204

#define CAPTURE_FCI_ID_BASE 0x180
#define CYGNUS_SSP_TRISTATE_MASK 0x001fff
#define CYGNUS_PLLCLKSEL_MASK 0xf

/* Used with stream_on field to indicate which streams are active */
#define  PLAYBACK_STREAM_MASK   BIT(0)
#define  CAPTURE_STREAM_MASK    BIT(1)

#define I2S_STREAM_CFG_MASK      0xff003ff
#define I2S_CAP_STREAM_CFG_MASK  0xf0
#define SPDIF_STREAM_CFG_MASK    0x3ff
#define CH_GRP_STEREO            0x1

/* Begin register offset defines */
#define AUD_MISC_SEROUT_OE_REG_BASE  0x01c
#define AUD_MISC_SEROUT_SPDIF_OE  12
#define AUD_MISC_SEROUT_MCLK_OE   3
#define AUD_MISC_SEROUT_LRCK_OE   2
#define AUD_MISC_SEROUT_SCLK_OE   1
#define AUD_MISC_SEROUT_SDAT_OE   0

/* AUD_FMM_BF_CTRL_xxx regs */
#define BF_DST_CFG0_OFFSET  0x100
#define BF_DST_CFG1_OFFSET  0x104
#define BF_DST_CFG2_OFFSET  0x108

#define BF_DST_CTRL0_OFFSET 0x130
#define BF_DST_CTRL1_OFFSET 0x134
#define BF_DST_CTRL2_OFFSET 0x138

#define BF_SRC_CFG0_OFFSET  0x148
#define BF_SRC_CFG1_OFFSET  0x14c
#define BF_SRC_CFG2_OFFSET  0x150
#define BF_SRC_CFG3_OFFSET  0x154

#define BF_SRC_CTRL0_OFFSET 0x1c0
#define BF_SRC_CTRL1_OFFSET 0x1c4
#define BF_SRC_CTRL2_OFFSET 0x1c8
#define BF_SRC_CTRL3_OFFSET 0x1cc

#define BF_SRC_GRP0_OFFSET  0x1fc
#define BF_SRC_GRP1_OFFSET  0x200
#define BF_SRC_GRP2_OFFSET  0x204
#define BF_SRC_GRP3_OFFSET  0x208

#define BF_SRC_GRP_EN_OFFSET        0x320
#define BF_SRC_GRP_FLOWON_OFFSET    0x324
#define BF_SRC_GRP_SYNC_DIS_OFFSET  0x328

/* AUD_FMM_IOP_OUT_I2S_xxx regs */
#define OUT_I2S_0_STREAM_CFG_OFFSET 0xa00
#define OUT_I2S_0_CFG_OFFSET        0xa04
#define OUT_I2S_0_MCLK_CFG_OFFSET   0xa0c

#define OUT_I2S_1_STREAM_CFG_OFFSET 0xa40
#define OUT_I2S_1_CFG_OFFSET        0xa44
#define OUT_I2S_1_MCLK_CFG_OFFSET   0xa4c

#define OUT_I2S_2_STREAM_CFG_OFFSET 0xa80
#define OUT_I2S_2_CFG_OFFSET        0xa84
#define OUT_I2S_2_MCLK_CFG_OFFSET   0xa8c

/* AUD_FMM_IOP_OUT_SPDIF_xxx regs */
#define SPDIF_STREAM_CFG_OFFSET  0xac0
#define SPDIF_CTRL_OFFSET        0xac4
#define SPDIF_FORMAT_CFG_OFFSET  0xad8
#define SPDIF_MCLK_CFG_OFFSET    0xadc

/* AUD_FMM_IOP_PLL_0_xxx regs */
#define IOP_PLL_0_MACRO_OFFSET    0xb00
#define IOP_PLL_0_MDIV_Ch0_OFFSET 0xb14
#define IOP_PLL_0_MDIV_Ch1_OFFSET 0xb18
#define IOP_PLL_0_MDIV_Ch2_OFFSET 0xb1c

#define IOP_PLL_0_ACTIVE_MDIV_Ch0_OFFSET 0xb30
#define IOP_PLL_0_ACTIVE_MDIV_Ch1_OFFSET 0xb34
#define IOP_PLL_0_ACTIVE_MDIV_Ch2_OFFSET 0xb38

/* AUD_FMM_IOP_xxx regs */
#define IOP_PLL_0_CONTROL_OFFSET     0xb04
#define IOP_PLL_0_USER_NDIV_OFFSET   0xb08
#define IOP_PLL_0_ACTIVE_NDIV_OFFSET 0xb20
#define IOP_PLL_0_RESET_OFFSET       0xb5c

/* AUD_FMM_IOP_IN_I2S_xxx regs */
#define IN_I2S_0_STREAM_CFG_OFFSET 0x00
#define IN_I2S_0_CFG_OFFSET        0x04
#define IN_I2S_1_STREAM_CFG_OFFSET 0x40
#define IN_I2S_1_CFG_OFFSET        0x44
#define IN_I2S_2_STREAM_CFG_OFFSET 0x80
#define IN_I2S_2_CFG_OFFSET        0x84

/* AUD_FMM_IOP_MISC_xxx regs */
#define IOP_SW_INIT_LOGIC          0x1c0

/* End register offset defines */


/* AUD_FMM_IOP_OUT_I2S_x_MCLK_CFG_0_REG */
#define I2S_OUT_MCLKRATE_SHIFT 16

/* AUD_FMM_IOP_OUT_I2S_x_MCLK_CFG_REG */
#define I2S_OUT_PLLCLKSEL_SHIFT  0

/* AUD_FMM_IOP_OUT_I2S_x_STREAM_CFG */
#define I2S_OUT_STREAM_ENA  31
#define I2S_OUT_STREAM_CFG_GROUP_ID  20
#define I2S_OUT_STREAM_CFG_CHANNEL_GROUPING  24

/* AUD_FMM_IOP_IN_I2S_x_CAP */
#define I2S_IN_STREAM_CFG_CAP_ENA   31
#define I2S_IN_STREAM_CFG_0_GROUP_ID 4

/* AUD_FMM_IOP_OUT_I2S_x_I2S_CFG_REG */
#define I2S_OUT_CFGX_CLK_ENA         0
#define I2S_OUT_CFGX_DATA_ENABLE     1
#define I2S_OUT_CFGX_DATA_ALIGNMENT  6
#define I2S_OUT_CFGX_BITS_PER_SLOT  13
#define I2S_OUT_CFGX_VALID_SLOT     14
#define I2S_OUT_CFGX_FSYNC_WIDTH    18
#define I2S_OUT_CFGX_SCLKS_PER_1FS_DIV32 26
#define I2S_OUT_CFGX_SLAVE_MODE     30
#define I2S_OUT_CFGX_TDM_MODE       31

/* AUD_FMM_BF_CTRL_SOURCECH_CFGx_REG */
#define BF_SRC_CFGX_SFIFO_ENA              0
#define BF_SRC_CFGX_BUFFER_PAIR_ENABLE     1
#define BF_SRC_CFGX_SAMPLE_CH_MODE         2
#define BF_SRC_CFGX_SFIFO_SZ_DOUBLE        5
#define BF_SRC_CFGX_NOT_PAUSE_WHEN_EMPTY  10
#define BF_SRC_CFGX_BIT_RES               20
#define BF_SRC_CFGX_PROCESS_SEQ_ID_VALID  31

/* AUD_FMM_BF_CTRL_DESTCH_CFGx_REG */
#define BF_DST_CFGX_CAP_ENA              0
#define BF_DST_CFGX_BUFFER_PAIR_ENABLE   1
#define BF_DST_CFGX_DFIFO_SZ_DOUBLE      2
#define BF_DST_CFGX_NOT_PAUSE_WHEN_FULL 11
#define BF_DST_CFGX_FCI_ID              12
#define BF_DST_CFGX_CAP_MODE            24
#define BF_DST_CFGX_PROC_SEQ_ID_VALID   31

/* AUD_FMM_IOP_OUT_SPDIF_xxx */
#define SPDIF_0_OUT_DITHER_ENA     3
#define SPDIF_0_OUT_STREAM_ENA    31

/* AUD_FMM_IOP_PLL_0_USER */
#define IOP_PLL_0_USER_NDIV_FRAC   10

/* AUD_FMM_IOP_PLL_0_ACTIVE */
#define IOP_PLL_0_ACTIVE_NDIV_FRAC 10


#define INIT_SSP_REGS(num) (struct cygnus_ssp_regs){ \
		.i2s_stream_cfg = OUT_I2S_ ##num## _STREAM_CFG_OFFSET, \
		.i2s_cap_stream_cfg = IN_I2S_ ##num## _STREAM_CFG_OFFSET, \
		.i2s_cfg = OUT_I2S_ ##num## _CFG_OFFSET, \
		.i2s_cap_cfg = IN_I2S_ ##num## _CFG_OFFSET, \
		.i2s_mclk_cfg = OUT_I2S_ ##num## _MCLK_CFG_OFFSET, \
		.bf_destch_ctrl = BF_DST_CTRL ##num## _OFFSET, \
		.bf_destch_cfg = BF_DST_CFG ##num## _OFFSET, \
		.bf_sourcech_ctrl = BF_SRC_CTRL ##num## _OFFSET, \
		.bf_sourcech_cfg = BF_SRC_CFG ##num## _OFFSET, \
		.bf_sourcech_grp = BF_SRC_GRP ##num## _OFFSET \
}

struct pll_macro_entry {
	u32 mclk;
	u32 pll_ch_num;
};

/*
 * PLL has 3 output channels (1x, 2x, and 4x). Below are
 * the common MCLK frequencies used by audio driver
 */
static const struct pll_macro_entry pll_predef_mclk[] = {
	{ 4096000, 0},
	{ 8192000, 1},
	{16384000, 2},

	{ 5644800, 0},
	{11289600, 1},
	{22579200, 2},

	{ 6144000, 0},
	{12288000, 1},
	{24576000, 2},

	{12288000, 0},
	{24576000, 1},
	{49152000, 2},

	{22579200, 0},
	{45158400, 1},
	{90316800, 2},

	{24576000, 0},
	{49152000, 1},
	{98304000, 2},
};

#define CYGNUS_RATE_MIN     8000
#define CYGNUS_RATE_MAX   384000

/* List of valid frame sizes for tdm mode */
static const int ssp_valid_tdm_framesize[] = {32, 64, 128, 256, 512};

static const unsigned int cygnus_rates[] = {
	 8000, 11025,  16000,  22050,  32000,  44100, 48000,
	88200, 96000, 176400, 192000, 352800, 384000
};

static const struct snd_pcm_hw_constraint_list cygnus_rate_constraint = {
	.count = ARRAY_SIZE(cygnus_rates),
	.list = cygnus_rates,
};

static struct cygnus_aio_port *cygnus_dai_get_portinfo(struct snd_soc_dai *dai)
{
	struct cygnus_audio *cygaud = snd_soc_dai_get_drvdata(dai);

	return &cygaud->portinfo[dai->id];
}

static int audio_ssp_init_portregs(struct cygnus_aio_port *aio)
{
	u32 value, fci_id;
	int status = 0;

	switch (aio->port_type) {
	case PORT_TDM:
		value = readl(aio->cygaud->audio + aio->regs.i2s_stream_cfg);
		value &= ~I2S_STREAM_CFG_MASK;

		/* Set Group ID */
		writel(aio->portnum,
			aio->cygaud->audio + aio->regs.bf_sourcech_grp);

		/* Configure the AUD_FMM_IOP_OUT_I2S_x_STREAM_CFG reg */
		value |= aio->portnum << I2S_OUT_STREAM_CFG_GROUP_ID;
		value |= aio->portnum; /* FCI ID is the port num */
		value |= CH_GRP_STEREO << I2S_OUT_STREAM_CFG_CHANNEL_GROUPING;
		writel(value, aio->cygaud->audio + aio->regs.i2s_stream_cfg);

		/* Configure the AUD_FMM_BF_CTRL_SOURCECH_CFGX reg */
		value = readl(aio->cygaud->audio + aio->regs.bf_sourcech_cfg);
		value &= ~BIT(BF_SRC_CFGX_NOT_PAUSE_WHEN_EMPTY);
		value |= BIT(BF_SRC_CFGX_SFIFO_SZ_DOUBLE);
		value |= BIT(BF_SRC_CFGX_PROCESS_SEQ_ID_VALID);
		writel(value, aio->cygaud->audio + aio->regs.bf_sourcech_cfg);

		/* Configure the AUD_FMM_IOP_IN_I2S_x_CAP_STREAM_CFG_0 reg */
		value = readl(aio->cygaud->i2s_in +
			aio->regs.i2s_cap_stream_cfg);
		value &= ~I2S_CAP_STREAM_CFG_MASK;
		value |= aio->portnum << I2S_IN_STREAM_CFG_0_GROUP_ID;
		writel(value, aio->cygaud->i2s_in +
			aio->regs.i2s_cap_stream_cfg);

		/* Configure the AUD_FMM_BF_CTRL_DESTCH_CFGX_REG_BASE reg */
		fci_id = CAPTURE_FCI_ID_BASE + aio->portnum;

		value = readl(aio->cygaud->audio + aio->regs.bf_destch_cfg);
		value |= BIT(BF_DST_CFGX_DFIFO_SZ_DOUBLE);
		value &= ~BIT(BF_DST_CFGX_NOT_PAUSE_WHEN_FULL);
		value |= (fci_id << BF_DST_CFGX_FCI_ID);
		value |= BIT(BF_DST_CFGX_PROC_SEQ_ID_VALID);
		writel(value, aio->cygaud->audio + aio->regs.bf_destch_cfg);

		/* Enable the transmit pin for this port */
		value = readl(aio->cygaud->audio + AUD_MISC_SEROUT_OE_REG_BASE);
		value &= ~BIT((aio->portnum * 4) + AUD_MISC_SEROUT_SDAT_OE);
		writel(value, aio->cygaud->audio + AUD_MISC_SEROUT_OE_REG_BASE);
		break;
	case PORT_SPDIF:
		writel(aio->portnum, aio->cygaud->audio + BF_SRC_GRP3_OFFSET);

		value = readl(aio->cygaud->audio + SPDIF_CTRL_OFFSET);
		value |= BIT(SPDIF_0_OUT_DITHER_ENA);
		writel(value, aio->cygaud->audio + SPDIF_CTRL_OFFSET);

		/* Enable and set the FCI ID for the SPDIF channel */
		value = readl(aio->cygaud->audio + SPDIF_STREAM_CFG_OFFSET);
		value &= ~SPDIF_STREAM_CFG_MASK;
		value |= aio->portnum; /* FCI ID is the port num */
		value |= BIT(SPDIF_0_OUT_STREAM_ENA);
		writel(value, aio->cygaud->audio + SPDIF_STREAM_CFG_OFFSET);

		value = readl(aio->cygaud->audio + aio->regs.bf_sourcech_cfg);
		value &= ~BIT(BF_SRC_CFGX_NOT_PAUSE_WHEN_EMPTY);
		value |= BIT(BF_SRC_CFGX_SFIFO_SZ_DOUBLE);
		value |= BIT(BF_SRC_CFGX_PROCESS_SEQ_ID_VALID);
		writel(value, aio->cygaud->audio + aio->regs.bf_sourcech_cfg);

		/* Enable the spdif output pin */
		value = readl(aio->cygaud->audio + AUD_MISC_SEROUT_OE_REG_BASE);
		value &= ~BIT(AUD_MISC_SEROUT_SPDIF_OE);
		writel(value, aio->cygaud->audio + AUD_MISC_SEROUT_OE_REG_BASE);
		break;
	default:
		dev_err(aio->cygaud->dev, "Port not supported\n");
		status = -EINVAL;
	}

	return status;
}

static void audio_ssp_in_enable(struct cygnus_aio_port *aio)
{
	u32 value;

	value = readl(aio->cygaud->audio + aio->regs.bf_destch_cfg);
	value |= BIT(BF_DST_CFGX_CAP_ENA);
	writel(value, aio->cygaud->audio + aio->regs.bf_destch_cfg);

	writel(0x1, aio->cygaud->audio + aio->regs.bf_destch_ctrl);

	value = readl(aio->cygaud->audio + aio->regs.i2s_cfg);
	value |= BIT(I2S_OUT_CFGX_CLK_ENA);
	value |= BIT(I2S_OUT_CFGX_DATA_ENABLE);
	writel(value, aio->cygaud->audio + aio->regs.i2s_cfg);

	value = readl(aio->cygaud->i2s_in + aio->regs.i2s_cap_stream_cfg);
	value |= BIT(I2S_IN_STREAM_CFG_CAP_ENA);
	writel(value, aio->cygaud->i2s_in + aio->regs.i2s_cap_stream_cfg);

	aio->streams_on |= CAPTURE_STREAM_MASK;
}

static void audio_ssp_in_disable(struct cygnus_aio_port *aio)
{
	u32 value;

	value = readl(aio->cygaud->i2s_in + aio->regs.i2s_cap_stream_cfg);
	value &= ~BIT(I2S_IN_STREAM_CFG_CAP_ENA);
	writel(value, aio->cygaud->i2s_in + aio->regs.i2s_cap_stream_cfg);

	aio->streams_on &= ~CAPTURE_STREAM_MASK;

	/* If both playback and capture are off */
	if (!aio->streams_on) {
		value = readl(aio->cygaud->audio + aio->regs.i2s_cfg);
		value &= ~BIT(I2S_OUT_CFGX_CLK_ENA);
		value &= ~BIT(I2S_OUT_CFGX_DATA_ENABLE);
		writel(value, aio->cygaud->audio + aio->regs.i2s_cfg);
	}

	writel(0x0, aio->cygaud->audio + aio->regs.bf_destch_ctrl);

	value = readl(aio->cygaud->audio + aio->regs.bf_destch_cfg);
	value &= ~BIT(BF_DST_CFGX_CAP_ENA);
	writel(value, aio->cygaud->audio + aio->regs.bf_destch_cfg);
}

static int audio_ssp_out_enable(struct cygnus_aio_port *aio)
{
	u32 value;
	int status = 0;

	switch (aio->port_type) {
	case PORT_TDM:
		value = readl(aio->cygaud->audio + aio->regs.i2s_stream_cfg);
		value |= BIT(I2S_OUT_STREAM_ENA);
		writel(value, aio->cygaud->audio + aio->regs.i2s_stream_cfg);

		writel(1, aio->cygaud->audio + aio->regs.bf_sourcech_ctrl);

		value = readl(aio->cygaud->audio + aio->regs.i2s_cfg);
		value |= BIT(I2S_OUT_CFGX_CLK_ENA);
		value |= BIT(I2S_OUT_CFGX_DATA_ENABLE);
		writel(value, aio->cygaud->audio + aio->regs.i2s_cfg);

		value = readl(aio->cygaud->audio + aio->regs.bf_sourcech_cfg);
		value |= BIT(BF_SRC_CFGX_SFIFO_ENA);
		writel(value, aio->cygaud->audio + aio->regs.bf_sourcech_cfg);

		aio->streams_on |= PLAYBACK_STREAM_MASK;
		break;
	case PORT_SPDIF:
		value = readl(aio->cygaud->audio + SPDIF_FORMAT_CFG_OFFSET);
		value |= 0x3;
		writel(value, aio->cygaud->audio + SPDIF_FORMAT_CFG_OFFSET);

		writel(1, aio->cygaud->audio + aio->regs.bf_sourcech_ctrl);

		value = readl(aio->cygaud->audio + aio->regs.bf_sourcech_cfg);
		value |= BIT(BF_SRC_CFGX_SFIFO_ENA);
		writel(value, aio->cygaud->audio + aio->regs.bf_sourcech_cfg);
		break;
	default:
		dev_err(aio->cygaud->dev,
			"Port not supported %d\n", aio->portnum);
		status = -EINVAL;
	}

	return status;
}

static int audio_ssp_out_disable(struct cygnus_aio_port *aio)
{
	u32 value;
	int status = 0;

	switch (aio->port_type) {
	case PORT_TDM:
		aio->streams_on &= ~PLAYBACK_STREAM_MASK;

		/* If both playback and capture are off */
		if (!aio->streams_on) {
			value = readl(aio->cygaud->audio + aio->regs.i2s_cfg);
			value &= ~BIT(I2S_OUT_CFGX_CLK_ENA);
			value &= ~BIT(I2S_OUT_CFGX_DATA_ENABLE);
			writel(value, aio->cygaud->audio + aio->regs.i2s_cfg);
		}

		/* set group_sync_dis = 1 */
		value = readl(aio->cygaud->audio + BF_SRC_GRP_SYNC_DIS_OFFSET);
		value |= BIT(aio->portnum);
		writel(value, aio->cygaud->audio + BF_SRC_GRP_SYNC_DIS_OFFSET);

		writel(0, aio->cygaud->audio + aio->regs.bf_sourcech_ctrl);

		value = readl(aio->cygaud->audio + aio->regs.bf_sourcech_cfg);
		value &= ~BIT(BF_SRC_CFGX_SFIFO_ENA);
		writel(value, aio->cygaud->audio + aio->regs.bf_sourcech_cfg);

		/* set group_sync_dis = 0 */
		value = readl(aio->cygaud->audio + BF_SRC_GRP_SYNC_DIS_OFFSET);
		value &= ~BIT(aio->portnum);
		writel(value, aio->cygaud->audio + BF_SRC_GRP_SYNC_DIS_OFFSET);

		value = readl(aio->cygaud->audio + aio->regs.i2s_stream_cfg);
		value &= ~BIT(I2S_OUT_STREAM_ENA);
		writel(value, aio->cygaud->audio + aio->regs.i2s_stream_cfg);

		/* IOP SW INIT on OUT_I2S_x */
		value = readl(aio->cygaud->i2s_in + IOP_SW_INIT_LOGIC);
		value |= BIT(aio->portnum);
		writel(value, aio->cygaud->i2s_in + IOP_SW_INIT_LOGIC);
		value &= ~BIT(aio->portnum);
		writel(value, aio->cygaud->i2s_in + IOP_SW_INIT_LOGIC);
		break;
	case PORT_SPDIF:
		value = readl(aio->cygaud->audio + SPDIF_FORMAT_CFG_OFFSET);
		value &= ~0x3;
		writel(value, aio->cygaud->audio + SPDIF_FORMAT_CFG_OFFSET);
		writel(0, aio->cygaud->audio + aio->regs.bf_sourcech_ctrl);

		value = readl(aio->cygaud->audio + aio->regs.bf_sourcech_cfg);
		value &= ~BIT(BF_SRC_CFGX_SFIFO_ENA);
		writel(value, aio->cygaud->audio + aio->regs.bf_sourcech_cfg);
		break;
	default:
		dev_err(aio->cygaud->dev,
			"Port not supported %d\n", aio->portnum);
		status = -EINVAL;
	}

	return status;
}

static int pll_configure_mclk(struct cygnus_audio *cygaud, u32 mclk,
	struct cygnus_aio_port *aio)
{
	int i = 0, error;
	bool found = false;
	const struct pll_macro_entry *p_entry;
	struct clk *ch_clk;

	for (i = 0; i < ARRAY_SIZE(pll_predef_mclk); i++) {
		p_entry = &pll_predef_mclk[i];
		if (p_entry->mclk == mclk) {
			found = true;
			break;
		}
	}
	if (!found) {
		dev_err(cygaud->dev,
			"%s No valid mclk freq (%u) found!\n", __func__, mclk);
		return -EINVAL;
	}

	ch_clk = cygaud->audio_clk[p_entry->pll_ch_num];

	if ((aio->clk_trace.cap_en) && (!aio->clk_trace.cap_clk_en)) {
		error = clk_prepare_enable(ch_clk);
		if (error) {
			dev_err(cygaud->dev, "%s clk_prepare_enable failed %d\n",
				__func__, error);
			return error;
		}
		aio->clk_trace.cap_clk_en = true;
	}

	if ((aio->clk_trace.play_en) && (!aio->clk_trace.play_clk_en)) {
		error = clk_prepare_enable(ch_clk);
		if (error) {
			dev_err(cygaud->dev, "%s clk_prepare_enable failed %d\n",
				__func__, error);
			return error;
		}
		aio->clk_trace.play_clk_en = true;
	}

	error = clk_set_rate(ch_clk, mclk);
	if (error) {
		dev_err(cygaud->dev, "%s Set MCLK rate failed: %d\n",
			__func__, error);
		return error;
	}

	return p_entry->pll_ch_num;
}

static int cygnus_ssp_set_clocks(struct cygnus_aio_port *aio)
{
	u32 value;
	u32 mask = 0xf;
	u32 sclk;
	u32 mclk_rate;
	unsigned int bit_rate;
	unsigned int ratio;

	bit_rate = aio->bit_per_frame * aio->lrclk;

	/*
	 * Check if the bit clock can be generated from the given MCLK.
	 * MCLK must be a perfect multiple of bit clock and must be one of the
	 * following values... (2,4,6,8,10,12,14)
	 */
	if ((aio->mclk % bit_rate) != 0)
		return -EINVAL;

	ratio = aio->mclk / bit_rate;
	switch (ratio) {
	case 2:
	case 4:
	case 6:
	case 8:
	case 10:
	case 12:
	case 14:
		mclk_rate = ratio / 2;
		break;

	default:
		dev_err(aio->cygaud->dev,
			"Invalid combination of MCLK and BCLK\n");
		dev_err(aio->cygaud->dev, "lrclk = %u, bits/frame = %u, mclk = %u\n",
			aio->lrclk, aio->bit_per_frame, aio->mclk);
		return -EINVAL;
	}

	/* Set sclk rate */
	switch (aio->port_type) {
	case PORT_TDM:
		sclk = aio->bit_per_frame;
		if (sclk == 512)
			sclk = 0;

		/* sclks_per_1fs_div = sclk cycles/32 */
		sclk /= 32;

		/* Set number of bitclks per frame */
		value = readl(aio->cygaud->audio + aio->regs.i2s_cfg);
		value &= ~(mask << I2S_OUT_CFGX_SCLKS_PER_1FS_DIV32);
		value |= sclk << I2S_OUT_CFGX_SCLKS_PER_1FS_DIV32;
		writel(value, aio->cygaud->audio + aio->regs.i2s_cfg);
		dev_dbg(aio->cygaud->dev,
			"SCLKS_PER_1FS_DIV32 = 0x%x\n", value);
		break;
	case PORT_SPDIF:
		break;
	default:
		dev_err(aio->cygaud->dev, "Unknown port type\n");
		return -EINVAL;
	}

	/* Set MCLK_RATE ssp port (spdif and ssp are the same) */
	value = readl(aio->cygaud->audio + aio->regs.i2s_mclk_cfg);
	value &= ~(0xf << I2S_OUT_MCLKRATE_SHIFT);
	value |= (mclk_rate << I2S_OUT_MCLKRATE_SHIFT);
	writel(value, aio->cygaud->audio + aio->regs.i2s_mclk_cfg);

	dev_dbg(aio->cygaud->dev, "mclk cfg reg = 0x%x\n", value);
	dev_dbg(aio->cygaud->dev, "bits per frame = %u, mclk = %u Hz, lrclk = %u Hz\n",
			aio->bit_per_frame, aio->mclk, aio->lrclk);
	return 0;
}

static int cygnus_ssp_hw_params(struct snd_pcm_substream *substream,
				 struct snd_pcm_hw_params *params,
				 struct snd_soc_dai *dai)
{
	struct cygnus_aio_port *aio = cygnus_dai_get_portinfo(dai);
	int rate, bitres;
	u32 value;
	u32 mask = 0x1f;
	int ret = 0;

	dev_dbg(aio->cygaud->dev, "%s port = %d\n", __func__, aio->portnum);
	dev_dbg(aio->cygaud->dev, "params_channels %d\n",
			params_channels(params));
	dev_dbg(aio->cygaud->dev, "rate %d\n", params_rate(params));
	dev_dbg(aio->cygaud->dev, "format %d\n", params_format(params));

	rate = params_rate(params);

	switch (aio->mode) {
	case CYGNUS_SSPMODE_TDM:
		if ((rate == 192000) && (params_channels(params) > 4)) {
			dev_err(aio->cygaud->dev, "Cannot run %d channels at %dHz\n",
				params_channels(params), rate);
			return -EINVAL;
		}
		break;
	case CYGNUS_SSPMODE_I2S:
		aio->bit_per_frame = 64; /* I2S must be 64 bit per frame */
		break;
	default:
		dev_err(aio->cygaud->dev,
			"%s port running in unknown mode\n", __func__);
		return -EINVAL;
	}

	if (substream->stream == SNDRV_PCM_STREAM_PLAYBACK) {
		value = readl(aio->cygaud->audio + aio->regs.bf_sourcech_cfg);
		value &= ~BIT(BF_SRC_CFGX_BUFFER_PAIR_ENABLE);
		value &= ~BIT(BF_SRC_CFGX_SAMPLE_CH_MODE);
		writel(value, aio->cygaud->audio + aio->regs.bf_sourcech_cfg);

		switch (params_format(params)) {
		case SNDRV_PCM_FORMAT_S16_LE:
			bitres = 16;
			break;

		case SNDRV_PCM_FORMAT_S32_LE:
			/* 32 bit mode is coded as 0 */
			bitres = 0;
			break;

		default:
			return -EINVAL;
		}

		value = readl(aio->cygaud->audio + aio->regs.bf_sourcech_cfg);
		value &= ~(mask << BF_SRC_CFGX_BIT_RES);
		value |= (bitres << BF_SRC_CFGX_BIT_RES);
		writel(value, aio->cygaud->audio + aio->regs.bf_sourcech_cfg);

	} else {

		switch (params_format(params)) {
		case SNDRV_PCM_FORMAT_S16_LE:
			value = readl(aio->cygaud->audio +
					aio->regs.bf_destch_cfg);
			value |= BIT(BF_DST_CFGX_CAP_MODE);
			writel(value, aio->cygaud->audio +
					aio->regs.bf_destch_cfg);
			break;

		case SNDRV_PCM_FORMAT_S32_LE:
			value = readl(aio->cygaud->audio +
					aio->regs.bf_destch_cfg);
			value &= ~BIT(BF_DST_CFGX_CAP_MODE);
			writel(value, aio->cygaud->audio +
					aio->regs.bf_destch_cfg);
			break;

		default:
			return -EINVAL;
		}
	}

	aio->lrclk = rate;

	if (!aio->is_slave)
		ret = cygnus_ssp_set_clocks(aio);

	return ret;
}

/*
 * This function sets the mclk frequency for pll clock
 */
static int cygnus_ssp_set_sysclk(struct snd_soc_dai *dai,
			int clk_id, unsigned int freq, int dir)
{
	int sel;
	u32 value;
	struct cygnus_aio_port *aio = cygnus_dai_get_portinfo(dai);
	struct cygnus_audio *cygaud = snd_soc_dai_get_drvdata(dai);

	dev_dbg(aio->cygaud->dev,
		"%s Enter port = %d\n", __func__, aio->portnum);
	sel = pll_configure_mclk(cygaud, freq, aio);
	if (sel < 0) {
		dev_err(aio->cygaud->dev,
			"%s Setting mclk failed.\n", __func__);
		return -EINVAL;
	}

	aio->mclk = freq;

	dev_dbg(aio->cygaud->dev, "%s Setting MCLKSEL to %d\n", __func__, sel);
	value = readl(aio->cygaud->audio + aio->regs.i2s_mclk_cfg);
	value &= ~(0xf << I2S_OUT_PLLCLKSEL_SHIFT);
	value |= (sel << I2S_OUT_PLLCLKSEL_SHIFT);
	writel(value, aio->cygaud->audio + aio->regs.i2s_mclk_cfg);

	return 0;
}

static int cygnus_ssp_startup(struct snd_pcm_substream *substream,
			       struct snd_soc_dai *dai)
{
	struct cygnus_aio_port *aio = cygnus_dai_get_portinfo(dai);

	snd_soc_dai_set_dma_data(dai, substream, aio);
	if (substream->stream == SNDRV_PCM_STREAM_PLAYBACK)
		aio->clk_trace.play_en = true;
	else
		aio->clk_trace.cap_en = true;

	substream->runtime->hw.rate_min = CYGNUS_RATE_MIN;
	substream->runtime->hw.rate_max = CYGNUS_RATE_MAX;

	snd_pcm_hw_constraint_list(substream->runtime, 0,
			SNDRV_PCM_HW_PARAM_RATE, &cygnus_rate_constraint);
	return 0;
}

static void cygnus_ssp_shutdown(struct snd_pcm_substream *substream,
			       struct snd_soc_dai *dai)
{
	struct cygnus_aio_port *aio = cygnus_dai_get_portinfo(dai);

	if (substream->stream == SNDRV_PCM_STREAM_PLAYBACK)
		aio->clk_trace.play_en = false;
	else
		aio->clk_trace.cap_en = false;

	if (!aio->is_slave) {
		u32 val;

		val = readl(aio->cygaud->audio + aio->regs.i2s_mclk_cfg);
		val &= CYGNUS_PLLCLKSEL_MASK;
		if (val >= ARRAY_SIZE(aio->cygaud->audio_clk)) {
			dev_err(aio->cygaud->dev, "Clk index %u is out of bounds\n",
				val);
			return;
		}

		if (substream->stream == SNDRV_PCM_STREAM_PLAYBACK) {
			if (aio->clk_trace.play_clk_en) {
				clk_disable_unprepare(aio->cygaud->
						audio_clk[val]);
				aio->clk_trace.play_clk_en = false;
			}
		} else {
			if (aio->clk_trace.cap_clk_en) {
				clk_disable_unprepare(aio->cygaud->
						audio_clk[val]);
				aio->clk_trace.cap_clk_en = false;
			}
		}
	}
}

/*
 * Bit    Update  Notes
 * 31     Yes     TDM Mode        (1 = TDM, 0 = i2s)
 * 30     Yes     Slave Mode	  (1 = Slave, 0 = Master)
 * 29:26  No      Sclks per frame
 * 25:18  Yes     FS Width
 * 17:14  No      Valid Slots
 * 13     No      Bits		  (1 = 16 bits, 0 = 32 bits)
 * 12:08  No     Bits per samp
 * 07     Yes     Justifcation    (1 = LSB, 0 = MSB)
 * 06     Yes     Alignment       (1 = Delay 1 clk, 0 = no delay
 * 05     Yes     SCLK polarity   (1 = Rising, 0 = Falling)
 * 04     Yes     LRCLK Polarity  (1 = High for left, 0 = Low for left)
 * 03:02  Yes     Reserved - write as zero
 * 01     No      Data Enable
 * 00     No      CLK Enable
 */
#define I2S_OUT_CFG_REG_UPDATE_MASK   0x3C03FF03

/* Input cfg is same as output, but the FS width is not a valid field */
#define I2S_IN_CFG_REG_UPDATE_MASK  (I2S_OUT_CFG_REG_UPDATE_MASK | 0x03FC0000)

int cygnus_ssp_set_custom_fsync_width(struct snd_soc_dai *cpu_dai, int len)
{
	struct cygnus_aio_port *aio = cygnus_dai_get_portinfo(cpu_dai);

	if ((len > 0) && (len < 256)) {
		aio->fsync_width = len;
		return 0;
	} else {
		return -EINVAL;
	}
}
EXPORT_SYMBOL_GPL(cygnus_ssp_set_custom_fsync_width);

static int cygnus_ssp_set_fmt(struct snd_soc_dai *cpu_dai, unsigned int fmt)
{
	struct cygnus_aio_port *aio = cygnus_dai_get_portinfo(cpu_dai);
	u32 ssp_curcfg;
	u32 ssp_newcfg;
	u32 ssp_outcfg;
	u32 ssp_incfg;
	u32 val;
	u32 mask;

	dev_dbg(aio->cygaud->dev, "%s Enter  fmt: %x\n", __func__, fmt);

	if (aio->port_type == PORT_SPDIF)
		return -EINVAL;

	ssp_newcfg = 0;

	switch (fmt & SND_SOC_DAIFMT_MASTER_MASK) {
	case SND_SOC_DAIFMT_CBM_CFM:
		ssp_newcfg |= BIT(I2S_OUT_CFGX_SLAVE_MODE);
		aio->is_slave = 1;
		break;
	case SND_SOC_DAIFMT_CBS_CFS:
		ssp_newcfg &= ~BIT(I2S_OUT_CFGX_SLAVE_MODE);
		aio->is_slave = 0;
		break;
	default:
		return -EINVAL;
	}

	switch (fmt & SND_SOC_DAIFMT_FORMAT_MASK) {
	case SND_SOC_DAIFMT_I2S:
		ssp_newcfg |= BIT(I2S_OUT_CFGX_DATA_ALIGNMENT);
		ssp_newcfg |= BIT(I2S_OUT_CFGX_FSYNC_WIDTH);
		aio->mode = CYGNUS_SSPMODE_I2S;
		break;

	case SND_SOC_DAIFMT_DSP_A:
	case SND_SOC_DAIFMT_DSP_B:
		ssp_newcfg |= BIT(I2S_OUT_CFGX_TDM_MODE);

		/* DSP_A = data after FS, DSP_B = data during FS */
		if ((fmt & SND_SOC_DAIFMT_FORMAT_MASK) == SND_SOC_DAIFMT_DSP_A)
			ssp_newcfg |= BIT(I2S_OUT_CFGX_DATA_ALIGNMENT);

		if ((aio->fsync_width > 0) && (aio->fsync_width < 256))
			ssp_newcfg |=
				(aio->fsync_width << I2S_OUT_CFGX_FSYNC_WIDTH);
		else
			ssp_newcfg |= BIT(I2S_OUT_CFGX_FSYNC_WIDTH);

		aio->mode = CYGNUS_SSPMODE_TDM;
		break;

	default:
		return -EINVAL;
	}

	/*
	 * SSP out cfg.
	 * Retain bits we do not want to update, then OR in new bits
	 */
	ssp_curcfg = readl(aio->cygaud->audio + aio->regs.i2s_cfg);
	ssp_outcfg = (ssp_curcfg & I2S_OUT_CFG_REG_UPDATE_MASK) | ssp_newcfg;
	writel(ssp_outcfg, aio->cygaud->audio + aio->regs.i2s_cfg);

	/*
	 * SSP in cfg.
	 * Retain bits we do not want to update, then OR in new bits
	 */
	ssp_curcfg = readl(aio->cygaud->i2s_in + aio->regs.i2s_cap_cfg);
	ssp_incfg = (ssp_curcfg & I2S_IN_CFG_REG_UPDATE_MASK) | ssp_newcfg;
	writel(ssp_incfg, aio->cygaud->i2s_in + aio->regs.i2s_cap_cfg);

	val = readl(aio->cygaud->audio + AUD_MISC_SEROUT_OE_REG_BASE);

	/*
	 * Configure the word clk and bit clk as output or tristate
	 * Each port has 4 bits for controlling its pins.
	 * Shift the mask based upon port number.
	 */
	mask = BIT(AUD_MISC_SEROUT_LRCK_OE)
			| BIT(AUD_MISC_SEROUT_SCLK_OE)
			| BIT(AUD_MISC_SEROUT_MCLK_OE);
	mask = mask << (aio->portnum * 4);
	if (aio->is_slave)
		/* Set bit for tri-state */
		val |= mask;
	else
		/* Clear bit for drive */
		val &= ~mask;

	dev_dbg(aio->cygaud->dev, "%s  Set OE bits 0x%x\n", __func__, val);
	writel(val, aio->cygaud->audio + AUD_MISC_SEROUT_OE_REG_BASE);

	return 0;
}

static int cygnus_ssp_trigger(struct snd_pcm_substream *substream, int cmd,
			       struct snd_soc_dai *dai)
{
	struct cygnus_aio_port *aio = cygnus_dai_get_portinfo(dai);
	struct cygnus_audio *cygaud = snd_soc_dai_get_drvdata(dai);

	dev_dbg(aio->cygaud->dev,
		"%s cmd %d at port = %d\n", __func__, cmd, aio->portnum);

	switch (cmd) {
	case SNDRV_PCM_TRIGGER_START:
	case SNDRV_PCM_TRIGGER_PAUSE_RELEASE:
	case SNDRV_PCM_TRIGGER_RESUME:
		if (substream->stream == SNDRV_PCM_STREAM_PLAYBACK)
			audio_ssp_out_enable(aio);
		else
			audio_ssp_in_enable(aio);
		cygaud->active_ports++;

		break;

	case SNDRV_PCM_TRIGGER_STOP:
	case SNDRV_PCM_TRIGGER_PAUSE_PUSH:
	case SNDRV_PCM_TRIGGER_SUSPEND:
		if (substream->stream == SNDRV_PCM_STREAM_PLAYBACK)
			audio_ssp_out_disable(aio);
		else
			audio_ssp_in_disable(aio);
		cygaud->active_ports--;
		break;

	default:
		return -EINVAL;
	}

	return 0;
}

static int cygnus_set_dai_tdm_slot(struct snd_soc_dai *cpu_dai,
	unsigned int tx_mask, unsigned int rx_mask, int slots, int slot_width)
{
	struct cygnus_aio_port *aio = cygnus_dai_get_portinfo(cpu_dai);
	u32 value;
	int bits_per_slot = 0;     /* default to 32-bits per slot */
	int frame_bits;
	unsigned int active_slots;
	bool found = false;
	int i;

	if (tx_mask != rx_mask) {
		dev_err(aio->cygaud->dev,
			"%s tx_mask must equal rx_mask\n", __func__);
		return -EINVAL;
	}

	active_slots = hweight32(tx_mask);

	if (active_slots > 16)
		return -EINVAL;

	/* Slot value must be even */
	if (active_slots % 2)
		return -EINVAL;

	/* We encode 16 slots as 0 in the reg */
	if (active_slots == 16)
		active_slots = 0;

	/* Slot Width is either 16 or 32 */
	switch (slot_width) {
	case 16:
		bits_per_slot = 1;
		break;
	case 32:
		bits_per_slot = 0;
		break;
	default:
		bits_per_slot = 0;
		dev_warn(aio->cygaud->dev,
			"%s Defaulting Slot Width to 32\n", __func__);
	}

	frame_bits = slots * slot_width;

	for (i = 0; i < ARRAY_SIZE(ssp_valid_tdm_framesize); i++) {
		if (ssp_valid_tdm_framesize[i] == frame_bits) {
			found = true;
			break;
		}
	}

	if (!found) {
		dev_err(aio->cygaud->dev,
			"%s In TDM mode, frame bits INVALID (%d)\n",
			__func__, frame_bits);
		return -EINVAL;
	}

	aio->bit_per_frame = frame_bits;

	dev_dbg(aio->cygaud->dev, "%s active_slots %u, bits per frame %d\n",
			__func__, active_slots, frame_bits);

	/* Set capture side of ssp port */
	value = readl(aio->cygaud->i2s_in + aio->regs.i2s_cap_cfg);
	value &= ~(0xf << I2S_OUT_CFGX_VALID_SLOT);
	value |= (active_slots << I2S_OUT_CFGX_VALID_SLOT);
	value &= ~BIT(I2S_OUT_CFGX_BITS_PER_SLOT);
	value |= (bits_per_slot << I2S_OUT_CFGX_BITS_PER_SLOT);
	writel(value, aio->cygaud->i2s_in + aio->regs.i2s_cap_cfg);

	/* Set playback side of ssp port */
	value = readl(aio->cygaud->audio + aio->regs.i2s_cfg);
	value &= ~(0xf << I2S_OUT_CFGX_VALID_SLOT);
	value |= (active_slots << I2S_OUT_CFGX_VALID_SLOT);
	value &= ~BIT(I2S_OUT_CFGX_BITS_PER_SLOT);
	value |= (bits_per_slot << I2S_OUT_CFGX_BITS_PER_SLOT);
	writel(value, aio->cygaud->audio + aio->regs.i2s_cfg);

	return 0;
}

#ifdef CONFIG_PM_SLEEP
static int cygnus_ssp_suspend(struct snd_soc_dai *cpu_dai)
{
	struct cygnus_aio_port *aio = cygnus_dai_get_portinfo(cpu_dai);

	if (!aio->is_slave) {
		u32 val;

		val = readl(aio->cygaud->audio + aio->regs.i2s_mclk_cfg);
		val &= CYGNUS_PLLCLKSEL_MASK;
		if (val >= ARRAY_SIZE(aio->cygaud->audio_clk)) {
			dev_err(aio->cygaud->dev, "Clk index %u is out of bounds\n",
				val);
			return -EINVAL;
		}

		if (aio->clk_trace.cap_clk_en)
			clk_disable_unprepare(aio->cygaud->audio_clk[val]);
		if (aio->clk_trace.play_clk_en)
			clk_disable_unprepare(aio->cygaud->audio_clk[val]);

		aio->pll_clk_num = val;
	}

	return 0;
}

static int cygnus_ssp_resume(struct snd_soc_dai *cpu_dai)
{
	struct cygnus_aio_port *aio = cygnus_dai_get_portinfo(cpu_dai);
	int error;

	if (!aio->is_slave) {
		if (aio->clk_trace.cap_clk_en) {
			error = clk_prepare_enable(aio->cygaud->
					audio_clk[aio->pll_clk_num]);
			if (error) {
				dev_err(aio->cygaud->dev, "%s clk_prepare_enable failed\n",
					__func__);
				return -EINVAL;
			}
		}
		if (aio->clk_trace.play_clk_en) {
			error = clk_prepare_enable(aio->cygaud->
					audio_clk[aio->pll_clk_num]);
			if (error) {
				if (aio->clk_trace.cap_clk_en)
					clk_disable_unprepare(aio->cygaud->
						audio_clk[aio->pll_clk_num]);
				dev_err(aio->cygaud->dev, "%s clk_prepare_enable failed\n",
					__func__);
				return -EINVAL;
			}
		}
	}

	return 0;
}
#else
#define cygnus_ssp_suspend NULL
#define cygnus_ssp_resume  NULL
#endif

static const struct snd_soc_dai_ops cygnus_ssp_dai_ops = {
	.startup	= cygnus_ssp_startup,
	.shutdown	= cygnus_ssp_shutdown,
	.trigger	= cygnus_ssp_trigger,
	.hw_params	= cygnus_ssp_hw_params,
	.set_fmt	= cygnus_ssp_set_fmt,
	.set_sysclk	= cygnus_ssp_set_sysclk,
	.set_tdm_slot	= cygnus_set_dai_tdm_slot,
};

static const struct snd_soc_dai_ops cygnus_spdif_dai_ops = {
	.startup	= cygnus_ssp_startup,
	.shutdown	= cygnus_ssp_shutdown,
	.trigger	= cygnus_ssp_trigger,
	.hw_params	= cygnus_ssp_hw_params,
	.set_sysclk	= cygnus_ssp_set_sysclk,
};

#define INIT_CPU_DAI(num) { \
	.name = "cygnus-ssp" #num, \
	.playback = { \
		.channels_min = 2, \
		.channels_max = 16, \
		.rates = SNDRV_PCM_RATE_KNOT, \
<<<<<<< HEAD
		.formats = SNDRV_PCM_FMTBIT_S8 | \
				SNDRV_PCM_FMTBIT_S16_LE | \
=======
		.formats = SNDRV_PCM_FMTBIT_S16_LE | \
>>>>>>> 9abd04af
				SNDRV_PCM_FMTBIT_S32_LE, \
	}, \
	.capture = { \
		.channels_min = 2, \
		.channels_max = 16, \
		.rates = SNDRV_PCM_RATE_KNOT, \
		.formats =  SNDRV_PCM_FMTBIT_S16_LE | \
				SNDRV_PCM_FMTBIT_S32_LE, \
	}, \
	.ops = &cygnus_ssp_dai_ops, \
	.suspend = cygnus_ssp_suspend, \
	.resume = cygnus_ssp_resume, \
}

static const struct snd_soc_dai_driver cygnus_ssp_dai_info[] = {
	INIT_CPU_DAI(0),
	INIT_CPU_DAI(1),
	INIT_CPU_DAI(2),
};

static const struct snd_soc_dai_driver cygnus_spdif_dai_info = {
	.name = "cygnus-spdif",
	.playback = {
		.channels_min = 2,
		.channels_max = 2,
		.rates = SNDRV_PCM_RATE_KNOT,
		.formats = SNDRV_PCM_FMTBIT_S16_LE |
			SNDRV_PCM_FMTBIT_S32_LE,
	},
	.ops = &cygnus_spdif_dai_ops,
	.suspend = cygnus_ssp_suspend,
	.resume = cygnus_ssp_resume,
};

static struct snd_soc_dai_driver cygnus_ssp_dai[CYGNUS_MAX_PORTS];

static const struct snd_soc_component_driver cygnus_ssp_component = {
	.name		= "cygnus-audio",
};

/*
 * Return < 0 if error
 * Return 0 if disabled
 * Return 1 if enabled and node is parsed successfully
 */
static int parse_ssp_child_node(struct platform_device *pdev,
				struct device_node *dn,
				struct cygnus_audio *cygaud,
				struct snd_soc_dai_driver *p_dai)
{
	struct cygnus_aio_port *aio;
	struct cygnus_ssp_regs ssp_regs[3];
	u32 rawval;
	int portnum = -1;
	enum cygnus_audio_port_type port_type;

	if (of_property_read_u32(dn, "reg", &rawval)) {
		dev_err(&pdev->dev, "Missing reg property\n");
		return -EINVAL;
	}

	portnum = rawval;
	switch (rawval) {
	case 0:
		ssp_regs[0] = INIT_SSP_REGS(0);
		port_type = PORT_TDM;
		break;
	case 1:
		ssp_regs[1] = INIT_SSP_REGS(1);
		port_type = PORT_TDM;
		break;
	case 2:
		ssp_regs[2] = INIT_SSP_REGS(2);
		port_type = PORT_TDM;
		break;
	case 3:
		port_type = PORT_SPDIF;
		break;
	default:
		dev_err(&pdev->dev, "Bad value for reg %u\n", rawval);
		return -EINVAL;
	}

	aio = &cygaud->portinfo[portnum];
	aio->cygaud = cygaud;
	aio->portnum = portnum;
	aio->port_type = port_type;
	aio->fsync_width = -1;

	switch (port_type) {
	case PORT_TDM:
		aio->regs = ssp_regs[portnum];
		*p_dai = cygnus_ssp_dai_info[portnum];
		aio->mode = CYGNUS_SSPMODE_UNKNOWN;
		break;

	case PORT_SPDIF:
		aio->regs.bf_sourcech_cfg = BF_SRC_CFG3_OFFSET;
		aio->regs.bf_sourcech_ctrl = BF_SRC_CTRL3_OFFSET;
		aio->regs.i2s_mclk_cfg = SPDIF_MCLK_CFG_OFFSET;
		aio->regs.i2s_stream_cfg = SPDIF_STREAM_CFG_OFFSET;
		*p_dai = cygnus_spdif_dai_info;

		/* For the purposes of this code SPDIF can be I2S mode */
		aio->mode = CYGNUS_SSPMODE_I2S;
		break;
	default:
		dev_err(&pdev->dev, "Bad value for port_type %d\n", port_type);
		return -EINVAL;
	}

	dev_dbg(&pdev->dev, "%s portnum = %d\n", __func__, aio->portnum);
	aio->streams_on = 0;
	aio->cygaud->dev = &pdev->dev;
	aio->clk_trace.play_en = false;
	aio->clk_trace.cap_en = false;

	audio_ssp_init_portregs(aio);
	return 0;
}

static int audio_clk_init(struct platform_device *pdev,
						struct cygnus_audio *cygaud)
{
	int i;
	char clk_name[PROP_LEN_MAX];

	for (i = 0; i < ARRAY_SIZE(cygaud->audio_clk); i++) {
		snprintf(clk_name, PROP_LEN_MAX, "ch%d_audio", i);

		cygaud->audio_clk[i] = devm_clk_get(&pdev->dev, clk_name);
		if (IS_ERR(cygaud->audio_clk[i]))
			return PTR_ERR(cygaud->audio_clk[i]);
	}

	return 0;
}

static int cygnus_ssp_probe(struct platform_device *pdev)
{
	struct device *dev = &pdev->dev;
	struct device_node *child_node;
	struct resource *res = pdev->resource;
	struct cygnus_audio *cygaud;
	int err = -EINVAL;
	int node_count;
	int active_port_count;

	cygaud = devm_kzalloc(dev, sizeof(struct cygnus_audio), GFP_KERNEL);
	if (!cygaud)
		return -ENOMEM;

	dev_set_drvdata(dev, cygaud);

	res = platform_get_resource_byname(pdev, IORESOURCE_MEM, "aud");
	cygaud->audio = devm_ioremap_resource(dev, res);
	if (IS_ERR(cygaud->audio))
		return PTR_ERR(cygaud->audio);

	res = platform_get_resource_byname(pdev, IORESOURCE_MEM, "i2s_in");
	cygaud->i2s_in = devm_ioremap_resource(dev, res);
	if (IS_ERR(cygaud->i2s_in))
		return PTR_ERR(cygaud->i2s_in);

	/* Tri-state all controlable pins until we know that we need them */
	writel(CYGNUS_SSP_TRISTATE_MASK,
			cygaud->audio + AUD_MISC_SEROUT_OE_REG_BASE);

	node_count = of_get_child_count(pdev->dev.of_node);
	if ((node_count < 1) || (node_count > CYGNUS_MAX_PORTS)) {
		dev_err(dev, "child nodes is %d.  Must be between 1 and %d\n",
			node_count, CYGNUS_MAX_PORTS);
		return -EINVAL;
	}

	active_port_count = 0;

	for_each_available_child_of_node(pdev->dev.of_node, child_node) {
		err = parse_ssp_child_node(pdev, child_node, cygaud,
					&cygnus_ssp_dai[active_port_count]);

		/* negative is err, 0 is active and good, 1 is disabled */
		if (err < 0)
			return err;
		else if (!err) {
			dev_dbg(dev, "Activating DAI: %s\n",
				cygnus_ssp_dai[active_port_count].name);
			active_port_count++;
		}
	}

	cygaud->dev = dev;
	cygaud->active_ports = 0;

	dev_dbg(dev, "Registering %d DAIs\n", active_port_count);
	err = snd_soc_register_component(dev, &cygnus_ssp_component,
				cygnus_ssp_dai, active_port_count);
	if (err) {
		dev_err(dev, "snd_soc_register_dai failed\n");
		return err;
	}

	cygaud->irq_num = platform_get_irq(pdev, 0);
	if (cygaud->irq_num <= 0) {
		dev_err(dev, "platform_get_irq failed\n");
		err = cygaud->irq_num;
		goto err_irq;
	}

	err = audio_clk_init(pdev, cygaud);
	if (err) {
		dev_err(dev, "audio clock initialization failed\n");
		goto err_irq;
	}

	err = cygnus_soc_platform_register(dev, cygaud);
	if (err) {
		dev_err(dev, "platform reg error %d\n", err);
		goto err_irq;
	}

	return 0;

err_irq:
	snd_soc_unregister_component(dev);
	return err;
}

static int cygnus_ssp_remove(struct platform_device *pdev)
{
	cygnus_soc_platform_unregister(&pdev->dev);
	snd_soc_unregister_component(&pdev->dev);

	return 0;
}

static const struct of_device_id cygnus_ssp_of_match[] = {
	{ .compatible = "brcm,cygnus-audio" },
	{},
};
MODULE_DEVICE_TABLE(of, cygnus_ssp_of_match);

static struct platform_driver cygnus_ssp_driver = {
	.probe		= cygnus_ssp_probe,
	.remove		= cygnus_ssp_remove,
	.driver		= {
		.name	= "cygnus-ssp",
		.of_match_table = cygnus_ssp_of_match,
	},
};

module_platform_driver(cygnus_ssp_driver);

MODULE_ALIAS("platform:cygnus-ssp");
MODULE_LICENSE("GPL v2");
MODULE_AUTHOR("Broadcom");
MODULE_DESCRIPTION("Cygnus ASoC SSP Interface");<|MERGE_RESOLUTION|>--- conflicted
+++ resolved
@@ -1138,12 +1138,7 @@
 		.channels_min = 2, \
 		.channels_max = 16, \
 		.rates = SNDRV_PCM_RATE_KNOT, \
-<<<<<<< HEAD
-		.formats = SNDRV_PCM_FMTBIT_S8 | \
-				SNDRV_PCM_FMTBIT_S16_LE | \
-=======
 		.formats = SNDRV_PCM_FMTBIT_S16_LE | \
->>>>>>> 9abd04af
 				SNDRV_PCM_FMTBIT_S32_LE, \
 	}, \
 	.capture = { \

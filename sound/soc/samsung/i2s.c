/* sound/soc/samsung/i2s.c
 *
 * ALSA SoC Audio Layer - Samsung I2S Controller driver
 *
 * Copyright (c) 2010 Samsung Electronics Co. Ltd.
 *	Jaswinder Singh <jassisinghbrar@gmail.com>
 *
 * This program is free software; you can redistribute it and/or modify
 * it under the terms of the GNU General Public License version 2 as
 * published by the Free Software Foundation.
 */

#include <dt-bindings/sound/samsung-i2s.h>
#include <linux/delay.h>
#include <linux/slab.h>
#include <linux/clk.h>
#include <linux/clk-provider.h>
#include <linux/io.h>
#include <linux/module.h>
#include <linux/of.h>
#include <linux/of_device.h>
#include <linux/of_gpio.h>
#include <linux/pm_runtime.h>

#include <sound/soc.h>
#include <sound/pcm_params.h>

#include <linux/platform_data/asoc-s3c.h>

#include "dma.h"
#include "idma.h"
#include "i2s.h"
#include "i2s-regs.h"

#define msecs_to_loops(t) (loops_per_jiffy / 1000 * HZ * t)

struct samsung_i2s_variant_regs {
	unsigned int	bfs_off;
	unsigned int	rfs_off;
	unsigned int	sdf_off;
	unsigned int	txr_off;
	unsigned int	rclksrc_off;
	unsigned int	mss_off;
	unsigned int	cdclkcon_off;
	unsigned int	lrp_off;
	unsigned int	bfs_mask;
	unsigned int	rfs_mask;
	unsigned int	ftx0cnt_off;
};

struct samsung_i2s_dai_data {
	u32 quirks;
	unsigned int pcm_rates;
	const struct samsung_i2s_variant_regs *i2s_variant_regs;
};

struct i2s_dai {
	/* Platform device for this DAI */
	struct platform_device *pdev;
	/* Memory mapped SFR region */
	void __iomem	*addr;
	/* Rate of RCLK source clock */
	unsigned long rclk_srcrate;
	/* Frame Clock */
	unsigned frmclk;
	/*
	 * Specifically requested RCLK,BCLK by MACHINE Driver.
	 * 0 indicates CPU driver is free to choose any value.
	 */
	unsigned rfs, bfs;
	/* I2S Controller's core clock */
	struct clk *clk;
	/* Clock for generating I2S signals */
	struct clk *op_clk;
	/* Pointer to the Primary_Fifo if this is Sec_Fifo, NULL otherwise */
	struct i2s_dai *pri_dai;
	/* Pointer to the Secondary_Fifo if it has one, NULL otherwise */
	struct i2s_dai *sec_dai;
#define DAI_OPENED	(1 << 0) /* Dai is opened */
#define DAI_MANAGER	(1 << 1) /* Dai is the manager */
	unsigned mode;
	/* Driver for this DAI */
	struct snd_soc_dai_driver i2s_dai_drv;
	/* DMA parameters */
	struct snd_dmaengine_dai_dma_data dma_playback;
	struct snd_dmaengine_dai_dma_data dma_capture;
	struct snd_dmaengine_dai_dma_data idma_playback;
	dma_filter_fn filter;
	u32	quirks;
	u32	suspend_i2smod;
	u32	suspend_i2scon;
	u32	suspend_i2spsr;
	const struct samsung_i2s_variant_regs *variant_regs;

	/* Spinlock protecting access to the device's registers */
	spinlock_t spinlock;
	spinlock_t *lock;

	/* Below fields are only valid if this is the primary FIFO */
	struct clk *clk_table[3];
	struct clk_onecell_data clk_data;
};

/* Lock for cross i/f checks */
static DEFINE_SPINLOCK(lock);

/* If this is the 'overlay' stereo DAI */
static inline bool is_secondary(struct i2s_dai *i2s)
{
	return i2s->pri_dai ? true : false;
}

/* If operating in SoC-Slave mode */
static inline bool is_slave(struct i2s_dai *i2s)
{
	u32 mod = readl(i2s->addr + I2SMOD);
	return (mod & (1 << i2s->variant_regs->mss_off)) ? true : false;
}

/* If this interface of the controller is transmitting data */
static inline bool tx_active(struct i2s_dai *i2s)
{
	u32 active;

	if (!i2s)
		return false;

	active = readl(i2s->addr + I2SCON);

	if (is_secondary(i2s))
		active &= CON_TXSDMA_ACTIVE;
	else
		active &= CON_TXDMA_ACTIVE;

	return active ? true : false;
}

/* Return pointer to the other DAI */
static inline struct i2s_dai *get_other_dai(struct i2s_dai *i2s)
{
	return i2s->pri_dai ? : i2s->sec_dai;
}

/* If the other interface of the controller is transmitting data */
static inline bool other_tx_active(struct i2s_dai *i2s)
{
	struct i2s_dai *other = get_other_dai(i2s);

	return tx_active(other);
}

/* If any interface of the controller is transmitting data */
static inline bool any_tx_active(struct i2s_dai *i2s)
{
	return tx_active(i2s) || other_tx_active(i2s);
}

/* If this interface of the controller is receiving data */
static inline bool rx_active(struct i2s_dai *i2s)
{
	u32 active;

	if (!i2s)
		return false;

	active = readl(i2s->addr + I2SCON) & CON_RXDMA_ACTIVE;

	return active ? true : false;
}

/* If the other interface of the controller is receiving data */
static inline bool other_rx_active(struct i2s_dai *i2s)
{
	struct i2s_dai *other = get_other_dai(i2s);

	return rx_active(other);
}

/* If any interface of the controller is receiving data */
static inline bool any_rx_active(struct i2s_dai *i2s)
{
	return rx_active(i2s) || other_rx_active(i2s);
}

/* If the other DAI is transmitting or receiving data */
static inline bool other_active(struct i2s_dai *i2s)
{
	return other_rx_active(i2s) || other_tx_active(i2s);
}

/* If this DAI is transmitting or receiving data */
static inline bool this_active(struct i2s_dai *i2s)
{
	return tx_active(i2s) || rx_active(i2s);
}

/* If the controller is active anyway */
static inline bool any_active(struct i2s_dai *i2s)
{
	return this_active(i2s) || other_active(i2s);
}

static inline struct i2s_dai *to_info(struct snd_soc_dai *dai)
{
	return snd_soc_dai_get_drvdata(dai);
}

static inline bool is_opened(struct i2s_dai *i2s)
{
	if (i2s && (i2s->mode & DAI_OPENED))
		return true;
	else
		return false;
}

static inline bool is_manager(struct i2s_dai *i2s)
{
	if (is_opened(i2s) && (i2s->mode & DAI_MANAGER))
		return true;
	else
		return false;
}

/* Read RCLK of I2S (in multiples of LRCLK) */
static inline unsigned get_rfs(struct i2s_dai *i2s)
{
	u32 rfs;
	rfs = readl(i2s->addr + I2SMOD) >> i2s->variant_regs->rfs_off;
	rfs &= i2s->variant_regs->rfs_mask;

	switch (rfs) {
	case 7: return 192;
	case 6: return 96;
	case 5: return 128;
	case 4: return 64;
	case 3:	return 768;
	case 2: return 384;
	case 1:	return 512;
	default: return 256;
	}
}

/* Write RCLK of I2S (in multiples of LRCLK) */
static inline void set_rfs(struct i2s_dai *i2s, unsigned rfs)
{
	u32 mod = readl(i2s->addr + I2SMOD);
	int rfs_shift = i2s->variant_regs->rfs_off;

	mod &= ~(i2s->variant_regs->rfs_mask << rfs_shift);

	switch (rfs) {
	case 192:
		mod |= (EXYNOS7_MOD_RCLK_192FS << rfs_shift);
		break;
	case 96:
		mod |= (EXYNOS7_MOD_RCLK_96FS << rfs_shift);
		break;
	case 128:
		mod |= (EXYNOS7_MOD_RCLK_128FS << rfs_shift);
		break;
	case 64:
		mod |= (EXYNOS7_MOD_RCLK_64FS << rfs_shift);
		break;
	case 768:
		mod |= (MOD_RCLK_768FS << rfs_shift);
		break;
	case 512:
		mod |= (MOD_RCLK_512FS << rfs_shift);
		break;
	case 384:
		mod |= (MOD_RCLK_384FS << rfs_shift);
		break;
	default:
		mod |= (MOD_RCLK_256FS << rfs_shift);
		break;
	}

	writel(mod, i2s->addr + I2SMOD);
}

/* Read Bit-Clock of I2S (in multiples of LRCLK) */
static inline unsigned get_bfs(struct i2s_dai *i2s)
{
	u32 bfs;
	bfs = readl(i2s->addr + I2SMOD) >> i2s->variant_regs->bfs_off;
	bfs &= i2s->variant_regs->bfs_mask;

	switch (bfs) {
	case 8: return 256;
	case 7: return 192;
	case 6: return 128;
	case 5: return 96;
	case 4: return 64;
	case 3: return 24;
	case 2: return 16;
	case 1:	return 48;
	default: return 32;
	}
}

/* Write Bit-Clock of I2S (in multiples of LRCLK) */
static inline void set_bfs(struct i2s_dai *i2s, unsigned bfs)
{
	u32 mod = readl(i2s->addr + I2SMOD);
	int tdm = i2s->quirks & QUIRK_SUPPORTS_TDM;
	int bfs_shift = i2s->variant_regs->bfs_off;

	/* Non-TDM I2S controllers do not support BCLK > 48 * FS */
	if (!tdm && bfs > 48) {
		dev_err(&i2s->pdev->dev, "Unsupported BCLK divider\n");
		return;
	}

	mod &= ~(i2s->variant_regs->bfs_mask << bfs_shift);

	switch (bfs) {
	case 48:
		mod |= (MOD_BCLK_48FS << bfs_shift);
		break;
	case 32:
		mod |= (MOD_BCLK_32FS << bfs_shift);
		break;
	case 24:
		mod |= (MOD_BCLK_24FS << bfs_shift);
		break;
	case 16:
		mod |= (MOD_BCLK_16FS << bfs_shift);
		break;
	case 64:
		mod |= (EXYNOS5420_MOD_BCLK_64FS << bfs_shift);
		break;
	case 96:
		mod |= (EXYNOS5420_MOD_BCLK_96FS << bfs_shift);
		break;
	case 128:
		mod |= (EXYNOS5420_MOD_BCLK_128FS << bfs_shift);
		break;
	case 192:
		mod |= (EXYNOS5420_MOD_BCLK_192FS << bfs_shift);
		break;
	case 256:
		mod |= (EXYNOS5420_MOD_BCLK_256FS << bfs_shift);
		break;
	default:
		dev_err(&i2s->pdev->dev, "Wrong BCLK Divider!\n");
		return;
	}

	writel(mod, i2s->addr + I2SMOD);
}

/* Sample-Size */
static inline int get_blc(struct i2s_dai *i2s)
{
	int blc = readl(i2s->addr + I2SMOD);

	blc = (blc >> 13) & 0x3;

	switch (blc) {
	case 2: return 24;
	case 1:	return 8;
	default: return 16;
	}
}

/* TX Channel Control */
static void i2s_txctrl(struct i2s_dai *i2s, int on)
{
	void __iomem *addr = i2s->addr;
	int txr_off = i2s->variant_regs->txr_off;
	u32 con = readl(addr + I2SCON);
	u32 mod = readl(addr + I2SMOD) & ~(3 << txr_off);

	if (on) {
		con |= CON_ACTIVE;
		con &= ~CON_TXCH_PAUSE;

		if (is_secondary(i2s)) {
			con |= CON_TXSDMA_ACTIVE;
			con &= ~CON_TXSDMA_PAUSE;
		} else {
			con |= CON_TXDMA_ACTIVE;
			con &= ~CON_TXDMA_PAUSE;
		}

		if (any_rx_active(i2s))
			mod |= 2 << txr_off;
		else
			mod |= 0 << txr_off;
	} else {
		if (is_secondary(i2s)) {
			con |=  CON_TXSDMA_PAUSE;
			con &= ~CON_TXSDMA_ACTIVE;
		} else {
			con |=  CON_TXDMA_PAUSE;
			con &= ~CON_TXDMA_ACTIVE;
		}

		if (other_tx_active(i2s)) {
			writel(con, addr + I2SCON);
			return;
		}

		con |=  CON_TXCH_PAUSE;

		if (any_rx_active(i2s))
			mod |= 1 << txr_off;
		else
			con &= ~CON_ACTIVE;
	}

	writel(mod, addr + I2SMOD);
	writel(con, addr + I2SCON);
}

/* RX Channel Control */
static void i2s_rxctrl(struct i2s_dai *i2s, int on)
{
	void __iomem *addr = i2s->addr;
	int txr_off = i2s->variant_regs->txr_off;
	u32 con = readl(addr + I2SCON);
	u32 mod = readl(addr + I2SMOD) & ~(3 << txr_off);

	if (on) {
		con |= CON_RXDMA_ACTIVE | CON_ACTIVE;
		con &= ~(CON_RXDMA_PAUSE | CON_RXCH_PAUSE);

		if (any_tx_active(i2s))
			mod |= 2 << txr_off;
		else
			mod |= 1 << txr_off;
	} else {
		con |=  CON_RXDMA_PAUSE | CON_RXCH_PAUSE;
		con &= ~CON_RXDMA_ACTIVE;

		if (any_tx_active(i2s))
			mod |= 0 << txr_off;
		else
			con &= ~CON_ACTIVE;
	}

	writel(mod, addr + I2SMOD);
	writel(con, addr + I2SCON);
}

/* Flush FIFO of an interface */
static inline void i2s_fifo(struct i2s_dai *i2s, u32 flush)
{
	void __iomem *fic;
	u32 val;

	if (!i2s)
		return;

	if (is_secondary(i2s))
		fic = i2s->addr + I2SFICS;
	else
		fic = i2s->addr + I2SFIC;

	/* Flush the FIFO */
	writel(readl(fic) | flush, fic);

	/* Be patient */
	val = msecs_to_loops(1) / 1000; /* 1 usec */
	while (--val)
		cpu_relax();

	writel(readl(fic) & ~flush, fic);
}

static int i2s_set_sysclk(struct snd_soc_dai *dai,
	  int clk_id, unsigned int rfs, int dir)
{
	struct i2s_dai *i2s = to_info(dai);
	struct i2s_dai *other = get_other_dai(i2s);
	const struct samsung_i2s_variant_regs *i2s_regs = i2s->variant_regs;
	unsigned int cdcon_mask = 1 << i2s_regs->cdclkcon_off;
	unsigned int rsrc_mask = 1 << i2s_regs->rclksrc_off;
	u32 mod, mask, val = 0;
	unsigned long flags;
	int ret = 0;

	pm_runtime_get_sync(dai->dev);

	spin_lock_irqsave(i2s->lock, flags);
	mod = readl(i2s->addr + I2SMOD);
	spin_unlock_irqrestore(i2s->lock, flags);

	switch (clk_id) {
	case SAMSUNG_I2S_OPCLK:
		mask = MOD_OPCLK_MASK;
		val = (dir << MOD_OPCLK_SHIFT) & MOD_OPCLK_MASK;
		break;
	case SAMSUNG_I2S_CDCLK:
		mask = 1 << i2s_regs->cdclkcon_off;
		/* Shouldn't matter in GATING(CLOCK_IN) mode */
		if (dir == SND_SOC_CLOCK_IN)
			rfs = 0;

		if ((rfs && other && other->rfs && (other->rfs != rfs)) ||
				(any_active(i2s) &&
				(((dir == SND_SOC_CLOCK_IN)
					&& !(mod & cdcon_mask)) ||
				((dir == SND_SOC_CLOCK_OUT)
					&& (mod & cdcon_mask))))) {
			dev_err(&i2s->pdev->dev,
				"%s:%d Other DAI busy\n", __func__, __LINE__);
			ret = -EAGAIN;
			goto err;
		}

		if (dir == SND_SOC_CLOCK_IN)
			val = 1 << i2s_regs->cdclkcon_off;

		i2s->rfs = rfs;
		break;

	case SAMSUNG_I2S_RCLKSRC_0: /* clock corrsponding to IISMOD[10] := 0 */
	case SAMSUNG_I2S_RCLKSRC_1: /* clock corrsponding to IISMOD[10] := 1 */
		mask = 1 << i2s_regs->rclksrc_off;

		if ((i2s->quirks & QUIRK_NO_MUXPSR)
				|| (clk_id == SAMSUNG_I2S_RCLKSRC_0))
			clk_id = 0;
		else
			clk_id = 1;

		if (!any_active(i2s)) {
			if (i2s->op_clk && !IS_ERR(i2s->op_clk)) {
				if ((clk_id && !(mod & rsrc_mask)) ||
					(!clk_id && (mod & rsrc_mask))) {
					clk_disable_unprepare(i2s->op_clk);
					clk_put(i2s->op_clk);
				} else {
					i2s->rclk_srcrate =
						clk_get_rate(i2s->op_clk);
					goto done;
				}
			}

			if (clk_id)
				i2s->op_clk = clk_get(&i2s->pdev->dev,
						"i2s_opclk1");
			else
				i2s->op_clk = clk_get(&i2s->pdev->dev,
						"i2s_opclk0");

			if (WARN_ON(IS_ERR(i2s->op_clk))) {
				ret = PTR_ERR(i2s->op_clk);
				i2s->op_clk = NULL;
				goto err;
			}

			ret = clk_prepare_enable(i2s->op_clk);
			if (ret) {
				clk_put(i2s->op_clk);
				i2s->op_clk = NULL;
				goto err;
			}
			i2s->rclk_srcrate = clk_get_rate(i2s->op_clk);

			/* Over-ride the other's */
			if (other) {
				other->op_clk = i2s->op_clk;
				other->rclk_srcrate = i2s->rclk_srcrate;
			}
		} else if ((!clk_id && (mod & rsrc_mask))
				|| (clk_id && !(mod & rsrc_mask))) {
			dev_err(&i2s->pdev->dev,
				"%s:%d Other DAI busy\n", __func__, __LINE__);
			ret = -EAGAIN;
			goto err;
		} else {
			/* Call can't be on the active DAI */
			i2s->op_clk = other->op_clk;
			i2s->rclk_srcrate = other->rclk_srcrate;
			goto done;
		}

		if (clk_id == 1)
			val = 1 << i2s_regs->rclksrc_off;
		break;
	default:
		dev_err(&i2s->pdev->dev, "We don't serve that!\n");
		ret = -EINVAL;
		goto err;
	}

	spin_lock_irqsave(i2s->lock, flags);
	mod = readl(i2s->addr + I2SMOD);
	mod = (mod & ~mask) | val;
	writel(mod, i2s->addr + I2SMOD);
	spin_unlock_irqrestore(i2s->lock, flags);
done:
	pm_runtime_put(dai->dev);

	return 0;
err:
	pm_runtime_put(dai->dev);
	return ret;
}

static int i2s_set_fmt(struct snd_soc_dai *dai,
	unsigned int fmt)
{
	struct i2s_dai *i2s = to_info(dai);
	struct i2s_dai *other = get_other_dai(i2s);
	int lrp_shift, sdf_shift, sdf_mask, lrp_rlow, mod_slave;
	u32 mod, tmp = 0;
	unsigned long flags;

	lrp_shift = i2s->variant_regs->lrp_off;
	sdf_shift = i2s->variant_regs->sdf_off;
	mod_slave = 1 << i2s->variant_regs->mss_off;

	sdf_mask = MOD_SDF_MASK << sdf_shift;
	lrp_rlow = MOD_LR_RLOW << lrp_shift;

	/* Format is priority */
	switch (fmt & SND_SOC_DAIFMT_FORMAT_MASK) {
	case SND_SOC_DAIFMT_RIGHT_J:
		tmp |= lrp_rlow;
		tmp |= (MOD_SDF_MSB << sdf_shift);
		break;
	case SND_SOC_DAIFMT_LEFT_J:
		tmp |= lrp_rlow;
		tmp |= (MOD_SDF_LSB << sdf_shift);
		break;
	case SND_SOC_DAIFMT_I2S:
		tmp |= (MOD_SDF_IIS << sdf_shift);
		break;
	default:
		dev_err(&i2s->pdev->dev, "Format not supported\n");
		return -EINVAL;
	}

	/*
	 * INV flag is relative to the FORMAT flag - if set it simply
	 * flips the polarity specified by the Standard
	 */
	switch (fmt & SND_SOC_DAIFMT_INV_MASK) {
	case SND_SOC_DAIFMT_NB_NF:
		break;
	case SND_SOC_DAIFMT_NB_IF:
		if (tmp & lrp_rlow)
			tmp &= ~lrp_rlow;
		else
			tmp |= lrp_rlow;
		break;
	default:
		dev_err(&i2s->pdev->dev, "Polarity not supported\n");
		return -EINVAL;
	}

	switch (fmt & SND_SOC_DAIFMT_MASTER_MASK) {
	case SND_SOC_DAIFMT_CBM_CFM:
		tmp |= mod_slave;
		break;
	case SND_SOC_DAIFMT_CBS_CFS:
		/*
		 * Set default source clock in Master mode, only when the
		 * CLK_I2S_RCLK_SRC clock is not exposed so we ensure any
		 * clock configuration assigned in DT is not overwritten.
		 */
		if (i2s->rclk_srcrate == 0 && i2s->clk_data.clks == NULL &&
		    other->clk_data.clks == NULL)
			i2s_set_sysclk(dai, SAMSUNG_I2S_RCLKSRC_0,
							0, SND_SOC_CLOCK_IN);
		break;
	default:
		dev_err(&i2s->pdev->dev, "master/slave format not supported\n");
		return -EINVAL;
	}

	pm_runtime_get_sync(dai->dev);
	spin_lock_irqsave(i2s->lock, flags);
	mod = readl(i2s->addr + I2SMOD);
	/*
	 * Don't change the I2S mode if any controller is active on this
	 * channel.
	 */
	if (any_active(i2s) &&
		((mod & (sdf_mask | lrp_rlow | mod_slave)) != tmp)) {
		spin_unlock_irqrestore(i2s->lock, flags);
		pm_runtime_put(dai->dev);
		dev_err(&i2s->pdev->dev,
				"%s:%d Other DAI busy\n", __func__, __LINE__);
		return -EAGAIN;
	}

	mod &= ~(sdf_mask | lrp_rlow | mod_slave);
	mod |= tmp;
	writel(mod, i2s->addr + I2SMOD);
	spin_unlock_irqrestore(i2s->lock, flags);
	pm_runtime_put(dai->dev);

	return 0;
}

static int i2s_hw_params(struct snd_pcm_substream *substream,
	struct snd_pcm_hw_params *params, struct snd_soc_dai *dai)
{
	struct i2s_dai *i2s = to_info(dai);
	struct i2s_dai *other = get_other_dai(i2s);
	u32 mod, mask = 0, val = 0;
	struct clk *rclksrc;
	unsigned long flags;

	WARN_ON(!pm_runtime_active(dai->dev));

	if (!is_secondary(i2s))
		mask |= (MOD_DC2_EN | MOD_DC1_EN);

	switch (params_channels(params)) {
	case 6:
		val |= MOD_DC2_EN;
		/* fall through */
	case 4:
		val |= MOD_DC1_EN;
		break;
	case 2:
		if (substream->stream == SNDRV_PCM_STREAM_PLAYBACK)
			i2s->dma_playback.addr_width = 4;
		else
			i2s->dma_capture.addr_width = 4;
		break;
	case 1:
		if (substream->stream == SNDRV_PCM_STREAM_PLAYBACK)
			i2s->dma_playback.addr_width = 2;
		else
			i2s->dma_capture.addr_width = 2;

		break;
	default:
		dev_err(&i2s->pdev->dev, "%d channels not supported\n",
				params_channels(params));
		return -EINVAL;
	}

	if (is_secondary(i2s))
		mask |= MOD_BLCS_MASK;
	else
		mask |= MOD_BLCP_MASK;

	if (is_manager(i2s))
		mask |= MOD_BLC_MASK;

	switch (params_width(params)) {
	case 8:
		if (is_secondary(i2s))
			val |= MOD_BLCS_8BIT;
		else
			val |= MOD_BLCP_8BIT;
		if (is_manager(i2s))
			val |= MOD_BLC_8BIT;
		break;
	case 16:
		if (is_secondary(i2s))
			val |= MOD_BLCS_16BIT;
		else
			val |= MOD_BLCP_16BIT;
		if (is_manager(i2s))
			val |= MOD_BLC_16BIT;
		break;
	case 24:
		if (is_secondary(i2s))
			val |= MOD_BLCS_24BIT;
		else
			val |= MOD_BLCP_24BIT;
		if (is_manager(i2s))
			val |= MOD_BLC_24BIT;
		break;
	default:
		dev_err(&i2s->pdev->dev, "Format(%d) not supported\n",
				params_format(params));
		return -EINVAL;
	}

	spin_lock_irqsave(i2s->lock, flags);
	mod = readl(i2s->addr + I2SMOD);
	mod = (mod & ~mask) | val;
	writel(mod, i2s->addr + I2SMOD);
	spin_unlock_irqrestore(i2s->lock, flags);

	snd_soc_dai_init_dma_data(dai, &i2s->dma_playback, &i2s->dma_capture);

	i2s->frmclk = params_rate(params);

	rclksrc = i2s->clk_table[CLK_I2S_RCLK_SRC];
<<<<<<< HEAD
=======
	if (!rclksrc || IS_ERR(rclksrc))
		rclksrc = other->clk_table[CLK_I2S_RCLK_SRC];

>>>>>>> bb033bda
	if (rclksrc && !IS_ERR(rclksrc))
		i2s->rclk_srcrate = clk_get_rate(rclksrc);

	return 0;
}

/* We set constraints on the substream acc to the version of I2S */
static int i2s_startup(struct snd_pcm_substream *substream,
	  struct snd_soc_dai *dai)
{
	struct i2s_dai *i2s = to_info(dai);
	struct i2s_dai *other = get_other_dai(i2s);
	unsigned long flags;

	pm_runtime_get_sync(dai->dev);

	spin_lock_irqsave(&lock, flags);

	i2s->mode |= DAI_OPENED;

	if (is_manager(other))
		i2s->mode &= ~DAI_MANAGER;
	else
		i2s->mode |= DAI_MANAGER;

	if (!any_active(i2s) && (i2s->quirks & QUIRK_NEED_RSTCLR))
		writel(CON_RSTCLR, i2s->addr + I2SCON);

	spin_unlock_irqrestore(&lock, flags);

	return 0;
}

static void i2s_shutdown(struct snd_pcm_substream *substream,
	struct snd_soc_dai *dai)
{
	struct i2s_dai *i2s = to_info(dai);
	struct i2s_dai *other = get_other_dai(i2s);
	unsigned long flags;

	spin_lock_irqsave(&lock, flags);

	i2s->mode &= ~DAI_OPENED;
	i2s->mode &= ~DAI_MANAGER;

	if (is_opened(other))
		other->mode |= DAI_MANAGER;

	/* Reset any constraint on RFS and BFS */
	i2s->rfs = 0;
	i2s->bfs = 0;

	spin_unlock_irqrestore(&lock, flags);

	pm_runtime_put(dai->dev);
}

static int config_setup(struct i2s_dai *i2s)
{
	struct i2s_dai *other = get_other_dai(i2s);
	unsigned rfs, bfs, blc;
	u32 psr;

	blc = get_blc(i2s);

	bfs = i2s->bfs;

	if (!bfs && other)
		bfs = other->bfs;

	/* Select least possible multiple(2) if no constraint set */
	if (!bfs)
		bfs = blc * 2;

	rfs = i2s->rfs;

	if (!rfs && other)
		rfs = other->rfs;

	if ((rfs == 256 || rfs == 512) && (blc == 24)) {
		dev_err(&i2s->pdev->dev,
			"%d-RFS not supported for 24-blc\n", rfs);
		return -EINVAL;
	}

	if (!rfs) {
		if (bfs == 16 || bfs == 32)
			rfs = 256;
		else
			rfs = 384;
	}

	/* If already setup and running */
	if (any_active(i2s) && (get_rfs(i2s) != rfs || get_bfs(i2s) != bfs)) {
		dev_err(&i2s->pdev->dev,
				"%s:%d Other DAI busy\n", __func__, __LINE__);
		return -EAGAIN;
	}

	set_bfs(i2s, bfs);
	set_rfs(i2s, rfs);

	/* Don't bother with PSR in Slave mode */
	if (is_slave(i2s))
		return 0;

	if (!(i2s->quirks & QUIRK_NO_MUXPSR)) {
		psr = i2s->rclk_srcrate / i2s->frmclk / rfs;
		writel(((psr - 1) << 8) | PSR_PSREN, i2s->addr + I2SPSR);
		dev_dbg(&i2s->pdev->dev,
			"RCLK_SRC=%luHz PSR=%u, RCLK=%dfs, BCLK=%dfs\n",
				i2s->rclk_srcrate, psr, rfs, bfs);
	}

	return 0;
}

static int i2s_trigger(struct snd_pcm_substream *substream,
	int cmd, struct snd_soc_dai *dai)
{
	int capture = (substream->stream == SNDRV_PCM_STREAM_CAPTURE);
	struct snd_soc_pcm_runtime *rtd = substream->private_data;
	struct i2s_dai *i2s = to_info(rtd->cpu_dai);
	unsigned long flags;

	switch (cmd) {
	case SNDRV_PCM_TRIGGER_START:
	case SNDRV_PCM_TRIGGER_RESUME:
	case SNDRV_PCM_TRIGGER_PAUSE_RELEASE:
		pm_runtime_get_sync(dai->dev);
		spin_lock_irqsave(i2s->lock, flags);

		if (config_setup(i2s)) {
			spin_unlock_irqrestore(i2s->lock, flags);
			return -EINVAL;
		}

		if (capture)
			i2s_rxctrl(i2s, 1);
		else
			i2s_txctrl(i2s, 1);

		spin_unlock_irqrestore(i2s->lock, flags);
		break;
	case SNDRV_PCM_TRIGGER_STOP:
	case SNDRV_PCM_TRIGGER_SUSPEND:
	case SNDRV_PCM_TRIGGER_PAUSE_PUSH:
		spin_lock_irqsave(i2s->lock, flags);

		if (capture) {
			i2s_rxctrl(i2s, 0);
			i2s_fifo(i2s, FIC_RXFLUSH);
		} else {
			i2s_txctrl(i2s, 0);
			i2s_fifo(i2s, FIC_TXFLUSH);
		}

		spin_unlock_irqrestore(i2s->lock, flags);
		pm_runtime_put(dai->dev);
		break;
	}

	return 0;
}

static int i2s_set_clkdiv(struct snd_soc_dai *dai,
	int div_id, int div)
{
	struct i2s_dai *i2s = to_info(dai);
	struct i2s_dai *other = get_other_dai(i2s);

	switch (div_id) {
	case SAMSUNG_I2S_DIV_BCLK:
		pm_runtime_get_sync(dai->dev);
		if ((any_active(i2s) && div && (get_bfs(i2s) != div))
			|| (other && other->bfs && (other->bfs != div))) {
			pm_runtime_put(dai->dev);
			dev_err(&i2s->pdev->dev,
				"%s:%d Other DAI busy\n", __func__, __LINE__);
			return -EAGAIN;
		}
		i2s->bfs = div;
		pm_runtime_put(dai->dev);
		break;
	default:
		dev_err(&i2s->pdev->dev,
			"Invalid clock divider(%d)\n", div_id);
		return -EINVAL;
	}

	return 0;
}

static snd_pcm_sframes_t
i2s_delay(struct snd_pcm_substream *substream, struct snd_soc_dai *dai)
{
	struct i2s_dai *i2s = to_info(dai);
	u32 reg = readl(i2s->addr + I2SFIC);
	snd_pcm_sframes_t delay;
	const struct samsung_i2s_variant_regs *i2s_regs = i2s->variant_regs;

	WARN_ON(!pm_runtime_active(dai->dev));

	if (substream->stream == SNDRV_PCM_STREAM_CAPTURE)
		delay = FIC_RXCOUNT(reg);
	else if (is_secondary(i2s))
		delay = FICS_TXCOUNT(readl(i2s->addr + I2SFICS));
	else
		delay = (reg >> i2s_regs->ftx0cnt_off) & 0x7f;

	return delay;
}

#ifdef CONFIG_PM
static int i2s_suspend(struct snd_soc_dai *dai)
{
	return pm_runtime_force_suspend(dai->dev);
}

static int i2s_resume(struct snd_soc_dai *dai)
{
	return pm_runtime_force_resume(dai->dev);
}
#else
#define i2s_suspend NULL
#define i2s_resume  NULL
#endif

static int samsung_i2s_dai_probe(struct snd_soc_dai *dai)
{
	struct i2s_dai *i2s = to_info(dai);
	struct i2s_dai *other = get_other_dai(i2s);
	unsigned long flags;

	pm_runtime_get_sync(dai->dev);

	if (is_secondary(i2s)) { /* If this is probe on the secondary DAI */
		snd_soc_dai_init_dma_data(dai, &other->sec_dai->dma_playback,
					   NULL);
	} else {
		snd_soc_dai_init_dma_data(dai, &i2s->dma_playback,
					   &i2s->dma_capture);

		if (i2s->quirks & QUIRK_NEED_RSTCLR)
			writel(CON_RSTCLR, i2s->addr + I2SCON);

		if (i2s->quirks & QUIRK_SUPPORTS_IDMA)
			idma_reg_addr_init(i2s->addr,
					i2s->sec_dai->idma_playback.addr);
	}

	/* Reset any constraint on RFS and BFS */
	i2s->rfs = 0;
	i2s->bfs = 0;
	i2s->rclk_srcrate = 0;

	spin_lock_irqsave(i2s->lock, flags);
	i2s_txctrl(i2s, 0);
	i2s_rxctrl(i2s, 0);
	i2s_fifo(i2s, FIC_TXFLUSH);
	i2s_fifo(other, FIC_TXFLUSH);
	i2s_fifo(i2s, FIC_RXFLUSH);
	spin_unlock_irqrestore(i2s->lock, flags);

	/* Gate CDCLK by default */
	if (!is_opened(other))
		i2s_set_sysclk(dai, SAMSUNG_I2S_CDCLK,
				0, SND_SOC_CLOCK_IN);
	pm_runtime_put(dai->dev);

	return 0;
}

static int samsung_i2s_dai_remove(struct snd_soc_dai *dai)
{
	struct i2s_dai *i2s = snd_soc_dai_get_drvdata(dai);
	unsigned long flags;

	pm_runtime_get_sync(dai->dev);

	if (!is_secondary(i2s)) {
		if (i2s->quirks & QUIRK_NEED_RSTCLR) {
			spin_lock_irqsave(i2s->lock, flags);
			writel(0, i2s->addr + I2SCON);
			spin_unlock_irqrestore(i2s->lock, flags);
		}
	}

	pm_runtime_put(dai->dev);

	return 0;
}

static const struct snd_soc_dai_ops samsung_i2s_dai_ops = {
	.trigger = i2s_trigger,
	.hw_params = i2s_hw_params,
	.set_fmt = i2s_set_fmt,
	.set_clkdiv = i2s_set_clkdiv,
	.set_sysclk = i2s_set_sysclk,
	.startup = i2s_startup,
	.shutdown = i2s_shutdown,
	.delay = i2s_delay,
};

static const struct snd_soc_component_driver samsung_i2s_component = {
	.name		= "samsung-i2s",
};

#define SAMSUNG_I2S_FMTS	(SNDRV_PCM_FMTBIT_S8 | \
					SNDRV_PCM_FMTBIT_S16_LE | \
					SNDRV_PCM_FMTBIT_S24_LE)

static struct i2s_dai *i2s_alloc_dai(struct platform_device *pdev,
				const struct samsung_i2s_dai_data *i2s_dai_data,
				bool sec)
{
	struct i2s_dai *i2s;

	i2s = devm_kzalloc(&pdev->dev, sizeof(struct i2s_dai), GFP_KERNEL);
	if (i2s == NULL)
		return NULL;

	i2s->pdev = pdev;
	i2s->pri_dai = NULL;
	i2s->sec_dai = NULL;
	i2s->i2s_dai_drv.id = 1;
	i2s->i2s_dai_drv.symmetric_rates = 1;
	i2s->i2s_dai_drv.probe = samsung_i2s_dai_probe;
	i2s->i2s_dai_drv.remove = samsung_i2s_dai_remove;
	i2s->i2s_dai_drv.ops = &samsung_i2s_dai_ops;
	i2s->i2s_dai_drv.suspend = i2s_suspend;
	i2s->i2s_dai_drv.resume = i2s_resume;
	i2s->i2s_dai_drv.playback.channels_min = 1;
	i2s->i2s_dai_drv.playback.channels_max = 2;
	i2s->i2s_dai_drv.playback.rates = i2s_dai_data->pcm_rates;
	i2s->i2s_dai_drv.playback.formats = SAMSUNG_I2S_FMTS;

	if (!sec) {
		i2s->i2s_dai_drv.name = SAMSUNG_I2S_DAI;
		i2s->i2s_dai_drv.capture.channels_min = 1;
		i2s->i2s_dai_drv.capture.channels_max = 2;
		i2s->i2s_dai_drv.capture.rates = i2s_dai_data->pcm_rates;
		i2s->i2s_dai_drv.capture.formats = SAMSUNG_I2S_FMTS;
	} else {
		i2s->i2s_dai_drv.name = SAMSUNG_I2S_DAI_SEC;
	}
	return i2s;
}

#ifdef CONFIG_PM
static int i2s_runtime_suspend(struct device *dev)
{
	struct i2s_dai *i2s = dev_get_drvdata(dev);

	i2s->suspend_i2smod = readl(i2s->addr + I2SMOD);
	i2s->suspend_i2scon = readl(i2s->addr + I2SCON);
	i2s->suspend_i2spsr = readl(i2s->addr + I2SPSR);

	if (i2s->op_clk)
		clk_disable_unprepare(i2s->op_clk);
	clk_disable_unprepare(i2s->clk);

	return 0;
}

static int i2s_runtime_resume(struct device *dev)
{
	struct i2s_dai *i2s = dev_get_drvdata(dev);
	int ret;

	ret = clk_prepare_enable(i2s->clk);
	if (ret)
		return ret;

	if (i2s->op_clk) {
		ret = clk_prepare_enable(i2s->op_clk);
		if (ret) {
			clk_disable_unprepare(i2s->clk);
			return ret;
		}
	}

	writel(i2s->suspend_i2scon, i2s->addr + I2SCON);
	writel(i2s->suspend_i2smod, i2s->addr + I2SMOD);
	writel(i2s->suspend_i2spsr, i2s->addr + I2SPSR);

	return 0;
}
#endif /* CONFIG_PM */

static void i2s_unregister_clocks(struct i2s_dai *i2s)
{
	int i;

	for (i = 0; i < i2s->clk_data.clk_num; i++) {
		if (!IS_ERR(i2s->clk_table[i]))
			clk_unregister(i2s->clk_table[i]);
	}
}

static void i2s_unregister_clock_provider(struct platform_device *pdev)
{
	struct i2s_dai *i2s = dev_get_drvdata(&pdev->dev);

	of_clk_del_provider(pdev->dev.of_node);
	i2s_unregister_clocks(i2s);
}

static int i2s_register_clock_provider(struct platform_device *pdev)
{
	const char * const i2s_clk_desc[] = { "cdclk", "rclk_src", "prescaler" };
	const char *clk_name[2] = { "i2s_opclk0", "i2s_opclk1" };
	const char *p_names[2] = { NULL };
	struct device *dev = &pdev->dev;
	struct i2s_dai *i2s = dev_get_drvdata(dev);
	const struct samsung_i2s_variant_regs *reg_info = i2s->variant_regs;
	const char *i2s_clk_name[ARRAY_SIZE(i2s_clk_desc)];
	struct clk *rclksrc;
	int ret, i;

	/* Register the clock provider only if it's expected in the DTB */
	if (!of_find_property(dev->of_node, "#clock-cells", NULL))
		return 0;

	/* Get the RCLKSRC mux clock parent clock names */
	for (i = 0; i < ARRAY_SIZE(p_names); i++) {
		rclksrc = clk_get(dev, clk_name[i]);
		if (IS_ERR(rclksrc))
			continue;
		p_names[i] = __clk_get_name(rclksrc);
		clk_put(rclksrc);
	}

	for (i = 0; i < ARRAY_SIZE(i2s_clk_desc); i++) {
		i2s_clk_name[i] = devm_kasprintf(dev, GFP_KERNEL, "%s_%s",
						dev_name(dev), i2s_clk_desc[i]);
		if (!i2s_clk_name[i])
			return -ENOMEM;
	}

	if (!(i2s->quirks & QUIRK_NO_MUXPSR)) {
		/* Activate the prescaler */
		u32 val = readl(i2s->addr + I2SPSR);
		writel(val | PSR_PSREN, i2s->addr + I2SPSR);

		i2s->clk_table[CLK_I2S_RCLK_SRC] = clk_register_mux(dev,
				i2s_clk_name[CLK_I2S_RCLK_SRC], p_names,
				ARRAY_SIZE(p_names),
				CLK_SET_RATE_NO_REPARENT | CLK_SET_RATE_PARENT,
				i2s->addr + I2SMOD, reg_info->rclksrc_off,
				1, 0, i2s->lock);

		i2s->clk_table[CLK_I2S_RCLK_PSR] = clk_register_divider(dev,
				i2s_clk_name[CLK_I2S_RCLK_PSR],
				i2s_clk_name[CLK_I2S_RCLK_SRC],
				CLK_SET_RATE_PARENT,
				i2s->addr + I2SPSR, 8, 6, 0, i2s->lock);

		p_names[0] = i2s_clk_name[CLK_I2S_RCLK_PSR];
		i2s->clk_data.clk_num = 2;
	}

	i2s->clk_table[CLK_I2S_CDCLK] = clk_register_gate(dev,
				i2s_clk_name[CLK_I2S_CDCLK], p_names[0],
				CLK_SET_RATE_PARENT,
				i2s->addr + I2SMOD, reg_info->cdclkcon_off,
				CLK_GATE_SET_TO_DISABLE, i2s->lock);

	i2s->clk_data.clk_num += 1;
	i2s->clk_data.clks = i2s->clk_table;

	ret = of_clk_add_provider(dev->of_node, of_clk_src_onecell_get,
				  &i2s->clk_data);
	if (ret < 0) {
		dev_err(dev, "failed to add clock provider: %d\n", ret);
		i2s_unregister_clocks(i2s);
	}

	return ret;
}

static int samsung_i2s_probe(struct platform_device *pdev)
{
	struct i2s_dai *pri_dai, *sec_dai = NULL;
	struct s3c_audio_pdata *i2s_pdata = pdev->dev.platform_data;
	struct resource *res;
	u32 regs_base, quirks = 0, idma_addr = 0;
	struct device_node *np = pdev->dev.of_node;
	const struct samsung_i2s_dai_data *i2s_dai_data;
	int ret;

	if (IS_ENABLED(CONFIG_OF) && pdev->dev.of_node)
		i2s_dai_data = of_device_get_match_data(&pdev->dev);
	else
		i2s_dai_data = (struct samsung_i2s_dai_data *)
				platform_get_device_id(pdev)->driver_data;

	pri_dai = i2s_alloc_dai(pdev, i2s_dai_data, false);
	if (!pri_dai) {
		dev_err(&pdev->dev, "Unable to alloc I2S_pri\n");
		return -ENOMEM;
	}

	spin_lock_init(&pri_dai->spinlock);
	pri_dai->lock = &pri_dai->spinlock;

	if (!np) {
		if (i2s_pdata == NULL) {
			dev_err(&pdev->dev, "Can't work without s3c_audio_pdata\n");
			return -EINVAL;
		}

		pri_dai->dma_playback.filter_data = i2s_pdata->dma_playback;
		pri_dai->dma_capture.filter_data = i2s_pdata->dma_capture;
		pri_dai->filter = i2s_pdata->dma_filter;

		quirks = i2s_pdata->type.quirks;
		idma_addr = i2s_pdata->type.idma_addr;
	} else {
		quirks = i2s_dai_data->quirks;
		if (of_property_read_u32(np, "samsung,idma-addr",
					 &idma_addr)) {
			if (quirks & QUIRK_SUPPORTS_IDMA) {
				dev_info(&pdev->dev, "idma address is not"\
						"specified");
			}
		}
	}
	quirks &= ~(QUIRK_SEC_DAI | QUIRK_SUPPORTS_IDMA);

	res = platform_get_resource(pdev, IORESOURCE_MEM, 0);
	pri_dai->addr = devm_ioremap_resource(&pdev->dev, res);
	if (IS_ERR(pri_dai->addr))
		return PTR_ERR(pri_dai->addr);

	regs_base = res->start;

	pri_dai->clk = devm_clk_get(&pdev->dev, "iis");
	if (IS_ERR(pri_dai->clk)) {
		dev_err(&pdev->dev, "Failed to get iis clock\n");
		return PTR_ERR(pri_dai->clk);
	}

	ret = clk_prepare_enable(pri_dai->clk);
	if (ret != 0) {
		dev_err(&pdev->dev, "failed to enable clock: %d\n", ret);
		return ret;
	}
	pri_dai->dma_playback.addr = regs_base + I2STXD;
	pri_dai->dma_capture.addr = regs_base + I2SRXD;
	pri_dai->dma_playback.chan_name = "tx";
	pri_dai->dma_capture.chan_name = "rx";
	pri_dai->dma_playback.addr_width = 4;
	pri_dai->dma_capture.addr_width = 4;
	pri_dai->quirks = quirks;
	pri_dai->variant_regs = i2s_dai_data->i2s_variant_regs;

	if (quirks & QUIRK_PRI_6CHAN)
		pri_dai->i2s_dai_drv.playback.channels_max = 6;

	ret = samsung_asoc_dma_platform_register(&pdev->dev, pri_dai->filter,
						 NULL, NULL);
	if (ret < 0)
		goto err_disable_clk;

	ret = devm_snd_soc_register_component(&pdev->dev,
					&samsung_i2s_component,
					&pri_dai->i2s_dai_drv, 1);
	if (ret < 0)
		goto err_disable_clk;

	if (quirks & QUIRK_SEC_DAI) {
		sec_dai = i2s_alloc_dai(pdev, i2s_dai_data, true);
		if (!sec_dai) {
			dev_err(&pdev->dev, "Unable to alloc I2S_sec\n");
			ret = -ENOMEM;
			goto err_disable_clk;
		}

		sec_dai->lock = &pri_dai->spinlock;
		sec_dai->variant_regs = pri_dai->variant_regs;
		sec_dai->dma_playback.addr = regs_base + I2STXDS;
		sec_dai->dma_playback.chan_name = "tx-sec";

		if (!np) {
			sec_dai->dma_playback.filter_data = i2s_pdata->dma_play_sec;
			sec_dai->filter = i2s_pdata->dma_filter;
		}

		sec_dai->dma_playback.addr_width = 4;
		sec_dai->addr = pri_dai->addr;
		sec_dai->clk = pri_dai->clk;
		sec_dai->quirks = quirks;
		sec_dai->idma_playback.addr = idma_addr;
		sec_dai->pri_dai = pri_dai;
		pri_dai->sec_dai = sec_dai;

		ret = samsung_asoc_dma_platform_register(&pdev->dev,
					sec_dai->filter, "tx-sec", NULL);
		if (ret < 0)
			goto err_disable_clk;

		ret = devm_snd_soc_register_component(&pdev->dev,
						&samsung_i2s_component,
						&sec_dai->i2s_dai_drv, 1);
		if (ret < 0)
			goto err_disable_clk;
	}

	if (i2s_pdata && i2s_pdata->cfg_gpio && i2s_pdata->cfg_gpio(pdev)) {
		dev_err(&pdev->dev, "Unable to configure gpio\n");
		ret = -EINVAL;
		goto err_disable_clk;
	}

	dev_set_drvdata(&pdev->dev, pri_dai);

	pm_runtime_set_active(&pdev->dev);
	pm_runtime_enable(&pdev->dev);

	ret = i2s_register_clock_provider(pdev);
	if (ret < 0)
		goto err_disable_pm;

	pri_dai->op_clk = clk_get_parent(pri_dai->clk_table[CLK_I2S_RCLK_SRC]);

	return 0;

err_disable_pm:
	pm_runtime_disable(&pdev->dev);
err_disable_clk:
	clk_disable_unprepare(pri_dai->clk);
	return ret;
}

static int samsung_i2s_remove(struct platform_device *pdev)
{
	struct i2s_dai *pri_dai;

	pri_dai = dev_get_drvdata(&pdev->dev);

	pm_runtime_get_sync(&pdev->dev);
	pm_runtime_disable(&pdev->dev);

	i2s_unregister_clock_provider(pdev);
	clk_disable_unprepare(pri_dai->clk);
	pm_runtime_put_noidle(&pdev->dev);

	return 0;
}

static const struct samsung_i2s_variant_regs i2sv3_regs = {
	.bfs_off = 1,
	.rfs_off = 3,
	.sdf_off = 5,
	.txr_off = 8,
	.rclksrc_off = 10,
	.mss_off = 11,
	.cdclkcon_off = 12,
	.lrp_off = 7,
	.bfs_mask = 0x3,
	.rfs_mask = 0x3,
	.ftx0cnt_off = 8,
};

static const struct samsung_i2s_variant_regs i2sv6_regs = {
	.bfs_off = 0,
	.rfs_off = 4,
	.sdf_off = 6,
	.txr_off = 8,
	.rclksrc_off = 10,
	.mss_off = 11,
	.cdclkcon_off = 12,
	.lrp_off = 15,
	.bfs_mask = 0xf,
	.rfs_mask = 0x3,
	.ftx0cnt_off = 8,
};

static const struct samsung_i2s_variant_regs i2sv7_regs = {
	.bfs_off = 0,
	.rfs_off = 4,
	.sdf_off = 7,
	.txr_off = 9,
	.rclksrc_off = 11,
	.mss_off = 12,
	.cdclkcon_off = 22,
	.lrp_off = 15,
	.bfs_mask = 0xf,
	.rfs_mask = 0x7,
	.ftx0cnt_off = 0,
};

static const struct samsung_i2s_variant_regs i2sv5_i2s1_regs = {
	.bfs_off = 0,
	.rfs_off = 3,
	.sdf_off = 6,
	.txr_off = 8,
	.rclksrc_off = 10,
	.mss_off = 11,
	.cdclkcon_off = 12,
	.lrp_off = 15,
	.bfs_mask = 0x7,
	.rfs_mask = 0x7,
	.ftx0cnt_off = 8,
};

static const struct samsung_i2s_dai_data i2sv3_dai_type = {
	.quirks = QUIRK_NO_MUXPSR,
	.pcm_rates = SNDRV_PCM_RATE_8000_96000,
	.i2s_variant_regs = &i2sv3_regs,
};

static const struct samsung_i2s_dai_data i2sv5_dai_type = {
	.quirks = QUIRK_PRI_6CHAN | QUIRK_SEC_DAI | QUIRK_NEED_RSTCLR |
			QUIRK_SUPPORTS_IDMA,
	.pcm_rates = SNDRV_PCM_RATE_8000_96000,
	.i2s_variant_regs = &i2sv3_regs,
};

static const struct samsung_i2s_dai_data i2sv6_dai_type = {
	.quirks = QUIRK_PRI_6CHAN | QUIRK_SEC_DAI | QUIRK_NEED_RSTCLR |
			QUIRK_SUPPORTS_TDM | QUIRK_SUPPORTS_IDMA,
	.pcm_rates = SNDRV_PCM_RATE_8000_96000,
	.i2s_variant_regs = &i2sv6_regs,
};

static const struct samsung_i2s_dai_data i2sv7_dai_type = {
	.quirks = QUIRK_PRI_6CHAN | QUIRK_SEC_DAI | QUIRK_NEED_RSTCLR |
			QUIRK_SUPPORTS_TDM,
	.pcm_rates = SNDRV_PCM_RATE_8000_192000,
	.i2s_variant_regs = &i2sv7_regs,
};

static const struct samsung_i2s_dai_data i2sv5_dai_type_i2s1 = {
	.quirks = QUIRK_PRI_6CHAN | QUIRK_NEED_RSTCLR,
	.pcm_rates = SNDRV_PCM_RATE_8000_96000,
	.i2s_variant_regs = &i2sv5_i2s1_regs,
};

static const struct platform_device_id samsung_i2s_driver_ids[] = {
	{
		.name           = "samsung-i2s",
		.driver_data	= (kernel_ulong_t)&i2sv3_dai_type,
	},
	{},
};
MODULE_DEVICE_TABLE(platform, samsung_i2s_driver_ids);

#ifdef CONFIG_OF
static const struct of_device_id exynos_i2s_match[] = {
	{
		.compatible = "samsung,s3c6410-i2s",
		.data = &i2sv3_dai_type,
	}, {
		.compatible = "samsung,s5pv210-i2s",
		.data = &i2sv5_dai_type,
	}, {
		.compatible = "samsung,exynos5420-i2s",
		.data = &i2sv6_dai_type,
	}, {
		.compatible = "samsung,exynos7-i2s",
		.data = &i2sv7_dai_type,
	}, {
		.compatible = "samsung,exynos7-i2s1",
		.data = &i2sv5_dai_type_i2s1,
	},
	{},
};
MODULE_DEVICE_TABLE(of, exynos_i2s_match);
#endif

static const struct dev_pm_ops samsung_i2s_pm = {
	SET_RUNTIME_PM_OPS(i2s_runtime_suspend,
				i2s_runtime_resume, NULL)
	SET_SYSTEM_SLEEP_PM_OPS(pm_runtime_force_suspend,
				     pm_runtime_force_resume)
};

static struct platform_driver samsung_i2s_driver = {
	.probe  = samsung_i2s_probe,
	.remove = samsung_i2s_remove,
	.id_table = samsung_i2s_driver_ids,
	.driver = {
		.name = "samsung-i2s",
		.of_match_table = of_match_ptr(exynos_i2s_match),
		.pm = &samsung_i2s_pm,
	},
};

module_platform_driver(samsung_i2s_driver);

/* Module information */
MODULE_AUTHOR("Jaswinder Singh, <jassisinghbrar@gmail.com>");
MODULE_DESCRIPTION("Samsung I2S Interface");
MODULE_ALIAS("platform:samsung-i2s");
MODULE_LICENSE("GPL");<|MERGE_RESOLUTION|>--- conflicted
+++ resolved
@@ -787,12 +787,9 @@
 	i2s->frmclk = params_rate(params);
 
 	rclksrc = i2s->clk_table[CLK_I2S_RCLK_SRC];
-<<<<<<< HEAD
-=======
 	if (!rclksrc || IS_ERR(rclksrc))
 		rclksrc = other->clk_table[CLK_I2S_RCLK_SRC];
 
->>>>>>> bb033bda
 	if (rclksrc && !IS_ERR(rclksrc))
 		i2s->rclk_srcrate = clk_get_rate(rclksrc);
 

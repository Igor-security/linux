// SPDX-License-Identifier: GPL-2.0
//
// Renesas R-Car
//
// Copyright (C) 2013 Renesas Solutions Corp.
// Kuninori Morimoto <kuninori.morimoto.gx@renesas.com>

#ifndef RSND_H
#define RSND_H

#include <linux/clk.h>
#include <linux/device.h>
#include <linux/dma-mapping.h>
#include <linux/io.h>
#include <linux/list.h>
#include <linux/module.h>
#include <linux/of_device.h>
#include <linux/of_graph.h>
#include <linux/of_irq.h>
#include <linux/sh_dma.h>
#include <linux/workqueue.h>
#include <sound/soc.h>
#include <sound/pcm_params.h>

#define RSND_GEN1_SRU	0
#define RSND_GEN1_ADG	1
#define RSND_GEN1_SSI	2

#define RSND_GEN2_SCU	0
#define RSND_GEN2_ADG	1
#define RSND_GEN2_SSIU	2
#define RSND_GEN2_SSI	3

#define RSND_BASE_MAX	4

/*
 *	pseudo register
 *
 * The register address offsets SRU/SCU/SSIU on Gen1/Gen2 are very different.
 * This driver uses pseudo register in order to hide it.
 * see gen1/gen2 for detail
 */
enum rsnd_reg {
	/* SCU (MIX/CTU/DVC) */
	RSND_REG_SRC_I_BUSIF_MODE,
	RSND_REG_SRC_O_BUSIF_MODE,
	RSND_REG_SRC_ROUTE_MODE0,
	RSND_REG_SRC_SWRSR,
	RSND_REG_SRC_SRCIR,
	RSND_REG_SRC_ADINR,
	RSND_REG_SRC_IFSCR,
	RSND_REG_SRC_IFSVR,
	RSND_REG_SRC_SRCCR,
	RSND_REG_SRC_CTRL,
	RSND_REG_SRC_BSDSR,
	RSND_REG_SRC_BSISR,
	RSND_REG_SRC_INT_ENABLE0,
	RSND_REG_SRC_BUSIF_DALIGN,
	RSND_REG_SRCIN_TIMSEL0,
	RSND_REG_SRCIN_TIMSEL1,
	RSND_REG_SRCIN_TIMSEL2,
	RSND_REG_SRCIN_TIMSEL3,
	RSND_REG_SRCIN_TIMSEL4,
	RSND_REG_SRCOUT_TIMSEL0,
	RSND_REG_SRCOUT_TIMSEL1,
	RSND_REG_SRCOUT_TIMSEL2,
	RSND_REG_SRCOUT_TIMSEL3,
	RSND_REG_SRCOUT_TIMSEL4,
	RSND_REG_SCU_SYS_STATUS0,
	RSND_REG_SCU_SYS_STATUS1,
	RSND_REG_SCU_SYS_INT_EN0,
	RSND_REG_SCU_SYS_INT_EN1,
	RSND_REG_CMD_CTRL,
	RSND_REG_CMD_BUSIF_MODE,
	RSND_REG_CMD_BUSIF_DALIGN,
	RSND_REG_CMD_ROUTE_SLCT,
	RSND_REG_CMDOUT_TIMSEL,
	RSND_REG_CTU_SWRSR,
	RSND_REG_CTU_CTUIR,
	RSND_REG_CTU_ADINR,
	RSND_REG_CTU_CPMDR,
	RSND_REG_CTU_SCMDR,
	RSND_REG_CTU_SV00R,
	RSND_REG_CTU_SV01R,
	RSND_REG_CTU_SV02R,
	RSND_REG_CTU_SV03R,
	RSND_REG_CTU_SV04R,
	RSND_REG_CTU_SV05R,
	RSND_REG_CTU_SV06R,
	RSND_REG_CTU_SV07R,
	RSND_REG_CTU_SV10R,
	RSND_REG_CTU_SV11R,
	RSND_REG_CTU_SV12R,
	RSND_REG_CTU_SV13R,
	RSND_REG_CTU_SV14R,
	RSND_REG_CTU_SV15R,
	RSND_REG_CTU_SV16R,
	RSND_REG_CTU_SV17R,
	RSND_REG_CTU_SV20R,
	RSND_REG_CTU_SV21R,
	RSND_REG_CTU_SV22R,
	RSND_REG_CTU_SV23R,
	RSND_REG_CTU_SV24R,
	RSND_REG_CTU_SV25R,
	RSND_REG_CTU_SV26R,
	RSND_REG_CTU_SV27R,
	RSND_REG_CTU_SV30R,
	RSND_REG_CTU_SV31R,
	RSND_REG_CTU_SV32R,
	RSND_REG_CTU_SV33R,
	RSND_REG_CTU_SV34R,
	RSND_REG_CTU_SV35R,
	RSND_REG_CTU_SV36R,
	RSND_REG_CTU_SV37R,
	RSND_REG_MIX_SWRSR,
	RSND_REG_MIX_MIXIR,
	RSND_REG_MIX_ADINR,
	RSND_REG_MIX_MIXMR,
	RSND_REG_MIX_MVPDR,
	RSND_REG_MIX_MDBAR,
	RSND_REG_MIX_MDBBR,
	RSND_REG_MIX_MDBCR,
	RSND_REG_MIX_MDBDR,
	RSND_REG_MIX_MDBER,
	RSND_REG_DVC_SWRSR,
	RSND_REG_DVC_DVUIR,
	RSND_REG_DVC_ADINR,
	RSND_REG_DVC_DVUCR,
	RSND_REG_DVC_ZCMCR,
	RSND_REG_DVC_VOL0R,
	RSND_REG_DVC_VOL1R,
	RSND_REG_DVC_VOL2R,
	RSND_REG_DVC_VOL3R,
	RSND_REG_DVC_VOL4R,
	RSND_REG_DVC_VOL5R,
	RSND_REG_DVC_VOL6R,
	RSND_REG_DVC_VOL7R,
	RSND_REG_DVC_DVUER,
	RSND_REG_DVC_VRCTR,
	RSND_REG_DVC_VRPDR,
	RSND_REG_DVC_VRDBR,

	/* ADG */
	RSND_REG_BRRA,
	RSND_REG_BRRB,
	RSND_REG_BRGCKR,
	RSND_REG_DIV_EN,
	RSND_REG_AUDIO_CLK_SEL0,
	RSND_REG_AUDIO_CLK_SEL1,
	RSND_REG_AUDIO_CLK_SEL2,

	/* SSIU */
	RSND_REG_SSI_MODE,
	RSND_REG_SSI_MODE0,
	RSND_REG_SSI_MODE1,
	RSND_REG_SSI_MODE2,
	RSND_REG_SSI_CONTROL,
	RSND_REG_SSI_CTRL,
	RSND_REG_SSI_BUSIF0_MODE,
	RSND_REG_SSI_BUSIF0_ADINR,
	RSND_REG_SSI_BUSIF0_DALIGN,
	RSND_REG_SSI_BUSIF1_MODE,
	RSND_REG_SSI_BUSIF1_ADINR,
	RSND_REG_SSI_BUSIF1_DALIGN,
	RSND_REG_SSI_BUSIF2_MODE,
	RSND_REG_SSI_BUSIF2_ADINR,
	RSND_REG_SSI_BUSIF2_DALIGN,
	RSND_REG_SSI_BUSIF3_MODE,
	RSND_REG_SSI_BUSIF3_ADINR,
	RSND_REG_SSI_BUSIF3_DALIGN,
	RSND_REG_SSI_BUSIF4_MODE,
	RSND_REG_SSI_BUSIF4_ADINR,
	RSND_REG_SSI_BUSIF4_DALIGN,
	RSND_REG_SSI_BUSIF5_MODE,
	RSND_REG_SSI_BUSIF5_ADINR,
	RSND_REG_SSI_BUSIF5_DALIGN,
	RSND_REG_SSI_BUSIF6_MODE,
	RSND_REG_SSI_BUSIF6_ADINR,
	RSND_REG_SSI_BUSIF6_DALIGN,
	RSND_REG_SSI_BUSIF7_MODE,
	RSND_REG_SSI_BUSIF7_ADINR,
	RSND_REG_SSI_BUSIF7_DALIGN,
	RSND_REG_SSI_INT_ENABLE,
	RSND_REG_SSI_SYS_STATUS0,
	RSND_REG_SSI_SYS_STATUS1,
	RSND_REG_SSI_SYS_STATUS2,
	RSND_REG_SSI_SYS_STATUS3,
	RSND_REG_SSI_SYS_STATUS4,
	RSND_REG_SSI_SYS_STATUS5,
	RSND_REG_SSI_SYS_STATUS6,
	RSND_REG_SSI_SYS_STATUS7,
	RSND_REG_HDMI0_SEL,
	RSND_REG_HDMI1_SEL,

	/* SSI */
	RSND_REG_SSICR,
	RSND_REG_SSISR,
	RSND_REG_SSITDR,
	RSND_REG_SSIRDR,
	RSND_REG_SSIWSR,

	RSND_REG_MAX,
};

struct rsnd_priv;
struct rsnd_mod;
struct rsnd_dai;
struct rsnd_dai_stream;

/*
 *	R-Car basic functions
 */
#define rsnd_mod_read(m, r) \
	rsnd_read(rsnd_mod_to_priv(m), m, RSND_REG_##r)
#define rsnd_mod_write(m, r, d) \
	rsnd_write(rsnd_mod_to_priv(m), m, RSND_REG_##r, d)
#define rsnd_mod_bset(m, r, s, d) \
	rsnd_bset(rsnd_mod_to_priv(m), m, RSND_REG_##r, s, d)

u32 rsnd_read(struct rsnd_priv *priv, struct rsnd_mod *mod, enum rsnd_reg reg);
void rsnd_write(struct rsnd_priv *priv, struct rsnd_mod *mod,
		enum rsnd_reg reg, u32 data);
void rsnd_force_write(struct rsnd_priv *priv, struct rsnd_mod *mod,
		enum rsnd_reg reg, u32 data);
void rsnd_bset(struct rsnd_priv *priv, struct rsnd_mod *mod, enum rsnd_reg reg,
		    u32 mask, u32 data);
u32 rsnd_get_adinr_bit(struct rsnd_mod *mod, struct rsnd_dai_stream *io);
u32 rsnd_get_dalign(struct rsnd_mod *mod, struct rsnd_dai_stream *io);
u32 rsnd_get_busif_shift(struct rsnd_dai_stream *io, struct rsnd_mod *mod);

/*
 *	R-Car DMA
 */
int rsnd_dma_attach(struct rsnd_dai_stream *io,
		    struct rsnd_mod *mod, struct rsnd_mod **dma_mod);
int rsnd_dma_probe(struct rsnd_priv *priv);
struct dma_chan *rsnd_dma_request_channel(struct device_node *of_node,
					  struct rsnd_mod *mod, char *name);

/*
 *	R-Car sound mod
 */
enum rsnd_mod_type {
	RSND_MOD_AUDMAPP,
	RSND_MOD_AUDMA,
	RSND_MOD_DVC,
	RSND_MOD_MIX,
	RSND_MOD_CTU,
	RSND_MOD_CMD,
	RSND_MOD_SRC,
	RSND_MOD_SSIM3,		/* SSI multi 3 */
	RSND_MOD_SSIM2,		/* SSI multi 2 */
	RSND_MOD_SSIM1,		/* SSI multi 1 */
	RSND_MOD_SSIP,		/* SSI parent */
	RSND_MOD_SSI,
	RSND_MOD_SSIU,
	RSND_MOD_MAX,
};

struct rsnd_mod_ops {
	char *name;
	struct dma_chan* (*dma_req)(struct rsnd_dai_stream *io,
				    struct rsnd_mod *mod);
	int (*probe)(struct rsnd_mod *mod,
		     struct rsnd_dai_stream *io,
		     struct rsnd_priv *priv);
	int (*remove)(struct rsnd_mod *mod,
		      struct rsnd_dai_stream *io,
		      struct rsnd_priv *priv);
	int (*init)(struct rsnd_mod *mod,
		    struct rsnd_dai_stream *io,
		    struct rsnd_priv *priv);
	int (*quit)(struct rsnd_mod *mod,
		    struct rsnd_dai_stream *io,
		    struct rsnd_priv *priv);
	int (*start)(struct rsnd_mod *mod,
		     struct rsnd_dai_stream *io,
		     struct rsnd_priv *priv);
	int (*stop)(struct rsnd_mod *mod,
		    struct rsnd_dai_stream *io,
		    struct rsnd_priv *priv);
	int (*irq)(struct rsnd_mod *mod,
		   struct rsnd_dai_stream *io,
		   struct rsnd_priv *priv, int enable);
	int (*pcm_new)(struct rsnd_mod *mod,
		       struct rsnd_dai_stream *io,
		       struct snd_soc_pcm_runtime *rtd);
	int (*hw_params)(struct rsnd_mod *mod,
			 struct rsnd_dai_stream *io,
			 struct snd_pcm_substream *substream,
			 struct snd_pcm_hw_params *hw_params);
	int (*pointer)(struct rsnd_mod *mod,
		       struct rsnd_dai_stream *io,
		       snd_pcm_uframes_t *pointer);
	int (*fallback)(struct rsnd_mod *mod,
			struct rsnd_dai_stream *io,
			struct rsnd_priv *priv);
<<<<<<< HEAD
	int (*nolock_start)(struct rsnd_mod *mod,
		    struct rsnd_dai_stream *io,
		    struct rsnd_priv *priv);
	int (*nolock_stop)(struct rsnd_mod *mod,
		    struct rsnd_dai_stream *io,
		    struct rsnd_priv *priv);
	int (*prepare)(struct rsnd_mod *mod,
		       struct rsnd_dai_stream *io,
		       struct rsnd_priv *priv);
=======
	int (*prepare)(struct rsnd_mod *mod,
		       struct rsnd_dai_stream *io,
		       struct rsnd_priv *priv);
	int (*cleanup)(struct rsnd_mod *mod,
		       struct rsnd_dai_stream *io,
		       struct rsnd_priv *priv);
>>>>>>> 0fd79184
};

struct rsnd_dai_stream;
struct rsnd_mod {
	int id;
	enum rsnd_mod_type type;
	struct rsnd_mod_ops *ops;
	struct rsnd_priv *priv;
	struct clk *clk;
	u32 *(*get_status)(struct rsnd_dai_stream *io,
			   struct rsnd_mod *mod,
			   enum rsnd_mod_type type);
	u32 status;
};
/*
 * status
 *
 * 0xH0000CB0
 *
 * B	0: init		1: quit
 * C	0: start	1: stop
 *
 * H is always called (see __rsnd_mod_call)
 * H	0: probe	1: remove
 * H	0: pcm_new
 * H	0: fallback
 * H	0: hw_params
 * H	0: pointer
 * H	0: prepare
<<<<<<< HEAD
=======
 * H	0: cleanup
>>>>>>> 0fd79184
 */
#define __rsnd_mod_shift_init		4
#define __rsnd_mod_shift_quit		4
#define __rsnd_mod_shift_start		8
#define __rsnd_mod_shift_stop		8
#define __rsnd_mod_shift_probe		28 /* always called */
#define __rsnd_mod_shift_remove		28 /* always called */
#define __rsnd_mod_shift_irq		28 /* always called */
#define __rsnd_mod_shift_pcm_new	28 /* always called */
#define __rsnd_mod_shift_fallback	28 /* always called */
#define __rsnd_mod_shift_hw_params	28 /* always called */
#define __rsnd_mod_shift_pointer	28 /* always called */
#define __rsnd_mod_shift_prepare	28 /* always called */
<<<<<<< HEAD
=======
#define __rsnd_mod_shift_cleanup	28 /* always called */
>>>>>>> 0fd79184

#define __rsnd_mod_add_probe		0
#define __rsnd_mod_add_remove		0
#define __rsnd_mod_add_prepare		0
#define __rsnd_mod_add_cleanup		0
#define __rsnd_mod_add_init		 1
#define __rsnd_mod_add_quit		-1
#define __rsnd_mod_add_start		 1
#define __rsnd_mod_add_stop		-1
#define __rsnd_mod_add_irq		0
#define __rsnd_mod_add_pcm_new		0
#define __rsnd_mod_add_fallback		0
#define __rsnd_mod_add_hw_params	0
#define __rsnd_mod_add_pointer		0
#define __rsnd_mod_add_prepare		0

#define __rsnd_mod_call_probe		0
#define __rsnd_mod_call_remove		0
#define __rsnd_mod_call_prepare		0
#define __rsnd_mod_call_cleanup		0
#define __rsnd_mod_call_init		0
#define __rsnd_mod_call_quit		1
#define __rsnd_mod_call_start		0
#define __rsnd_mod_call_stop		1
#define __rsnd_mod_call_irq		0
#define __rsnd_mod_call_pcm_new		0
#define __rsnd_mod_call_fallback	0
#define __rsnd_mod_call_hw_params	0
#define __rsnd_mod_call_pointer		0
<<<<<<< HEAD
#define __rsnd_mod_call_nolock_start	0
#define __rsnd_mod_call_nolock_stop	1
#define __rsnd_mod_call_prepare		0
=======
>>>>>>> 0fd79184

#define rsnd_mod_to_priv(mod)	((mod)->priv)
#define rsnd_mod_name(mod)	((mod)->ops->name)
#define rsnd_mod_id(mod)	((mod)->id)
#define rsnd_mod_power_on(mod)	clk_enable((mod)->clk)
#define rsnd_mod_power_off(mod)	clk_disable((mod)->clk)
#define rsnd_mod_get(ip)	(&(ip)->mod)

int rsnd_mod_init(struct rsnd_priv *priv,
		  struct rsnd_mod *mod,
		  struct rsnd_mod_ops *ops,
		  struct clk *clk,
		  u32* (*get_status)(struct rsnd_dai_stream *io,
				     struct rsnd_mod *mod,
				     enum rsnd_mod_type type),
		  enum rsnd_mod_type type,
		  int id);
void rsnd_mod_quit(struct rsnd_mod *mod);
struct dma_chan *rsnd_mod_dma_req(struct rsnd_dai_stream *io,
				  struct rsnd_mod *mod);
void rsnd_mod_interrupt(struct rsnd_mod *mod,
			void (*callback)(struct rsnd_mod *mod,
					 struct rsnd_dai_stream *io));
u32 *rsnd_mod_get_status(struct rsnd_dai_stream *io,
			 struct rsnd_mod *mod,
			 enum rsnd_mod_type type);
struct rsnd_mod *rsnd_mod_next(int *iterator,
			       struct rsnd_dai_stream *io,
			       enum rsnd_mod_type *array,
			       int array_size);
#define for_each_rsnd_mod(iterator, pos, io)				\
	for (iterator = 0;						\
	     (pos = rsnd_mod_next(&iterator, io, NULL, 0)); iterator++)
#define for_each_rsnd_mod_arrays(iterator, pos, io, array, size)	\
	for (iterator = 0;						\
	     (pos = rsnd_mod_next(&iterator, io, array, size)); iterator++)
#define for_each_rsnd_mod_array(iterator, pos, io, array)		\
	for_each_rsnd_mod_arrays(iterator, pos, io, array, ARRAY_SIZE(array))

void rsnd_parse_connect_common(struct rsnd_dai *rdai,
		struct rsnd_mod* (*mod_get)(struct rsnd_priv *priv, int id),
		struct device_node *node,
		struct device_node *playback,
		struct device_node *capture);

#define rsnd_runtime_channel_original(io) \
	rsnd_runtime_channel_original_with_params(io, NULL)
int rsnd_runtime_channel_original_with_params(struct rsnd_dai_stream *io,
				struct snd_pcm_hw_params *params);
#define rsnd_runtime_channel_after_ctu(io)			\
	rsnd_runtime_channel_after_ctu_with_params(io, NULL)
int rsnd_runtime_channel_after_ctu_with_params(struct rsnd_dai_stream *io,
				struct snd_pcm_hw_params *params);
#define rsnd_runtime_channel_for_ssi(io) \
	rsnd_runtime_channel_for_ssi_with_params(io, NULL)
int rsnd_runtime_channel_for_ssi_with_params(struct rsnd_dai_stream *io,
				 struct snd_pcm_hw_params *params);
int rsnd_runtime_is_ssi_multi(struct rsnd_dai_stream *io);
int rsnd_runtime_is_ssi_tdm(struct rsnd_dai_stream *io);

/*
 * DT
 */
#define rsnd_parse_of_node(priv, node)					\
	of_get_child_by_name(rsnd_priv_to_dev(priv)->of_node, node)
#define RSND_NODE_DAI	"rcar_sound,dai"
#define RSND_NODE_SSI	"rcar_sound,ssi"
#define RSND_NODE_SRC	"rcar_sound,src"
#define RSND_NODE_CTU	"rcar_sound,ctu"
#define RSND_NODE_MIX	"rcar_sound,mix"
#define RSND_NODE_DVC	"rcar_sound,dvc"

/*
 *	R-Car sound DAI
 */
#define RSND_DAI_NAME_SIZE	16
struct rsnd_dai_stream {
	char name[RSND_DAI_NAME_SIZE];
	struct snd_pcm_substream *substream;
	struct rsnd_mod *mod[RSND_MOD_MAX];
	struct rsnd_mod *dma;
	struct rsnd_dai *rdai;
	struct device *dmac_dev; /* for IPMMU */
	u32 parent_ssi_status;
};
#define rsnd_io_to_mod(io, i)	((i) < RSND_MOD_MAX ? (io)->mod[(i)] : NULL)
#define rsnd_io_to_mod_ssi(io)	rsnd_io_to_mod((io), RSND_MOD_SSI)
#define rsnd_io_to_mod_ssiu(io)	rsnd_io_to_mod((io), RSND_MOD_SSIU)
#define rsnd_io_to_mod_ssip(io)	rsnd_io_to_mod((io), RSND_MOD_SSIP)
#define rsnd_io_to_mod_src(io)	rsnd_io_to_mod((io), RSND_MOD_SRC)
#define rsnd_io_to_mod_ctu(io)	rsnd_io_to_mod((io), RSND_MOD_CTU)
#define rsnd_io_to_mod_mix(io)	rsnd_io_to_mod((io), RSND_MOD_MIX)
#define rsnd_io_to_mod_dvc(io)	rsnd_io_to_mod((io), RSND_MOD_DVC)
#define rsnd_io_to_mod_cmd(io)	rsnd_io_to_mod((io), RSND_MOD_CMD)
#define rsnd_io_to_rdai(io)	((io)->rdai)
#define rsnd_io_to_priv(io)	(rsnd_rdai_to_priv(rsnd_io_to_rdai(io)))
#define rsnd_io_is_play(io)	(&rsnd_io_to_rdai(io)->playback == io)
#define rsnd_io_to_runtime(io) ((io)->substream ? \
				(io)->substream->runtime : NULL)
int rsnd_io_is_working(struct rsnd_dai_stream *io);

struct rsnd_dai {
	char name[RSND_DAI_NAME_SIZE];
	struct rsnd_dai_stream playback;
	struct rsnd_dai_stream capture;
	struct rsnd_priv *priv;
	struct snd_pcm_hw_constraint_list constraint;

	int max_channels;	/* 2ch - 16ch */
	int ssi_lane;		/* 1lane - 4lane */
	int chan_width;		/* 16/24/32 bit width */

	unsigned int clk_master:1;
	unsigned int bit_clk_inv:1;
	unsigned int frm_clk_inv:1;
	unsigned int sys_delay:1;
	unsigned int data_alignment:1;
};

#define rsnd_rdai_nr(priv) ((priv)->rdai_nr)
#define rsnd_rdai_is_clk_master(rdai) ((rdai)->clk_master)
#define rsnd_rdai_to_priv(rdai) ((rdai)->priv)
#define for_each_rsnd_dai(rdai, priv, i)		\
	for (i = 0;					\
	     (i < rsnd_rdai_nr(priv)) &&		\
	     ((rdai) = rsnd_rdai_get(priv, i));		\
	     i++)

struct rsnd_dai *rsnd_rdai_get(struct rsnd_priv *priv, int id);

#define rsnd_rdai_channels_set(rdai, max_channels) \
	rsnd_rdai_channels_ctrl(rdai, max_channels)
#define rsnd_rdai_channels_get(rdai) \
	rsnd_rdai_channels_ctrl(rdai, 0)
int rsnd_rdai_channels_ctrl(struct rsnd_dai *rdai,
			    int max_channels);

#define rsnd_rdai_ssi_lane_set(rdai, ssi_lane) \
	rsnd_rdai_ssi_lane_ctrl(rdai, ssi_lane)
#define rsnd_rdai_ssi_lane_get(rdai) \
	rsnd_rdai_ssi_lane_ctrl(rdai, 0)
int rsnd_rdai_ssi_lane_ctrl(struct rsnd_dai *rdai,
			    int ssi_lane);

#define rsnd_rdai_width_set(rdai, width) \
	rsnd_rdai_width_ctrl(rdai, width)
#define rsnd_rdai_width_get(rdai) \
	rsnd_rdai_width_ctrl(rdai, 0)
int rsnd_rdai_width_ctrl(struct rsnd_dai *rdai, int width);
void rsnd_dai_period_elapsed(struct rsnd_dai_stream *io);
int rsnd_dai_connect(struct rsnd_mod *mod,
		     struct rsnd_dai_stream *io,
		     enum rsnd_mod_type type);

/*
 *	R-Car Gen1/Gen2
 */
int rsnd_gen_probe(struct rsnd_priv *priv);
void __iomem *rsnd_gen_reg_get(struct rsnd_priv *priv,
			       struct rsnd_mod *mod,
			       enum rsnd_reg reg);
phys_addr_t rsnd_gen_get_phy_addr(struct rsnd_priv *priv, int reg_id);

/*
 *	R-Car ADG
 */
int rsnd_adg_clk_query(struct rsnd_priv *priv, unsigned int rate);
int rsnd_adg_ssi_clk_stop(struct rsnd_mod *mod);
int rsnd_adg_ssi_clk_try_start(struct rsnd_mod *mod, unsigned int rate);
int rsnd_adg_probe(struct rsnd_priv *priv);
void rsnd_adg_remove(struct rsnd_priv *priv);
int rsnd_adg_set_src_timesel_gen2(struct rsnd_mod *src_mod,
				  struct rsnd_dai_stream *io,
				  unsigned int in_rate,
				  unsigned int out_rate);
int rsnd_adg_set_cmd_timsel_gen2(struct rsnd_mod *mod,
				 struct rsnd_dai_stream *io);
#define rsnd_adg_clk_enable(priv)	rsnd_adg_clk_control(priv, 1)
#define rsnd_adg_clk_disable(priv)	rsnd_adg_clk_control(priv, 0)
void rsnd_adg_clk_control(struct rsnd_priv *priv, int enable);

/*
 *	R-Car sound priv
 */
struct rsnd_priv {

	struct platform_device *pdev;
	spinlock_t lock;
	unsigned long flags;
#define RSND_GEN_MASK	(0xF << 0)
#define RSND_GEN1	(1 << 0)
#define RSND_GEN2	(2 << 0)
#define RSND_GEN3	(3 << 0)

	/*
	 * below value will be filled on rsnd_gen_probe()
	 */
	void *gen;

	/*
	 * below value will be filled on rsnd_adg_probe()
	 */
	void *adg;

	/*
	 * below value will be filled on rsnd_dma_probe()
	 */
	void *dma;

	/*
	 * below value will be filled on rsnd_ssi_probe()
	 */
	void *ssi;
	int ssi_nr;

	/*
	 * below value will be filled on rsnd_ssiu_probe()
	 */
	void *ssiu;
	int ssiu_nr;

	/*
	 * below value will be filled on rsnd_src_probe()
	 */
	void *src;
	int src_nr;

	/*
	 * below value will be filled on rsnd_ctu_probe()
	 */
	void *ctu;
	int ctu_nr;

	/*
	 * below value will be filled on rsnd_mix_probe()
	 */
	void *mix;
	int mix_nr;

	/*
	 * below value will be filled on rsnd_dvc_probe()
	 */
	void *dvc;
	int dvc_nr;

	/*
	 * below value will be filled on rsnd_cmd_probe()
	 */
	void *cmd;
	int cmd_nr;

	/*
	 * below value will be filled on rsnd_dai_probe()
	 */
	struct snd_soc_dai_driver *daidrv;
	struct rsnd_dai *rdai;
	int rdai_nr;
};

#define rsnd_priv_to_pdev(priv)	((priv)->pdev)
#define rsnd_priv_to_dev(priv)	(&(rsnd_priv_to_pdev(priv)->dev))

#define rsnd_is_gen1(priv)	(((priv)->flags & RSND_GEN_MASK) == RSND_GEN1)
#define rsnd_is_gen2(priv)	(((priv)->flags & RSND_GEN_MASK) == RSND_GEN2)
#define rsnd_is_gen3(priv)	(((priv)->flags & RSND_GEN_MASK) == RSND_GEN3)

#define rsnd_flags_has(p, f) ((p)->flags & (f))
#define rsnd_flags_set(p, f) ((p)->flags |= (f))
#define rsnd_flags_del(p, f) ((p)->flags &= ~(f))

/*
 *	rsnd_kctrl
 */
struct rsnd_kctrl_cfg {
	unsigned int max;
	unsigned int size;
	u32 *val;
	const char * const *texts;
	int (*accept)(struct rsnd_dai_stream *io);
	void (*update)(struct rsnd_dai_stream *io, struct rsnd_mod *mod);
	struct rsnd_dai_stream *io;
	struct snd_card *card;
	struct snd_kcontrol *kctrl;
	struct rsnd_mod *mod;
};

#define RSND_MAX_CHANNELS	8
struct rsnd_kctrl_cfg_m {
	struct rsnd_kctrl_cfg cfg;
	u32 val[RSND_MAX_CHANNELS];
};

struct rsnd_kctrl_cfg_s {
	struct rsnd_kctrl_cfg cfg;
	u32 val;
};
#define rsnd_kctrl_size(x)	((x).cfg.size)
#define rsnd_kctrl_max(x)	((x).cfg.max)
#define rsnd_kctrl_valm(x, i)	((x).val[i])	/* = (x).cfg.val[i] */
#define rsnd_kctrl_vals(x)	((x).val)	/* = (x).cfg.val[0] */

int rsnd_kctrl_accept_anytime(struct rsnd_dai_stream *io);
int rsnd_kctrl_accept_runtime(struct rsnd_dai_stream *io);
struct rsnd_kctrl_cfg *rsnd_kctrl_init_m(struct rsnd_kctrl_cfg_m *cfg);
struct rsnd_kctrl_cfg *rsnd_kctrl_init_s(struct rsnd_kctrl_cfg_s *cfg);
int rsnd_kctrl_new(struct rsnd_mod *mod,
		   struct rsnd_dai_stream *io,
		   struct snd_soc_pcm_runtime *rtd,
		   const unsigned char *name,
		   int (*accept)(struct rsnd_dai_stream *io),
		   void (*update)(struct rsnd_dai_stream *io,
				  struct rsnd_mod *mod),
		   struct rsnd_kctrl_cfg *cfg,
		   const char * const *texts,
		   int size,
		   u32 max);

#define rsnd_kctrl_new_m(mod, io, rtd, name, accept, update, cfg, size, max) \
	rsnd_kctrl_new(mod, io, rtd, name, accept, update, rsnd_kctrl_init_m(cfg), \
		       NULL, size, max)

#define rsnd_kctrl_new_s(mod, io, rtd, name, accept, update, cfg, max)	\
	rsnd_kctrl_new(mod, io, rtd, name, accept, update, rsnd_kctrl_init_s(cfg), \
		       NULL, 1, max)

#define rsnd_kctrl_new_e(mod, io, rtd, name, accept, update, cfg, texts, size) \
	rsnd_kctrl_new(mod, io, rtd, name, accept, update, rsnd_kctrl_init_s(cfg), \
		       texts, 1, size)

extern const char * const volume_ramp_rate[];
#define VOLUME_RAMP_MAX_DVC	(0x17 + 1)
#define VOLUME_RAMP_MAX_MIX	(0x0a + 1)

/*
 *	R-Car SSI
 */
int rsnd_ssi_probe(struct rsnd_priv *priv);
void rsnd_ssi_remove(struct rsnd_priv *priv);
struct rsnd_mod *rsnd_ssi_mod_get(struct rsnd_priv *priv, int id);
int rsnd_ssi_is_dma_mode(struct rsnd_mod *mod);
int rsnd_ssi_use_busif(struct rsnd_dai_stream *io);
int rsnd_ssi_get_busif(struct rsnd_dai_stream *io);
u32 rsnd_ssi_multi_slaves_runtime(struct rsnd_dai_stream *io);

#define RSND_SSI_HDMI_PORT0	0xf0
#define RSND_SSI_HDMI_PORT1	0xf1
int rsnd_ssi_hdmi_port(struct rsnd_dai_stream *io);
void rsnd_ssi_parse_hdmi_connection(struct rsnd_priv *priv,
				    struct device_node *endpoint,
				    int dai_i);

#define rsnd_ssi_is_pin_sharing(io)	\
	__rsnd_ssi_is_pin_sharing(rsnd_io_to_mod_ssi(io))
int __rsnd_ssi_is_pin_sharing(struct rsnd_mod *mod);

#define rsnd_ssi_of_node(priv) rsnd_parse_of_node(priv, RSND_NODE_SSI)
void rsnd_parse_connect_ssi(struct rsnd_dai *rdai,
			    struct device_node *playback,
			    struct device_node *capture);
unsigned int rsnd_ssi_clk_query(struct rsnd_dai *rdai,
		       int param1, int param2, int *idx);

/*
 *	R-Car SSIU
 */
int rsnd_ssiu_attach(struct rsnd_dai_stream *io,
		     struct rsnd_mod *mod);
int rsnd_ssiu_probe(struct rsnd_priv *priv);
void rsnd_ssiu_remove(struct rsnd_priv *priv);

/*
 *	R-Car SRC
 */
int rsnd_src_probe(struct rsnd_priv *priv);
void rsnd_src_remove(struct rsnd_priv *priv);
struct rsnd_mod *rsnd_src_mod_get(struct rsnd_priv *priv, int id);

#define rsnd_src_get_in_rate(priv, io) rsnd_src_get_rate(priv, io, 1)
#define rsnd_src_get_out_rate(priv, io) rsnd_src_get_rate(priv, io, 0)
unsigned int rsnd_src_get_rate(struct rsnd_priv *priv,
			       struct rsnd_dai_stream *io,
			       int is_in);

#define rsnd_src_of_node(priv) rsnd_parse_of_node(priv, RSND_NODE_SRC)
#define rsnd_parse_connect_src(rdai, playback, capture)			\
	rsnd_parse_connect_common(rdai, rsnd_src_mod_get,		\
				  rsnd_src_of_node(rsnd_rdai_to_priv(rdai)), \
						   playback, capture)

/*
 *	R-Car CTU
 */
int rsnd_ctu_probe(struct rsnd_priv *priv);
void rsnd_ctu_remove(struct rsnd_priv *priv);
int rsnd_ctu_converted_channel(struct rsnd_mod *mod);
struct rsnd_mod *rsnd_ctu_mod_get(struct rsnd_priv *priv, int id);
#define rsnd_ctu_of_node(priv) rsnd_parse_of_node(priv, RSND_NODE_CTU)
#define rsnd_parse_connect_ctu(rdai, playback, capture)			\
	rsnd_parse_connect_common(rdai, rsnd_ctu_mod_get,		\
				  rsnd_ctu_of_node(rsnd_rdai_to_priv(rdai)), \
						   playback, capture)

/*
 *	R-Car MIX
 */
int rsnd_mix_probe(struct rsnd_priv *priv);
void rsnd_mix_remove(struct rsnd_priv *priv);
struct rsnd_mod *rsnd_mix_mod_get(struct rsnd_priv *priv, int id);
#define rsnd_mix_of_node(priv) rsnd_parse_of_node(priv, RSND_NODE_MIX)
#define rsnd_parse_connect_mix(rdai, playback, capture)			\
	rsnd_parse_connect_common(rdai, rsnd_mix_mod_get,		\
				  rsnd_mix_of_node(rsnd_rdai_to_priv(rdai)), \
						   playback, capture)

/*
 *	R-Car DVC
 */
int rsnd_dvc_probe(struct rsnd_priv *priv);
void rsnd_dvc_remove(struct rsnd_priv *priv);
struct rsnd_mod *rsnd_dvc_mod_get(struct rsnd_priv *priv, int id);
#define rsnd_dvc_of_node(priv) rsnd_parse_of_node(priv, RSND_NODE_DVC)
#define rsnd_parse_connect_dvc(rdai, playback, capture)			\
	rsnd_parse_connect_common(rdai, rsnd_dvc_mod_get,		\
				  rsnd_dvc_of_node(rsnd_rdai_to_priv(rdai)), \
						   playback, capture)

/*
 *	R-Car CMD
 */
int rsnd_cmd_probe(struct rsnd_priv *priv);
void rsnd_cmd_remove(struct rsnd_priv *priv);
int rsnd_cmd_attach(struct rsnd_dai_stream *io, int id);

void rsnd_mod_make_sure(struct rsnd_mod *mod, enum rsnd_mod_type type);
#ifdef DEBUG
#define rsnd_mod_confirm_ssi(mssi)	rsnd_mod_make_sure(mssi, RSND_MOD_SSI)
#define rsnd_mod_confirm_src(msrc)	rsnd_mod_make_sure(msrc, RSND_MOD_SRC)
#define rsnd_mod_confirm_dvc(mdvc)	rsnd_mod_make_sure(mdvc, RSND_MOD_DVC)
#else
#define rsnd_mod_confirm_ssi(mssi)
#define rsnd_mod_confirm_src(msrc)
#define rsnd_mod_confirm_dvc(mdvc)
#endif

/*
 * If you don't need interrupt status debug message,
 * define RSND_DEBUG_NO_IRQ_STATUS as 1 on top of src.c/ssi.c
 *
 * #define RSND_DEBUG_NO_IRQ_STATUS 1
 */
#define rsnd_dbg_irq_status(dev, param...)		\
	if (!IS_BUILTIN(RSND_DEBUG_NO_IRQ_STATUS))	\
		dev_dbg(dev, param)

/*
 * If you don't need rsnd_dai_call debug message,
 * define RSND_DEBUG_NO_DAI_CALL as 1 on top of core.c
 *
 * #define RSND_DEBUG_NO_DAI_CALL 1
 */
#define rsnd_dbg_dai_call(dev, param...)		\
	if (!IS_BUILTIN(RSND_DEBUG_NO_DAI_CALL))	\
		dev_dbg(dev, param)

#endif<|MERGE_RESOLUTION|>--- conflicted
+++ resolved
@@ -295,24 +295,12 @@
 	int (*fallback)(struct rsnd_mod *mod,
 			struct rsnd_dai_stream *io,
 			struct rsnd_priv *priv);
-<<<<<<< HEAD
-	int (*nolock_start)(struct rsnd_mod *mod,
-		    struct rsnd_dai_stream *io,
-		    struct rsnd_priv *priv);
-	int (*nolock_stop)(struct rsnd_mod *mod,
-		    struct rsnd_dai_stream *io,
-		    struct rsnd_priv *priv);
-	int (*prepare)(struct rsnd_mod *mod,
-		       struct rsnd_dai_stream *io,
-		       struct rsnd_priv *priv);
-=======
 	int (*prepare)(struct rsnd_mod *mod,
 		       struct rsnd_dai_stream *io,
 		       struct rsnd_priv *priv);
 	int (*cleanup)(struct rsnd_mod *mod,
 		       struct rsnd_dai_stream *io,
 		       struct rsnd_priv *priv);
->>>>>>> 0fd79184
 };
 
 struct rsnd_dai_stream;
@@ -342,10 +330,7 @@
  * H	0: hw_params
  * H	0: pointer
  * H	0: prepare
-<<<<<<< HEAD
-=======
  * H	0: cleanup
->>>>>>> 0fd79184
  */
 #define __rsnd_mod_shift_init		4
 #define __rsnd_mod_shift_quit		4
@@ -359,10 +344,7 @@
 #define __rsnd_mod_shift_hw_params	28 /* always called */
 #define __rsnd_mod_shift_pointer	28 /* always called */
 #define __rsnd_mod_shift_prepare	28 /* always called */
-<<<<<<< HEAD
-=======
 #define __rsnd_mod_shift_cleanup	28 /* always called */
->>>>>>> 0fd79184
 
 #define __rsnd_mod_add_probe		0
 #define __rsnd_mod_add_remove		0
@@ -377,7 +359,6 @@
 #define __rsnd_mod_add_fallback		0
 #define __rsnd_mod_add_hw_params	0
 #define __rsnd_mod_add_pointer		0
-#define __rsnd_mod_add_prepare		0
 
 #define __rsnd_mod_call_probe		0
 #define __rsnd_mod_call_remove		0
@@ -392,12 +373,6 @@
 #define __rsnd_mod_call_fallback	0
 #define __rsnd_mod_call_hw_params	0
 #define __rsnd_mod_call_pointer		0
-<<<<<<< HEAD
-#define __rsnd_mod_call_nolock_start	0
-#define __rsnd_mod_call_nolock_stop	1
-#define __rsnd_mod_call_prepare		0
-=======
->>>>>>> 0fd79184
 
 #define rsnd_mod_to_priv(mod)	((mod)->priv)
 #define rsnd_mod_name(mod)	((mod)->ops->name)

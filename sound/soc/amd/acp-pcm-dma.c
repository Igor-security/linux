/*
 * AMD ALSA SoC PCM Driver for ACP 2.x
 *
 * Copyright 2014-2015 Advanced Micro Devices, Inc.
 *
 * This program is free software; you can redistribute it and/or modify it
 * under the terms and conditions of the GNU General Public License,
 * version 2, as published by the Free Software Foundation.
 *
 * This program is distributed in the hope it will be useful, but WITHOUT
 * ANY WARRANTY; without even the implied warranty of MERCHANTABILITY or
 * FITNESS FOR A PARTICULAR PURPOSE.  See the GNU General Public License for
 * more details.
 */

#include <linux/module.h>
#include <linux/delay.h>
#include <linux/io.h>
#include <linux/sizes.h>
#include <linux/pm_runtime.h>

#include <sound/soc.h>
#include <drm/amd_asic_type.h>
#include "acp.h"

#define DRV_NAME "acp_audio_dma"

#define PLAYBACK_MIN_NUM_PERIODS    2
#define PLAYBACK_MAX_NUM_PERIODS    2
#define PLAYBACK_MAX_PERIOD_SIZE    16384
#define PLAYBACK_MIN_PERIOD_SIZE    1024
#define CAPTURE_MIN_NUM_PERIODS     2
#define CAPTURE_MAX_NUM_PERIODS     2
#define CAPTURE_MAX_PERIOD_SIZE     16384
#define CAPTURE_MIN_PERIOD_SIZE     1024

#define MAX_BUFFER (PLAYBACK_MAX_PERIOD_SIZE * PLAYBACK_MAX_NUM_PERIODS)
#define MIN_BUFFER MAX_BUFFER

#define ST_PLAYBACK_MAX_PERIOD_SIZE 4096
#define ST_CAPTURE_MAX_PERIOD_SIZE  ST_PLAYBACK_MAX_PERIOD_SIZE
#define ST_MAX_BUFFER (ST_PLAYBACK_MAX_PERIOD_SIZE * PLAYBACK_MAX_NUM_PERIODS)
#define ST_MIN_BUFFER ST_MAX_BUFFER

#define DRV_NAME "acp_audio_dma"
bool bt_uart_enable = true;
EXPORT_SYMBOL(bt_uart_enable);

static const struct snd_pcm_hardware acp_pcm_hardware_playback = {
	.info = SNDRV_PCM_INFO_INTERLEAVED |
		SNDRV_PCM_INFO_BLOCK_TRANSFER | SNDRV_PCM_INFO_MMAP |
		SNDRV_PCM_INFO_MMAP_VALID | SNDRV_PCM_INFO_BATCH |
		SNDRV_PCM_INFO_PAUSE | SNDRV_PCM_INFO_RESUME,
	.formats = SNDRV_PCM_FMTBIT_S16_LE |
		SNDRV_PCM_FMTBIT_S24_LE | SNDRV_PCM_FMTBIT_S32_LE,
	.channels_min = 1,
	.channels_max = 8,
	.rates = SNDRV_PCM_RATE_8000_96000,
	.rate_min = 8000,
	.rate_max = 96000,
	.buffer_bytes_max = PLAYBACK_MAX_NUM_PERIODS * PLAYBACK_MAX_PERIOD_SIZE,
	.period_bytes_min = PLAYBACK_MIN_PERIOD_SIZE,
	.period_bytes_max = PLAYBACK_MAX_PERIOD_SIZE,
	.periods_min = PLAYBACK_MIN_NUM_PERIODS,
	.periods_max = PLAYBACK_MAX_NUM_PERIODS,
};

static const struct snd_pcm_hardware acp_pcm_hardware_capture = {
	.info = SNDRV_PCM_INFO_INTERLEAVED |
		SNDRV_PCM_INFO_BLOCK_TRANSFER | SNDRV_PCM_INFO_MMAP |
		SNDRV_PCM_INFO_MMAP_VALID | SNDRV_PCM_INFO_BATCH |
	    SNDRV_PCM_INFO_PAUSE | SNDRV_PCM_INFO_RESUME,
	.formats = SNDRV_PCM_FMTBIT_S16_LE |
		SNDRV_PCM_FMTBIT_S24_LE | SNDRV_PCM_FMTBIT_S32_LE,
	.channels_min = 1,
	.channels_max = 2,
	.rates = SNDRV_PCM_RATE_8000_48000,
	.rate_min = 8000,
	.rate_max = 48000,
	.buffer_bytes_max = CAPTURE_MAX_NUM_PERIODS * CAPTURE_MAX_PERIOD_SIZE,
	.period_bytes_min = CAPTURE_MIN_PERIOD_SIZE,
	.period_bytes_max = CAPTURE_MAX_PERIOD_SIZE,
	.periods_min = CAPTURE_MIN_NUM_PERIODS,
	.periods_max = CAPTURE_MAX_NUM_PERIODS,
};

static const struct snd_pcm_hardware acp_st_pcm_hardware_playback = {
	.info = SNDRV_PCM_INFO_INTERLEAVED |
		SNDRV_PCM_INFO_BLOCK_TRANSFER | SNDRV_PCM_INFO_MMAP |
		SNDRV_PCM_INFO_MMAP_VALID | SNDRV_PCM_INFO_BATCH |
		SNDRV_PCM_INFO_PAUSE | SNDRV_PCM_INFO_RESUME,
	.formats = SNDRV_PCM_FMTBIT_S16_LE |
		SNDRV_PCM_FMTBIT_S24_LE | SNDRV_PCM_FMTBIT_S32_LE,
	.channels_min = 1,
	.channels_max = 8,
	.rates = SNDRV_PCM_RATE_8000_96000,
	.rate_min = 8000,
	.rate_max = 96000,
	.buffer_bytes_max = ST_MAX_BUFFER,
	.period_bytes_min = PLAYBACK_MIN_PERIOD_SIZE,
	.period_bytes_max = ST_PLAYBACK_MAX_PERIOD_SIZE,
	.periods_min = PLAYBACK_MIN_NUM_PERIODS,
	.periods_max = PLAYBACK_MAX_NUM_PERIODS,
};

static const struct snd_pcm_hardware acp_st_pcm_hardware_capture = {
	.info = SNDRV_PCM_INFO_INTERLEAVED |
		SNDRV_PCM_INFO_BLOCK_TRANSFER | SNDRV_PCM_INFO_MMAP |
		SNDRV_PCM_INFO_MMAP_VALID | SNDRV_PCM_INFO_BATCH |
		SNDRV_PCM_INFO_PAUSE | SNDRV_PCM_INFO_RESUME,
	.formats = SNDRV_PCM_FMTBIT_S16_LE |
		SNDRV_PCM_FMTBIT_S24_LE | SNDRV_PCM_FMTBIT_S32_LE,
	.channels_min = 1,
	.channels_max = 2,
	.rates = SNDRV_PCM_RATE_8000_48000,
	.rate_min = 8000,
	.rate_max = 48000,
	.buffer_bytes_max = ST_MAX_BUFFER,
	.period_bytes_min = CAPTURE_MIN_PERIOD_SIZE,
	.period_bytes_max = ST_CAPTURE_MAX_PERIOD_SIZE,
	.periods_min = CAPTURE_MIN_NUM_PERIODS,
	.periods_max = CAPTURE_MAX_NUM_PERIODS,
};

static u32 acp_reg_read(void __iomem *acp_mmio, u32 reg)
{
	return readl(acp_mmio + (reg * 4));
}

static void acp_reg_write(u32 val, void __iomem *acp_mmio, u32 reg)
{
	writel(val, acp_mmio + (reg * 4));
}

/*
 * Configure a given dma channel parameters - enable/disable,
 * number of descriptors, priority
 */
static void config_acp_dma_channel(void __iomem *acp_mmio, u8 ch_num,
				   u16 dscr_strt_idx, u16 num_dscrs,
				   enum acp_dma_priority_level priority_level)
{
	u32 dma_ctrl;

	/* disable the channel run field */
	dma_ctrl = acp_reg_read(acp_mmio, mmACP_DMA_CNTL_0 + ch_num);
	dma_ctrl &= ~ACP_DMA_CNTL_0__DMAChRun_MASK;
	acp_reg_write(dma_ctrl, acp_mmio, mmACP_DMA_CNTL_0 + ch_num);

	/* program a DMA channel with first descriptor to be processed. */
	acp_reg_write((ACP_DMA_DSCR_STRT_IDX_0__DMAChDscrStrtIdx_MASK
			& dscr_strt_idx),
			acp_mmio, mmACP_DMA_DSCR_STRT_IDX_0 + ch_num);

	/*
	 * program a DMA channel with the number of descriptors to be
	 * processed in the transfer
	 */
	acp_reg_write(ACP_DMA_DSCR_CNT_0__DMAChDscrCnt_MASK & num_dscrs,
		      acp_mmio, mmACP_DMA_DSCR_CNT_0 + ch_num);

	/* set DMA channel priority */
	acp_reg_write(priority_level, acp_mmio, mmACP_DMA_PRIO_0 + ch_num);
}

/* Initialize a dma descriptor in SRAM based on descritor information passed */
static void config_dma_descriptor_in_sram(void __iomem *acp_mmio,
					  u16 descr_idx,
					  acp_dma_dscr_transfer_t *descr_info)
{
	u32 sram_offset;

	sram_offset = (descr_idx * sizeof(acp_dma_dscr_transfer_t));

	/* program the source base address. */
	acp_reg_write(sram_offset, acp_mmio, mmACP_SRBM_Targ_Idx_Addr);
	acp_reg_write(descr_info->src,	acp_mmio, mmACP_SRBM_Targ_Idx_Data);
	/* program the destination base address. */
	acp_reg_write(sram_offset + 4,	acp_mmio, mmACP_SRBM_Targ_Idx_Addr);
	acp_reg_write(descr_info->dest, acp_mmio, mmACP_SRBM_Targ_Idx_Data);

	/* program the number of bytes to be transferred for this descriptor. */
	acp_reg_write(sram_offset + 8,	acp_mmio, mmACP_SRBM_Targ_Idx_Addr);
	acp_reg_write(descr_info->xfer_val, acp_mmio, mmACP_SRBM_Targ_Idx_Data);
}

/*
 * Initialize the DMA descriptor information for transfer between
 * system memory <-> ACP SRAM
 */
static void set_acp_sysmem_dma_descriptors(void __iomem *acp_mmio,
					   u32 size, int direction,
					   u32 pte_offset, u16 ch,
					   u32 sram_bank, u16 dma_dscr_idx,
					   u32 asic_type)
{
	u16 i;
	acp_dma_dscr_transfer_t dmadscr[NUM_DSCRS_PER_CHANNEL];

	for (i = 0; i < NUM_DSCRS_PER_CHANNEL; i++) {
		dmadscr[i].xfer_val = 0;
		if (direction == SNDRV_PCM_STREAM_PLAYBACK) {
			dma_dscr_idx = dma_dscr_idx + i;
			dmadscr[i].dest = sram_bank + (i * (size / 2));
			dmadscr[i].src = ACP_INTERNAL_APERTURE_WINDOW_0_ADDRESS
				+ (pte_offset * SZ_4K) + (i * (size / 2));
			switch (asic_type) {
			case CHIP_STONEY:
				dmadscr[i].xfer_val |=
				(ACP_DMA_ATTR_DAGB_GARLIC_TO_SHAREDMEM  << 16) |
				(size / 2);
				break;
			default:
				dmadscr[i].xfer_val |=
				(ACP_DMA_ATTR_DAGB_ONION_TO_SHAREDMEM  << 16) |
				(size / 2);
			}
		} else {
			dma_dscr_idx = dma_dscr_idx + i;
			dmadscr[i].src = sram_bank + (i * (size / 2));
			dmadscr[i].dest =
			ACP_INTERNAL_APERTURE_WINDOW_0_ADDRESS +
			(pte_offset * SZ_4K) + (i * (size / 2));
			switch (asic_type) {
			case CHIP_STONEY:
				dmadscr[i].xfer_val |=
				(ACP_DMA_ATTR_SHARED_MEM_TO_DAGB_GARLIC << 16) |
				(size / 2);
				break;
			default:
				dmadscr[i].xfer_val |=
				(ACP_DMA_ATTR_SHAREDMEM_TO_DAGB_ONION << 16) |
				(size / 2);
			}
		}
		config_dma_descriptor_in_sram(acp_mmio, dma_dscr_idx,
					      &dmadscr[i]);
	}
	config_acp_dma_channel(acp_mmio, ch,
			       dma_dscr_idx - 1,
			       NUM_DSCRS_PER_CHANNEL,
			       ACP_DMA_PRIORITY_LEVEL_NORMAL);
}

/*
 * Initialize the DMA descriptor information for transfer between
 * ACP SRAM <-> I2S
 */
static void set_acp_to_i2s_dma_descriptors(void __iomem *acp_mmio, u32 size,
					   int direction, u32 sram_bank,
					   u16 destination, u16 ch,
					   u16 dma_dscr_idx, u32 asic_type)
{
	u16 i;
	acp_dma_dscr_transfer_t dmadscr[NUM_DSCRS_PER_CHANNEL];

	for (i = 0; i < NUM_DSCRS_PER_CHANNEL; i++) {
		dmadscr[i].xfer_val = 0;
		if (direction == SNDRV_PCM_STREAM_PLAYBACK) {
			dma_dscr_idx = dma_dscr_idx + i;
			dmadscr[i].src = sram_bank  + (i * (size / 2));
			/* dmadscr[i].dest is unused by hardware. */
			dmadscr[i].dest = 0;
			dmadscr[i].xfer_val |= BIT(22) | (destination << 16) |
						(size / 2);
		} else {
			dma_dscr_idx = dma_dscr_idx + i;
			/* dmadscr[i].src is unused by hardware. */
			dmadscr[i].src = 0;
			dmadscr[i].dest =
				 sram_bank + (i * (size / 2));
			dmadscr[i].xfer_val |= BIT(22) |
				(destination << 16) | (size / 2);
		}
		config_dma_descriptor_in_sram(acp_mmio, dma_dscr_idx,
					      &dmadscr[i]);
	}
	/* Configure the DMA channel with the above descriptore */
	config_acp_dma_channel(acp_mmio, ch, dma_dscr_idx - 1,
			       NUM_DSCRS_PER_CHANNEL,
			       ACP_DMA_PRIORITY_LEVEL_NORMAL);
}

/* Create page table entries in ACP SRAM for the allocated memory */
static void acp_pte_config(void __iomem *acp_mmio, struct page *pg,
			   u16 num_of_pages, u32 pte_offset)
{
	u16 page_idx;
	u64 addr;
	u32 low;
	u32 high;
	u32 offset;

	offset	= ACP_DAGB_GRP_SRBM_SRAM_BASE_OFFSET + (pte_offset * 8);
	for (page_idx = 0; page_idx < (num_of_pages); page_idx++) {
		/* Load the low address of page int ACP SRAM through SRBM */
		acp_reg_write((offset + (page_idx * 8)),
			      acp_mmio, mmACP_SRBM_Targ_Idx_Addr);
		addr = page_to_phys(pg);

		low = lower_32_bits(addr);
		high = upper_32_bits(addr);

		acp_reg_write(low, acp_mmio, mmACP_SRBM_Targ_Idx_Data);

		/* Load the High address of page int ACP SRAM through SRBM */
		acp_reg_write((offset + (page_idx * 8) + 4),
			      acp_mmio, mmACP_SRBM_Targ_Idx_Addr);

		/* page enable in ACP */
		high |= BIT(31);
		acp_reg_write(high, acp_mmio, mmACP_SRBM_Targ_Idx_Data);

		/* Move to next physically contiguos page */
		pg++;
	}
}

static void config_acp_dma(void __iomem *acp_mmio,
			   struct audio_substream_data *rtd,
			   u32 asic_type)
{
	u16 ch_acp_sysmem, ch_acp_i2s;

	acp_pte_config(acp_mmio, rtd->pg, rtd->num_of_pages,
		       rtd->pte_offset);

	if (rtd->direction == SNDRV_PCM_STREAM_PLAYBACK) {
		ch_acp_sysmem = rtd->ch1;
		ch_acp_i2s = rtd->ch2;
	} else {
		ch_acp_i2s = rtd->ch1;
		ch_acp_sysmem = rtd->ch2;
	}
	/* Configure System memory <-> ACP SRAM DMA descriptors */
	set_acp_sysmem_dma_descriptors(acp_mmio, rtd->size,
				       rtd->direction, rtd->pte_offset,
				       ch_acp_sysmem, rtd->sram_bank,
				       rtd->dma_dscr_idx_1, asic_type);
	/* Configure ACP SRAM <-> I2S DMA descriptors */
	set_acp_to_i2s_dma_descriptors(acp_mmio, rtd->size,
				       rtd->direction, rtd->sram_bank,
				       rtd->destination, ch_acp_i2s,
				       rtd->dma_dscr_idx_2, asic_type);
}

static void acp_dma_cap_channel_enable(void __iomem *acp_mmio,
				       u16 cap_channel)
{
	u32 val, ch_reg, imr_reg, res_reg;

	switch (cap_channel) {
	case CAP_CHANNEL1:
		ch_reg = mmACP_I2SMICSP_RER1;
		res_reg = mmACP_I2SMICSP_RCR1;
		imr_reg = mmACP_I2SMICSP_IMR1;
		break;
	case CAP_CHANNEL0:
	default:
		ch_reg = mmACP_I2SMICSP_RER0;
		res_reg = mmACP_I2SMICSP_RCR0;
		imr_reg = mmACP_I2SMICSP_IMR0;
		break;
	}
	val = acp_reg_read(acp_mmio,
			   mmACP_I2S_16BIT_RESOLUTION_EN);
	if (val & ACP_I2S_MIC_16BIT_RESOLUTION_EN) {
		acp_reg_write(0x0, acp_mmio, ch_reg);
		/* Set 16bit resolution on capture */
		acp_reg_write(0x2, acp_mmio, res_reg);
	}
	val = acp_reg_read(acp_mmio, imr_reg);
	val &= ~ACP_I2SMICSP_IMR1__I2SMICSP_RXDAM_MASK;
	val &= ~ACP_I2SMICSP_IMR1__I2SMICSP_RXFOM_MASK;
	acp_reg_write(val, acp_mmio, imr_reg);
	acp_reg_write(0x1, acp_mmio, ch_reg);
}

static void acp_dma_cap_channel_disable(void __iomem *acp_mmio,
					u16 cap_channel)
{
	u32 val, ch_reg, imr_reg;

	switch (cap_channel) {
	case CAP_CHANNEL1:
		imr_reg = mmACP_I2SMICSP_IMR1;
		ch_reg = mmACP_I2SMICSP_RER1;
		break;
	case CAP_CHANNEL0:
	default:
		imr_reg = mmACP_I2SMICSP_IMR0;
		ch_reg = mmACP_I2SMICSP_RER0;
		break;
	}
	val = acp_reg_read(acp_mmio, imr_reg);
	val |= ACP_I2SMICSP_IMR1__I2SMICSP_RXDAM_MASK;
	val |= ACP_I2SMICSP_IMR1__I2SMICSP_RXFOM_MASK;
	acp_reg_write(val, acp_mmio, imr_reg);
	acp_reg_write(0x0, acp_mmio, ch_reg);
}

/* Start a given DMA channel transfer */
static void acp_dma_start(void __iomem *acp_mmio, u16 ch_num)
{
	u32 dma_ctrl;

	/* read the dma control register and disable the channel run field */
	dma_ctrl = acp_reg_read(acp_mmio, mmACP_DMA_CNTL_0 + ch_num);

	/* Invalidating the DAGB cache */
	acp_reg_write(1, acp_mmio, mmACP_DAGB_ATU_CTRL);

	/*
	 * configure the DMA channel and start the DMA transfer
	 * set dmachrun bit to start the transfer and enable the
	 * interrupt on completion of the dma transfer
	 */
	dma_ctrl |= ACP_DMA_CNTL_0__DMAChRun_MASK;

	switch (ch_num) {
	case ACP_TO_I2S_DMA_CH_NUM:
	case I2S_TO_ACP_DMA_CH_NUM:
	case ACP_TO_I2S_DMA_BT_INSTANCE_CH_NUM:
	case I2S_TO_ACP_DMA_BT_INSTANCE_CH_NUM:
		dma_ctrl |= ACP_DMA_CNTL_0__DMAChIOCEn_MASK;
		break;
	default:
		dma_ctrl &= ~ACP_DMA_CNTL_0__DMAChIOCEn_MASK;
		break;
	}

	/* circular for both DMA channel */
	dma_ctrl |= ACP_DMA_CNTL_0__Circular_DMA_En_MASK;

	acp_reg_write(dma_ctrl, acp_mmio, mmACP_DMA_CNTL_0 + ch_num);
}

/* Stop a given DMA channel transfer */
static int acp_dma_stop(void __iomem *acp_mmio, u8 ch_num)
{
	u32 dma_ctrl;
	u32 dma_ch_sts;
	u32 count = ACP_DMA_RESET_TIME;

	dma_ctrl = acp_reg_read(acp_mmio, mmACP_DMA_CNTL_0 + ch_num);

	/*
	 * clear the dma control register fields before writing zero
	 * in reset bit
	 */
	dma_ctrl &= ~ACP_DMA_CNTL_0__DMAChRun_MASK;
	dma_ctrl &= ~ACP_DMA_CNTL_0__DMAChIOCEn_MASK;

	acp_reg_write(dma_ctrl, acp_mmio, mmACP_DMA_CNTL_0 + ch_num);
	dma_ch_sts = acp_reg_read(acp_mmio, mmACP_DMA_CH_STS);

	if (dma_ch_sts & BIT(ch_num)) {
		/*
		 * set the reset bit for this channel to stop the dma
		 *  transfer
		 */
		dma_ctrl |= ACP_DMA_CNTL_0__DMAChRst_MASK;
		acp_reg_write(dma_ctrl, acp_mmio, mmACP_DMA_CNTL_0 + ch_num);
	}

	/* check the channel status bit for some time and return the status */
	while (true) {
		dma_ch_sts = acp_reg_read(acp_mmio, mmACP_DMA_CH_STS);
		if (!(dma_ch_sts & BIT(ch_num))) {
			/*
			 * clear the reset flag after successfully stopping
			 * the dma transfer and break from the loop
			 */
			dma_ctrl &= ~ACP_DMA_CNTL_0__DMAChRst_MASK;

			acp_reg_write(dma_ctrl, acp_mmio, mmACP_DMA_CNTL_0
				      + ch_num);
			break;
		}
		if (--count == 0) {
			pr_err("Failed to stop ACP DMA channel : %d\n", ch_num);
			return -ETIMEDOUT;
		}
		udelay(100);
	}
	return 0;
}

static void acp_set_sram_bank_state(void __iomem *acp_mmio, u16 bank,
				    bool power_on)
{
	u32 val, req_reg, sts_reg, sts_reg_mask;
	u32 loops = 1000;

	if (bank < 32) {
		req_reg = mmACP_MEM_SHUT_DOWN_REQ_LO;
		sts_reg = mmACP_MEM_SHUT_DOWN_STS_LO;
		sts_reg_mask = 0xFFFFFFFF;

	} else {
		bank -= 32;
		req_reg = mmACP_MEM_SHUT_DOWN_REQ_HI;
		sts_reg = mmACP_MEM_SHUT_DOWN_STS_HI;
		sts_reg_mask = 0x0000FFFF;
	}

	val = acp_reg_read(acp_mmio, req_reg);
	if (val & (1 << bank)) {
		/* bank is in off state */
		if (power_on == true)
			/* request to on */
			val &= ~(1 << bank);
		else
			/* request to off */
			return;
	} else {
		/* bank is in on state */
		if (power_on == false)
			/* request to off */
			val |= 1 << bank;
		else
			/* request to on */
			return;
	}
	acp_reg_write(val, acp_mmio, req_reg);

	while (acp_reg_read(acp_mmio, sts_reg) != sts_reg_mask) {
		if (!loops--) {
			pr_err("ACP SRAM bank %d state change failed\n", bank);
			break;
		}
		cpu_relax();
	}
}

/* Initialize and bring ACP hardware to default state. */
static int acp_init(void __iomem *acp_mmio, u32 asic_type)
{
	u16 bank;
	u32 val, count, sram_pte_offset;

	/* Assert Soft reset of ACP */
	val = acp_reg_read(acp_mmio, mmACP_SOFT_RESET);

	val |= ACP_SOFT_RESET__SoftResetAud_MASK;
	acp_reg_write(val, acp_mmio, mmACP_SOFT_RESET);

	count = ACP_SOFT_RESET_DONE_TIME_OUT_VALUE;
	while (true) {
		val = acp_reg_read(acp_mmio, mmACP_SOFT_RESET);
		if (ACP_SOFT_RESET__SoftResetAudDone_MASK ==
		    (val & ACP_SOFT_RESET__SoftResetAudDone_MASK))
			break;
		if (--count == 0) {
			pr_err("Failed to reset ACP\n");
			return -ETIMEDOUT;
		}
		udelay(100);
	}

	/* Enable clock to ACP and wait until the clock is enabled */
	val = acp_reg_read(acp_mmio, mmACP_CONTROL);
	val = val | ACP_CONTROL__ClkEn_MASK;
	acp_reg_write(val, acp_mmio, mmACP_CONTROL);

	count = ACP_CLOCK_EN_TIME_OUT_VALUE;

	while (true) {
		val = acp_reg_read(acp_mmio, mmACP_STATUS);
		if (val & (u32)0x1)
			break;
		if (--count == 0) {
			pr_err("Failed to reset ACP\n");
			return -ETIMEDOUT;
		}
		udelay(100);
	}

	/* Deassert the SOFT RESET flags */
	val = acp_reg_read(acp_mmio, mmACP_SOFT_RESET);
	val &= ~ACP_SOFT_RESET__SoftResetAud_MASK;
	acp_reg_write(val, acp_mmio, mmACP_SOFT_RESET);

	/* For BT instance change pins from UART to BT */
	if (!bt_uart_enable) {
		val = acp_reg_read(acp_mmio, mmACP_BT_UART_PAD_SEL);
		val |= ACP_BT_UART_PAD_SELECT_MASK;
		acp_reg_write(val, acp_mmio, mmACP_BT_UART_PAD_SEL);
	}

	/* initiailize Onion control DAGB register */
	acp_reg_write(ACP_ONION_CNTL_DEFAULT, acp_mmio,
		      mmACP_AXI2DAGB_ONION_CNTL);

	/* initiailize Garlic control DAGB registers */
	acp_reg_write(ACP_GARLIC_CNTL_DEFAULT, acp_mmio,
		      mmACP_AXI2DAGB_GARLIC_CNTL);

	sram_pte_offset = ACP_DAGB_GRP_SRAM_BASE_ADDRESS |
			ACP_DAGB_BASE_ADDR_GRP_1__AXI2DAGBSnoopSel_MASK |
			ACP_DAGB_BASE_ADDR_GRP_1__AXI2DAGBTargetMemSel_MASK |
			ACP_DAGB_BASE_ADDR_GRP_1__AXI2DAGBGrpEnable_MASK;
	acp_reg_write(sram_pte_offset,  acp_mmio, mmACP_DAGB_BASE_ADDR_GRP_1);
	acp_reg_write(ACP_PAGE_SIZE_4K_ENABLE, acp_mmio,
		      mmACP_DAGB_PAGE_SIZE_GRP_1);

	acp_reg_write(ACP_SRAM_BASE_ADDRESS, acp_mmio,
		      mmACP_DMA_DESC_BASE_ADDR);

	/* Num of descriptiors in SRAM 0x4, means 256 descriptors;(64 * 4) */
	acp_reg_write(0x4, acp_mmio, mmACP_DMA_DESC_MAX_NUM_DSCR);
	acp_reg_write(ACP_EXTERNAL_INTR_CNTL__DMAIOCMask_MASK,
		      acp_mmio, mmACP_EXTERNAL_INTR_CNTL);

       /*
	* When ACP_TILE_P1 is turned on, all SRAM banks get turned on.
	* Now, turn off all of them. This can't be done in 'poweron' of
	* ACP pm domain, as this requires ACP to be initialized.
	* For Stoney, Memory gating is disabled,i.e SRAM Banks
	* won't be turned off. The default state for SRAM banks is ON.
	* Setting SRAM bank state code skipped for STONEY platform.
	*/
	if (asic_type != CHIP_STONEY) {
		for (bank = 1; bank < 48; bank++)
			acp_set_sram_bank_state(acp_mmio, bank, false);
	}
	return 0;
}

/* Deinitialize ACP */
static int acp_deinit(void __iomem *acp_mmio)
{
	u32 val;
	u32 count;

	/* Assert Soft reset of ACP */
	val = acp_reg_read(acp_mmio, mmACP_SOFT_RESET);

	val |= ACP_SOFT_RESET__SoftResetAud_MASK;
	acp_reg_write(val, acp_mmio, mmACP_SOFT_RESET);

	count = ACP_SOFT_RESET_DONE_TIME_OUT_VALUE;
	while (true) {
		val = acp_reg_read(acp_mmio, mmACP_SOFT_RESET);
		if (ACP_SOFT_RESET__SoftResetAudDone_MASK ==
		    (val & ACP_SOFT_RESET__SoftResetAudDone_MASK))
			break;
		if (--count == 0) {
			pr_err("Failed to reset ACP\n");
			return -ETIMEDOUT;
		}
		udelay(100);
	}
	/* Disable ACP clock */
	val = acp_reg_read(acp_mmio, mmACP_CONTROL);
	val &= ~ACP_CONTROL__ClkEn_MASK;
	acp_reg_write(val, acp_mmio, mmACP_CONTROL);

	count = ACP_CLOCK_EN_TIME_OUT_VALUE;

	while (true) {
		val = acp_reg_read(acp_mmio, mmACP_STATUS);
		if (!(val & (u32)0x1))
			break;
		if (--count == 0) {
			pr_err("Failed to reset ACP\n");
			return -ETIMEDOUT;
		}
		udelay(100);
	}
	return 0;
}

/* ACP DMA irq handler routine for playback, capture usecases */
static irqreturn_t dma_irq_handler(int irq, void *arg)
{
	u32 intr_flag, ext_intr_status;
	struct audio_drv_data *irq_data;
	void __iomem *acp_mmio;
	struct device *dev = arg;
	bool valid_irq = false;

	irq_data = dev_get_drvdata(dev);
	acp_mmio = irq_data->acp_mmio;

	ext_intr_status = acp_reg_read(acp_mmio, mmACP_EXTERNAL_INTR_STAT);
	intr_flag = (((ext_intr_status &
		      ACP_EXTERNAL_INTR_STAT__DMAIOCStat_MASK) >>
		     ACP_EXTERNAL_INTR_STAT__DMAIOCStat__SHIFT));

	if ((intr_flag & BIT(ACP_TO_I2S_DMA_CH_NUM)) != 0) {
		valid_irq = true;
		snd_pcm_period_elapsed(irq_data->play_i2ssp_stream);
		acp_reg_write((intr_flag & BIT(ACP_TO_I2S_DMA_CH_NUM)) << 16,
			      acp_mmio, mmACP_EXTERNAL_INTR_STAT);
	}

	if ((intr_flag & BIT(ACP_TO_I2S_DMA_BT_INSTANCE_CH_NUM)) != 0) {
		valid_irq = true;
		snd_pcm_period_elapsed(irq_data->play_i2sbt_stream);
		acp_reg_write((intr_flag &
			      BIT(ACP_TO_I2S_DMA_BT_INSTANCE_CH_NUM)) << 16,
			      acp_mmio, mmACP_EXTERNAL_INTR_STAT);
	}

	if ((intr_flag & BIT(I2S_TO_ACP_DMA_CH_NUM)) != 0) {
		valid_irq = true;
		snd_pcm_period_elapsed(irq_data->capture_i2ssp_stream);
		acp_reg_write((intr_flag & BIT(I2S_TO_ACP_DMA_CH_NUM)) << 16,
			      acp_mmio, mmACP_EXTERNAL_INTR_STAT);
	}

	if ((intr_flag & BIT(I2S_TO_ACP_DMA_BT_INSTANCE_CH_NUM)) != 0) {
		valid_irq = true;
		snd_pcm_period_elapsed(irq_data->capture_i2sbt_stream);
		acp_reg_write((intr_flag &
			      BIT(I2S_TO_ACP_DMA_BT_INSTANCE_CH_NUM)) << 16,
			      acp_mmio, mmACP_EXTERNAL_INTR_STAT);
	}

	if (valid_irq)
		return IRQ_HANDLED;
	else
		return IRQ_NONE;
}

static int acp_dma_open(struct snd_pcm_substream *substream)
{
	u16 bank;
	int ret = 0;
	struct snd_pcm_runtime *runtime = substream->runtime;
	struct snd_soc_pcm_runtime *prtd = substream->private_data;
	struct snd_soc_component *component = snd_soc_rtdcom_lookup(prtd,
								    DRV_NAME);
	struct audio_drv_data *intr_data = dev_get_drvdata(component->dev);
	struct audio_substream_data *adata =
		kzalloc(sizeof(struct audio_substream_data), GFP_KERNEL);
	if (!adata)
		return -ENOMEM;

	if (substream->stream == SNDRV_PCM_STREAM_PLAYBACK) {
		switch (intr_data->asic_type) {
		case CHIP_STONEY:
			runtime->hw = acp_st_pcm_hardware_playback;
			break;
		default:
			runtime->hw = acp_pcm_hardware_playback;
		}
	} else {
		switch (intr_data->asic_type) {
		case CHIP_STONEY:
			runtime->hw = acp_st_pcm_hardware_capture;
			break;
		default:
			runtime->hw = acp_pcm_hardware_capture;
		}
	}

	ret = snd_pcm_hw_constraint_integer(runtime,
					    SNDRV_PCM_HW_PARAM_PERIODS);
	if (ret < 0) {
		dev_err(component->dev, "set integer constraint failed\n");
		kfree(adata);
		return ret;
	}

	adata->acp_mmio = intr_data->acp_mmio;
	runtime->private_data = adata;

	/*
	 * Enable ACP irq, when neither playback or capture streams are
	 * active by the time when a new stream is being opened.
	 * This enablement is not required for another stream, if current
	 * stream is not closed
	 */
	if (!intr_data->play_i2ssp_stream && !intr_data->capture_i2ssp_stream &&
	    !intr_data->play_i2sbt_stream && !intr_data->capture_i2sbt_stream)
		acp_reg_write(1, adata->acp_mmio, mmACP_EXTERNAL_INTR_ENB);

	if (substream->stream == SNDRV_PCM_STREAM_PLAYBACK) {
		/*
		 * For Stoney, Memory gating is disabled,i.e SRAM Banks
		 * won't be turned off. The default state for SRAM banks is ON.
		 * Setting SRAM bank state code skipped for STONEY platform.
		 */
		if (intr_data->asic_type != CHIP_STONEY) {
			for (bank = 1; bank <= 4; bank++)
				acp_set_sram_bank_state(intr_data->acp_mmio,
							bank, true);
		}
	} else {
		if (intr_data->asic_type != CHIP_STONEY) {
			for (bank = 5; bank <= 8; bank++)
				acp_set_sram_bank_state(intr_data->acp_mmio,
							bank, true);
		}
	}

	return 0;
}

static int acp_dma_hw_params(struct snd_pcm_substream *substream,
			     struct snd_pcm_hw_params *params)
{
	int status;
	uint64_t size;
	u32 val = 0;
	struct page *pg;
	struct snd_pcm_runtime *runtime;
	struct audio_substream_data *rtd;
	struct snd_soc_pcm_runtime *prtd = substream->private_data;
	struct snd_soc_component *component = snd_soc_rtdcom_lookup(prtd,
								    DRV_NAME);
	struct audio_drv_data *adata = dev_get_drvdata(component->dev);
	struct snd_soc_card *card = prtd->card;
	struct acp_platform_info *pinfo = snd_soc_card_get_drvdata(card);

	runtime = substream->runtime;
	rtd = runtime->private_data;

	if (WARN_ON(!rtd))
		return -EINVAL;

<<<<<<< HEAD
	if (pinfo)
		rtd->i2s_instance = pinfo->i2s_instance;
=======
	if (pinfo) {
		rtd->i2s_instance = pinfo->i2s_instance;
		rtd->capture_channel = pinfo->capture_channel;
	}
>>>>>>> 611cbc87
	if (adata->asic_type == CHIP_STONEY) {
		val = acp_reg_read(adata->acp_mmio,
				   mmACP_I2S_16BIT_RESOLUTION_EN);
		if (substream->stream == SNDRV_PCM_STREAM_PLAYBACK) {
			switch (rtd->i2s_instance) {
			case I2S_BT_INSTANCE:
				val |= ACP_I2S_BT_16BIT_RESOLUTION_EN;
				break;
			case I2S_SP_INSTANCE:
			default:
				val |= ACP_I2S_SP_16BIT_RESOLUTION_EN;
			}
		} else {
			switch (rtd->i2s_instance) {
			case I2S_BT_INSTANCE:
				val |= ACP_I2S_BT_16BIT_RESOLUTION_EN;
				break;
			case I2S_SP_INSTANCE:
			default:
				val |= ACP_I2S_MIC_16BIT_RESOLUTION_EN;
			}
		}
		acp_reg_write(val, adata->acp_mmio,
			      mmACP_I2S_16BIT_RESOLUTION_EN);
	}

	if (substream->stream == SNDRV_PCM_STREAM_PLAYBACK) {
		switch (rtd->i2s_instance) {
		case I2S_BT_INSTANCE:
			rtd->pte_offset = ACP_ST_BT_PLAYBACK_PTE_OFFSET;
			rtd->ch1 = SYSRAM_TO_ACP_BT_INSTANCE_CH_NUM;
			rtd->ch2 = ACP_TO_I2S_DMA_BT_INSTANCE_CH_NUM;
			rtd->sram_bank = ACP_SRAM_BANK_3_ADDRESS;
			rtd->destination = TO_BLUETOOTH;
			rtd->dma_dscr_idx_1 = PLAYBACK_START_DMA_DESCR_CH8;
			rtd->dma_dscr_idx_2 = PLAYBACK_START_DMA_DESCR_CH9;
			rtd->byte_cnt_high_reg_offset =
					mmACP_I2S_BT_TRANSMIT_BYTE_CNT_HIGH;
			rtd->byte_cnt_low_reg_offset =
					mmACP_I2S_BT_TRANSMIT_BYTE_CNT_LOW;
			adata->play_i2sbt_stream = substream;
			break;
		case I2S_SP_INSTANCE:
		default:
			switch (adata->asic_type) {
			case CHIP_STONEY:
				rtd->pte_offset = ACP_ST_PLAYBACK_PTE_OFFSET;
				break;
			default:
				rtd->pte_offset = ACP_PLAYBACK_PTE_OFFSET;
			}
			rtd->ch1 = SYSRAM_TO_ACP_CH_NUM;
			rtd->ch2 = ACP_TO_I2S_DMA_CH_NUM;
			rtd->sram_bank = ACP_SRAM_BANK_1_ADDRESS;
			rtd->destination = TO_ACP_I2S_1;
			rtd->dma_dscr_idx_1 = PLAYBACK_START_DMA_DESCR_CH12;
			rtd->dma_dscr_idx_2 = PLAYBACK_START_DMA_DESCR_CH13;
			rtd->byte_cnt_high_reg_offset =
					mmACP_I2S_TRANSMIT_BYTE_CNT_HIGH;
			rtd->byte_cnt_low_reg_offset =
					mmACP_I2S_TRANSMIT_BYTE_CNT_LOW;
			adata->play_i2ssp_stream = substream;
		}
	} else {
		switch (rtd->i2s_instance) {
		case I2S_BT_INSTANCE:
			rtd->pte_offset = ACP_ST_BT_CAPTURE_PTE_OFFSET;
			rtd->ch1 = I2S_TO_ACP_DMA_BT_INSTANCE_CH_NUM;
			rtd->ch2 = ACP_TO_SYSRAM_BT_INSTANCE_CH_NUM;
			rtd->sram_bank = ACP_SRAM_BANK_4_ADDRESS;
			rtd->destination = FROM_BLUETOOTH;
			rtd->dma_dscr_idx_1 = CAPTURE_START_DMA_DESCR_CH10;
			rtd->dma_dscr_idx_2 = CAPTURE_START_DMA_DESCR_CH11;
			rtd->byte_cnt_high_reg_offset =
					mmACP_I2S_BT_RECEIVE_BYTE_CNT_HIGH;
			rtd->byte_cnt_low_reg_offset =
					mmACP_I2S_BT_RECEIVE_BYTE_CNT_LOW;
			adata->capture_i2sbt_stream = substream;
			break;
		case I2S_SP_INSTANCE:
		default:
			rtd->pte_offset = ACP_CAPTURE_PTE_OFFSET;
			rtd->ch1 = I2S_TO_ACP_DMA_CH_NUM;
			rtd->ch2 = ACP_TO_SYSRAM_CH_NUM;
			switch (adata->asic_type) {
			case CHIP_STONEY:
				rtd->pte_offset = ACP_ST_CAPTURE_PTE_OFFSET;
				rtd->sram_bank = ACP_SRAM_BANK_2_ADDRESS;
				break;
			default:
				rtd->pte_offset = ACP_CAPTURE_PTE_OFFSET;
				rtd->sram_bank = ACP_SRAM_BANK_5_ADDRESS;
			}
			rtd->destination = FROM_ACP_I2S_1;
			rtd->dma_dscr_idx_1 = CAPTURE_START_DMA_DESCR_CH14;
			rtd->dma_dscr_idx_2 = CAPTURE_START_DMA_DESCR_CH15;
			rtd->byte_cnt_high_reg_offset =
					mmACP_I2S_RECEIVED_BYTE_CNT_HIGH;
			rtd->byte_cnt_low_reg_offset =
					mmACP_I2S_RECEIVED_BYTE_CNT_LOW;
			adata->capture_i2ssp_stream = substream;
		}
	}

	size = params_buffer_bytes(params);
	status = snd_pcm_lib_malloc_pages(substream, size);
	if (status < 0)
		return status;

	memset(substream->runtime->dma_area, 0, params_buffer_bytes(params));
	pg = virt_to_page(substream->dma_buffer.area);

	if (pg) {
		acp_set_sram_bank_state(rtd->acp_mmio, 0, true);
		/* Save for runtime private data */
		rtd->pg = pg;
		rtd->order = get_order(size);

		/* Fill the page table entries in ACP SRAM */
		rtd->pg = pg;
		rtd->size = size;
		rtd->num_of_pages = PAGE_ALIGN(size) >> PAGE_SHIFT;
		rtd->direction = substream->stream;

		config_acp_dma(rtd->acp_mmio, rtd, adata->asic_type);
		status = 0;
	} else {
		status = -ENOMEM;
	}
	return status;
}

static int acp_dma_hw_free(struct snd_pcm_substream *substream)
{
	return snd_pcm_lib_free_pages(substream);
}

static u64 acp_get_byte_count(struct audio_substream_data *rtd)
{
	union acp_dma_count byte_count;

	byte_count.bcount.high = acp_reg_read(rtd->acp_mmio,
					      rtd->byte_cnt_high_reg_offset);
	byte_count.bcount.low  = acp_reg_read(rtd->acp_mmio,
					      rtd->byte_cnt_low_reg_offset);
	return byte_count.bytescount;
}

static snd_pcm_uframes_t acp_dma_pointer(struct snd_pcm_substream *substream)
{
	u32 buffersize;
	u32 pos = 0;
	u64 bytescount = 0;

	struct snd_pcm_runtime *runtime = substream->runtime;
	struct audio_substream_data *rtd = runtime->private_data;

	if (!rtd)
		return -EINVAL;

	buffersize = frames_to_bytes(runtime, runtime->buffer_size);
	bytescount = acp_get_byte_count(rtd);

	bytescount -= rtd->bytescount;
	pos = do_div(bytescount, buffersize);
	return bytes_to_frames(runtime, pos);
}

static int acp_dma_mmap(struct snd_pcm_substream *substream,
			struct vm_area_struct *vma)
{
	return snd_pcm_lib_default_mmap(substream, vma);
}

static int acp_dma_prepare(struct snd_pcm_substream *substream)
{
	struct snd_pcm_runtime *runtime = substream->runtime;
	struct audio_substream_data *rtd = runtime->private_data;
	u16 ch_acp_sysmem, ch_acp_i2s;

	if (!rtd)
		return -EINVAL;

	if (rtd->direction == SNDRV_PCM_STREAM_PLAYBACK) {
		ch_acp_sysmem = rtd->ch1;
		ch_acp_i2s = rtd->ch2;
	} else {
		ch_acp_i2s = rtd->ch1;
		ch_acp_sysmem = rtd->ch2;
	}
	config_acp_dma_channel(rtd->acp_mmio,
			       ch_acp_sysmem,
			       rtd->dma_dscr_idx_1,
			       NUM_DSCRS_PER_CHANNEL, 0);
	config_acp_dma_channel(rtd->acp_mmio,
			       ch_acp_i2s,
			       rtd->dma_dscr_idx_2,
			       NUM_DSCRS_PER_CHANNEL, 0);
	return 0;
}

static int acp_dma_trigger(struct snd_pcm_substream *substream, int cmd)
{
	int ret;

	struct snd_pcm_runtime *runtime = substream->runtime;
	struct audio_substream_data *rtd = runtime->private_data;

	if (!rtd)
		return -EINVAL;
	switch (cmd) {
	case SNDRV_PCM_TRIGGER_START:
	case SNDRV_PCM_TRIGGER_PAUSE_RELEASE:
	case SNDRV_PCM_TRIGGER_RESUME:
		rtd->bytescount = acp_get_byte_count(rtd);
		if (substream->stream == SNDRV_PCM_STREAM_CAPTURE) {
			if (rtd->capture_channel == CAP_CHANNEL0) {
				acp_dma_cap_channel_disable(rtd->acp_mmio,
							    CAP_CHANNEL1);
				acp_dma_cap_channel_enable(rtd->acp_mmio,
							   CAP_CHANNEL0);
			}
			if (rtd->capture_channel == CAP_CHANNEL1) {
				acp_dma_cap_channel_disable(rtd->acp_mmio,
							    CAP_CHANNEL0);
				acp_dma_cap_channel_enable(rtd->acp_mmio,
							   CAP_CHANNEL1);
			}
		}
		acp_dma_start(rtd->acp_mmio, rtd->ch1);
		acp_dma_start(rtd->acp_mmio, rtd->ch2);
		ret = 0;
		break;
	case SNDRV_PCM_TRIGGER_STOP:
	case SNDRV_PCM_TRIGGER_PAUSE_PUSH:
	case SNDRV_PCM_TRIGGER_SUSPEND:
		acp_dma_stop(rtd->acp_mmio, rtd->ch2);
		ret = acp_dma_stop(rtd->acp_mmio, rtd->ch1);
		break;
	default:
		ret = -EINVAL;
	}
	return ret;
}

static int acp_dma_new(struct snd_soc_pcm_runtime *rtd)
{
	int ret;
	struct snd_soc_component *component = snd_soc_rtdcom_lookup(rtd,
								    DRV_NAME);
	struct audio_drv_data *adata = dev_get_drvdata(component->dev);

	switch (adata->asic_type) {
	case CHIP_STONEY:
		ret = snd_pcm_lib_preallocate_pages_for_all(rtd->pcm,
							    SNDRV_DMA_TYPE_DEV,
							    NULL, ST_MIN_BUFFER,
							    ST_MAX_BUFFER);
		break;
	default:
		ret = snd_pcm_lib_preallocate_pages_for_all(rtd->pcm,
							    SNDRV_DMA_TYPE_DEV,
							    NULL, MIN_BUFFER,
							    MAX_BUFFER);
		break;
	}
	if (ret < 0)
		dev_err(component->dev,
			"buffer preallocation failure error:%d\n", ret);
	return ret;
}

static int acp_dma_close(struct snd_pcm_substream *substream)
{
	u16 bank;
	struct snd_pcm_runtime *runtime = substream->runtime;
	struct audio_substream_data *rtd = runtime->private_data;
	struct snd_soc_pcm_runtime *prtd = substream->private_data;
	struct snd_soc_component *component = snd_soc_rtdcom_lookup(prtd,
								    DRV_NAME);
	struct audio_drv_data *adata = dev_get_drvdata(component->dev);

	if (substream->stream == SNDRV_PCM_STREAM_PLAYBACK) {
		switch (rtd->i2s_instance) {
		case I2S_BT_INSTANCE:
			adata->play_i2sbt_stream = NULL;
			break;
		case I2S_SP_INSTANCE:
		default:
			adata->play_i2ssp_stream = NULL;
			/*
			 * For Stoney, Memory gating is disabled,i.e SRAM Banks
			 * won't be turned off. The default state for SRAM banks
			 * is ON.Setting SRAM bank state code skipped for STONEY
			 * platform. Added condition checks for Carrizo platform
			 * only.
			 */
			if (adata->asic_type != CHIP_STONEY) {
				for (bank = 1; bank <= 4; bank++)
					acp_set_sram_bank_state(adata->acp_mmio,
								bank, false);
			}
		}
	} else  {
		switch (rtd->i2s_instance) {
		case I2S_BT_INSTANCE:
			adata->capture_i2sbt_stream = NULL;
			break;
		case I2S_SP_INSTANCE:
		default:
			adata->capture_i2ssp_stream = NULL;
			if (adata->asic_type != CHIP_STONEY) {
				for (bank = 5; bank <= 8; bank++)
					acp_set_sram_bank_state(adata->acp_mmio,
								bank, false);
			}
		}
	}

	/*
	 * Disable ACP irq, when the current stream is being closed and
	 * another stream is also not active.
	 */
	if (!adata->play_i2ssp_stream && !adata->capture_i2ssp_stream &&
	    !adata->play_i2sbt_stream && !adata->capture_i2sbt_stream)
		acp_reg_write(0, adata->acp_mmio, mmACP_EXTERNAL_INTR_ENB);
	kfree(rtd);
	return 0;
}

static const struct snd_pcm_ops acp_dma_ops = {
	.open = acp_dma_open,
	.close = acp_dma_close,
	.ioctl = snd_pcm_lib_ioctl,
	.hw_params = acp_dma_hw_params,
	.hw_free = acp_dma_hw_free,
	.trigger = acp_dma_trigger,
	.pointer = acp_dma_pointer,
	.mmap = acp_dma_mmap,
	.prepare = acp_dma_prepare,
};

static const struct snd_soc_component_driver acp_asoc_platform = {
	.name = DRV_NAME,
	.ops = &acp_dma_ops,
	.pcm_new = acp_dma_new,
};

static int acp_audio_probe(struct platform_device *pdev)
{
	int status;
	struct audio_drv_data *audio_drv_data;
	struct resource *res;
	const u32 *pdata = pdev->dev.platform_data;

	if (!pdata) {
		dev_err(&pdev->dev, "Missing platform data\n");
		return -ENODEV;
	}

	audio_drv_data = devm_kzalloc(&pdev->dev, sizeof(struct audio_drv_data),
				      GFP_KERNEL);
	if (!audio_drv_data)
		return -ENOMEM;

	res = platform_get_resource(pdev, IORESOURCE_MEM, 0);
	audio_drv_data->acp_mmio = devm_ioremap_resource(&pdev->dev, res);
	if (IS_ERR(audio_drv_data->acp_mmio))
		return PTR_ERR(audio_drv_data->acp_mmio);

	/*
	 * The following members gets populated in device 'open'
	 * function. Till then interrupts are disabled in 'acp_init'
	 * and device doesn't generate any interrupts.
	 */

	audio_drv_data->play_i2ssp_stream = NULL;
	audio_drv_data->capture_i2ssp_stream = NULL;
	audio_drv_data->play_i2sbt_stream = NULL;
	audio_drv_data->capture_i2sbt_stream = NULL;

	audio_drv_data->asic_type =  *pdata;

	res = platform_get_resource(pdev, IORESOURCE_IRQ, 0);
	if (!res) {
		dev_err(&pdev->dev, "IORESOURCE_IRQ FAILED\n");
		return -ENODEV;
	}

	status = devm_request_irq(&pdev->dev, res->start, dma_irq_handler,
				  0, "ACP_IRQ", &pdev->dev);
	if (status) {
		dev_err(&pdev->dev, "ACP IRQ request failed\n");
		return status;
	}

	dev_set_drvdata(&pdev->dev, audio_drv_data);

	/* Initialize the ACP */
	status = acp_init(audio_drv_data->acp_mmio, audio_drv_data->asic_type);
	if (status) {
		dev_err(&pdev->dev, "ACP Init failed status:%d\n", status);
		return status;
	}

	status = devm_snd_soc_register_component(&pdev->dev,
						 &acp_asoc_platform, NULL, 0);
	if (status != 0) {
		dev_err(&pdev->dev, "Fail to register ALSA platform device\n");
		return status;
	}

	pm_runtime_set_autosuspend_delay(&pdev->dev, 10000);
	pm_runtime_use_autosuspend(&pdev->dev);
	pm_runtime_enable(&pdev->dev);

	return status;
}

static int acp_audio_remove(struct platform_device *pdev)
{
	int status;
	struct audio_drv_data *adata = dev_get_drvdata(&pdev->dev);

	status = acp_deinit(adata->acp_mmio);
	if (status)
		dev_err(&pdev->dev, "ACP Deinit failed status:%d\n", status);
	pm_runtime_disable(&pdev->dev);

	return 0;
}

static int acp_pcm_resume(struct device *dev)
{
	u16 bank;
	int status;
	struct audio_substream_data *rtd;
	struct audio_drv_data *adata = dev_get_drvdata(dev);

	status = acp_init(adata->acp_mmio, adata->asic_type);
	if (status) {
		dev_err(dev, "ACP Init failed status:%d\n", status);
		return status;
	}

	if (adata->play_i2ssp_stream && adata->play_i2ssp_stream->runtime) {
		/*
		 * For Stoney, Memory gating is disabled,i.e SRAM Banks
		 * won't be turned off. The default state for SRAM banks is ON.
		 * Setting SRAM bank state code skipped for STONEY platform.
		 */
		if (adata->asic_type != CHIP_STONEY) {
			for (bank = 1; bank <= 4; bank++)
				acp_set_sram_bank_state(adata->acp_mmio, bank,
							true);
		}
		rtd = adata->play_i2ssp_stream->runtime->private_data;
		config_acp_dma(adata->acp_mmio, rtd, adata->asic_type);
	}
	if (adata->capture_i2ssp_stream &&
	    adata->capture_i2ssp_stream->runtime) {
		if (adata->asic_type != CHIP_STONEY) {
			for (bank = 5; bank <= 8; bank++)
				acp_set_sram_bank_state(adata->acp_mmio, bank,
							true);
		}
		rtd =  adata->capture_i2ssp_stream->runtime->private_data;
		config_acp_dma(adata->acp_mmio, rtd, adata->asic_type);
	}
	if (adata->asic_type != CHIP_CARRIZO) {
		if (adata->play_i2sbt_stream &&
		    adata->play_i2sbt_stream->runtime) {
			rtd = adata->play_i2sbt_stream->runtime->private_data;
			config_acp_dma(adata->acp_mmio, rtd, adata->asic_type);
		}
		if (adata->capture_i2sbt_stream &&
		    adata->capture_i2sbt_stream->runtime) {
			rtd = adata->capture_i2sbt_stream->runtime->private_data;
			config_acp_dma(adata->acp_mmio, rtd, adata->asic_type);
		}
	}
	acp_reg_write(1, adata->acp_mmio, mmACP_EXTERNAL_INTR_ENB);
	return 0;
}

static int acp_pcm_runtime_suspend(struct device *dev)
{
	int status;
	struct audio_drv_data *adata = dev_get_drvdata(dev);

	status = acp_deinit(adata->acp_mmio);
	if (status)
		dev_err(dev, "ACP Deinit failed status:%d\n", status);
	acp_reg_write(0, adata->acp_mmio, mmACP_EXTERNAL_INTR_ENB);
	return 0;
}

static int acp_pcm_runtime_resume(struct device *dev)
{
	int status;
	struct audio_drv_data *adata = dev_get_drvdata(dev);

	status = acp_init(adata->acp_mmio, adata->asic_type);
	if (status) {
		dev_err(dev, "ACP Init failed status:%d\n", status);
		return status;
	}
	acp_reg_write(1, adata->acp_mmio, mmACP_EXTERNAL_INTR_ENB);
	return 0;
}

static const struct dev_pm_ops acp_pm_ops = {
	.resume = acp_pcm_resume,
	.runtime_suspend = acp_pcm_runtime_suspend,
	.runtime_resume = acp_pcm_runtime_resume,
};

static struct platform_driver acp_dma_driver = {
	.probe = acp_audio_probe,
	.remove = acp_audio_remove,
	.driver = {
		.name = DRV_NAME,
		.pm = &acp_pm_ops,
	},
};

module_platform_driver(acp_dma_driver);

MODULE_AUTHOR("Vijendar.Mukunda@amd.com");
MODULE_AUTHOR("Maruthi.Bayyavarapu@amd.com");
MODULE_DESCRIPTION("AMD ACP PCM Driver");
MODULE_LICENSE("GPL v2");
MODULE_ALIAS("platform:"DRV_NAME);<|MERGE_RESOLUTION|>--- conflicted
+++ resolved
@@ -821,15 +821,10 @@
 	if (WARN_ON(!rtd))
 		return -EINVAL;
 
-<<<<<<< HEAD
-	if (pinfo)
-		rtd->i2s_instance = pinfo->i2s_instance;
-=======
 	if (pinfo) {
 		rtd->i2s_instance = pinfo->i2s_instance;
 		rtd->capture_channel = pinfo->capture_channel;
 	}
->>>>>>> 611cbc87
 	if (adata->asic_type == CHIP_STONEY) {
 		val = acp_reg_read(adata->acp_mmio,
 				   mmACP_I2S_16BIT_RESOLUTION_EN);

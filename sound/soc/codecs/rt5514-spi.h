--- conflicted
+++ resolved
@@ -20,12 +20,9 @@
 #define RT5514_BUFFER_VOICE_BASE	0x18000200
 #define RT5514_BUFFER_VOICE_LIMIT	0x18000204
 #define RT5514_BUFFER_VOICE_WP		0x1800020c
-<<<<<<< HEAD
-=======
 #define RT5514_IRQ_CTRL			0x18002094
 
 #define RT5514_IRQ_STATUS_BIT		(0x1 << 5)
->>>>>>> 9abd04af
 
 /* SPI Command */
 enum {

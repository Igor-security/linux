/*
 * Intel Kabylake I2S Machine Driver with MAXIM98927
 * and RT5663 Codecs
 *
 * Copyright (C) 2017, Intel Corporation. All rights reserved.
 *
 * Modified from:
 *   Intel Skylake I2S Machine driver
 *
 * This program is free software; you can redistribute it and/or
 * modify it under the terms of the GNU General Public License version
 * 2 as published by the Free Software Foundation.
 *
 * This program is distributed in the hope that it will be useful,
 * but WITHOUT ANY WARRANTY; without even the implied warranty of
 * MERCHANTABILITY or FITNESS FOR A PARTICULAR PURPOSE.  See the
 * GNU General Public License for more details.
 */

#include <linux/input.h>
#include <linux/module.h>
#include <linux/platform_device.h>
#include <sound/core.h>
#include <sound/jack.h>
#include <sound/pcm.h>
#include <sound/pcm_params.h>
#include <sound/soc.h>
#include "../../codecs/rt5663.h"
#include "../../codecs/hdac_hdmi.h"
#include "../skylake/skl.h"

#define KBL_REALTEK_CODEC_DAI "rt5663-aif"
#define KBL_MAXIM_CODEC_DAI "max98927-aif1"
#define DMIC_CH(p) p->list[p->count-1]
#define MAXIM_DEV0_NAME "i2c-MX98927:00"
#define MAXIM_DEV1_NAME "i2c-MX98927:01"

static struct snd_soc_card *kabylake_audio_card;
static const struct snd_pcm_hw_constraint_list *dmic_constraints;
static struct snd_soc_jack skylake_hdmi[3];

struct kbl_hdmi_pcm {
	struct list_head head;
	struct snd_soc_dai *codec_dai;
	int device;
};

struct kbl_rt5663_private {
	struct snd_soc_jack kabylake_headset;
	struct list_head hdmi_pcm_list;
};

enum {
	KBL_DPCM_AUDIO_PB = 0,
	KBL_DPCM_AUDIO_CP,
	KBL_DPCM_AUDIO_HS_PB,
	KBL_DPCM_AUDIO_ECHO_REF_CP,
	KBL_DPCM_AUDIO_REF_CP,
	KBL_DPCM_AUDIO_DMIC_CP,
	KBL_DPCM_AUDIO_HDMI1_PB,
	KBL_DPCM_AUDIO_HDMI2_PB,
	KBL_DPCM_AUDIO_HDMI3_PB,
};

static const struct snd_kcontrol_new kabylake_controls[] = {
	SOC_DAPM_PIN_SWITCH("Headphone Jack"),
	SOC_DAPM_PIN_SWITCH("Headset Mic"),
	SOC_DAPM_PIN_SWITCH("Left Spk"),
	SOC_DAPM_PIN_SWITCH("Right Spk"),
};

static const struct snd_soc_dapm_widget kabylake_widgets[] = {
	SND_SOC_DAPM_HP("Headphone Jack", NULL),
	SND_SOC_DAPM_MIC("Headset Mic", NULL),
	SND_SOC_DAPM_SPK("Left Spk", NULL),
	SND_SOC_DAPM_SPK("Right Spk", NULL),
	SND_SOC_DAPM_MIC("SoC DMIC", NULL),
	SND_SOC_DAPM_SPK("HDMI1", NULL),
	SND_SOC_DAPM_SPK("HDMI2", NULL),
	SND_SOC_DAPM_SPK("HDMI3", NULL),

};

static const struct snd_soc_dapm_route kabylake_map[] = {
	/* HP jack connectors - unknown if we have jack detection */
	{ "Headphone Jack", NULL, "HPOL" },
	{ "Headphone Jack", NULL, "HPOR" },

	/* speaker */
	{ "Left Spk", NULL, "Left BE_OUT" },
	{ "Right Spk", NULL, "Right BE_OUT" },

	/* other jacks */
	{ "IN1P", NULL, "Headset Mic" },
	{ "IN1N", NULL, "Headset Mic" },
	{ "DMic", NULL, "SoC DMIC" },

	/* CODEC BE connections */
	{ "Left HiFi Playback", NULL, "ssp0 Tx" },
	{ "Right HiFi Playback", NULL, "ssp0 Tx" },
	{ "ssp0 Tx", NULL, "spk_out" },

	{ "AIF Playback", NULL, "ssp1 Tx" },
	{ "ssp1 Tx", NULL, "hs_out" },

	{ "hs_in", NULL, "ssp1 Rx" },
	{ "ssp1 Rx", NULL, "AIF Capture" },

	/* IV feedback path */
	{ "codec0_fb_in", NULL, "ssp0 Rx"},
	{ "ssp0 Rx", NULL, "Left HiFi Capture" },
	{ "ssp0 Rx", NULL, "Right HiFi Capture" },

	/* DMIC */
	{ "dmic01_hifi", NULL, "DMIC01 Rx" },
	{ "DMIC01 Rx", NULL, "DMIC AIF" },

	{ "hifi3", NULL, "iDisp3 Tx"},
	{ "iDisp3 Tx", NULL, "iDisp3_out"},
	{ "hifi2", NULL, "iDisp2 Tx"},
	{ "iDisp2 Tx", NULL, "iDisp2_out"},
	{ "hifi1", NULL, "iDisp1 Tx"},
	{ "iDisp1 Tx", NULL, "iDisp1_out"},
};

enum {
	KBL_DPCM_AUDIO_5663_PB = 0,
	KBL_DPCM_AUDIO_5663_CP,
	KBL_DPCM_AUDIO_5663_HDMI1_PB,
	KBL_DPCM_AUDIO_5663_HDMI2_PB,
};

static const struct snd_kcontrol_new kabylake_5663_controls[] = {
	SOC_DAPM_PIN_SWITCH("Headphone Jack"),
	SOC_DAPM_PIN_SWITCH("Headset Mic"),
};

static const struct snd_soc_dapm_widget kabylake_5663_widgets[] = {
	SND_SOC_DAPM_HP("Headphone Jack", NULL),
	SND_SOC_DAPM_MIC("Headset Mic", NULL),
	SND_SOC_DAPM_SPK("DP", NULL),
	SND_SOC_DAPM_SPK("HDMI", NULL),
};

static const struct snd_soc_dapm_route kabylake_5663_map[] = {
	{ "Headphone Jack", NULL, "HPOL" },
	{ "Headphone Jack", NULL, "HPOR" },

	/* other jacks */
	{ "IN1P", NULL, "Headset Mic" },
	{ "IN1N", NULL, "Headset Mic" },

	{ "HDMI", NULL, "hif5 Output" },
	{ "DP", NULL, "hif6 Output" },

	/* CODEC BE connections */
	{ "AIF Playback", NULL, "ssp1 Tx" },
	{ "ssp1 Tx", NULL, "codec1_out" },

	{ "codec0_in", NULL, "ssp1 Rx" },
	{ "ssp1 Rx", NULL, "AIF Capture" },

	{ "hifi2", NULL, "iDisp2 Tx"},
	{ "iDisp2 Tx", NULL, "iDisp2_out"},
	{ "hifi1", NULL, "iDisp1 Tx"},
	{ "iDisp1 Tx", NULL, "iDisp1_out"},
};

static struct snd_soc_codec_conf max98927_codec_conf[] = {
	{
		.dev_name = MAXIM_DEV0_NAME,
		.name_prefix = "Right",
	},
	{
		.dev_name = MAXIM_DEV1_NAME,
		.name_prefix = "Left",
	},
};

static struct snd_soc_dai_link_component max98927_codec_components[] = {
	{ /* Left */
		.name = MAXIM_DEV0_NAME,
		.dai_name = KBL_MAXIM_CODEC_DAI,
	},
	{ /* Right */
		.name = MAXIM_DEV1_NAME,
		.dai_name = KBL_MAXIM_CODEC_DAI,
	},
};

static int kabylake_rt5663_fe_init(struct snd_soc_pcm_runtime *rtd)
{
	int ret;
	struct snd_soc_dapm_context *dapm;
	struct snd_soc_component *component = rtd->cpu_dai->component;

	dapm = snd_soc_component_get_dapm(component);
	ret = snd_soc_dapm_ignore_suspend(dapm, "Reference Capture");
	if (ret) {
		dev_err(rtd->dev, "Ref Cap ignore suspend failed %d\n", ret);
		return ret;
	}

	return ret;
}

static int kabylake_rt5663_codec_init(struct snd_soc_pcm_runtime *rtd)
{
	int ret;
	struct kbl_rt5663_private *ctx = snd_soc_card_get_drvdata(rtd->card);
	struct snd_soc_codec *codec = rtd->codec;
	struct snd_soc_jack *jack;

	/*
	 * Headset buttons map to the google Reference headset.
	 * These can be configured by userspace.
	 */
	ret = snd_soc_card_jack_new(kabylake_audio_card, "Headset Jack",
			SND_JACK_HEADSET | SND_JACK_BTN_0 | SND_JACK_BTN_1 |
			SND_JACK_BTN_2 | SND_JACK_BTN_3, &ctx->kabylake_headset,
			NULL, 0);
	if (ret) {
		dev_err(rtd->dev, "Headset Jack creation failed %d\n", ret);
		return ret;
	}
<<<<<<< HEAD
=======

	jack = &ctx->kabylake_headset;
	snd_jack_set_key(jack->jack, SND_JACK_BTN_0, KEY_MEDIA);
	snd_jack_set_key(jack->jack, SND_JACK_BTN_1, KEY_VOICECOMMAND);
	snd_jack_set_key(jack->jack, SND_JACK_BTN_2, KEY_VOLUMEUP);
	snd_jack_set_key(jack->jack, SND_JACK_BTN_3, KEY_VOLUMEDOWN);

>>>>>>> 9abd04af
	rt5663_set_jack_detect(codec, &ctx->kabylake_headset);
	return ret;
}

static int kabylake_rt5663_max98927_codec_init(struct snd_soc_pcm_runtime *rtd)
{
	int ret;

	ret = kabylake_rt5663_codec_init(rtd);
	if (ret)
		return ret;

	ret = snd_soc_dapm_ignore_suspend(&rtd->card->dapm, "SoC DMIC");
	if (ret) {
		dev_err(rtd->dev, "SoC DMIC ignore suspend failed %d\n", ret);
		return ret;
	}

	return ret;
}

static int kabylake_hdmi_init(struct snd_soc_pcm_runtime *rtd, int device)
{
	struct kbl_rt5663_private *ctx = snd_soc_card_get_drvdata(rtd->card);
	struct snd_soc_dai *dai = rtd->codec_dai;
	struct kbl_hdmi_pcm *pcm;

	pcm = devm_kzalloc(rtd->card->dev, sizeof(*pcm), GFP_KERNEL);
	if (!pcm)
		return -ENOMEM;

	pcm->device = device;
	pcm->codec_dai = dai;

	list_add_tail(&pcm->head, &ctx->hdmi_pcm_list);

	return 0;
}

static int kabylake_hdmi1_init(struct snd_soc_pcm_runtime *rtd)
{
	return kabylake_hdmi_init(rtd, KBL_DPCM_AUDIO_HDMI1_PB);
}

static int kabylake_hdmi2_init(struct snd_soc_pcm_runtime *rtd)
{
	return kabylake_hdmi_init(rtd, KBL_DPCM_AUDIO_HDMI2_PB);
}

static int kabylake_hdmi3_init(struct snd_soc_pcm_runtime *rtd)
{
	return kabylake_hdmi_init(rtd, KBL_DPCM_AUDIO_HDMI3_PB);
}

static int kabylake_5663_hdmi1_init(struct snd_soc_pcm_runtime *rtd)
{
	return kabylake_hdmi_init(rtd, KBL_DPCM_AUDIO_5663_HDMI1_PB);
}

static int kabylake_5663_hdmi2_init(struct snd_soc_pcm_runtime *rtd)
{
	return kabylake_hdmi_init(rtd, KBL_DPCM_AUDIO_5663_HDMI2_PB);
}

static unsigned int rates[] = {
	48000,
};

static const struct snd_pcm_hw_constraint_list constraints_rates = {
	.count = ARRAY_SIZE(rates),
	.list  = rates,
	.mask = 0,
};

static unsigned int channels[] = {
	2,
};

static const struct snd_pcm_hw_constraint_list constraints_channels = {
	.count = ARRAY_SIZE(channels),
	.list = channels,
	.mask = 0,
};

static int kbl_fe_startup(struct snd_pcm_substream *substream)
{
	struct snd_pcm_runtime *runtime = substream->runtime;

	/*
	 * On this platform for PCM device we support,
	 * 48Khz
	 * stereo
	 * 16 bit audio
	 */

	runtime->hw.channels_max = 2;
	snd_pcm_hw_constraint_list(runtime, 0, SNDRV_PCM_HW_PARAM_CHANNELS,
					   &constraints_channels);

	runtime->hw.formats = SNDRV_PCM_FMTBIT_S16_LE;
	snd_pcm_hw_constraint_msbits(runtime, 0, 16, 16);

	snd_pcm_hw_constraint_list(runtime, 0,
				SNDRV_PCM_HW_PARAM_RATE, &constraints_rates);

	return 0;
}

static const struct snd_soc_ops kabylake_rt5663_fe_ops = {
	.startup = kbl_fe_startup,
};

static int kabylake_ssp_fixup(struct snd_soc_pcm_runtime *rtd,
	struct snd_pcm_hw_params *params)
{
	struct snd_interval *rate = hw_param_interval(params,
			SNDRV_PCM_HW_PARAM_RATE);
	struct snd_interval *channels = hw_param_interval(params,
			SNDRV_PCM_HW_PARAM_CHANNELS);
	struct snd_mask *fmt = hw_param_mask(params, SNDRV_PCM_HW_PARAM_FORMAT);
	struct snd_soc_dpcm *dpcm = container_of(
			params, struct snd_soc_dpcm, hw_params);
	struct snd_soc_dai_link *fe_dai_link = dpcm->fe->dai_link;
	struct snd_soc_dai_link *be_dai_link = dpcm->be->dai_link;

	/*
	 * The ADSP will convert the FE rate to 48k, stereo, 24 bit
	 */
	if (!strcmp(fe_dai_link->name, "Kbl Audio Port") ||
	    !strcmp(fe_dai_link->name, "Kbl Audio Headset Playback") ||
	    !strcmp(fe_dai_link->name, "Kbl Audio Capture Port")) {
		rate->min = rate->max = 48000;
		channels->min = channels->max = 2;
		snd_mask_none(fmt);
		snd_mask_set(fmt, SNDRV_PCM_FORMAT_S24_LE);
	}
	/*
	 * The speaker on the SSP0 supports S16_LE and not S24_LE.
	 * thus changing the mask here
	 */
	if (!strcmp(be_dai_link->name, "SSP0-Codec"))
		snd_mask_set(fmt, SNDRV_PCM_FORMAT_S16_LE);

	return 0;
}

static int kabylake_rt5663_hw_params(struct snd_pcm_substream *substream,
	struct snd_pcm_hw_params *params)
{
	struct snd_soc_pcm_runtime *rtd = substream->private_data;
	struct snd_soc_dai *codec_dai = rtd->codec_dai;
	int ret;

	/* use ASRC for internal clocks, as PLL rate isn't multiple of BCLK */
	rt5663_sel_asrc_clk_src(codec_dai->codec,
			RT5663_DA_STEREO_FILTER | RT5663_AD_STEREO_FILTER,
			RT5663_CLK_SEL_I2S1_ASRC);

	ret = snd_soc_dai_set_sysclk(codec_dai,
			RT5663_SCLK_S_MCLK, 24576000, SND_SOC_CLOCK_IN);
	if (ret < 0)
		dev_err(rtd->dev, "snd_soc_dai_set_sysclk err = %d\n", ret);

	return ret;
}

static struct snd_soc_ops kabylake_rt5663_ops = {
	.hw_params = kabylake_rt5663_hw_params,
};

static int kabylake_dmic_fixup(struct snd_soc_pcm_runtime *rtd,
		struct snd_pcm_hw_params *params)
{
	struct snd_interval *channels = hw_param_interval(params,
				SNDRV_PCM_HW_PARAM_CHANNELS);

	if (params_channels(params) == 2 || DMIC_CH(dmic_constraints) == 2)
		channels->min = channels->max = 2;
	else
		channels->min = channels->max = 4;

	return 0;
}

static int kabylake_ssp0_hw_params(struct snd_pcm_substream *substream,
					struct snd_pcm_hw_params *params)
{
	struct snd_soc_pcm_runtime *rtd = substream->private_data;
	int ret = 0, j;

	for (j = 0; j < rtd->num_codecs; j++) {
		struct snd_soc_dai *codec_dai = rtd->codec_dais[j];

		if (!strcmp(codec_dai->component->name, MAXIM_DEV0_NAME)) {
			/*
			 * Use channel 4 and 5 for the first amp
			 */
			ret = snd_soc_dai_set_tdm_slot(codec_dai, 0x30, 3, 8, 16);
			if (ret < 0) {
				dev_err(rtd->dev, "set TDM slot err:%d\n", ret);
				return ret;
			}
		}
		if (!strcmp(codec_dai->component->name, MAXIM_DEV1_NAME)) {
			/*
			 * Use channel 6 and 7 for the second amp
			 */
			ret = snd_soc_dai_set_tdm_slot(codec_dai, 0xC0, 3, 8, 16);
			if (ret < 0) {
				dev_err(rtd->dev, "set TDM slot err:%d\n", ret);
				return ret;
			}
		}
	}
	return ret;
}

static struct snd_soc_ops kabylake_ssp0_ops = {
	.hw_params = kabylake_ssp0_hw_params,
};

static unsigned int channels_dmic[] = {
	2, 4,
};

static struct snd_pcm_hw_constraint_list constraints_dmic_channels = {
	.count = ARRAY_SIZE(channels_dmic),
	.list = channels_dmic,
	.mask = 0,
};

static const unsigned int dmic_2ch[] = {
	2,
};

static const struct snd_pcm_hw_constraint_list constraints_dmic_2ch = {
	.count = ARRAY_SIZE(dmic_2ch),
	.list = dmic_2ch,
	.mask = 0,
};

static int kabylake_dmic_startup(struct snd_pcm_substream *substream)
{
	struct snd_pcm_runtime *runtime = substream->runtime;

	runtime->hw.channels_max = DMIC_CH(dmic_constraints);
	snd_pcm_hw_constraint_list(runtime, 0, SNDRV_PCM_HW_PARAM_CHANNELS,
			dmic_constraints);

	return snd_pcm_hw_constraint_list(substream->runtime, 0,
			SNDRV_PCM_HW_PARAM_RATE, &constraints_rates);
}

static struct snd_soc_ops kabylake_dmic_ops = {
	.startup = kabylake_dmic_startup,
};

static unsigned int rates_16000[] = {
	16000,
};

static const struct snd_pcm_hw_constraint_list constraints_16000 = {
	.count = ARRAY_SIZE(rates_16000),
	.list  = rates_16000,
};

static const unsigned int ch_mono[] = {
	1,
};

static const struct snd_pcm_hw_constraint_list constraints_refcap = {
	.count = ARRAY_SIZE(ch_mono),
	.list  = ch_mono,
};

static int kabylake_refcap_startup(struct snd_pcm_substream *substream)
{
	substream->runtime->hw.channels_max = 1;
	snd_pcm_hw_constraint_list(substream->runtime, 0,
					SNDRV_PCM_HW_PARAM_CHANNELS,
					&constraints_refcap);

	return snd_pcm_hw_constraint_list(substream->runtime, 0,
				SNDRV_PCM_HW_PARAM_RATE,
				&constraints_16000);
}

static struct snd_soc_ops skylaye_refcap_ops = {
	.startup = kabylake_refcap_startup,
};

/* kabylake digital audio interface glue - connects codec <--> CPU */
static struct snd_soc_dai_link kabylake_dais[] = {
	/* Front End DAI links */
	[KBL_DPCM_AUDIO_PB] = {
		.name = "Kbl Audio Port",
		.stream_name = "Audio",
		.cpu_dai_name = "System Pin",
		.platform_name = "0000:00:1f.3",
		.dynamic = 1,
		.codec_name = "snd-soc-dummy",
		.codec_dai_name = "snd-soc-dummy-dai",
		.nonatomic = 1,
		.init = kabylake_rt5663_fe_init,
		.trigger = {
			SND_SOC_DPCM_TRIGGER_POST, SND_SOC_DPCM_TRIGGER_POST},
		.dpcm_playback = 1,
		.ops = &kabylake_rt5663_fe_ops,
	},
	[KBL_DPCM_AUDIO_CP] = {
		.name = "Kbl Audio Capture Port",
		.stream_name = "Audio Record",
		.cpu_dai_name = "System Pin",
		.platform_name = "0000:00:1f.3",
		.dynamic = 1,
		.codec_name = "snd-soc-dummy",
		.codec_dai_name = "snd-soc-dummy-dai",
		.nonatomic = 1,
		.trigger = {
			SND_SOC_DPCM_TRIGGER_POST, SND_SOC_DPCM_TRIGGER_POST},
		.dpcm_capture = 1,
		.ops = &kabylake_rt5663_fe_ops,
	},
	[KBL_DPCM_AUDIO_HS_PB] = {
		.name = "Kbl Audio Headset Playback",
		.stream_name = "Headset Audio",
		.cpu_dai_name = "System Pin2",
		.codec_name = "snd-soc-dummy",
		.codec_dai_name = "snd-soc-dummy-dai",
		.platform_name = "0000:00:1f.3",
		.dpcm_playback = 1,
		.nonatomic = 1,
		.dynamic = 1,
	},
	[KBL_DPCM_AUDIO_ECHO_REF_CP] = {
		.name = "Kbl Audio Echo Reference cap",
		.stream_name = "Echoreference Capture",
		.cpu_dai_name = "Echoref Pin",
		.codec_name = "snd-soc-dummy",
		.codec_dai_name = "snd-soc-dummy-dai",
		.platform_name = "0000:00:1f.3",
		.init = NULL,
		.capture_only = 1,
		.nonatomic = 1,
	},
	[KBL_DPCM_AUDIO_REF_CP] = {
		.name = "Kbl Audio Reference cap",
		.stream_name = "Wake on Voice",
		.cpu_dai_name = "Reference Pin",
		.codec_name = "snd-soc-dummy",
		.codec_dai_name = "snd-soc-dummy-dai",
		.platform_name = "0000:00:1f.3",
		.init = NULL,
		.dpcm_capture = 1,
		.nonatomic = 1,
		.dynamic = 1,
		.ops = &skylaye_refcap_ops,
	},
	[KBL_DPCM_AUDIO_DMIC_CP] = {
		.name = "Kbl Audio DMIC cap",
		.stream_name = "dmiccap",
		.cpu_dai_name = "DMIC Pin",
		.codec_name = "snd-soc-dummy",
		.codec_dai_name = "snd-soc-dummy-dai",
		.platform_name = "0000:00:1f.3",
		.init = NULL,
		.dpcm_capture = 1,
		.nonatomic = 1,
		.dynamic = 1,
		.ops = &kabylake_dmic_ops,
	},
	[KBL_DPCM_AUDIO_HDMI1_PB] = {
		.name = "Kbl HDMI Port1",
		.stream_name = "Hdmi1",
		.cpu_dai_name = "HDMI1 Pin",
		.codec_name = "snd-soc-dummy",
		.codec_dai_name = "snd-soc-dummy-dai",
		.platform_name = "0000:00:1f.3",
		.dpcm_playback = 1,
		.init = NULL,
		.trigger = {
			SND_SOC_DPCM_TRIGGER_POST, SND_SOC_DPCM_TRIGGER_POST},
		.nonatomic = 1,
		.dynamic = 1,
	},
	[KBL_DPCM_AUDIO_HDMI2_PB] = {
		.name = "Kbl HDMI Port2",
		.stream_name = "Hdmi2",
		.cpu_dai_name = "HDMI2 Pin",
		.codec_name = "snd-soc-dummy",
		.codec_dai_name = "snd-soc-dummy-dai",
		.platform_name = "0000:00:1f.3",
		.dpcm_playback = 1,
		.init = NULL,
		.trigger = {
			SND_SOC_DPCM_TRIGGER_POST, SND_SOC_DPCM_TRIGGER_POST},
		.nonatomic = 1,
		.dynamic = 1,
	},
	[KBL_DPCM_AUDIO_HDMI3_PB] = {
		.name = "Kbl HDMI Port3",
		.stream_name = "Hdmi3",
		.cpu_dai_name = "HDMI3 Pin",
		.codec_name = "snd-soc-dummy",
		.codec_dai_name = "snd-soc-dummy-dai",
		.platform_name = "0000:00:1f.3",
		.trigger = {
			SND_SOC_DPCM_TRIGGER_POST, SND_SOC_DPCM_TRIGGER_POST},
		.dpcm_playback = 1,
		.init = NULL,
		.nonatomic = 1,
		.dynamic = 1,
	},

	/* Back End DAI links */
	{
		/* SSP0 - Codec */
		.name = "SSP0-Codec",
		.id = 0,
		.cpu_dai_name = "SSP0 Pin",
		.platform_name = "0000:00:1f.3",
		.no_pcm = 1,
		.codecs = max98927_codec_components,
		.num_codecs = ARRAY_SIZE(max98927_codec_components),
		.dai_fmt = SND_SOC_DAIFMT_DSP_B |
			SND_SOC_DAIFMT_NB_NF |
			SND_SOC_DAIFMT_CBS_CFS,
		.ignore_pmdown_time = 1,
		.be_hw_params_fixup = kabylake_ssp_fixup,
		.dpcm_playback = 1,
		.ops = &kabylake_ssp0_ops,
	},
	{
		/* SSP1 - Codec */
		.name = "SSP1-Codec",
		.id = 1,
		.cpu_dai_name = "SSP1 Pin",
		.platform_name = "0000:00:1f.3",
		.no_pcm = 1,
		.codec_name = "i2c-10EC5663:00",
		.codec_dai_name = KBL_REALTEK_CODEC_DAI,
		.init = kabylake_rt5663_max98927_codec_init,
		.dai_fmt = SND_SOC_DAIFMT_I2S | SND_SOC_DAIFMT_NB_NF |
			SND_SOC_DAIFMT_CBS_CFS,
		.ignore_pmdown_time = 1,
		.be_hw_params_fixup = kabylake_ssp_fixup,
		.ops = &kabylake_rt5663_ops,
		.dpcm_playback = 1,
		.dpcm_capture = 1,
	},
	{
		.name = "dmic01",
		.id = 2,
		.cpu_dai_name = "DMIC01 Pin",
		.codec_name = "dmic-codec",
		.codec_dai_name = "dmic-hifi",
		.platform_name = "0000:00:1f.3",
		.be_hw_params_fixup = kabylake_dmic_fixup,
		.ignore_suspend = 1,
		.dpcm_capture = 1,
		.no_pcm = 1,
	},
	{
		.name = "iDisp1",
		.id = 3,
		.cpu_dai_name = "iDisp1 Pin",
		.codec_name = "ehdaudio0D2",
		.codec_dai_name = "intel-hdmi-hifi1",
		.platform_name = "0000:00:1f.3",
		.dpcm_playback = 1,
		.init = kabylake_hdmi1_init,
		.no_pcm = 1,
	},
	{
		.name = "iDisp2",
		.id = 4,
		.cpu_dai_name = "iDisp2 Pin",
		.codec_name = "ehdaudio0D2",
		.codec_dai_name = "intel-hdmi-hifi2",
		.platform_name = "0000:00:1f.3",
		.init = kabylake_hdmi2_init,
		.dpcm_playback = 1,
		.no_pcm = 1,
	},
	{
		.name = "iDisp3",
		.id = 5,
		.cpu_dai_name = "iDisp3 Pin",
		.codec_name = "ehdaudio0D2",
		.codec_dai_name = "intel-hdmi-hifi3",
		.platform_name = "0000:00:1f.3",
		.init = kabylake_hdmi3_init,
		.dpcm_playback = 1,
		.no_pcm = 1,
	},
};

static struct snd_soc_dai_link kabylake_5663_dais[] = {
	/* Front End DAI links */
	[KBL_DPCM_AUDIO_5663_PB] = {
		.name = "Kbl Audio Port",
		.stream_name = "Audio",
		.cpu_dai_name = "System Pin",
		.platform_name = "0000:00:1f.3",
		.dynamic = 1,
		.codec_name = "snd-soc-dummy",
		.codec_dai_name = "snd-soc-dummy-dai",
		.nonatomic = 1,
		.trigger = {
			SND_SOC_DPCM_TRIGGER_POST, SND_SOC_DPCM_TRIGGER_POST},
		.dpcm_playback = 1,
		.ops = &kabylake_rt5663_fe_ops,
	},
	[KBL_DPCM_AUDIO_5663_CP] = {
		.name = "Kbl Audio Capture Port",
		.stream_name = "Audio Record",
		.cpu_dai_name = "System Pin",
		.platform_name = "0000:00:1f.3",
		.dynamic = 1,
		.codec_name = "snd-soc-dummy",
		.codec_dai_name = "snd-soc-dummy-dai",
		.nonatomic = 1,
		.trigger = {
			SND_SOC_DPCM_TRIGGER_POST, SND_SOC_DPCM_TRIGGER_POST},
		.dpcm_capture = 1,
		.ops = &kabylake_rt5663_fe_ops,
	},
	[KBL_DPCM_AUDIO_5663_HDMI1_PB] = {
		.name = "Kbl HDMI Port1",
		.stream_name = "Hdmi1",
		.cpu_dai_name = "HDMI1 Pin",
		.codec_name = "snd-soc-dummy",
		.codec_dai_name = "snd-soc-dummy-dai",
		.platform_name = "0000:00:1f.3",
		.dpcm_playback = 1,
		.init = NULL,
		.trigger = {
			SND_SOC_DPCM_TRIGGER_POST, SND_SOC_DPCM_TRIGGER_POST},
		.nonatomic = 1,
		.dynamic = 1,
	},
	[KBL_DPCM_AUDIO_5663_HDMI2_PB] = {
		.name = "Kbl HDMI Port2",
		.stream_name = "Hdmi2",
		.cpu_dai_name = "HDMI2 Pin",
		.codec_name = "snd-soc-dummy",
		.codec_dai_name = "snd-soc-dummy-dai",
		.platform_name = "0000:00:1f.3",
		.dpcm_playback = 1,
		.init = NULL,
		.trigger = {
			SND_SOC_DPCM_TRIGGER_POST, SND_SOC_DPCM_TRIGGER_POST},
		.nonatomic = 1,
		.dynamic = 1,
	},

	/* Back End DAI links */
	{
		/* SSP1 - Codec */
		.name = "SSP1-Codec",
		.id = 0,
		.cpu_dai_name = "SSP1 Pin",
		.platform_name = "0000:00:1f.3",
		.no_pcm = 1,
		.codec_name = "i2c-10EC5663:00",
		.codec_dai_name = KBL_REALTEK_CODEC_DAI,
		.init = kabylake_rt5663_codec_init,
		.dai_fmt = SND_SOC_DAIFMT_I2S | SND_SOC_DAIFMT_NB_NF |
			SND_SOC_DAIFMT_CBS_CFS,
		.ignore_pmdown_time = 1,
		.be_hw_params_fixup = kabylake_ssp_fixup,
		.ops = &kabylake_rt5663_ops,
		.dpcm_playback = 1,
		.dpcm_capture = 1,
	},
	{
		.name = "iDisp1",
		.id = 1,
		.cpu_dai_name = "iDisp1 Pin",
		.codec_name = "ehdaudio0D2",
		.codec_dai_name = "intel-hdmi-hifi1",
		.platform_name = "0000:00:1f.3",
		.dpcm_playback = 1,
		.init = kabylake_5663_hdmi1_init,
		.no_pcm = 1,
	},
	{
		.name = "iDisp2",
		.id = 2,
		.cpu_dai_name = "iDisp2 Pin",
		.codec_name = "ehdaudio0D2",
		.codec_dai_name = "intel-hdmi-hifi2",
		.platform_name = "0000:00:1f.3",
		.init = kabylake_5663_hdmi2_init,
		.dpcm_playback = 1,
		.no_pcm = 1,
	},
};

#define NAME_SIZE	32
static int kabylake_card_late_probe(struct snd_soc_card *card)
{
	struct kbl_rt5663_private *ctx = snd_soc_card_get_drvdata(card);
	struct kbl_hdmi_pcm *pcm;
	struct snd_soc_codec *codec = NULL;
	int err, i = 0;
	char jack_name[NAME_SIZE];

	list_for_each_entry(pcm, &ctx->hdmi_pcm_list, head) {
		codec = pcm->codec_dai->codec;
		snprintf(jack_name, sizeof(jack_name),
			"HDMI/DP, pcm=%d Jack", pcm->device);
		err = snd_soc_card_jack_new(card, jack_name,
					SND_JACK_AVOUT, &skylake_hdmi[i],
					NULL, 0);

		if (err)
			return err;

		err = hdac_hdmi_jack_init(pcm->codec_dai, pcm->device,
						&skylake_hdmi[i]);
		if (err < 0)
			return err;

		i++;
	}

	if (!codec)
		return -EINVAL;

	return hdac_hdmi_jack_port_init(codec, &card->dapm);
}

/* kabylake audio machine driver for SPT + RT5663 */
static struct snd_soc_card kabylake_audio_card_rt5663_m98927 = {
	.name = "kblrt5663max",
	.owner = THIS_MODULE,
	.dai_link = kabylake_dais,
	.num_links = ARRAY_SIZE(kabylake_dais),
	.controls = kabylake_controls,
	.num_controls = ARRAY_SIZE(kabylake_controls),
	.dapm_widgets = kabylake_widgets,
	.num_dapm_widgets = ARRAY_SIZE(kabylake_widgets),
	.dapm_routes = kabylake_map,
	.num_dapm_routes = ARRAY_SIZE(kabylake_map),
	.codec_conf = max98927_codec_conf,
	.num_configs = ARRAY_SIZE(max98927_codec_conf),
	.fully_routed = true,
	.late_probe = kabylake_card_late_probe,
};

/* kabylake audio machine driver for RT5663 */
static struct snd_soc_card kabylake_audio_card_rt5663 = {
	.name = "kblrt5663",
	.owner = THIS_MODULE,
	.dai_link = kabylake_5663_dais,
	.num_links = ARRAY_SIZE(kabylake_5663_dais),
	.controls = kabylake_5663_controls,
	.num_controls = ARRAY_SIZE(kabylake_5663_controls),
	.dapm_widgets = kabylake_5663_widgets,
	.num_dapm_widgets = ARRAY_SIZE(kabylake_5663_widgets),
	.dapm_routes = kabylake_5663_map,
	.num_dapm_routes = ARRAY_SIZE(kabylake_5663_map),
	.fully_routed = true,
	.late_probe = kabylake_card_late_probe,
};

static int kabylake_audio_probe(struct platform_device *pdev)
{
	struct kbl_rt5663_private *ctx;
	struct skl_machine_pdata *pdata;

	ctx = devm_kzalloc(&pdev->dev, sizeof(*ctx), GFP_ATOMIC);
	if (!ctx)
		return -ENOMEM;

	INIT_LIST_HEAD(&ctx->hdmi_pcm_list);

	kabylake_audio_card =
		(struct snd_soc_card *)pdev->id_entry->driver_data;

	kabylake_audio_card->dev = &pdev->dev;
	snd_soc_card_set_drvdata(kabylake_audio_card, ctx);

	pdata = dev_get_drvdata(&pdev->dev);
	if (pdata)
		dmic_constraints = pdata->dmic_num == 2 ?
			&constraints_dmic_2ch : &constraints_dmic_channels;

	return devm_snd_soc_register_card(&pdev->dev, kabylake_audio_card);
}

static const struct platform_device_id kbl_board_ids[] = {
	{
		.name = "kbl_rt5663",
		.driver_data = (kernel_ulong_t)&kabylake_audio_card_rt5663,
	},
	{
		.name = "kbl_rt5663_m98927",
		.driver_data =
			(kernel_ulong_t)&kabylake_audio_card_rt5663_m98927,
	},
	{ }
};

static struct platform_driver kabylake_audio = {
	.probe = kabylake_audio_probe,
	.driver = {
		.name = "kbl_rt5663_m98927",
		.pm = &snd_soc_pm_ops,
	},
	.id_table = kbl_board_ids,
};

module_platform_driver(kabylake_audio)

/* Module information */
MODULE_DESCRIPTION("Audio Machine driver-RT5663 & MAX98927 in I2S mode");
MODULE_AUTHOR("Naveen M <naveen.m@intel.com>");
MODULE_AUTHOR("Harsha Priya <harshapriya.n@intel.com>");
MODULE_LICENSE("GPL v2");
MODULE_ALIAS("platform:kbl_rt5663");
MODULE_ALIAS("platform:kbl_rt5663_m98927");<|MERGE_RESOLUTION|>--- conflicted
+++ resolved
@@ -223,8 +223,6 @@
 		dev_err(rtd->dev, "Headset Jack creation failed %d\n", ret);
 		return ret;
 	}
-<<<<<<< HEAD
-=======
 
 	jack = &ctx->kabylake_headset;
 	snd_jack_set_key(jack->jack, SND_JACK_BTN_0, KEY_MEDIA);
@@ -232,7 +230,6 @@
 	snd_jack_set_key(jack->jack, SND_JACK_BTN_2, KEY_VOLUMEUP);
 	snd_jack_set_key(jack->jack, SND_JACK_BTN_3, KEY_VOLUMEDOWN);
 
->>>>>>> 9abd04af
 	rt5663_set_jack_detect(codec, &ctx->kabylake_headset);
 	return ret;
 }

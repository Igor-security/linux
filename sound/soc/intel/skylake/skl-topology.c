/*
 *  skl-topology.c - Implements Platform component ALSA controls/widget
 *  handlers.
 *
 *  Copyright (C) 2014-2015 Intel Corp
 *  Author: Jeeja KP <jeeja.kp@intel.com>
 *  ~~~~~~~~~~~~~~~~~~~~~~~~~~~~~~~~~~~~~~~~~~~~~~~~~~~~~~~~~~~~~~~~~~~~~~~~~~
 *
 * This program is free software; you can redistribute it and/or modify
 * it under the terms of the GNU General Public License as version 2, as
 * published by the Free Software Foundation.
 *
 * This program is distributed in the hope that it will be useful, but
 * WITHOUT ANY WARRANTY; without even the implied warranty of
 * MERCHANTABILITY or FITNESS FOR A PARTICULAR PURPOSE.  See the GNU
 * General Public License for more details.
 */

#include <linux/slab.h>
#include <linux/types.h>
#include <linux/firmware.h>
#include <sound/soc.h>
#include <sound/soc-topology.h>
#include <uapi/sound/snd_sst_tokens.h>
#include "skl-sst-dsp.h"
#include "skl-sst-ipc.h"
#include "skl-topology.h"
#include "skl.h"
#include "skl-tplg-interface.h"
#include "../common/sst-dsp.h"
#include "../common/sst-dsp-priv.h"

#define SKL_CH_FIXUP_MASK		(1 << 0)
#define SKL_RATE_FIXUP_MASK		(1 << 1)
#define SKL_FMT_FIXUP_MASK		(1 << 2)
#define SKL_IN_DIR_BIT_MASK		BIT(0)
#define SKL_PIN_COUNT_MASK		GENMASK(7, 4)

static const int mic_mono_list[] = {
0, 1, 2, 3,
};
static const int mic_stereo_list[][SKL_CH_STEREO] = {
{0, 1}, {0, 2}, {0, 3}, {1, 2}, {1, 3}, {2, 3},
};
static const int mic_trio_list[][SKL_CH_TRIO] = {
{0, 1, 2}, {0, 1, 3}, {0, 2, 3}, {1, 2, 3},
};
static const int mic_quatro_list[][SKL_CH_QUATRO] = {
{0, 1, 2, 3},
};

#define CHECK_HW_PARAMS(ch, freq, bps, prm_ch, prm_freq, prm_bps) \
	((ch == prm_ch) && (bps == prm_bps) && (freq == prm_freq))

void skl_tplg_d0i3_get(struct skl *skl, enum d0i3_capability caps)
{
	struct skl_d0i3_data *d0i3 =  &skl->skl_sst->d0i3;

	switch (caps) {
	case SKL_D0I3_NONE:
		d0i3->non_d0i3++;
		break;

	case SKL_D0I3_STREAMING:
		d0i3->streaming++;
		break;

	case SKL_D0I3_NON_STREAMING:
		d0i3->non_streaming++;
		break;
	}
}

void skl_tplg_d0i3_put(struct skl *skl, enum d0i3_capability caps)
{
	struct skl_d0i3_data *d0i3 =  &skl->skl_sst->d0i3;

	switch (caps) {
	case SKL_D0I3_NONE:
		d0i3->non_d0i3--;
		break;

	case SKL_D0I3_STREAMING:
		d0i3->streaming--;
		break;

	case SKL_D0I3_NON_STREAMING:
		d0i3->non_streaming--;
		break;
	}
}

/*
 * SKL DSP driver modelling uses only few DAPM widgets so for rest we will
 * ignore. This helpers checks if the SKL driver handles this widget type
 */
static int is_skl_dsp_widget_type(struct snd_soc_dapm_widget *w)
{
	switch (w->id) {
	case snd_soc_dapm_dai_link:
	case snd_soc_dapm_dai_in:
	case snd_soc_dapm_aif_in:
	case snd_soc_dapm_aif_out:
	case snd_soc_dapm_dai_out:
	case snd_soc_dapm_switch:
		return false;
	default:
		return true;
	}
}

/*
 * Each pipelines needs memory to be allocated. Check if we have free memory
 * from available pool.
 */
static bool skl_is_pipe_mem_avail(struct skl *skl,
				struct skl_module_cfg *mconfig)
{
	struct skl_sst *ctx = skl->skl_sst;

	if (skl->resource.mem + mconfig->pipe->memory_pages >
				skl->resource.max_mem) {
		dev_err(ctx->dev,
				"%s: module_id %d instance %d\n", __func__,
				mconfig->id.module_id,
				mconfig->id.instance_id);
		dev_err(ctx->dev,
				"exceeds ppl memory available %d mem %d\n",
				skl->resource.max_mem, skl->resource.mem);
		return false;
	} else {
		return true;
	}
}

/*
 * Add the mem to the mem pool. This is freed when pipe is deleted.
 * Note: DSP does actual memory management we only keep track for complete
 * pool
 */
static void skl_tplg_alloc_pipe_mem(struct skl *skl,
				struct skl_module_cfg *mconfig)
{
	skl->resource.mem += mconfig->pipe->memory_pages;
}

/*
 * Pipeline needs needs DSP CPU resources for computation, this is
 * quantified in MCPS (Million Clocks Per Second) required for module/pipe
 *
 * Each pipelines needs mcps to be allocated. Check if we have mcps for this
 * pipe.
 */

static bool skl_is_pipe_mcps_avail(struct skl *skl,
				struct skl_module_cfg *mconfig)
{
	struct skl_sst *ctx = skl->skl_sst;
	u8 res_idx = mconfig->res_idx;
	struct skl_module_res *res = &mconfig->module->resources[res_idx];

	if (skl->resource.mcps + res->cps > skl->resource.max_mcps) {
		dev_err(ctx->dev,
			"%s: module_id %d instance %d\n", __func__,
			mconfig->id.module_id, mconfig->id.instance_id);
		dev_err(ctx->dev,
			"exceeds ppl mcps available %d > mem %d\n",
			skl->resource.max_mcps, skl->resource.mcps);
		return false;
	} else {
		return true;
	}
}

static void skl_tplg_alloc_pipe_mcps(struct skl *skl,
				struct skl_module_cfg *mconfig)
{
	u8 res_idx = mconfig->res_idx;
	struct skl_module_res *res = &mconfig->module->resources[res_idx];

	skl->resource.mcps += res->cps;
}

/*
 * Free the mcps when tearing down
 */
static void
skl_tplg_free_pipe_mcps(struct skl *skl, struct skl_module_cfg *mconfig)
{
	u8 res_idx = mconfig->res_idx;
	struct skl_module_res *res = &mconfig->module->resources[res_idx];

	res = &mconfig->module->resources[res_idx];
	skl->resource.mcps -= res->cps;
}

/*
 * Free the memory when tearing down
 */
static void
skl_tplg_free_pipe_mem(struct skl *skl, struct skl_module_cfg *mconfig)
{
	skl->resource.mem -= mconfig->pipe->memory_pages;
}


static void skl_dump_mconfig(struct skl_sst *ctx,
					struct skl_module_cfg *mcfg)
{
	struct skl_module_iface *iface = &mcfg->module->formats[0];

	dev_dbg(ctx->dev, "Dumping config\n");
	dev_dbg(ctx->dev, "Input Format:\n");
	dev_dbg(ctx->dev, "channels = %d\n", iface->inputs[0].fmt.channels);
	dev_dbg(ctx->dev, "s_freq = %d\n", iface->inputs[0].fmt.s_freq);
	dev_dbg(ctx->dev, "ch_cfg = %d\n", iface->inputs[0].fmt.ch_cfg);
	dev_dbg(ctx->dev, "valid bit depth = %d\n",
				iface->inputs[0].fmt.valid_bit_depth);
	dev_dbg(ctx->dev, "Output Format:\n");
	dev_dbg(ctx->dev, "channels = %d\n", iface->outputs[0].fmt.channels);
	dev_dbg(ctx->dev, "s_freq = %d\n", iface->outputs[0].fmt.s_freq);
	dev_dbg(ctx->dev, "valid bit depth = %d\n",
				iface->outputs[0].fmt.valid_bit_depth);
	dev_dbg(ctx->dev, "ch_cfg = %d\n", iface->outputs[0].fmt.ch_cfg);
}

static void skl_tplg_update_chmap(struct skl_module_fmt *fmt, int chs)
{
	int slot_map = 0xFFFFFFFF;
	int start_slot = 0;
	int i;

	for (i = 0; i < chs; i++) {
		/*
		 * For 2 channels with starting slot as 0, slot map will
		 * look like 0xFFFFFF10.
		 */
		slot_map &= (~(0xF << (4 * i)) | (start_slot << (4 * i)));
		start_slot++;
	}
	fmt->ch_map = slot_map;
}

static void skl_tplg_update_params(struct skl_module_fmt *fmt,
			struct skl_pipe_params *params, int fixup)
{
	if (fixup & SKL_RATE_FIXUP_MASK)
		fmt->s_freq = params->s_freq;
	if (fixup & SKL_CH_FIXUP_MASK) {
		fmt->channels = params->ch;
		skl_tplg_update_chmap(fmt, fmt->channels);
	}
	if (fixup & SKL_FMT_FIXUP_MASK) {
		fmt->valid_bit_depth = skl_get_bit_depth(params->s_fmt);

		/*
		 * 16 bit is 16 bit container whereas 24 bit is in 32 bit
		 * container so update bit depth accordingly
		 */
		switch (fmt->valid_bit_depth) {
		case SKL_DEPTH_16BIT:
			fmt->bit_depth = fmt->valid_bit_depth;
			break;

		default:
			fmt->bit_depth = SKL_DEPTH_32BIT;
			break;
		}
	}

}

/*
 * A pipeline may have modules which impact the pcm parameters, like SRC,
 * channel converter, format converter.
 * We need to calculate the output params by applying the 'fixup'
 * Topology will tell driver which type of fixup is to be applied by
 * supplying the fixup mask, so based on that we calculate the output
 *
 * Now In FE the pcm hw_params is source/target format. Same is applicable
 * for BE with its hw_params invoked.
 * here based on FE, BE pipeline and direction we calculate the input and
 * outfix and then apply that for a module
 */
static void skl_tplg_update_params_fixup(struct skl_module_cfg *m_cfg,
		struct skl_pipe_params *params, bool is_fe)
{
	int in_fixup, out_fixup;
	struct skl_module_fmt *in_fmt, *out_fmt;

	/* Fixups will be applied to pin 0 only */
	in_fmt = &m_cfg->module->formats[0].inputs[0].fmt;
	out_fmt = &m_cfg->module->formats[0].outputs[0].fmt;

	if (params->stream == SNDRV_PCM_STREAM_PLAYBACK) {
		if (is_fe) {
			in_fixup = m_cfg->params_fixup;
			out_fixup = (~m_cfg->converter) &
					m_cfg->params_fixup;
		} else {
			out_fixup = m_cfg->params_fixup;
			in_fixup = (~m_cfg->converter) &
					m_cfg->params_fixup;
		}
	} else {
		if (is_fe) {
			out_fixup = m_cfg->params_fixup;
			in_fixup = (~m_cfg->converter) &
					m_cfg->params_fixup;
		} else {
			in_fixup = m_cfg->params_fixup;
			out_fixup = (~m_cfg->converter) &
					m_cfg->params_fixup;
		}
	}

	skl_tplg_update_params(in_fmt, params, in_fixup);
	skl_tplg_update_params(out_fmt, params, out_fixup);
}

/*
 * A module needs input and output buffers, which are dependent upon pcm
 * params, so once we have calculate params, we need buffer calculation as
 * well.
 */
static void skl_tplg_update_buffer_size(struct skl_sst *ctx,
				struct skl_module_cfg *mcfg)
{
	int multiplier = 1;
	struct skl_module_fmt *in_fmt, *out_fmt;
	struct skl_module_res *res;

	/* Since fixups is applied to pin 0 only, ibs, obs needs
	 * change for pin 0 only
	 */
	res = &mcfg->module->resources[0];
	in_fmt = &mcfg->module->formats[0].inputs[0].fmt;
	out_fmt = &mcfg->module->formats[0].outputs[0].fmt;

	if (mcfg->m_type == SKL_MODULE_TYPE_SRCINT)
		multiplier = 5;

	res->ibs = DIV_ROUND_UP(in_fmt->s_freq, 1000) *
			in_fmt->channels * (in_fmt->bit_depth >> 3) *
			multiplier;

	res->obs = DIV_ROUND_UP(out_fmt->s_freq, 1000) *
			out_fmt->channels * (out_fmt->bit_depth >> 3) *
			multiplier;
}

static u8 skl_tplg_be_dev_type(int dev_type)
{
	int ret;

	switch (dev_type) {
	case SKL_DEVICE_BT:
		ret = NHLT_DEVICE_BT;
		break;

	case SKL_DEVICE_DMIC:
		ret = NHLT_DEVICE_DMIC;
		break;

	case SKL_DEVICE_I2S:
		ret = NHLT_DEVICE_I2S;
		break;

	default:
		ret = NHLT_DEVICE_INVALID;
		break;
	}

	return ret;
}

static int skl_tplg_update_be_blob(struct snd_soc_dapm_widget *w,
						struct skl_sst *ctx)
{
	struct skl_module_cfg *m_cfg = w->priv;
	int link_type, dir;
	u32 ch, s_freq, s_fmt;
	struct nhlt_specific_cfg *cfg;
	struct skl *skl = get_skl_ctx(ctx->dev);
	u8 dev_type = skl_tplg_be_dev_type(m_cfg->dev_type);
	int fmt_idx = m_cfg->fmt_idx;
	struct skl_module_iface *m_iface = &m_cfg->module->formats[fmt_idx];

	/* check if we already have blob */
	if (m_cfg->formats_config.caps_size > 0)
		return 0;

	dev_dbg(ctx->dev, "Applying default cfg blob\n");
	switch (m_cfg->dev_type) {
	case SKL_DEVICE_DMIC:
		link_type = NHLT_LINK_DMIC;
		dir = SNDRV_PCM_STREAM_CAPTURE;
		s_freq = m_iface->inputs[0].fmt.s_freq;
		s_fmt = m_iface->inputs[0].fmt.bit_depth;
		ch = m_iface->inputs[0].fmt.channels;
		break;

	case SKL_DEVICE_I2S:
		link_type = NHLT_LINK_SSP;
		if (m_cfg->hw_conn_type == SKL_CONN_SOURCE) {
			dir = SNDRV_PCM_STREAM_PLAYBACK;
			s_freq = m_iface->outputs[0].fmt.s_freq;
			s_fmt = m_iface->outputs[0].fmt.bit_depth;
			ch = m_iface->outputs[0].fmt.channels;
		} else {
			dir = SNDRV_PCM_STREAM_CAPTURE;
			s_freq = m_iface->inputs[0].fmt.s_freq;
			s_fmt = m_iface->inputs[0].fmt.bit_depth;
			ch = m_iface->inputs[0].fmt.channels;
		}
		break;

	default:
		return -EINVAL;
	}

	/* update the blob based on virtual bus_id and default params */
	cfg = skl_get_ep_blob(skl, m_cfg->vbus_id, link_type,
					s_fmt, ch, s_freq, dir, dev_type);
	if (cfg) {
		m_cfg->formats_config.caps_size = cfg->size;
		m_cfg->formats_config.caps = (u32 *) &cfg->caps;
	} else {
		dev_err(ctx->dev, "Blob NULL for id %x type %d dirn %d\n",
					m_cfg->vbus_id, link_type, dir);
		dev_err(ctx->dev, "PCM: ch %d, freq %d, fmt %d\n",
					ch, s_freq, s_fmt);
		return -EIO;
	}

	return 0;
}

static void skl_tplg_update_module_params(struct snd_soc_dapm_widget *w,
							struct skl_sst *ctx)
{
	struct skl_module_cfg *m_cfg = w->priv;
	struct skl_pipe_params *params = m_cfg->pipe->p_params;
	int p_conn_type = m_cfg->pipe->conn_type;
	bool is_fe;

	if (!m_cfg->params_fixup)
		return;

	dev_dbg(ctx->dev, "Mconfig for widget=%s BEFORE updation\n",
				w->name);

	skl_dump_mconfig(ctx, m_cfg);

	if (p_conn_type == SKL_PIPE_CONN_TYPE_FE)
		is_fe = true;
	else
		is_fe = false;

	skl_tplg_update_params_fixup(m_cfg, params, is_fe);
	skl_tplg_update_buffer_size(ctx, m_cfg);

	dev_dbg(ctx->dev, "Mconfig for widget=%s AFTER updation\n",
				w->name);

	skl_dump_mconfig(ctx, m_cfg);
}

/*
 * some modules can have multiple params set from user control and
 * need to be set after module is initialized. If set_param flag is
 * set module params will be done after module is initialised.
 */
static int skl_tplg_set_module_params(struct snd_soc_dapm_widget *w,
						struct skl_sst *ctx)
{
	int i, ret;
	struct skl_module_cfg *mconfig = w->priv;
	const struct snd_kcontrol_new *k;
	struct soc_bytes_ext *sb;
	struct skl_algo_data *bc;
	struct skl_specific_cfg *sp_cfg;

	if (mconfig->formats_config.caps_size > 0 &&
		mconfig->formats_config.set_params == SKL_PARAM_SET) {
		sp_cfg = &mconfig->formats_config;
		ret = skl_set_module_params(ctx, sp_cfg->caps,
					sp_cfg->caps_size,
					sp_cfg->param_id, mconfig);
		if (ret < 0)
			return ret;
	}

	for (i = 0; i < w->num_kcontrols; i++) {
		k = &w->kcontrol_news[i];
		if (k->access & SNDRV_CTL_ELEM_ACCESS_TLV_CALLBACK) {
			sb = (void *) k->private_value;
			bc = (struct skl_algo_data *)sb->dobj.private;

			if (bc->set_params == SKL_PARAM_SET) {
				ret = skl_set_module_params(ctx,
						(u32 *)bc->params, bc->size,
						bc->param_id, mconfig);
				if (ret < 0)
					return ret;
			}
		}
	}

	return 0;
}

/*
 * some module param can set from user control and this is required as
 * when module is initailzed. if module param is required in init it is
 * identifed by set_param flag. if set_param flag is not set, then this
 * parameter needs to set as part of module init.
 */
static int skl_tplg_set_module_init_data(struct snd_soc_dapm_widget *w)
{
	const struct snd_kcontrol_new *k;
	struct soc_bytes_ext *sb;
	struct skl_algo_data *bc;
	struct skl_module_cfg *mconfig = w->priv;
	int i;

	for (i = 0; i < w->num_kcontrols; i++) {
		k = &w->kcontrol_news[i];
		if (k->access & SNDRV_CTL_ELEM_ACCESS_TLV_CALLBACK) {
			sb = (struct soc_bytes_ext *)k->private_value;
			bc = (struct skl_algo_data *)sb->dobj.private;

			if (bc->set_params != SKL_PARAM_INIT)
				continue;

			mconfig->formats_config.caps = (u32 *)bc->params;
			mconfig->formats_config.caps_size = bc->size;

			break;
		}
	}

	return 0;
}

static int skl_tplg_module_prepare(struct skl_sst *ctx, struct skl_pipe *pipe,
		struct snd_soc_dapm_widget *w, struct skl_module_cfg *mcfg)
{
	switch (mcfg->dev_type) {
	case SKL_DEVICE_HDAHOST:
		return skl_pcm_host_dma_prepare(ctx->dev, pipe->p_params);

	case SKL_DEVICE_HDALINK:
		return skl_pcm_link_dma_prepare(ctx->dev, pipe->p_params);
	}

	return 0;
}

/*
 * Inside a pipe instance, we can have various modules. These modules need
 * to instantiated in DSP by invoking INIT_MODULE IPC, which is achieved by
 * skl_init_module() routine, so invoke that for all modules in a pipeline
 */
static int
skl_tplg_init_pipe_modules(struct skl *skl, struct skl_pipe *pipe)
{
	struct skl_pipe_module *w_module;
	struct snd_soc_dapm_widget *w;
	struct skl_module_cfg *mconfig;
	struct skl_sst *ctx = skl->skl_sst;
	u8 cfg_idx;
	int ret = 0;

	list_for_each_entry(w_module, &pipe->w_list, node) {
		uuid_le *uuid_mod;
		w = w_module->w;
		mconfig = w->priv;

		/* check if module ids are populated */
		if (mconfig->id.module_id < 0) {
			dev_err(skl->skl_sst->dev,
					"module %pUL id not populated\n",
					(uuid_le *)mconfig->guid);
			return -EIO;
		}

		cfg_idx = mconfig->pipe->cur_config_idx;
		mconfig->fmt_idx = mconfig->mod_cfg[cfg_idx].fmt_idx;
		mconfig->res_idx = mconfig->mod_cfg[cfg_idx].res_idx;

		/* check resource available */
		if (!skl_is_pipe_mcps_avail(skl, mconfig))
			return -ENOMEM;

		if (mconfig->module->loadable && ctx->dsp->fw_ops.load_mod) {
			ret = ctx->dsp->fw_ops.load_mod(ctx->dsp,
				mconfig->id.module_id, mconfig->guid);
			if (ret < 0)
				return ret;

			mconfig->m_state = SKL_MODULE_LOADED;
		}

		/* prepare the DMA if the module is gateway cpr */
		ret = skl_tplg_module_prepare(ctx, pipe, w, mconfig);
		if (ret < 0)
			return ret;

		/* update blob if blob is null for be with default value */
		skl_tplg_update_be_blob(w, ctx);

		/*
		 * apply fix/conversion to module params based on
		 * FE/BE params
		 */
		skl_tplg_update_module_params(w, ctx);
		uuid_mod = (uuid_le *)mconfig->guid;
		mconfig->id.pvt_id = skl_get_pvt_id(ctx, uuid_mod,
						mconfig->id.instance_id);
		if (mconfig->id.pvt_id < 0)
			return ret;
		skl_tplg_set_module_init_data(w);

		ret = skl_dsp_get_core(ctx->dsp, mconfig->core_id);
		if (ret < 0) {
			dev_err(ctx->dev, "Failed to wake up core %d ret=%d\n",
						mconfig->core_id, ret);
			return ret;
		}

		ret = skl_init_module(ctx, mconfig);
		if (ret < 0) {
			skl_put_pvt_id(ctx, uuid_mod, &mconfig->id.pvt_id);
			goto err;
		}
		skl_tplg_alloc_pipe_mcps(skl, mconfig);
		ret = skl_tplg_set_module_params(w, ctx);
		if (ret < 0)
			goto err;
	}

	return 0;
err:
	skl_dsp_put_core(ctx->dsp, mconfig->core_id);
	return ret;
}

static int skl_tplg_unload_pipe_modules(struct skl_sst *ctx,
	 struct skl_pipe *pipe)
{
	int ret = 0;
	struct skl_pipe_module *w_module = NULL;
	struct skl_module_cfg *mconfig = NULL;

	list_for_each_entry(w_module, &pipe->w_list, node) {
		uuid_le *uuid_mod;
		mconfig  = w_module->w->priv;
		uuid_mod = (uuid_le *)mconfig->guid;

		if (mconfig->module->loadable && ctx->dsp->fw_ops.unload_mod &&
			mconfig->m_state > SKL_MODULE_UNINIT) {
			ret = ctx->dsp->fw_ops.unload_mod(ctx->dsp,
						mconfig->id.module_id);
			if (ret < 0)
				return -EIO;
		}
		skl_put_pvt_id(ctx, uuid_mod, &mconfig->id.pvt_id);

		ret = skl_dsp_put_core(ctx->dsp, mconfig->core_id);
		if (ret < 0) {
			/* don't return; continue with other modules */
			dev_err(ctx->dev, "Failed to sleep core %d ret=%d\n",
				mconfig->core_id, ret);
		}
	}

	/* no modules to unload in this path, so return */
	return ret;
}

/*
 * Here, we select pipe format based on the pipe type and pipe
 * direction to determine the current config index for the pipeline.
 * The config index is then used to select proper module resources.
 * Intermediate pipes currently have a fixed format hence we select the
 * 0th configuratation by default for such pipes.
 */
static int
skl_tplg_get_pipe_config(struct skl *skl, struct skl_module_cfg *mconfig)
{
	struct skl_sst *ctx = skl->skl_sst;
	struct skl_pipe *pipe = mconfig->pipe;
	struct skl_pipe_params *params = pipe->p_params;
	struct skl_path_config *pconfig = &pipe->configs[0];
	struct skl_pipe_fmt *fmt = NULL;
	bool in_fmt = false;
	int i;

	if (pipe->nr_cfgs == 0) {
		pipe->cur_config_idx = 0;
		return 0;
	}

	if (pipe->conn_type == SKL_PIPE_CONN_TYPE_NONE) {
		dev_dbg(ctx->dev, "No conn_type detected, take 0th config\n");
		pipe->cur_config_idx = 0;
		pipe->memory_pages = pconfig->mem_pages;

		return 0;
	}

	if ((pipe->conn_type == SKL_PIPE_CONN_TYPE_FE &&
	     pipe->direction == SNDRV_PCM_STREAM_PLAYBACK) ||
	     (pipe->conn_type == SKL_PIPE_CONN_TYPE_BE &&
	     pipe->direction == SNDRV_PCM_STREAM_CAPTURE))
		in_fmt = true;

	for (i = 0; i < pipe->nr_cfgs; i++) {
		pconfig = &pipe->configs[i];
		if (in_fmt)
			fmt = &pconfig->in_fmt;
		else
			fmt = &pconfig->out_fmt;

		if (CHECK_HW_PARAMS(params->ch, params->s_freq, params->s_fmt,
				    fmt->channels, fmt->freq, fmt->bps)) {
			pipe->cur_config_idx = i;
			pipe->memory_pages = pconfig->mem_pages;
			dev_dbg(ctx->dev, "Using pipe config: %d\n", i);

			return 0;
		}
	}

	dev_err(ctx->dev, "Invalid pipe config: %d %d %d for pipe: %d\n",
		params->ch, params->s_freq, params->s_fmt, pipe->ppl_id);
	return -EINVAL;
}

/*
 * Mixer module represents a pipeline. So in the Pre-PMU event of mixer we
 * need create the pipeline. So we do following:
 *   - check the resources
 *   - Create the pipeline
 *   - Initialize the modules in pipeline
 *   - finally bind all modules together
 */
static int skl_tplg_mixer_dapm_pre_pmu_event(struct snd_soc_dapm_widget *w,
							struct skl *skl)
{
	int ret;
	struct skl_module_cfg *mconfig = w->priv;
	struct skl_pipe_module *w_module;
	struct skl_pipe *s_pipe = mconfig->pipe;
	struct skl_module_cfg *src_module = NULL, *dst_module, *module;
	struct skl_sst *ctx = skl->skl_sst;
	struct skl_module_deferred_bind *modules;

	ret = skl_tplg_get_pipe_config(skl, mconfig);
	if (ret < 0)
		return ret;

	/* check resource available */
	if (!skl_is_pipe_mcps_avail(skl, mconfig))
		return -EBUSY;

	if (!skl_is_pipe_mem_avail(skl, mconfig))
		return -ENOMEM;

	/*
	 * Create a list of modules for pipe.
	 * This list contains modules from source to sink
	 */
	ret = skl_create_pipeline(ctx, mconfig->pipe);
	if (ret < 0)
		return ret;

	skl_tplg_alloc_pipe_mem(skl, mconfig);
	skl_tplg_alloc_pipe_mcps(skl, mconfig);

	/* Init all pipe modules from source to sink */
	ret = skl_tplg_init_pipe_modules(skl, s_pipe);
	if (ret < 0)
		return ret;

	/* Bind modules from source to sink */
	list_for_each_entry(w_module, &s_pipe->w_list, node) {
		dst_module = w_module->w->priv;

		if (src_module == NULL) {
			src_module = dst_module;
			continue;
		}

		ret = skl_bind_modules(ctx, src_module, dst_module);
		if (ret < 0)
			return ret;

		src_module = dst_module;
	}

	/*
	 * When the destination module is initialized, check for these modules
	 * in deferred bind list. If found, bind them.
	 */
	list_for_each_entry(w_module, &s_pipe->w_list, node) {
		if (list_empty(&skl->bind_list))
			break;

		list_for_each_entry(modules, &skl->bind_list, node) {
			module = w_module->w->priv;
			if (modules->dst == module)
				skl_bind_modules(ctx, modules->src,
							modules->dst);
		}
	}

	return 0;
}

static int skl_fill_sink_instance_id(struct skl_sst *ctx, u32 *params,
				int size, struct skl_module_cfg *mcfg)
{
	int i, pvt_id;

	if (mcfg->m_type == SKL_MODULE_TYPE_KPB) {
		struct skl_kpb_params *kpb_params =
				(struct skl_kpb_params *)params;
		struct skl_mod_inst_map *inst = kpb_params->map;

		for (i = 0; i < kpb_params->num_modules; i++) {
			pvt_id = skl_get_pvt_instance_id_map(ctx, inst->mod_id,
								inst->inst_id);
			if (pvt_id < 0)
				return -EINVAL;

			inst->inst_id = pvt_id;
			inst++;
		}
	}

	return 0;
}
/*
 * Some modules require params to be set after the module is bound to
 * all pins connected.
 *
 * The module provider initializes set_param flag for such modules and we
 * send params after binding
 */
static int skl_tplg_set_module_bind_params(struct snd_soc_dapm_widget *w,
			struct skl_module_cfg *mcfg, struct skl_sst *ctx)
{
	int i, ret;
	struct skl_module_cfg *mconfig = w->priv;
	const struct snd_kcontrol_new *k;
	struct soc_bytes_ext *sb;
	struct skl_algo_data *bc;
	struct skl_specific_cfg *sp_cfg;
	u32 *params;

	/*
	 * check all out/in pins are in bind state.
	 * if so set the module param
	 */
	for (i = 0; i < mcfg->module->max_output_pins; i++) {
		if (mcfg->m_out_pin[i].pin_state != SKL_PIN_BIND_DONE)
			return 0;
	}

	for (i = 0; i < mcfg->module->max_input_pins; i++) {
		if (mcfg->m_in_pin[i].pin_state != SKL_PIN_BIND_DONE)
			return 0;
	}

	if (mconfig->formats_config.caps_size > 0 &&
		mconfig->formats_config.set_params == SKL_PARAM_BIND) {
		sp_cfg = &mconfig->formats_config;
		ret = skl_set_module_params(ctx, sp_cfg->caps,
					sp_cfg->caps_size,
					sp_cfg->param_id, mconfig);
		if (ret < 0)
			return ret;
	}

	for (i = 0; i < w->num_kcontrols; i++) {
		k = &w->kcontrol_news[i];
		if (k->access & SNDRV_CTL_ELEM_ACCESS_TLV_CALLBACK) {
			sb = (void *) k->private_value;
			bc = (struct skl_algo_data *)sb->dobj.private;

			if (bc->set_params == SKL_PARAM_BIND) {
				params = kzalloc(bc->max, GFP_KERNEL);
				if (!params)
					return -ENOMEM;

				memcpy(params, bc->params, bc->max);
				skl_fill_sink_instance_id(ctx, params, bc->max,
								mconfig);

				ret = skl_set_module_params(ctx, params,
						bc->max, bc->param_id, mconfig);
				kfree(params);

				if (ret < 0)
					return ret;
			}
		}
	}

	return 0;
}


static int skl_tplg_module_add_deferred_bind(struct skl *skl,
	struct skl_module_cfg *src, struct skl_module_cfg *dst)
{
	struct skl_module_deferred_bind *m_list, *modules;
	int i;

	/* only supported for module with static pin connection */
	for (i = 0; i < dst->module->max_input_pins; i++) {
		struct skl_module_pin *pin = &dst->m_in_pin[i];

		if (pin->is_dynamic)
			continue;

		if ((pin->id.module_id  == src->id.module_id) &&
			(pin->id.instance_id  == src->id.instance_id)) {

			if (!list_empty(&skl->bind_list)) {
				list_for_each_entry(modules, &skl->bind_list, node) {
					if (modules->src == src && modules->dst == dst)
						return 0;
				}
			}

			m_list = kzalloc(sizeof(*m_list), GFP_KERNEL);
			if (!m_list)
				return -ENOMEM;

			m_list->src = src;
			m_list->dst = dst;

			list_add(&m_list->node, &skl->bind_list);
		}
	}

	return 0;
}

static int skl_tplg_bind_sinks(struct snd_soc_dapm_widget *w,
				struct skl *skl,
				struct snd_soc_dapm_widget *src_w,
				struct skl_module_cfg *src_mconfig)
{
	struct snd_soc_dapm_path *p;
	struct snd_soc_dapm_widget *sink = NULL, *next_sink = NULL;
	struct skl_module_cfg *sink_mconfig;
	struct skl_sst *ctx = skl->skl_sst;
	int ret;

	snd_soc_dapm_widget_for_each_sink_path(w, p) {
		if (!p->connect)
			continue;

		dev_dbg(ctx->dev, "%s: src widget=%s\n", __func__, w->name);
		dev_dbg(ctx->dev, "%s: sink widget=%s\n", __func__, p->sink->name);

		next_sink = p->sink;

		if (!is_skl_dsp_widget_type(p->sink))
			return skl_tplg_bind_sinks(p->sink, skl, src_w, src_mconfig);

		/*
		 * here we will check widgets in sink pipelines, so that
		 * can be any widgets type and we are only interested if
		 * they are ones used for SKL so check that first
		 */
		if ((p->sink->priv != NULL) &&
					is_skl_dsp_widget_type(p->sink)) {

			sink = p->sink;
			sink_mconfig = sink->priv;

			/*
			 * Modules other than PGA leaf can be connected
			 * directly or via switch to a module in another
			 * pipeline. EX: reference path
			 * when the path is enabled, the dst module that needs
			 * to be bound may not be initialized. if the module is
			 * not initialized, add these modules in the deferred
			 * bind list and when the dst module is initialised,
			 * bind this module to the dst_module in deferred list.
			 */
			if (((src_mconfig->m_state == SKL_MODULE_INIT_DONE)
				&& (sink_mconfig->m_state == SKL_MODULE_UNINIT))) {

				ret = skl_tplg_module_add_deferred_bind(skl,
						src_mconfig, sink_mconfig);

				if (ret < 0)
					return ret;

			}


			if (src_mconfig->m_state == SKL_MODULE_UNINIT ||
				sink_mconfig->m_state == SKL_MODULE_UNINIT)
				continue;

			/* Bind source to sink, mixin is always source */
			ret = skl_bind_modules(ctx, src_mconfig, sink_mconfig);
			if (ret)
				return ret;

			/* set module params after bind */
			skl_tplg_set_module_bind_params(src_w, src_mconfig, ctx);
			skl_tplg_set_module_bind_params(sink, sink_mconfig, ctx);

			/* Start sinks pipe first */
			if (sink_mconfig->pipe->state != SKL_PIPE_STARTED) {
				if (sink_mconfig->pipe->conn_type !=
							SKL_PIPE_CONN_TYPE_FE)
					ret = skl_run_pipe(ctx,
							sink_mconfig->pipe);
				if (ret)
					return ret;
			}
		}
	}

	if (!sink && next_sink)
		return skl_tplg_bind_sinks(next_sink, skl, src_w, src_mconfig);

	return 0;
}

/*
 * A PGA represents a module in a pipeline. So in the Pre-PMU event of PGA
 * we need to do following:
 *   - Bind to sink pipeline
 *      Since the sink pipes can be running and we don't get mixer event on
 *      connect for already running mixer, we need to find the sink pipes
 *      here and bind to them. This way dynamic connect works.
 *   - Start sink pipeline, if not running
 *   - Then run current pipe
 */
static int skl_tplg_pga_dapm_pre_pmu_event(struct snd_soc_dapm_widget *w,
								struct skl *skl)
{
	struct skl_module_cfg *src_mconfig;
	struct skl_sst *ctx = skl->skl_sst;
	int ret = 0;

	src_mconfig = w->priv;

	/*
	 * find which sink it is connected to, bind with the sink,
	 * if sink is not started, start sink pipe first, then start
	 * this pipe
	 */
	ret = skl_tplg_bind_sinks(w, skl, w, src_mconfig);
	if (ret)
		return ret;

	/* Start source pipe last after starting all sinks */
	if (src_mconfig->pipe->conn_type != SKL_PIPE_CONN_TYPE_FE)
		return skl_run_pipe(ctx, src_mconfig->pipe);

	return 0;
}

static struct snd_soc_dapm_widget *skl_get_src_dsp_widget(
		struct snd_soc_dapm_widget *w, struct skl *skl)
{
	struct snd_soc_dapm_path *p;
	struct snd_soc_dapm_widget *src_w = NULL;
	struct skl_sst *ctx = skl->skl_sst;

	snd_soc_dapm_widget_for_each_source_path(w, p) {
		src_w = p->source;
		if (!p->connect)
			continue;

		dev_dbg(ctx->dev, "sink widget=%s\n", w->name);
		dev_dbg(ctx->dev, "src widget=%s\n", p->source->name);

		/*
		 * here we will check widgets in sink pipelines, so that can
		 * be any widgets type and we are only interested if they are
		 * ones used for SKL so check that first
		 */
		if ((p->source->priv != NULL) &&
					is_skl_dsp_widget_type(p->source)) {
			return p->source;
		}
	}

	if (src_w != NULL)
		return skl_get_src_dsp_widget(src_w, skl);

	return NULL;
}

/*
 * in the Post-PMU event of mixer we need to do following:
 *   - Check if this pipe is running
 *   - if not, then
 *	- bind this pipeline to its source pipeline
 *	  if source pipe is already running, this means it is a dynamic
 *	  connection and we need to bind only to that pipe
 *	- start this pipeline
 */
static int skl_tplg_mixer_dapm_post_pmu_event(struct snd_soc_dapm_widget *w,
							struct skl *skl)
{
	int ret = 0;
	struct snd_soc_dapm_widget *source, *sink;
	struct skl_module_cfg *src_mconfig, *sink_mconfig;
	struct skl_sst *ctx = skl->skl_sst;
	int src_pipe_started = 0;

	sink = w;
	sink_mconfig = sink->priv;

	/*
	 * If source pipe is already started, that means source is driving
	 * one more sink before this sink got connected, Since source is
	 * started, bind this sink to source and start this pipe.
	 */
	source = skl_get_src_dsp_widget(w, skl);
	if (source != NULL) {
		src_mconfig = source->priv;
		sink_mconfig = sink->priv;
		src_pipe_started = 1;

		/*
		 * check pipe state, then no need to bind or start the
		 * pipe
		 */
		if (src_mconfig->pipe->state != SKL_PIPE_STARTED)
			src_pipe_started = 0;
	}

	if (src_pipe_started) {
		ret = skl_bind_modules(ctx, src_mconfig, sink_mconfig);
		if (ret)
			return ret;

		/* set module params after bind */
		skl_tplg_set_module_bind_params(source, src_mconfig, ctx);
		skl_tplg_set_module_bind_params(sink, sink_mconfig, ctx);

		if (sink_mconfig->pipe->conn_type != SKL_PIPE_CONN_TYPE_FE)
			ret = skl_run_pipe(ctx, sink_mconfig->pipe);
	}

	return ret;
}

/*
 * in the Pre-PMD event of mixer we need to do following:
 *   - Stop the pipe
 *   - find the source connections and remove that from dapm_path_list
 *   - unbind with source pipelines if still connected
 */
static int skl_tplg_mixer_dapm_pre_pmd_event(struct snd_soc_dapm_widget *w,
							struct skl *skl)
{
	struct skl_module_cfg *src_mconfig, *sink_mconfig;
	int ret = 0, i;
	struct skl_sst *ctx = skl->skl_sst;

	sink_mconfig = w->priv;

	/* Stop the pipe */
	ret = skl_stop_pipe(ctx, sink_mconfig->pipe);
	if (ret)
		return ret;

	for (i = 0; i < sink_mconfig->module->max_input_pins; i++) {
		if (sink_mconfig->m_in_pin[i].pin_state == SKL_PIN_BIND_DONE) {
			src_mconfig = sink_mconfig->m_in_pin[i].tgt_mcfg;
			if (!src_mconfig)
				continue;

			ret = skl_unbind_modules(ctx,
						src_mconfig, sink_mconfig);
		}
	}

	return ret;
}

/*
 * in the Post-PMD event of mixer we need to do following:
 *   - Free the mcps used
 *   - Free the mem used
 *   - Unbind the modules within the pipeline
 *   - Delete the pipeline (modules are not required to be explicitly
 *     deleted, pipeline delete is enough here
 */
static int skl_tplg_mixer_dapm_post_pmd_event(struct snd_soc_dapm_widget *w,
							struct skl *skl)
{
	struct skl_module_cfg *mconfig = w->priv;
	struct skl_pipe_module *w_module;
	struct skl_module_cfg *src_module = NULL, *dst_module;
	struct skl_sst *ctx = skl->skl_sst;
	struct skl_pipe *s_pipe = mconfig->pipe;
	struct skl_module_deferred_bind *modules, *tmp;

	if (s_pipe->state == SKL_PIPE_INVALID)
		return -EINVAL;

	skl_tplg_free_pipe_mcps(skl, mconfig);
	skl_tplg_free_pipe_mem(skl, mconfig);

	list_for_each_entry(w_module, &s_pipe->w_list, node) {
		if (list_empty(&skl->bind_list))
			break;

		src_module = w_module->w->priv;

		list_for_each_entry_safe(modules, tmp, &skl->bind_list, node) {
			/*
			 * When the destination module is deleted, Unbind the
			 * modules from deferred bind list.
			 */
			if (modules->dst == src_module) {
				skl_unbind_modules(ctx, modules->src,
						modules->dst);
			}

			/*
			 * When the source module is deleted, remove this entry
			 * from the deferred bind list.
			 */
			if (modules->src == src_module) {
				list_del(&modules->node);
				modules->src = NULL;
				modules->dst = NULL;
				kfree(modules);
			}
		}
	}

	list_for_each_entry(w_module, &s_pipe->w_list, node) {
		dst_module = w_module->w->priv;

		if (mconfig->m_state >= SKL_MODULE_INIT_DONE)
			skl_tplg_free_pipe_mcps(skl, dst_module);
		if (src_module == NULL) {
			src_module = dst_module;
			continue;
		}

		skl_unbind_modules(ctx, src_module, dst_module);
		src_module = dst_module;
	}

	skl_delete_pipe(ctx, mconfig->pipe);

	list_for_each_entry(w_module, &s_pipe->w_list, node) {
		src_module = w_module->w->priv;
		src_module->m_state = SKL_MODULE_UNINIT;
	}

	return skl_tplg_unload_pipe_modules(ctx, s_pipe);
}

/*
 * in the Post-PMD event of PGA we need to do following:
 *   - Free the mcps used
 *   - Stop the pipeline
 *   - In source pipe is connected, unbind with source pipelines
 */
static int skl_tplg_pga_dapm_post_pmd_event(struct snd_soc_dapm_widget *w,
								struct skl *skl)
{
	struct skl_module_cfg *src_mconfig, *sink_mconfig;
	int ret = 0, i;
	struct skl_sst *ctx = skl->skl_sst;

	src_mconfig = w->priv;

	/* Stop the pipe since this is a mixin module */
	ret = skl_stop_pipe(ctx, src_mconfig->pipe);
	if (ret)
		return ret;

	for (i = 0; i < src_mconfig->module->max_output_pins; i++) {
		if (src_mconfig->m_out_pin[i].pin_state == SKL_PIN_BIND_DONE) {
			sink_mconfig = src_mconfig->m_out_pin[i].tgt_mcfg;
			if (!sink_mconfig)
				continue;
			/*
			 * This is a connecter and if path is found that means
			 * unbind between source and sink has not happened yet
			 */
			ret = skl_unbind_modules(ctx, src_mconfig,
							sink_mconfig);
		}
	}

	return ret;
}

/*
 * In modelling, we assume there will be ONLY one mixer in a pipeline. If a
 * second one is required that is created as another pipe entity.
 * The mixer is responsible for pipe management and represent a pipeline
 * instance
 */
static int skl_tplg_mixer_event(struct snd_soc_dapm_widget *w,
				struct snd_kcontrol *k, int event)
{
	struct snd_soc_dapm_context *dapm = w->dapm;
	struct skl *skl = get_skl_ctx(dapm->dev);

	switch (event) {
	case SND_SOC_DAPM_PRE_PMU:
		return skl_tplg_mixer_dapm_pre_pmu_event(w, skl);

	case SND_SOC_DAPM_POST_PMU:
		return skl_tplg_mixer_dapm_post_pmu_event(w, skl);

	case SND_SOC_DAPM_PRE_PMD:
		return skl_tplg_mixer_dapm_pre_pmd_event(w, skl);

	case SND_SOC_DAPM_POST_PMD:
		return skl_tplg_mixer_dapm_post_pmd_event(w, skl);
	}

	return 0;
}

/*
 * In modelling, we assumed rest of the modules in pipeline are PGA. But we
 * are interested in last PGA (leaf PGA) in a pipeline to disconnect with
 * the sink when it is running (two FE to one BE or one FE to two BE)
 * scenarios
 */
static int skl_tplg_pga_event(struct snd_soc_dapm_widget *w,
			struct snd_kcontrol *k, int event)

{
	struct snd_soc_dapm_context *dapm = w->dapm;
	struct skl *skl = get_skl_ctx(dapm->dev);

	switch (event) {
	case SND_SOC_DAPM_PRE_PMU:
		return skl_tplg_pga_dapm_pre_pmu_event(w, skl);

	case SND_SOC_DAPM_POST_PMD:
		return skl_tplg_pga_dapm_post_pmd_event(w, skl);
	}

	return 0;
}

static int skl_tplg_tlv_control_get(struct snd_kcontrol *kcontrol,
			unsigned int __user *data, unsigned int size)
{
	struct soc_bytes_ext *sb =
			(struct soc_bytes_ext *)kcontrol->private_value;
	struct skl_algo_data *bc = (struct skl_algo_data *)sb->dobj.private;
	struct snd_soc_dapm_widget *w = snd_soc_dapm_kcontrol_widget(kcontrol);
	struct skl_module_cfg *mconfig = w->priv;
	struct skl *skl = get_skl_ctx(w->dapm->dev);

	if (w->power)
		skl_get_module_params(skl->skl_sst, (u32 *)bc->params,
				      bc->size, bc->param_id, mconfig);

	/* decrement size for TLV header */
	size -= 2 * sizeof(u32);

	/* check size as we don't want to send kernel data */
	if (size > bc->max)
		size = bc->max;

	if (bc->params) {
		if (copy_to_user(data, &bc->param_id, sizeof(u32)))
			return -EFAULT;
		if (copy_to_user(data + 1, &size, sizeof(u32)))
			return -EFAULT;
		if (copy_to_user(data + 2, bc->params, size))
			return -EFAULT;
	}

	return 0;
}

#define SKL_PARAM_VENDOR_ID 0xff

static int skl_tplg_tlv_control_set(struct snd_kcontrol *kcontrol,
			const unsigned int __user *data, unsigned int size)
{
	struct snd_soc_dapm_widget *w = snd_soc_dapm_kcontrol_widget(kcontrol);
	struct skl_module_cfg *mconfig = w->priv;
	struct soc_bytes_ext *sb =
			(struct soc_bytes_ext *)kcontrol->private_value;
	struct skl_algo_data *ac = (struct skl_algo_data *)sb->dobj.private;
	struct skl *skl = get_skl_ctx(w->dapm->dev);

	if (ac->params) {
		if (size > ac->max)
			return -EINVAL;

		ac->size = size;
		/*
		 * if the param_is is of type Vendor, firmware expects actual
		 * parameter id and size from the control.
		 */
		if (ac->param_id == SKL_PARAM_VENDOR_ID) {
			if (copy_from_user(ac->params, data, size))
				return -EFAULT;
		} else {
			if (copy_from_user(ac->params,
					   data + 2, size))
				return -EFAULT;
		}

		if (w->power)
			return skl_set_module_params(skl->skl_sst,
						(u32 *)ac->params, ac->size,
						ac->param_id, mconfig);
	}

	return 0;
}

static int skl_tplg_mic_control_get(struct snd_kcontrol *kcontrol,
		struct snd_ctl_elem_value *ucontrol)
{
	struct snd_soc_dapm_widget *w = snd_soc_dapm_kcontrol_widget(kcontrol);
	struct skl_module_cfg *mconfig = w->priv;
	struct soc_enum *ec = (struct soc_enum *)kcontrol->private_value;
	u32 ch_type = *((u32 *)ec->dobj.private);

	if (mconfig->dmic_ch_type == ch_type)
		ucontrol->value.enumerated.item[0] =
					mconfig->dmic_ch_combo_index;
	else
		ucontrol->value.enumerated.item[0] = 0;

	return 0;
}

static int skl_fill_mic_sel_params(struct skl_module_cfg *mconfig,
	struct skl_mic_sel_config *mic_cfg, struct device *dev)
{
	struct skl_specific_cfg *sp_cfg = &mconfig->formats_config;

	sp_cfg->caps_size = sizeof(struct skl_mic_sel_config);
	sp_cfg->set_params = SKL_PARAM_SET;
	sp_cfg->param_id = 0x00;
	if (!sp_cfg->caps) {
		sp_cfg->caps = devm_kzalloc(dev, sp_cfg->caps_size, GFP_KERNEL);
		if (!sp_cfg->caps)
			return -ENOMEM;
	}

	mic_cfg->mic_switch = SKL_MIC_SEL_SWITCH;
	mic_cfg->flags = 0;
	memcpy(sp_cfg->caps, mic_cfg, sp_cfg->caps_size);

	return 0;
}

static int skl_tplg_mic_control_set(struct snd_kcontrol *kcontrol,
			struct snd_ctl_elem_value *ucontrol)
{
	struct snd_soc_dapm_widget *w = snd_soc_dapm_kcontrol_widget(kcontrol);
	struct skl_module_cfg *mconfig = w->priv;
	struct skl_mic_sel_config mic_cfg = {0};
	struct soc_enum *ec = (struct soc_enum *)kcontrol->private_value;
	u32 ch_type = *((u32 *)ec->dobj.private);
	const int *list;
	u8 in_ch, out_ch, index;

	mconfig->dmic_ch_type = ch_type;
	mconfig->dmic_ch_combo_index = ucontrol->value.enumerated.item[0];

	/* enum control index 0 is INVALID, so no channels to be set */
	if (mconfig->dmic_ch_combo_index == 0)
		return 0;

	/* No valid channel selection map for index 0, so offset by 1 */
	index = mconfig->dmic_ch_combo_index - 1;

	switch (ch_type) {
	case SKL_CH_MONO:
		if (mconfig->dmic_ch_combo_index > ARRAY_SIZE(mic_mono_list))
			return -EINVAL;

		list = &mic_mono_list[index];
		break;

	case SKL_CH_STEREO:
		if (mconfig->dmic_ch_combo_index > ARRAY_SIZE(mic_stereo_list))
			return -EINVAL;

		list = mic_stereo_list[index];
		break;

	case SKL_CH_TRIO:
		if (mconfig->dmic_ch_combo_index > ARRAY_SIZE(mic_trio_list))
			return -EINVAL;

		list = mic_trio_list[index];
		break;

	case SKL_CH_QUATRO:
		if (mconfig->dmic_ch_combo_index > ARRAY_SIZE(mic_quatro_list))
			return -EINVAL;

		list = mic_quatro_list[index];
		break;

	default:
		dev_err(w->dapm->dev,
				"Invalid channel %d for mic_select module\n",
				ch_type);
		return -EINVAL;

	}

	/* channel type enum map to number of chanels for that type */
	for (out_ch = 0; out_ch < ch_type; out_ch++) {
		in_ch = list[out_ch];
		mic_cfg.blob[out_ch][in_ch] = SKL_DEFAULT_MIC_SEL_GAIN;
	}

	return skl_fill_mic_sel_params(mconfig, &mic_cfg, w->dapm->dev);
}

/*
 * Fill the dma id for host and link. In case of passthrough
 * pipeline, this will both host and link in the same
 * pipeline, so need to copy the link and host based on dev_type
 */
static void skl_tplg_fill_dma_id(struct skl_module_cfg *mcfg,
				struct skl_pipe_params *params)
{
	struct skl_pipe *pipe = mcfg->pipe;

	if (pipe->passthru) {
		switch (mcfg->dev_type) {
		case SKL_DEVICE_HDALINK:
			pipe->p_params->link_dma_id = params->link_dma_id;
			pipe->p_params->link_index = params->link_index;
			pipe->p_params->link_bps = params->link_bps;
			break;

		case SKL_DEVICE_HDAHOST:
			pipe->p_params->host_dma_id = params->host_dma_id;
			pipe->p_params->host_bps = params->host_bps;
			break;

		default:
			break;
		}
		pipe->p_params->s_fmt = params->s_fmt;
		pipe->p_params->ch = params->ch;
		pipe->p_params->s_freq = params->s_freq;
		pipe->p_params->stream = params->stream;
		pipe->p_params->format = params->format;

	} else {
		memcpy(pipe->p_params, params, sizeof(*params));
	}
}

/*
 * The FE params are passed by hw_params of the DAI.
 * On hw_params, the params are stored in Gateway module of the FE and we
 * need to calculate the format in DSP module configuration, that
 * conversion is done here
 */
int skl_tplg_update_pipe_params(struct device *dev,
			struct skl_module_cfg *mconfig,
			struct skl_pipe_params *params)
{
	struct skl_module_res *res = &mconfig->module->resources[0];
	struct skl *skl = get_skl_ctx(dev);
	struct skl_module_fmt *format = NULL;
	u8 cfg_idx = mconfig->pipe->cur_config_idx;

	skl_tplg_fill_dma_id(mconfig, params);
	mconfig->fmt_idx = mconfig->mod_cfg[cfg_idx].fmt_idx;
	mconfig->res_idx = mconfig->mod_cfg[cfg_idx].res_idx;

	if (skl->nr_modules)
		return 0;

	if (params->stream == SNDRV_PCM_STREAM_PLAYBACK)
		format = &mconfig->module->formats[0].inputs[0].fmt;
	else
		format = &mconfig->module->formats[0].outputs[0].fmt;

	/* set the hw_params */
	format->s_freq = params->s_freq;
	format->channels = params->ch;
	format->valid_bit_depth = skl_get_bit_depth(params->s_fmt);

	/*
	 * 16 bit is 16 bit container whereas 24 bit is in 32 bit
	 * container so update bit depth accordingly
	 */
	switch (format->valid_bit_depth) {
	case SKL_DEPTH_16BIT:
		format->bit_depth = format->valid_bit_depth;
		break;

	case SKL_DEPTH_24BIT:
	case SKL_DEPTH_32BIT:
		format->bit_depth = SKL_DEPTH_32BIT;
		break;

	default:
		dev_err(dev, "Invalid bit depth %x for pipe\n",
				format->valid_bit_depth);
		return -EINVAL;
	}

	if (params->stream == SNDRV_PCM_STREAM_PLAYBACK) {
		res->ibs = (format->s_freq / 1000) *
				(format->channels) *
				(format->bit_depth >> 3);
	} else {
		res->obs = (format->s_freq / 1000) *
				(format->channels) *
				(format->bit_depth >> 3);
	}

	return 0;
}

/*
 * Query the module config for the FE DAI
 * This is used to find the hw_params set for that DAI and apply to FE
 * pipeline
 */
struct skl_module_cfg *
skl_tplg_fe_get_cpr_module(struct snd_soc_dai *dai, int stream)
{
	struct snd_soc_dapm_widget *w;
	struct snd_soc_dapm_path *p = NULL;

	if (stream == SNDRV_PCM_STREAM_PLAYBACK) {
		w = dai->playback_widget;
		snd_soc_dapm_widget_for_each_sink_path(w, p) {
			if (p->connect && p->sink->power &&
					!is_skl_dsp_widget_type(p->sink))
				continue;

			if (p->sink->priv) {
				dev_dbg(dai->dev, "set params for %s\n",
						p->sink->name);
				return p->sink->priv;
			}
		}
	} else {
		w = dai->capture_widget;
		snd_soc_dapm_widget_for_each_source_path(w, p) {
			if (p->connect && p->source->power &&
					!is_skl_dsp_widget_type(p->source))
				continue;

			if (p->source->priv) {
				dev_dbg(dai->dev, "set params for %s\n",
						p->source->name);
				return p->source->priv;
			}
		}
	}

	return NULL;
}

static struct skl_module_cfg *skl_get_mconfig_pb_cpr(
		struct snd_soc_dai *dai, struct snd_soc_dapm_widget *w)
{
	struct snd_soc_dapm_path *p;
	struct skl_module_cfg *mconfig = NULL;

	snd_soc_dapm_widget_for_each_source_path(w, p) {
		if (w->endpoints[SND_SOC_DAPM_DIR_OUT] > 0) {
			if (p->connect &&
				    (p->sink->id == snd_soc_dapm_aif_out) &&
				    p->source->priv) {
				mconfig = p->source->priv;
				return mconfig;
			}
			mconfig = skl_get_mconfig_pb_cpr(dai, p->source);
			if (mconfig)
				return mconfig;
		}
	}
	return mconfig;
}

static struct skl_module_cfg *skl_get_mconfig_cap_cpr(
		struct snd_soc_dai *dai, struct snd_soc_dapm_widget *w)
{
	struct snd_soc_dapm_path *p;
	struct skl_module_cfg *mconfig = NULL;

	snd_soc_dapm_widget_for_each_sink_path(w, p) {
		if (w->endpoints[SND_SOC_DAPM_DIR_IN] > 0) {
			if (p->connect &&
				    (p->source->id == snd_soc_dapm_aif_in) &&
				    p->sink->priv) {
				mconfig = p->sink->priv;
				return mconfig;
			}
			mconfig = skl_get_mconfig_cap_cpr(dai, p->sink);
			if (mconfig)
				return mconfig;
		}
	}
	return mconfig;
}

struct skl_module_cfg *
skl_tplg_be_get_cpr_module(struct snd_soc_dai *dai, int stream)
{
	struct snd_soc_dapm_widget *w;
	struct skl_module_cfg *mconfig;

	if (stream == SNDRV_PCM_STREAM_PLAYBACK) {
		w = dai->playback_widget;
		mconfig = skl_get_mconfig_pb_cpr(dai, w);
	} else {
		w = dai->capture_widget;
		mconfig = skl_get_mconfig_cap_cpr(dai, w);
	}
	return mconfig;
}

static u8 skl_tplg_be_link_type(int dev_type)
{
	int ret;

	switch (dev_type) {
	case SKL_DEVICE_BT:
		ret = NHLT_LINK_SSP;
		break;

	case SKL_DEVICE_DMIC:
		ret = NHLT_LINK_DMIC;
		break;

	case SKL_DEVICE_I2S:
		ret = NHLT_LINK_SSP;
		break;

	case SKL_DEVICE_HDALINK:
		ret = NHLT_LINK_HDA;
		break;

	default:
		ret = NHLT_LINK_INVALID;
		break;
	}

	return ret;
}

/*
 * Fill the BE gateway parameters
 * The BE gateway expects a blob of parameters which are kept in the ACPI
 * NHLT blob, so query the blob for interface type (i2s/pdm) and instance.
 * The port can have multiple settings so pick based on the PCM
 * parameters
 */
static int skl_tplg_be_fill_pipe_params(struct snd_soc_dai *dai,
				struct skl_module_cfg *mconfig,
				struct skl_pipe_params *params)
{
	struct nhlt_specific_cfg *cfg;
	struct skl *skl = get_skl_ctx(dai->dev);
	int link_type = skl_tplg_be_link_type(mconfig->dev_type);
	u8 dev_type = skl_tplg_be_dev_type(mconfig->dev_type);

	skl_tplg_fill_dma_id(mconfig, params);

	if (link_type == NHLT_LINK_HDA)
		return 0;

	/* update the blob based on virtual bus_id*/
	cfg = skl_get_ep_blob(skl, mconfig->vbus_id, link_type,
					params->s_fmt, params->ch,
					params->s_freq, params->stream,
					dev_type);
	if (cfg) {
		mconfig->formats_config.caps_size = cfg->size;
		mconfig->formats_config.caps = (u32 *) &cfg->caps;
	} else {
		dev_err(dai->dev, "Blob NULL for id %x type %d dirn %d\n",
					mconfig->vbus_id, link_type,
					params->stream);
		dev_err(dai->dev, "PCM: ch %d, freq %d, fmt %d\n",
				 params->ch, params->s_freq, params->s_fmt);
		return -EINVAL;
	}

	return 0;
}

static int skl_tplg_be_set_src_pipe_params(struct snd_soc_dai *dai,
				struct snd_soc_dapm_widget *w,
				struct skl_pipe_params *params)
{
	struct snd_soc_dapm_path *p;
	int ret = -EIO;

	snd_soc_dapm_widget_for_each_source_path(w, p) {
		if (p->connect && is_skl_dsp_widget_type(p->source) &&
						p->source->priv) {

			ret = skl_tplg_be_fill_pipe_params(dai,
						p->source->priv, params);
			if (ret < 0)
				return ret;
		} else {
			ret = skl_tplg_be_set_src_pipe_params(dai,
						p->source, params);
			if (ret < 0)
				return ret;
		}
	}

	return ret;
}

static int skl_tplg_be_set_sink_pipe_params(struct snd_soc_dai *dai,
	struct snd_soc_dapm_widget *w, struct skl_pipe_params *params)
{
	struct snd_soc_dapm_path *p = NULL;
	int ret = -EIO;

	snd_soc_dapm_widget_for_each_sink_path(w, p) {
		if (p->connect && is_skl_dsp_widget_type(p->sink) &&
						p->sink->priv) {

			ret = skl_tplg_be_fill_pipe_params(dai,
						p->sink->priv, params);
			if (ret < 0)
				return ret;
		} else {
			ret = skl_tplg_be_set_sink_pipe_params(
						dai, p->sink, params);
			if (ret < 0)
				return ret;
		}
	}

	return ret;
}

/*
 * BE hw_params can be a source parameters (capture) or sink parameters
 * (playback). Based on sink and source we need to either find the source
 * list or the sink list and set the pipeline parameters
 */
int skl_tplg_be_update_params(struct snd_soc_dai *dai,
				struct skl_pipe_params *params)
{
	struct snd_soc_dapm_widget *w;

	if (params->stream == SNDRV_PCM_STREAM_PLAYBACK) {
		w = dai->playback_widget;

		return skl_tplg_be_set_src_pipe_params(dai, w, params);

	} else {
		w = dai->capture_widget;

		return skl_tplg_be_set_sink_pipe_params(dai, w, params);
	}

	return 0;
}

static const struct snd_soc_tplg_widget_events skl_tplg_widget_ops[] = {
	{SKL_MIXER_EVENT, skl_tplg_mixer_event},
	{SKL_VMIXER_EVENT, skl_tplg_mixer_event},
	{SKL_PGA_EVENT, skl_tplg_pga_event},
};

static const struct snd_soc_tplg_bytes_ext_ops skl_tlv_ops[] = {
	{SKL_CONTROL_TYPE_BYTE_TLV, skl_tplg_tlv_control_get,
					skl_tplg_tlv_control_set},
};

static const struct snd_soc_tplg_kcontrol_ops skl_tplg_kcontrol_ops[] = {
	{
		.id = SKL_CONTROL_TYPE_MIC_SELECT,
		.get = skl_tplg_mic_control_get,
		.put = skl_tplg_mic_control_set,
	},
};

static int skl_tplg_fill_pipe_cfg(struct device *dev,
			struct skl_pipe *pipe, u32 tkn,
			u32 tkn_val, int conf_idx, int dir)
{
	struct skl_pipe_fmt *fmt;
	struct skl_path_config *config;

	switch (dir) {
	case SKL_DIR_IN:
		fmt = &pipe->configs[conf_idx].in_fmt;
		break;

	case SKL_DIR_OUT:
		fmt = &pipe->configs[conf_idx].out_fmt;
		break;

	default:
		dev_err(dev, "Invalid direction: %d\n", dir);
		return -EINVAL;
	}

	config = &pipe->configs[conf_idx];

	switch (tkn) {
	case SKL_TKN_U32_CFG_FREQ:
		fmt->freq = tkn_val;
		break;

	case SKL_TKN_U8_CFG_CHAN:
		fmt->channels = tkn_val;
		break;

	case SKL_TKN_U8_CFG_BPS:
		fmt->bps = tkn_val;
		break;

	case SKL_TKN_U32_PATH_MEM_PGS:
		config->mem_pages = tkn_val;
		break;

	default:
		dev_err(dev, "Invalid token config: %d\n", tkn);
		return -EINVAL;
	}

	return 0;
}

static int skl_tplg_fill_pipe_tkn(struct device *dev,
			struct skl_pipe *pipe, u32 tkn,
			u32 tkn_val)
{

	switch (tkn) {
	case SKL_TKN_U32_PIPE_CONN_TYPE:
		pipe->conn_type = tkn_val;
		break;

	case SKL_TKN_U32_PIPE_PRIORITY:
		pipe->pipe_priority = tkn_val;
		break;

	case SKL_TKN_U32_PIPE_MEM_PGS:
		pipe->memory_pages = tkn_val;
		break;

	case SKL_TKN_U32_PMODE:
		pipe->lp_mode = tkn_val;
		break;

	case SKL_TKN_U32_PIPE_DIRECTION:
		pipe->direction = tkn_val;
		break;

	case SKL_TKN_U32_NUM_CONFIGS:
		pipe->nr_cfgs = tkn_val;
		break;

	default:
		dev_err(dev, "Token not handled %d\n", tkn);
		return -EINVAL;
	}

	return 0;
}

/*
 * Add pipeline by parsing the relevant tokens
 * Return an existing pipe if the pipe already exists.
 */
static int skl_tplg_add_pipe(struct device *dev,
		struct skl_module_cfg *mconfig, struct skl *skl,
		struct snd_soc_tplg_vendor_value_elem *tkn_elem)
{
	struct skl_pipeline *ppl;
	struct skl_pipe *pipe;
	struct skl_pipe_params *params;

	list_for_each_entry(ppl, &skl->ppl_list, node) {
		if (ppl->pipe->ppl_id == tkn_elem->value) {
			mconfig->pipe = ppl->pipe;
			return -EEXIST;
		}
	}

	ppl = devm_kzalloc(dev, sizeof(*ppl), GFP_KERNEL);
	if (!ppl)
		return -ENOMEM;

	pipe = devm_kzalloc(dev, sizeof(*pipe), GFP_KERNEL);
	if (!pipe)
		return -ENOMEM;

	params = devm_kzalloc(dev, sizeof(*params), GFP_KERNEL);
	if (!params)
		return -ENOMEM;

	pipe->p_params = params;
	pipe->ppl_id = tkn_elem->value;
	INIT_LIST_HEAD(&pipe->w_list);

	ppl->pipe = pipe;
	list_add(&ppl->node, &skl->ppl_list);

	mconfig->pipe = pipe;
	mconfig->pipe->state = SKL_PIPE_INVALID;

	return 0;
}

static int skl_tplg_get_uuid(struct device *dev, u8 *guid,
	      struct snd_soc_tplg_vendor_uuid_elem *uuid_tkn)
{
	if (uuid_tkn->token == SKL_TKN_UUID) {
		memcpy(guid, &uuid_tkn->uuid, 16);
		return 0;
	}

	dev_err(dev, "Not an UUID token %d\n", uuid_tkn->token);

	return -EINVAL;
}

static int skl_tplg_fill_pin(struct device *dev,
			struct snd_soc_tplg_vendor_value_elem *tkn_elem,
			struct skl_module_pin *m_pin,
			int pin_index)
{
	int ret;

	switch (tkn_elem->token) {
	case SKL_TKN_U32_PIN_MOD_ID:
		m_pin[pin_index].id.module_id = tkn_elem->value;
		break;

	case SKL_TKN_U32_PIN_INST_ID:
		m_pin[pin_index].id.instance_id = tkn_elem->value;
		break;

	case SKL_TKN_UUID:
		ret = skl_tplg_get_uuid(dev, m_pin[pin_index].id.mod_uuid.b,
			(struct snd_soc_tplg_vendor_uuid_elem *)tkn_elem);
		if (ret < 0)
			return ret;

		break;

	default:
		dev_err(dev, "%d Not a pin token\n", tkn_elem->token);
		return -EINVAL;
	}

	return 0;
}

/*
 * Parse for pin config specific tokens to fill up the
 * module private data
 */
static int skl_tplg_fill_pins_info(struct device *dev,
		struct skl_module_cfg *mconfig,
		struct snd_soc_tplg_vendor_value_elem *tkn_elem,
		int dir, int pin_count)
{
	int ret;
	struct skl_module_pin *m_pin;

	switch (dir) {
	case SKL_DIR_IN:
		m_pin = mconfig->m_in_pin;
		break;

	case SKL_DIR_OUT:
		m_pin = mconfig->m_out_pin;
		break;

	default:
		dev_err(dev, "Invalid direction value\n");
		return -EINVAL;
	}

	ret = skl_tplg_fill_pin(dev, tkn_elem, m_pin, pin_count);
	if (ret < 0)
		return ret;

	m_pin[pin_count].in_use = false;
	m_pin[pin_count].pin_state = SKL_PIN_UNBIND;

	return 0;
}

/*
 * Fill up input/output module config format based
 * on the direction
 */
static int skl_tplg_fill_fmt(struct device *dev,
		struct skl_module_fmt *dst_fmt,
		u32 tkn, u32 value)
{
	switch (tkn) {
	case SKL_TKN_U32_FMT_CH:
		dst_fmt->channels  = value;
		break;

	case SKL_TKN_U32_FMT_FREQ:
		dst_fmt->s_freq = value;
		break;

	case SKL_TKN_U32_FMT_BIT_DEPTH:
		dst_fmt->bit_depth = value;
		break;

	case SKL_TKN_U32_FMT_SAMPLE_SIZE:
		dst_fmt->valid_bit_depth = value;
		break;

	case SKL_TKN_U32_FMT_CH_CONFIG:
		dst_fmt->ch_cfg = value;
		break;

	case SKL_TKN_U32_FMT_INTERLEAVE:
		dst_fmt->interleaving_style = value;
		break;

	case SKL_TKN_U32_FMT_SAMPLE_TYPE:
		dst_fmt->sample_type = value;
		break;

	case SKL_TKN_U32_FMT_CH_MAP:
		dst_fmt->ch_map = value;
		break;

	default:
		dev_err(dev, "Invalid token %d\n", tkn);
		return -EINVAL;
	}

	return 0;
}

static int skl_tplg_widget_fill_fmt(struct device *dev,
		struct skl_module_iface *fmt,
		u32 tkn, u32 val, u32 dir, int fmt_idx)
<<<<<<< HEAD
{
	struct skl_module_fmt *dst_fmt;

	if (!fmt)
		return -EINVAL;

	switch (dir) {
	case SKL_DIR_IN:
		dst_fmt = &fmt->inputs[fmt_idx].fmt;
		break;

	case SKL_DIR_OUT:
		dst_fmt = &fmt->outputs[fmt_idx].fmt;
		break;

	default:
		dev_err(dev, "Invalid direction: %d\n", dir);
		return -EINVAL;
	}

	return skl_tplg_fill_fmt(dev, dst_fmt, tkn, val);
}

static int skl_tplg_get_uuid(struct device *dev, struct skl_module_cfg *mconfig,
	      struct snd_soc_tplg_vendor_uuid_elem *uuid_tkn)
=======
>>>>>>> 9abd04af
{
	struct skl_module_fmt *dst_fmt;

	if (!fmt)
		return -EINVAL;

	switch (dir) {
	case SKL_DIR_IN:
		dst_fmt = &fmt->inputs[fmt_idx].fmt;
		break;

	case SKL_DIR_OUT:
		dst_fmt = &fmt->outputs[fmt_idx].fmt;
		break;

	default:
		dev_err(dev, "Invalid direction: %d\n", dir);
		return -EINVAL;
	}

	return skl_tplg_fill_fmt(dev, dst_fmt, tkn, val);
}

static void skl_tplg_fill_pin_dynamic_val(
		struct skl_module_pin *mpin, u32 pin_count, u32 value)
{
	int i;

	for (i = 0; i < pin_count; i++)
		mpin[i].is_dynamic = value;
}

/*
 * Resource table in the manifest has pin specific resources
 * like pin and pin buffer size
 */
static int skl_tplg_manifest_pin_res_tkn(struct device *dev,
		struct snd_soc_tplg_vendor_value_elem *tkn_elem,
		struct skl_module_res *res, int pin_idx, int dir)
{
	struct skl_module_pin_resources *m_pin;

	switch (dir) {
	case SKL_DIR_IN:
		m_pin = &res->input[pin_idx];
		break;

	case SKL_DIR_OUT:
		m_pin = &res->output[pin_idx];
		break;

	default:
		dev_err(dev, "Invalid pin direction: %d\n", dir);
		return -EINVAL;
	}

	switch (tkn_elem->token) {
	case SKL_TKN_MM_U32_RES_PIN_ID:
		m_pin->pin_index = tkn_elem->value;
		break;

	case SKL_TKN_MM_U32_PIN_BUF:
		m_pin->buf_size = tkn_elem->value;
		break;

	default:
		dev_err(dev, "Invalid token: %d\n", tkn_elem->token);
		return -EINVAL;
	}

	return 0;
}

/*
 * Fill module specific resources from the manifest's resource
 * table like CPS, DMA size, mem_pages.
 */
static int skl_tplg_fill_res_tkn(struct device *dev,
		struct snd_soc_tplg_vendor_value_elem *tkn_elem,
		struct skl_module_res *res,
		int pin_idx, int dir)
{
	int ret, tkn_count = 0;

	if (!res)
		return -EINVAL;

	switch (tkn_elem->token) {
	case SKL_TKN_MM_U32_CPS:
		res->cps = tkn_elem->value;
		break;

	case SKL_TKN_MM_U32_DMA_SIZE:
		res->dma_buffer_size = tkn_elem->value;
		break;

	case SKL_TKN_MM_U32_CPC:
		res->cpc = tkn_elem->value;
		break;

	case SKL_TKN_U32_MEM_PAGES:
		res->is_pages = tkn_elem->value;
		break;

	case SKL_TKN_U32_OBS:
		res->obs = tkn_elem->value;
		break;

	case SKL_TKN_U32_IBS:
		res->ibs = tkn_elem->value;
		break;

	case SKL_TKN_U32_MAX_MCPS:
		res->cps = tkn_elem->value;
		break;

	case SKL_TKN_MM_U32_RES_PIN_ID:
	case SKL_TKN_MM_U32_PIN_BUF:
		ret = skl_tplg_manifest_pin_res_tkn(dev, tkn_elem, res,
						    pin_idx, dir);
		if (ret < 0)
			return ret;
		break;

	default:
		dev_err(dev, "Not a res type token: %d", tkn_elem->token);
		return -EINVAL;

	}
	tkn_count++;

	return tkn_count;
}

/*
 * Parse tokens to fill up the module private data
 */
static int skl_tplg_get_token(struct device *dev,
		struct snd_soc_tplg_vendor_value_elem *tkn_elem,
		struct skl *skl, struct skl_module_cfg *mconfig)
{
	int tkn_count = 0;
	int ret;
	static int is_pipe_exists;
	static int pin_index, dir, conf_idx;
	struct skl_module_iface *iface = NULL;
	struct skl_module_res *res = NULL;
	int res_idx = mconfig->res_idx;
	int fmt_idx = mconfig->fmt_idx;

	/*
	 * If the manifest structure contains no modules, fill all
	 * the module data to 0th index.
	 * res_idx and fmt_idx are default set to 0.
	 */
	if (skl->nr_modules == 0) {
		res = &mconfig->module->resources[res_idx];
		iface = &mconfig->module->formats[fmt_idx];
	}

	if (tkn_elem->token > SKL_TKN_MAX)
		return -EINVAL;

	switch (tkn_elem->token) {
	case SKL_TKN_U8_IN_QUEUE_COUNT:
		mconfig->module->max_input_pins = tkn_elem->value;
		break;

	case SKL_TKN_U8_OUT_QUEUE_COUNT:
		mconfig->module->max_output_pins = tkn_elem->value;
		break;

	case SKL_TKN_U8_DYN_IN_PIN:
		if (!mconfig->m_in_pin)
			mconfig->m_in_pin = devm_kzalloc(dev, MAX_IN_QUEUE *
					sizeof(*mconfig->m_in_pin), GFP_KERNEL);
		if (!mconfig->m_in_pin)
			return -ENOMEM;

		skl_tplg_fill_pin_dynamic_val(mconfig->m_in_pin, MAX_IN_QUEUE,
					      tkn_elem->value);
		break;

	case SKL_TKN_U8_DYN_OUT_PIN:
		if (!mconfig->m_out_pin)
			mconfig->m_out_pin = devm_kzalloc(dev, MAX_IN_QUEUE *
					sizeof(*mconfig->m_in_pin), GFP_KERNEL);
		if (!mconfig->m_out_pin)
			return -ENOMEM;

		skl_tplg_fill_pin_dynamic_val(mconfig->m_out_pin, MAX_OUT_QUEUE,
					      tkn_elem->value);
		break;

	case SKL_TKN_U8_TIME_SLOT:
		mconfig->time_slot = tkn_elem->value;
		break;

	case SKL_TKN_U8_CORE_ID:
		mconfig->core_id = tkn_elem->value;

	case SKL_TKN_U8_MOD_TYPE:
		mconfig->m_type = tkn_elem->value;
		break;

	case SKL_TKN_U8_DEV_TYPE:
		mconfig->dev_type = tkn_elem->value;
		break;

	case SKL_TKN_U8_HW_CONN_TYPE:
		mconfig->hw_conn_type = tkn_elem->value;
		break;

	case SKL_TKN_U16_MOD_INST_ID:
		mconfig->id.instance_id =
		tkn_elem->value;
		break;

	case SKL_TKN_U32_MEM_PAGES:
	case SKL_TKN_U32_MAX_MCPS:
	case SKL_TKN_U32_OBS:
	case SKL_TKN_U32_IBS:
<<<<<<< HEAD
		ret = skl_tplg_fill_res_tkn(dev, tkn_elem, res, dir, pin_index);
=======
		ret = skl_tplg_fill_res_tkn(dev, tkn_elem, res, pin_index, dir);
>>>>>>> 9abd04af
		if (ret < 0)
			return ret;

		break;

	case SKL_TKN_U32_VBUS_ID:
		mconfig->vbus_id = tkn_elem->value;
		break;

	case SKL_TKN_U32_PARAMS_FIXUP:
		mconfig->params_fixup = tkn_elem->value;
		break;

	case SKL_TKN_U32_CONVERTER:
		mconfig->converter = tkn_elem->value;
		break;

	case SKL_TKN_U32_D0I3_CAPS:
		mconfig->d0i3_caps = tkn_elem->value;
		break;

	case SKL_TKN_U32_PIPE_ID:
		ret = skl_tplg_add_pipe(dev,
				mconfig, skl, tkn_elem);

		if (ret < 0) {
			if (ret == -EEXIST) {
				is_pipe_exists = 1;
				break;
			}
			return is_pipe_exists;
		}

		break;

	case SKL_TKN_U32_PIPE_CONFIG_ID:
		conf_idx = tkn_elem->value;
		break;

	case SKL_TKN_U32_PIPE_CONN_TYPE:
	case SKL_TKN_U32_PIPE_PRIORITY:
	case SKL_TKN_U32_PIPE_MEM_PGS:
	case SKL_TKN_U32_PMODE:
	case SKL_TKN_U32_PIPE_DIRECTION:
	case SKL_TKN_U32_NUM_CONFIGS:
		if (is_pipe_exists) {
			ret = skl_tplg_fill_pipe_tkn(dev, mconfig->pipe,
					tkn_elem->token, tkn_elem->value);
			if (ret < 0)
				return ret;
		}

		break;

	case SKL_TKN_U32_PATH_MEM_PGS:
	case SKL_TKN_U32_CFG_FREQ:
	case SKL_TKN_U8_CFG_CHAN:
	case SKL_TKN_U8_CFG_BPS:
		if (mconfig->pipe->nr_cfgs) {
			ret = skl_tplg_fill_pipe_cfg(dev, mconfig->pipe,
					tkn_elem->token, tkn_elem->value,
					conf_idx, dir);
			if (ret < 0)
				return ret;
		}
		break;

	case SKL_TKN_CFG_MOD_RES_ID:
		mconfig->mod_cfg[conf_idx].res_idx = tkn_elem->value;
		break;

	case SKL_TKN_CFG_MOD_FMT_ID:
		mconfig->mod_cfg[conf_idx].fmt_idx = tkn_elem->value;
		break;

	/*
	 * SKL_TKN_U32_DIR_PIN_COUNT token has the value for both
	 * direction and the pin count. The first four bits represent
	 * direction and next four the pin count.
	 */
	case SKL_TKN_U32_DIR_PIN_COUNT:
		dir = tkn_elem->value & SKL_IN_DIR_BIT_MASK;
		pin_index = (tkn_elem->value &
			SKL_PIN_COUNT_MASK) >> 4;

		break;

	case SKL_TKN_U32_FMT_CH:
	case SKL_TKN_U32_FMT_FREQ:
	case SKL_TKN_U32_FMT_BIT_DEPTH:
	case SKL_TKN_U32_FMT_SAMPLE_SIZE:
	case SKL_TKN_U32_FMT_CH_CONFIG:
	case SKL_TKN_U32_FMT_INTERLEAVE:
	case SKL_TKN_U32_FMT_SAMPLE_TYPE:
	case SKL_TKN_U32_FMT_CH_MAP:
		ret = skl_tplg_widget_fill_fmt(dev, iface, tkn_elem->token,
				tkn_elem->value, dir, pin_index);

		if (ret < 0)
			return ret;

		break;

	case SKL_TKN_U32_PIN_MOD_ID:
	case SKL_TKN_U32_PIN_INST_ID:
	case SKL_TKN_UUID:
		ret = skl_tplg_fill_pins_info(dev,
				mconfig, tkn_elem, dir,
				pin_index);
		if (ret < 0)
			return ret;

		break;

	case SKL_TKN_U32_CAPS_SIZE:
		mconfig->formats_config.caps_size =
			tkn_elem->value;

		break;

	case SKL_TKN_U32_CAPS_SET_PARAMS:
		mconfig->formats_config.set_params =
				tkn_elem->value;
		break;

	case SKL_TKN_U32_CAPS_PARAMS_ID:
		mconfig->formats_config.param_id =
				tkn_elem->value;
		break;

	case SKL_TKN_U32_PROC_DOMAIN:
		mconfig->domain =
			tkn_elem->value;

		break;

	case SKL_TKN_U32_DMA_BUF_SIZE:
		mconfig->dma_buffer_size = tkn_elem->value;
		break;

	case SKL_TKN_U8_IN_PIN_TYPE:
	case SKL_TKN_U8_OUT_PIN_TYPE:
	case SKL_TKN_U8_CONN_TYPE:
		break;

	default:
		dev_err(dev, "Token %d not handled\n",
				tkn_elem->token);
		return -EINVAL;
	}

	tkn_count++;

	return tkn_count;
}

/*
 * Parse the vendor array for specific tokens to construct
 * module private data
 */
static int skl_tplg_get_tokens(struct device *dev,
		char *pvt_data,	struct skl *skl,
		struct skl_module_cfg *mconfig, int block_size)
{
	struct snd_soc_tplg_vendor_array *array;
	struct snd_soc_tplg_vendor_value_elem *tkn_elem;
	int tkn_count = 0, ret;
	int off = 0, tuple_size = 0;
	bool is_module_guid = true;

	if (block_size <= 0)
		return -EINVAL;

	while (tuple_size < block_size) {
		array = (struct snd_soc_tplg_vendor_array *)(pvt_data + off);

		off += array->size;

		switch (array->type) {
		case SND_SOC_TPLG_TUPLE_TYPE_STRING:
			dev_warn(dev, "no string tokens expected for skl tplg\n");
			continue;

		case SND_SOC_TPLG_TUPLE_TYPE_UUID:
			if (is_module_guid) {
				ret = skl_tplg_get_uuid(dev, mconfig->guid,
							array->uuid);
				is_module_guid = false;
			} else {
				ret = skl_tplg_get_token(dev, array->value, skl,
							 mconfig);
			}

			if (ret < 0)
				return ret;

			tuple_size += sizeof(*array->uuid);

			continue;

		default:
			tkn_elem = array->value;
			tkn_count = 0;
			break;
		}

		while (tkn_count <= (array->num_elems - 1)) {
			ret = skl_tplg_get_token(dev, tkn_elem,
					skl, mconfig);

			if (ret < 0)
				return ret;

			tkn_count = tkn_count + ret;
			tkn_elem++;
		}

		tuple_size += tkn_count * sizeof(*tkn_elem);
	}

	return off;
}

/*
 * Every data block is preceded by a descriptor to read the number
 * of data blocks, they type of the block and it's size
 */
static int skl_tplg_get_desc_blocks(struct device *dev,
		struct snd_soc_tplg_vendor_array *array)
{
	struct snd_soc_tplg_vendor_value_elem *tkn_elem;

	tkn_elem = array->value;

	switch (tkn_elem->token) {
	case SKL_TKN_U8_NUM_BLOCKS:
	case SKL_TKN_U8_BLOCK_TYPE:
	case SKL_TKN_U16_BLOCK_SIZE:
		return tkn_elem->value;

	default:
		dev_err(dev, "Invalid descriptor token %d\n", tkn_elem->token);
		break;
	}

	return -EINVAL;
}

/*
 * Parse the private data for the token and corresponding value.
 * The private data can have multiple data blocks. So, a data block
 * is preceded by a descriptor for number of blocks and a descriptor
 * for the type and size of the suceeding data block.
 */
static int skl_tplg_get_pvt_data(struct snd_soc_tplg_dapm_widget *tplg_w,
				struct skl *skl, struct device *dev,
				struct skl_module_cfg *mconfig)
{
	struct snd_soc_tplg_vendor_array *array;
	int num_blocks, block_size = 0, block_type, off = 0;
	char *data;
	int ret;

	/* Read the NUM_DATA_BLOCKS descriptor */
	array = (struct snd_soc_tplg_vendor_array *)tplg_w->priv.data;
	ret = skl_tplg_get_desc_blocks(dev, array);
	if (ret < 0)
		return ret;
	num_blocks = ret;

	off += array->size;
	/* Read the BLOCK_TYPE and BLOCK_SIZE descriptor */
	while (num_blocks > 0) {
		array = (struct snd_soc_tplg_vendor_array *)
				(tplg_w->priv.data + off);

		ret = skl_tplg_get_desc_blocks(dev, array);

		if (ret < 0)
			return ret;
		block_type = ret;
		off += array->size;

		array = (struct snd_soc_tplg_vendor_array *)
			(tplg_w->priv.data + off);

		ret = skl_tplg_get_desc_blocks(dev, array);

		if (ret < 0)
			return ret;
		block_size = ret;
		off += array->size;

		array = (struct snd_soc_tplg_vendor_array *)
			(tplg_w->priv.data + off);

		data = (tplg_w->priv.data + off);

		if (block_type == SKL_TYPE_TUPLE) {
			ret = skl_tplg_get_tokens(dev, data,
					skl, mconfig, block_size);

			if (ret < 0)
				return ret;

			--num_blocks;
		} else {
			if (mconfig->formats_config.caps_size > 0)
				memcpy(mconfig->formats_config.caps, data,
					mconfig->formats_config.caps_size);
			--num_blocks;
			ret = mconfig->formats_config.caps_size;
		}
		off += ret;
	}

	return 0;
}

static void skl_clear_pin_config(struct snd_soc_platform *platform,
				struct snd_soc_dapm_widget *w)
{
	int i;
	struct skl_module_cfg *mconfig;
	struct skl_pipe *pipe;

	if (!strncmp(w->dapm->component->name, platform->component.name,
					strlen(platform->component.name))) {
		mconfig = w->priv;
		pipe = mconfig->pipe;
		for (i = 0; i < mconfig->module->max_input_pins; i++) {
			mconfig->m_in_pin[i].in_use = false;
			mconfig->m_in_pin[i].pin_state = SKL_PIN_UNBIND;
		}
		for (i = 0; i < mconfig->module->max_output_pins; i++) {
			mconfig->m_out_pin[i].in_use = false;
			mconfig->m_out_pin[i].pin_state = SKL_PIN_UNBIND;
		}
		pipe->state = SKL_PIPE_INVALID;
		mconfig->m_state = SKL_MODULE_UNINIT;
	}
}

void skl_cleanup_resources(struct skl *skl)
{
	struct skl_sst *ctx = skl->skl_sst;
	struct snd_soc_platform *soc_platform = skl->platform;
	struct snd_soc_dapm_widget *w;
	struct snd_soc_card *card;

	if (soc_platform == NULL)
		return;

	card = soc_platform->component.card;
	if (!card || !card->instantiated)
		return;

	skl->resource.mem = 0;
	skl->resource.mcps = 0;

	list_for_each_entry(w, &card->widgets, list) {
		if (is_skl_dsp_widget_type(w) && (w->priv != NULL))
			skl_clear_pin_config(soc_platform, w);
	}

	skl_clear_module_cnt(ctx->dsp);
}

/*
 * Topology core widget load callback
 *
 * This is used to save the private data for each widget which gives
 * information to the driver about module and pipeline parameters which DSP
 * FW expects like ids, resource values, formats etc
 */
static int skl_tplg_widget_load(struct snd_soc_component *cmpnt,
				struct snd_soc_dapm_widget *w,
				struct snd_soc_tplg_dapm_widget *tplg_w)
{
	int ret;
	struct hdac_ext_bus *ebus = snd_soc_component_get_drvdata(cmpnt);
	struct skl *skl = ebus_to_skl(ebus);
	struct hdac_bus *bus = ebus_to_hbus(ebus);
	struct skl_module_cfg *mconfig;

	if (!tplg_w->priv.size)
		goto bind_event;

	mconfig = devm_kzalloc(bus->dev, sizeof(*mconfig), GFP_KERNEL);

	if (!mconfig)
		return -ENOMEM;

	if (skl->nr_modules == 0) {
		mconfig->module = devm_kzalloc(bus->dev,
				sizeof(*mconfig->module), GFP_KERNEL);
		if (!mconfig->module)
			return -ENOMEM;
	}

	w->priv = mconfig;

	/*
	 * module binary can be loaded later, so set it to query when
	 * module is load for a use case
	 */
	mconfig->id.module_id = -1;

	/* Parse private data for tuples */
	ret = skl_tplg_get_pvt_data(tplg_w, skl, bus->dev, mconfig);
	if (ret < 0)
		return ret;

	skl_debug_init_module(skl->debugfs, w, mconfig);

bind_event:
	if (tplg_w->event_type == 0) {
		dev_dbg(bus->dev, "ASoC: No event handler required\n");
		return 0;
	}

	ret = snd_soc_tplg_widget_bind_event(w, skl_tplg_widget_ops,
					ARRAY_SIZE(skl_tplg_widget_ops),
					tplg_w->event_type);

	if (ret) {
		dev_err(bus->dev, "%s: No matching event handlers found for %d\n",
					__func__, tplg_w->event_type);
		return -EINVAL;
	}

	return 0;
}

static int skl_init_algo_data(struct device *dev, struct soc_bytes_ext *be,
					struct snd_soc_tplg_bytes_control *bc)
{
	struct skl_algo_data *ac;
	struct skl_dfw_algo_data *dfw_ac =
				(struct skl_dfw_algo_data *)bc->priv.data;

	ac = devm_kzalloc(dev, sizeof(*ac), GFP_KERNEL);
	if (!ac)
		return -ENOMEM;

	/* Fill private data */
	ac->max = dfw_ac->max;
	ac->param_id = dfw_ac->param_id;
	ac->set_params = dfw_ac->set_params;
	ac->size = dfw_ac->max;

	if (ac->max) {
		ac->params = (char *) devm_kzalloc(dev, ac->max, GFP_KERNEL);
		if (!ac->params)
			return -ENOMEM;

		memcpy(ac->params, dfw_ac->params, ac->max);
	}

	be->dobj.private  = ac;
	return 0;
}

static int skl_init_enum_data(struct device *dev, struct soc_enum *se,
				struct snd_soc_tplg_enum_control *ec)
{

	void *data;

	if (ec->priv.size) {
		data = devm_kzalloc(dev, sizeof(ec->priv.size), GFP_KERNEL);
		if (!data)
			return -ENOMEM;
		memcpy(data, ec->priv.data, ec->priv.size);
		se->dobj.private = data;
	}

	return 0;

}

static int skl_tplg_control_load(struct snd_soc_component *cmpnt,
				struct snd_kcontrol_new *kctl,
				struct snd_soc_tplg_ctl_hdr *hdr)
{
	struct soc_bytes_ext *sb;
	struct snd_soc_tplg_bytes_control *tplg_bc;
	struct snd_soc_tplg_enum_control *tplg_ec;
	struct hdac_ext_bus *ebus  = snd_soc_component_get_drvdata(cmpnt);
	struct hdac_bus *bus = ebus_to_hbus(ebus);
	struct soc_enum *se;

	switch (hdr->ops.info) {
	case SND_SOC_TPLG_CTL_BYTES:
		tplg_bc = container_of(hdr,
				struct snd_soc_tplg_bytes_control, hdr);
		if (kctl->access & SNDRV_CTL_ELEM_ACCESS_TLV_CALLBACK) {
			sb = (struct soc_bytes_ext *)kctl->private_value;
			if (tplg_bc->priv.size)
				return skl_init_algo_data(
						bus->dev, sb, tplg_bc);
		}
		break;

	case SND_SOC_TPLG_CTL_ENUM:
		tplg_ec = container_of(hdr,
				struct snd_soc_tplg_enum_control, hdr);
		if (kctl->access & SNDRV_CTL_ELEM_ACCESS_READWRITE) {
			se = (struct soc_enum *)kctl->private_value;
			if (tplg_ec->priv.size)
				return skl_init_enum_data(bus->dev, se,
						tplg_ec);
		}
		break;

	default:
		dev_warn(bus->dev, "Control load not supported %d:%d:%d\n",
			hdr->ops.get, hdr->ops.put, hdr->ops.info);
		break;
	}

	return 0;
}

static int skl_tplg_fill_str_mfest_tkn(struct device *dev,
		struct snd_soc_tplg_vendor_string_elem *str_elem,
		struct skl *skl)
{
	int tkn_count = 0;
	static int ref_count;

	switch (str_elem->token) {
	case SKL_TKN_STR_LIB_NAME:
		if (ref_count > skl->skl_sst->lib_count - 1) {
			ref_count = 0;
			return -EINVAL;
		}

		strncpy(skl->skl_sst->lib_info[ref_count].name,
			str_elem->string,
			ARRAY_SIZE(skl->skl_sst->lib_info[ref_count].name));
		ref_count++;
		break;

	default:
		dev_err(dev, "Not a string token %d\n", str_elem->token);
		break;
	}
	tkn_count++;

	return tkn_count;
}

static int skl_tplg_get_str_tkn(struct device *dev,
		struct snd_soc_tplg_vendor_array *array,
		struct skl *skl)
{
	int tkn_count = 0, ret;
	struct snd_soc_tplg_vendor_string_elem *str_elem;

	str_elem = (struct snd_soc_tplg_vendor_string_elem *)array->value;
	while (tkn_count < array->num_elems) {
		ret = skl_tplg_fill_str_mfest_tkn(dev, str_elem, skl);
		str_elem++;

		if (ret < 0)
			return ret;

		tkn_count = tkn_count + ret;
	}

	return tkn_count;
}

static int skl_tplg_manifest_fill_fmt(struct device *dev,
		struct skl_module_iface *fmt,
		struct snd_soc_tplg_vendor_value_elem *tkn_elem,
		u32 dir, int fmt_idx)
{
	struct skl_module_pin_fmt *dst_fmt;
	struct skl_module_fmt *mod_fmt;
	int ret;

	if (!fmt)
		return -EINVAL;

	switch (dir) {
	case SKL_DIR_IN:
		dst_fmt = &fmt->inputs[fmt_idx];
		break;

	case SKL_DIR_OUT:
		dst_fmt = &fmt->outputs[fmt_idx];
		break;

	default:
		dev_err(dev, "Invalid direction: %d\n", dir);
		return -EINVAL;
	}

	mod_fmt = &dst_fmt->fmt;

	switch (tkn_elem->token) {
	case SKL_TKN_MM_U32_INTF_PIN_ID:
		dst_fmt->id = tkn_elem->value;
		break;

	default:
		ret = skl_tplg_fill_fmt(dev, mod_fmt, tkn_elem->token,
					tkn_elem->value);
		if (ret < 0)
			return ret;
		break;
	}

	return 0;
}

static int skl_tplg_fill_mod_info(struct device *dev,
		struct snd_soc_tplg_vendor_value_elem *tkn_elem,
		struct skl_module *mod)
{

	if (!mod)
		return -EINVAL;

	switch (tkn_elem->token) {
	case SKL_TKN_U8_IN_PIN_TYPE:
		mod->input_pin_type = tkn_elem->value;
		break;

	case SKL_TKN_U8_OUT_PIN_TYPE:
		mod->output_pin_type = tkn_elem->value;
		break;

	case SKL_TKN_U8_IN_QUEUE_COUNT:
		mod->max_input_pins = tkn_elem->value;
		break;

	case SKL_TKN_U8_OUT_QUEUE_COUNT:
		mod->max_output_pins = tkn_elem->value;
		break;

	case SKL_TKN_MM_U8_NUM_RES:
		mod->nr_resources = tkn_elem->value;
		break;

	case SKL_TKN_MM_U8_NUM_INTF:
		mod->nr_interfaces = tkn_elem->value;
		break;

	default:
		dev_err(dev, "Invalid mod info token %d", tkn_elem->token);
		return -EINVAL;
	}

	return 0;
}


static int skl_tplg_get_int_tkn(struct device *dev,
		struct snd_soc_tplg_vendor_value_elem *tkn_elem,
		struct skl *skl)
{
	int tkn_count = 0, ret;
	static int mod_idx, res_val_idx, intf_val_idx, dir, pin_idx;
	struct skl_module_res *res = NULL;
	struct skl_module_iface *fmt = NULL;
	struct skl_module *mod = NULL;
	int i;

	if (skl->modules) {
		mod = skl->modules[mod_idx];
		res = &mod->resources[res_val_idx];
		fmt = &mod->formats[intf_val_idx];
	}

	switch (tkn_elem->token) {
	case SKL_TKN_U32_LIB_COUNT:
		skl->skl_sst->lib_count = tkn_elem->value;
		break;

	case SKL_TKN_U8_NUM_MOD:
		skl->nr_modules = tkn_elem->value;
		skl->modules = devm_kcalloc(dev, skl->nr_modules,
				sizeof(*skl->modules), GFP_KERNEL);
		if (!skl->modules)
			return -ENOMEM;

		for (i = 0; i < skl->nr_modules; i++) {
			skl->modules[i] = devm_kzalloc(dev,
					sizeof(struct skl_module), GFP_KERNEL);
			if (!skl->modules[i])
				return -ENOMEM;
		}
		break;

	case SKL_TKN_MM_U8_MOD_IDX:
		mod_idx = tkn_elem->value;
		break;

	case SKL_TKN_U8_IN_PIN_TYPE:
	case SKL_TKN_U8_OUT_PIN_TYPE:
	case SKL_TKN_U8_IN_QUEUE_COUNT:
	case SKL_TKN_U8_OUT_QUEUE_COUNT:
	case SKL_TKN_MM_U8_NUM_RES:
	case SKL_TKN_MM_U8_NUM_INTF:
		ret = skl_tplg_fill_mod_info(dev, tkn_elem, mod);
		if (ret < 0)
			return ret;
		break;

	case SKL_TKN_U32_DIR_PIN_COUNT:
		dir = tkn_elem->value & SKL_IN_DIR_BIT_MASK;
		pin_idx = (tkn_elem->value & SKL_PIN_COUNT_MASK) >> 4;
		break;

	case SKL_TKN_MM_U32_RES_ID:
		if (!res)
			return -EINVAL;

		res->id = tkn_elem->value;
		res_val_idx = tkn_elem->value;
		break;

	case SKL_TKN_MM_U32_FMT_ID:
		if (!fmt)
			return -EINVAL;

		fmt->fmt_idx = tkn_elem->value;
		intf_val_idx = tkn_elem->value;
		break;

	case SKL_TKN_MM_U32_CPS:
	case SKL_TKN_MM_U32_DMA_SIZE:
	case SKL_TKN_MM_U32_CPC:
	case SKL_TKN_U32_MEM_PAGES:
	case SKL_TKN_U32_OBS:
	case SKL_TKN_U32_IBS:
	case SKL_TKN_MM_U32_RES_PIN_ID:
	case SKL_TKN_MM_U32_PIN_BUF:
		ret = skl_tplg_fill_res_tkn(dev, tkn_elem, res, pin_idx, dir);
		if (ret < 0)
			return ret;

		break;

	case SKL_TKN_MM_U32_NUM_IN_FMT:
		if (!fmt)
			return -EINVAL;

		res->nr_input_pins = tkn_elem->value;
		break;

	case SKL_TKN_MM_U32_NUM_OUT_FMT:
		if (!fmt)
			return -EINVAL;

		res->nr_output_pins = tkn_elem->value;
		break;

	case SKL_TKN_U32_FMT_CH:
	case SKL_TKN_U32_FMT_FREQ:
	case SKL_TKN_U32_FMT_BIT_DEPTH:
	case SKL_TKN_U32_FMT_SAMPLE_SIZE:
	case SKL_TKN_U32_FMT_CH_CONFIG:
	case SKL_TKN_U32_FMT_INTERLEAVE:
	case SKL_TKN_U32_FMT_SAMPLE_TYPE:
	case SKL_TKN_U32_FMT_CH_MAP:
	case SKL_TKN_MM_U32_INTF_PIN_ID:
		ret = skl_tplg_manifest_fill_fmt(dev, fmt, tkn_elem,
						 dir, pin_idx);
		if (ret < 0)
			return ret;
		break;

	default:
		dev_err(dev, "Not a manifest token %d\n", tkn_elem->token);
		return -EINVAL;
	}
	tkn_count++;

	return tkn_count;
}

static int skl_tplg_get_manifest_uuid(struct device *dev,
				struct skl *skl,
				struct snd_soc_tplg_vendor_uuid_elem *uuid_tkn)
{
	static int ref_count;
	struct skl_module *mod;

	if (uuid_tkn->token == SKL_TKN_UUID) {
		mod = skl->modules[ref_count];
		memcpy(&mod->uuid, &uuid_tkn->uuid, sizeof(uuid_tkn->uuid));
		ref_count++;
	} else {
		dev_err(dev, "Not an UUID token tkn %d\n", uuid_tkn->token);
		return -EINVAL;
	}

	return 0;
}

/*
 * Fill the manifest structure by parsing the tokens based on the
 * type.
 */
static int skl_tplg_get_manifest_tkn(struct device *dev,
		char *pvt_data, struct skl *skl,
		int block_size)
{
	int tkn_count = 0, ret;
	int off = 0, tuple_size = 0;
	struct snd_soc_tplg_vendor_array *array;
	struct snd_soc_tplg_vendor_value_elem *tkn_elem;

	if (block_size <= 0)
		return -EINVAL;

	while (tuple_size < block_size) {
		array = (struct snd_soc_tplg_vendor_array *)(pvt_data + off);
		off += array->size;
		switch (array->type) {
		case SND_SOC_TPLG_TUPLE_TYPE_STRING:
			ret = skl_tplg_get_str_tkn(dev, array, skl);

			if (ret < 0)
				return ret;
			tkn_count = ret;

			tuple_size += tkn_count *
				sizeof(struct snd_soc_tplg_vendor_string_elem);
			continue;

		case SND_SOC_TPLG_TUPLE_TYPE_UUID:
			ret = skl_tplg_get_manifest_uuid(dev, skl, array->uuid);
			if (ret < 0)
				return ret;

			tuple_size += sizeof(*array->uuid);
			continue;

		default:
			tkn_elem = array->value;
			tkn_count = 0;
			break;
		}

		while (tkn_count <= array->num_elems - 1) {
			ret = skl_tplg_get_int_tkn(dev,
					tkn_elem, skl);
			if (ret < 0)
				return ret;

			tkn_count = tkn_count + ret;
			tkn_elem++;
		}
		tuple_size += (tkn_count * sizeof(*tkn_elem));
		tkn_count = 0;
	}

	return off;
}

/*
 * Parse manifest private data for tokens. The private data block is
 * preceded by descriptors for type and size of data block.
 */
static int skl_tplg_get_manifest_data(struct snd_soc_tplg_manifest *manifest,
			struct device *dev, struct skl *skl)
{
	struct snd_soc_tplg_vendor_array *array;
	int num_blocks, block_size = 0, block_type, off = 0;
	char *data;
	int ret;

	/* Read the NUM_DATA_BLOCKS descriptor */
	array = (struct snd_soc_tplg_vendor_array *)manifest->priv.data;
	ret = skl_tplg_get_desc_blocks(dev, array);
	if (ret < 0)
		return ret;
	num_blocks = ret;

	off += array->size;
	/* Read the BLOCK_TYPE and BLOCK_SIZE descriptor */
	while (num_blocks > 0) {
		array = (struct snd_soc_tplg_vendor_array *)
				(manifest->priv.data + off);
		ret = skl_tplg_get_desc_blocks(dev, array);

		if (ret < 0)
			return ret;
		block_type = ret;
		off += array->size;

		array = (struct snd_soc_tplg_vendor_array *)
			(manifest->priv.data + off);

		ret = skl_tplg_get_desc_blocks(dev, array);

		if (ret < 0)
			return ret;
		block_size = ret;
		off += array->size;

		array = (struct snd_soc_tplg_vendor_array *)
			(manifest->priv.data + off);

		data = (manifest->priv.data + off);

		if (block_type == SKL_TYPE_TUPLE) {
			ret = skl_tplg_get_manifest_tkn(dev, data, skl,
					block_size);

			if (ret < 0)
				return ret;

			--num_blocks;
		} else {
			return -EINVAL;
		}
		off += ret;
	}

	return 0;
}

static int skl_manifest_load(struct snd_soc_component *cmpnt,
				struct snd_soc_tplg_manifest *manifest)
{
	struct hdac_ext_bus *ebus = snd_soc_component_get_drvdata(cmpnt);
	struct hdac_bus *bus = ebus_to_hbus(ebus);
	struct skl *skl = ebus_to_skl(ebus);

	/* proceed only if we have private data defined */
	if (manifest->priv.size == 0)
		return 0;

	skl_tplg_get_manifest_data(manifest, bus->dev, skl);

	if (skl->skl_sst->lib_count > SKL_MAX_LIB) {
		dev_err(bus->dev, "Exceeding max Library count. Got:%d\n",
					skl->skl_sst->lib_count);
		return  -EINVAL;
	}

	return 0;
}

static struct snd_soc_tplg_ops skl_tplg_ops  = {
	.widget_load = skl_tplg_widget_load,
	.control_load = skl_tplg_control_load,
	.bytes_ext_ops = skl_tlv_ops,
	.bytes_ext_ops_count = ARRAY_SIZE(skl_tlv_ops),
	.io_ops = skl_tplg_kcontrol_ops,
	.io_ops_count = ARRAY_SIZE(skl_tplg_kcontrol_ops),
	.manifest = skl_manifest_load,
	.dai_load = skl_dai_load,
};

/*
 * A pipe can have multiple modules, each of them will be a DAPM widget as
 * well. While managing a pipeline we need to get the list of all the
 * widgets in a pipelines, so this helper - skl_tplg_create_pipe_widget_list()
 * helps to get the SKL type widgets in that pipeline
 */
static int skl_tplg_create_pipe_widget_list(struct snd_soc_platform *platform)
{
	struct snd_soc_dapm_widget *w;
	struct skl_module_cfg *mcfg = NULL;
	struct skl_pipe_module *p_module = NULL;
	struct skl_pipe *pipe;

	list_for_each_entry(w, &platform->component.card->widgets, list) {
		if (is_skl_dsp_widget_type(w) && w->priv != NULL) {
			mcfg = w->priv;
			pipe = mcfg->pipe;

			p_module = devm_kzalloc(platform->dev,
						sizeof(*p_module), GFP_KERNEL);
			if (!p_module)
				return -ENOMEM;

			p_module->w = w;
			list_add_tail(&p_module->node, &pipe->w_list);
		}
	}

	return 0;
}

static void skl_tplg_set_pipe_type(struct skl *skl, struct skl_pipe *pipe)
{
	struct skl_pipe_module *w_module;
	struct snd_soc_dapm_widget *w;
	struct skl_module_cfg *mconfig;
	bool host_found = false, link_found = false;

	list_for_each_entry(w_module, &pipe->w_list, node) {
		w = w_module->w;
		mconfig = w->priv;

		if (mconfig->dev_type == SKL_DEVICE_HDAHOST)
			host_found = true;
		else if (mconfig->dev_type != SKL_DEVICE_NONE)
			link_found = true;
	}

	if (host_found && link_found)
		pipe->passthru = true;
	else
		pipe->passthru = false;
}

/* This will be read from topology manifest, currently defined here */
#define SKL_MAX_MCPS 30000000
#define SKL_FW_MAX_MEM 1000000

/*
 * SKL topology init routine
 */
int skl_tplg_init(struct snd_soc_platform *platform, struct hdac_ext_bus *ebus)
{
	int ret;
	const struct firmware *fw;
	struct hdac_bus *bus = ebus_to_hbus(ebus);
	struct skl *skl = ebus_to_skl(ebus);
	struct skl_pipeline *ppl;

	ret = request_firmware(&fw, skl->tplg_name, bus->dev);
	if (ret < 0) {
		dev_info(bus->dev, "tplg fw %s load failed with %d, falling back to dfw_sst.bin",
				skl->tplg_name, ret);
		ret = request_firmware(&fw, "dfw_sst.bin", bus->dev);
		if (ret < 0) {
			dev_err(bus->dev, "Fallback tplg fw %s load failed with %d\n",
					"dfw_sst.bin", ret);
			return ret;
		}
	}

	/*
	 * The complete tplg for SKL is loaded as index 0, we don't use
	 * any other index
	 */
	ret = snd_soc_tplg_component_load(&platform->component,
					&skl_tplg_ops, fw, 0);
	if (ret < 0) {
		dev_err(bus->dev, "tplg component load failed%d\n", ret);
		release_firmware(fw);
		return -EINVAL;
	}

	skl->resource.max_mcps = SKL_MAX_MCPS;
	skl->resource.max_mem = SKL_FW_MAX_MEM;

	skl->tplg = fw;
	ret = skl_tplg_create_pipe_widget_list(platform);
	if (ret < 0)
		return ret;

	list_for_each_entry(ppl, &skl->ppl_list, node)
		skl_tplg_set_pipe_type(skl, ppl->pipe);

	return 0;
}<|MERGE_RESOLUTION|>--- conflicted
+++ resolved
@@ -2169,34 +2169,6 @@
 static int skl_tplg_widget_fill_fmt(struct device *dev,
 		struct skl_module_iface *fmt,
 		u32 tkn, u32 val, u32 dir, int fmt_idx)
-<<<<<<< HEAD
-{
-	struct skl_module_fmt *dst_fmt;
-
-	if (!fmt)
-		return -EINVAL;
-
-	switch (dir) {
-	case SKL_DIR_IN:
-		dst_fmt = &fmt->inputs[fmt_idx].fmt;
-		break;
-
-	case SKL_DIR_OUT:
-		dst_fmt = &fmt->outputs[fmt_idx].fmt;
-		break;
-
-	default:
-		dev_err(dev, "Invalid direction: %d\n", dir);
-		return -EINVAL;
-	}
-
-	return skl_tplg_fill_fmt(dev, dst_fmt, tkn, val);
-}
-
-static int skl_tplg_get_uuid(struct device *dev, struct skl_module_cfg *mconfig,
-	      struct snd_soc_tplg_vendor_uuid_elem *uuid_tkn)
-=======
->>>>>>> 9abd04af
 {
 	struct skl_module_fmt *dst_fmt;
 
@@ -2419,11 +2391,7 @@
 	case SKL_TKN_U32_MAX_MCPS:
 	case SKL_TKN_U32_OBS:
 	case SKL_TKN_U32_IBS:
-<<<<<<< HEAD
-		ret = skl_tplg_fill_res_tkn(dev, tkn_elem, res, dir, pin_index);
-=======
 		ret = skl_tplg_fill_res_tkn(dev, tkn_elem, res, pin_index, dir);
->>>>>>> 9abd04af
 		if (ret < 0)
 			return ret;
 

--- conflicted
+++ resolved
@@ -67,8 +67,6 @@
 		qeth_l3_ipaddr6_to_string(addr, buf);
 }
 
-<<<<<<< HEAD
-=======
 static struct qeth_ipaddr *qeth_l3_get_addr_buffer(enum qeth_prot_versions prot)
 {
 	struct qeth_ipaddr *addr = kmalloc(sizeof(*addr), GFP_ATOMIC);
@@ -78,7 +76,6 @@
 	return addr;
 }
 
->>>>>>> e3c72f3d
 static struct qeth_ipaddr *qeth_l3_find_addr_by_ip(struct qeth_card *card,
 						   struct qeth_ipaddr *query)
 {
@@ -150,12 +147,8 @@
 	return rc;
 }
 
-<<<<<<< HEAD
-int qeth_l3_delete_ip(struct qeth_card *card, struct qeth_ipaddr *tmp_addr)
-=======
 static int qeth_l3_delete_ip(struct qeth_card *card,
 			     struct qeth_ipaddr *tmp_addr)
->>>>>>> e3c72f3d
 {
 	int rc = 0;
 	struct qeth_ipaddr *addr;
@@ -635,60 +628,11 @@
 	struct qeth_ipaddr addr;
 	int rc;
 
-<<<<<<< HEAD
-	ipaddr = qeth_l3_get_addr_buffer(proto);
-	if (ipaddr) {
-		if (proto == QETH_PROT_IPV4) {
-			QETH_CARD_TEXT(card, 2, "addvipa4");
-			memcpy(&ipaddr->u.a4.addr, addr, 4);
-			ipaddr->u.a4.mask = 0;
-		} else if (proto == QETH_PROT_IPV6) {
-			QETH_CARD_TEXT(card, 2, "addvipa6");
-			memcpy(&ipaddr->u.a6.addr, addr, 16);
-			ipaddr->u.a6.pfxlen = 0;
-		}
-		ipaddr->type = QETH_IP_TYPE_VIPA;
-		ipaddr->set_flags = QETH_IPA_SETIP_VIPA_FLAG;
-		ipaddr->del_flags = QETH_IPA_DELIP_VIPA_FLAG;
-	} else
-		return -ENOMEM;
-
-	spin_lock_bh(&card->ip_lock);
-	rc = qeth_l3_add_ip(card, ipaddr);
-	spin_unlock_bh(&card->ip_lock);
-
-	kfree(ipaddr);
-
-	return rc;
-}
-
-int qeth_l3_del_vipa(struct qeth_card *card, enum qeth_prot_versions proto,
-		     const u8 *addr)
-{
-	struct qeth_ipaddr *ipaddr;
-	int rc;
-
-	ipaddr = qeth_l3_get_addr_buffer(proto);
-	if (ipaddr) {
-		if (proto == QETH_PROT_IPV4) {
-			QETH_CARD_TEXT(card, 2, "delvipa4");
-			memcpy(&ipaddr->u.a4.addr, addr, 4);
-			ipaddr->u.a4.mask = 0;
-		} else if (proto == QETH_PROT_IPV6) {
-			QETH_CARD_TEXT(card, 2, "delvipa6");
-			memcpy(&ipaddr->u.a6.addr, addr, 16);
-			ipaddr->u.a6.pfxlen = 0;
-		}
-		ipaddr->type = QETH_IP_TYPE_VIPA;
-	} else
-		return -ENOMEM;
-=======
 	qeth_l3_init_ipaddr(&addr, type, proto);
 	if (proto == QETH_PROT_IPV4)
 		memcpy(&addr.u.a4.addr, ip, 4);
 	else
 		memcpy(&addr.u.a6.addr, ip, 16);
->>>>>>> e3c72f3d
 
 	spin_lock_bh(&card->ip_lock);
 	rc = add ? qeth_l3_add_ip(card, &addr) : qeth_l3_delete_ip(card, &addr);
@@ -708,11 +652,7 @@
 		addr.u.a6.addr.s6_addr[8+i] = card->options.hsuid[i];
 
 	spin_lock_bh(&card->ip_lock);
-<<<<<<< HEAD
-	rc = qeth_l3_add_ip(card, ipaddr);
-=======
 	rc = add ? qeth_l3_add_ip(card, &addr) : qeth_l3_delete_ip(card, &addr);
->>>>>>> e3c72f3d
 	spin_unlock_bh(&card->ip_lock);
 	return rc;
 }

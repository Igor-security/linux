--- conflicted
+++ resolved
@@ -3321,10 +3321,6 @@
 					spinlock_t *writeq_lock)
 {
 	unsigned long flags;
-<<<<<<< HEAD
-=======
-	__u64 data_out = cpu_to_le64(b);
->>>>>>> dc0aa992
 
 	spin_lock_irqsave(writeq_lock, flags);
 	__raw_writel((u32)(b), addr);
@@ -3347,12 +3343,8 @@
 static inline void
 _base_writeq(__u64 b, volatile void __iomem *addr, spinlock_t *writeq_lock)
 {
-<<<<<<< HEAD
 	__raw_writeq(b, addr);
 	mmiowb();
-=======
-	writeq(cpu_to_le64(b), addr);
->>>>>>> dc0aa992
 }
 #else
 static inline void

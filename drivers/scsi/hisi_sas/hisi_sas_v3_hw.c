/*
 * Copyright (c) 2017 Hisilicon Limited.
 *
 * This program is free software; you can redistribute it and/or modify
 * it under the terms of the GNU General Public License as published by
 * the Free Software Foundation; either version 2 of the License, or
 * (at your option) any later version.
 *
 */

#include "hisi_sas.h"
#define DRV_NAME "hisi_sas_v3_hw"

/* global registers need init */
#define DLVRY_QUEUE_ENABLE		0x0
#define IOST_BASE_ADDR_LO		0x8
#define IOST_BASE_ADDR_HI		0xc
#define ITCT_BASE_ADDR_LO		0x10
#define ITCT_BASE_ADDR_HI		0x14
#define IO_BROKEN_MSG_ADDR_LO		0x18
#define IO_BROKEN_MSG_ADDR_HI		0x1c
#define PHY_CONTEXT			0x20
#define PHY_STATE			0x24
#define PHY_PORT_NUM_MA			0x28
#define PHY_CONN_RATE			0x30
#define ITCT_CLR			0x44
#define ITCT_CLR_EN_OFF			16
#define ITCT_CLR_EN_MSK			(0x1 << ITCT_CLR_EN_OFF)
#define ITCT_DEV_OFF			0
#define ITCT_DEV_MSK			(0x7ff << ITCT_DEV_OFF)
#define IO_SATA_BROKEN_MSG_ADDR_LO	0x58
#define IO_SATA_BROKEN_MSG_ADDR_HI	0x5c
#define SATA_INITI_D2H_STORE_ADDR_LO	0x60
#define SATA_INITI_D2H_STORE_ADDR_HI	0x64
#define CFG_MAX_TAG			0x68
#define HGC_SAS_TX_OPEN_FAIL_RETRY_CTRL	0x84
#define HGC_SAS_TXFAIL_RETRY_CTRL	0x88
#define HGC_GET_ITV_TIME		0x90
#define DEVICE_MSG_WORK_MODE		0x94
#define OPENA_WT_CONTI_TIME		0x9c
#define I_T_NEXUS_LOSS_TIME		0xa0
#define MAX_CON_TIME_LIMIT_TIME		0xa4
#define BUS_INACTIVE_LIMIT_TIME		0xa8
#define REJECT_TO_OPEN_LIMIT_TIME	0xac
#define CQ_INT_CONVERGE_EN		0xb0
#define CFG_AGING_TIME			0xbc
#define HGC_DFX_CFG2			0xc0
#define CFG_ABT_SET_QUERY_IPTT	0xd4
#define CFG_SET_ABORTED_IPTT_OFF	0
#define CFG_SET_ABORTED_IPTT_MSK	(0xfff << CFG_SET_ABORTED_IPTT_OFF)
#define CFG_SET_ABORTED_EN_OFF	12
#define CFG_ABT_SET_IPTT_DONE	0xd8
#define CFG_ABT_SET_IPTT_DONE_OFF	0
#define HGC_IOMB_PROC1_STATUS	0x104
#define CHNL_INT_STATUS			0x148
#define HGC_AXI_FIFO_ERR_INFO  0x154
#define AXI_ERR_INFO_OFF               0
#define AXI_ERR_INFO_MSK               (0xff << AXI_ERR_INFO_OFF)
#define FIFO_ERR_INFO_OFF              8
#define FIFO_ERR_INFO_MSK              (0xff << FIFO_ERR_INFO_OFF)
#define INT_COAL_EN			0x19c
#define OQ_INT_COAL_TIME		0x1a0
#define OQ_INT_COAL_CNT			0x1a4
#define ENT_INT_COAL_TIME		0x1a8
#define ENT_INT_COAL_CNT		0x1ac
#define OQ_INT_SRC			0x1b0
#define OQ_INT_SRC_MSK			0x1b4
#define ENT_INT_SRC1			0x1b8
#define ENT_INT_SRC1_D2H_FIS_CH0_OFF	0
#define ENT_INT_SRC1_D2H_FIS_CH0_MSK	(0x1 << ENT_INT_SRC1_D2H_FIS_CH0_OFF)
#define ENT_INT_SRC1_D2H_FIS_CH1_OFF	8
#define ENT_INT_SRC1_D2H_FIS_CH1_MSK	(0x1 << ENT_INT_SRC1_D2H_FIS_CH1_OFF)
#define ENT_INT_SRC2			0x1bc
#define ENT_INT_SRC3			0x1c0
#define ENT_INT_SRC3_WP_DEPTH_OFF		8
#define ENT_INT_SRC3_IPTT_SLOT_NOMATCH_OFF	9
#define ENT_INT_SRC3_RP_DEPTH_OFF		10
#define ENT_INT_SRC3_AXI_OFF			11
#define ENT_INT_SRC3_FIFO_OFF			12
#define ENT_INT_SRC3_LM_OFF				14
#define ENT_INT_SRC3_ITC_INT_OFF	15
#define ENT_INT_SRC3_ITC_INT_MSK	(0x1 << ENT_INT_SRC3_ITC_INT_OFF)
#define ENT_INT_SRC3_ABT_OFF		16
#define ENT_INT_SRC_MSK1		0x1c4
#define ENT_INT_SRC_MSK2		0x1c8
#define ENT_INT_SRC_MSK3		0x1cc
#define ENT_INT_SRC_MSK3_ENT95_MSK_OFF	31
#define CHNL_PHYUPDOWN_INT_MSK		0x1d0
#define CHNL_ENT_INT_MSK			0x1d4
#define HGC_COM_INT_MSK				0x1d8
#define ENT_INT_SRC_MSK3_ENT95_MSK_MSK	(0x1 << ENT_INT_SRC_MSK3_ENT95_MSK_OFF)
#define SAS_ECC_INTR			0x1e8
#define SAS_ECC_INTR_MSK		0x1ec
#define HGC_ERR_STAT_EN			0x238
#define CQE_SEND_CNT			0x248
#define DLVRY_Q_0_BASE_ADDR_LO		0x260
#define DLVRY_Q_0_BASE_ADDR_HI		0x264
#define DLVRY_Q_0_DEPTH			0x268
#define DLVRY_Q_0_WR_PTR		0x26c
#define DLVRY_Q_0_RD_PTR		0x270
#define HYPER_STREAM_ID_EN_CFG		0xc80
#define OQ0_INT_SRC_MSK			0xc90
#define COMPL_Q_0_BASE_ADDR_LO		0x4e0
#define COMPL_Q_0_BASE_ADDR_HI		0x4e4
#define COMPL_Q_0_DEPTH			0x4e8
#define COMPL_Q_0_WR_PTR		0x4ec
#define COMPL_Q_0_RD_PTR		0x4f0
#define AWQOS_AWCACHE_CFG	0xc84
#define ARQOS_ARCACHE_CFG	0xc88
#define HILINK_ERR_DFX		0xe04
#define SAS_GPIO_CFG_0		0x1000
#define SAS_GPIO_CFG_1		0x1004
#define SAS_GPIO_TX_0_1	0x1040
#define SAS_CFG_DRIVE_VLD	0x1070

/* phy registers requiring init */
#define PORT_BASE			(0x2000)
#define PHY_CFG				(PORT_BASE + 0x0)
#define HARD_PHY_LINKRATE		(PORT_BASE + 0x4)
#define PHY_CFG_ENA_OFF			0
#define PHY_CFG_ENA_MSK			(0x1 << PHY_CFG_ENA_OFF)
#define PHY_CFG_DC_OPT_OFF		2
#define PHY_CFG_DC_OPT_MSK		(0x1 << PHY_CFG_DC_OPT_OFF)
#define PHY_CFG_PHY_RST_OFF		3
#define PHY_CFG_PHY_RST_MSK		(0x1 << PHY_CFG_PHY_RST_OFF)
#define PROG_PHY_LINK_RATE		(PORT_BASE + 0x8)
#define PHY_CTRL			(PORT_BASE + 0x14)
#define PHY_CTRL_RESET_OFF		0
#define PHY_CTRL_RESET_MSK		(0x1 << PHY_CTRL_RESET_OFF)
#define CMD_HDR_PIR_OFF			8
#define CMD_HDR_PIR_MSK			(0x1 << CMD_HDR_PIR_OFF)
#define SL_CFG				(PORT_BASE + 0x84)
#define AIP_LIMIT			(PORT_BASE + 0x90)
#define SL_CONTROL			(PORT_BASE + 0x94)
#define SL_CONTROL_NOTIFY_EN_OFF	0
#define SL_CONTROL_NOTIFY_EN_MSK	(0x1 << SL_CONTROL_NOTIFY_EN_OFF)
#define SL_CTA_OFF		17
#define SL_CTA_MSK		(0x1 << SL_CTA_OFF)
#define RX_PRIMS_STATUS			(PORT_BASE + 0x98)
#define RX_BCAST_CHG_OFF		1
#define RX_BCAST_CHG_MSK		(0x1 << RX_BCAST_CHG_OFF)
#define TX_ID_DWORD0			(PORT_BASE + 0x9c)
#define TX_ID_DWORD1			(PORT_BASE + 0xa0)
#define TX_ID_DWORD2			(PORT_BASE + 0xa4)
#define TX_ID_DWORD3			(PORT_BASE + 0xa8)
#define TX_ID_DWORD4			(PORT_BASE + 0xaC)
#define TX_ID_DWORD5			(PORT_BASE + 0xb0)
#define TX_ID_DWORD6			(PORT_BASE + 0xb4)
#define TXID_AUTO				(PORT_BASE + 0xb8)
#define CT3_OFF		1
#define CT3_MSK		(0x1 << CT3_OFF)
#define TX_HARDRST_OFF          2
#define TX_HARDRST_MSK          (0x1 << TX_HARDRST_OFF)
#define RX_IDAF_DWORD0			(PORT_BASE + 0xc4)
#define RXOP_CHECK_CFG_H		(PORT_BASE + 0xfc)
#define STP_LINK_TIMER			(PORT_BASE + 0x120)
#define STP_LINK_TIMEOUT_STATE		(PORT_BASE + 0x124)
#define CON_CFG_DRIVER			(PORT_BASE + 0x130)
#define SAS_SSP_CON_TIMER_CFG		(PORT_BASE + 0x134)
#define SAS_SMP_CON_TIMER_CFG		(PORT_BASE + 0x138)
#define SAS_STP_CON_TIMER_CFG		(PORT_BASE + 0x13c)
#define CHL_INT0			(PORT_BASE + 0x1b4)
#define CHL_INT0_HOTPLUG_TOUT_OFF	0
#define CHL_INT0_HOTPLUG_TOUT_MSK	(0x1 << CHL_INT0_HOTPLUG_TOUT_OFF)
#define CHL_INT0_SL_RX_BCST_ACK_OFF	1
#define CHL_INT0_SL_RX_BCST_ACK_MSK	(0x1 << CHL_INT0_SL_RX_BCST_ACK_OFF)
#define CHL_INT0_SL_PHY_ENABLE_OFF	2
#define CHL_INT0_SL_PHY_ENABLE_MSK	(0x1 << CHL_INT0_SL_PHY_ENABLE_OFF)
#define CHL_INT0_NOT_RDY_OFF		4
#define CHL_INT0_NOT_RDY_MSK		(0x1 << CHL_INT0_NOT_RDY_OFF)
#define CHL_INT0_PHY_RDY_OFF		5
#define CHL_INT0_PHY_RDY_MSK		(0x1 << CHL_INT0_PHY_RDY_OFF)
#define CHL_INT1			(PORT_BASE + 0x1b8)
#define CHL_INT1_DMAC_TX_ECC_ERR_OFF	15
#define CHL_INT1_DMAC_TX_ECC_ERR_MSK	(0x1 << CHL_INT1_DMAC_TX_ECC_ERR_OFF)
#define CHL_INT1_DMAC_RX_ECC_ERR_OFF	17
#define CHL_INT1_DMAC_RX_ECC_ERR_MSK	(0x1 << CHL_INT1_DMAC_RX_ECC_ERR_OFF)
#define CHL_INT1_DMAC_TX_AXI_WR_ERR_OFF	19
#define CHL_INT1_DMAC_TX_AXI_RD_ERR_OFF	20
#define CHL_INT1_DMAC_RX_AXI_WR_ERR_OFF	21
#define CHL_INT1_DMAC_RX_AXI_RD_ERR_OFF	22
#define CHL_INT2			(PORT_BASE + 0x1bc)
#define CHL_INT2_SL_IDAF_TOUT_CONF_OFF	0
#define CHL_INT2_RX_INVLD_DW_OFF	30
#define CHL_INT2_STP_LINK_TIMEOUT_OFF	31
#define CHL_INT0_MSK			(PORT_BASE + 0x1c0)
#define CHL_INT1_MSK			(PORT_BASE + 0x1c4)
#define CHL_INT2_MSK			(PORT_BASE + 0x1c8)
#define SAS_EC_INT_COAL_TIME		(PORT_BASE + 0x1cc)
#define CHL_INT_COAL_EN			(PORT_BASE + 0x1d0)
#define SAS_RX_TRAIN_TIMER		(PORT_BASE + 0x2a4)
#define PHY_CTRL_RDY_MSK		(PORT_BASE + 0x2b0)
#define PHYCTRL_NOT_RDY_MSK		(PORT_BASE + 0x2b4)
#define PHYCTRL_DWS_RESET_MSK		(PORT_BASE + 0x2b8)
#define PHYCTRL_PHY_ENA_MSK		(PORT_BASE + 0x2bc)
#define SL_RX_BCAST_CHK_MSK		(PORT_BASE + 0x2c0)
#define PHYCTRL_OOB_RESTART_MSK		(PORT_BASE + 0x2c4)
#define DMA_TX_STATUS			(PORT_BASE + 0x2d0)
#define DMA_TX_STATUS_BUSY_OFF		0
#define DMA_TX_STATUS_BUSY_MSK		(0x1 << DMA_TX_STATUS_BUSY_OFF)
#define DMA_RX_STATUS			(PORT_BASE + 0x2e8)
#define DMA_RX_STATUS_BUSY_OFF		0
#define DMA_RX_STATUS_BUSY_MSK		(0x1 << DMA_RX_STATUS_BUSY_OFF)

#define COARSETUNE_TIME			(PORT_BASE + 0x304)
#define ERR_CNT_DWS_LOST		(PORT_BASE + 0x380)
#define ERR_CNT_RESET_PROB		(PORT_BASE + 0x384)
#define ERR_CNT_INVLD_DW		(PORT_BASE + 0x390)
#define ERR_CNT_CODE_ERR		(PORT_BASE + 0x394)
#define ERR_CNT_DISP_ERR		(PORT_BASE + 0x398)

#define DEFAULT_ITCT_HW		2048 /* reset value, not reprogrammed */
#if (HISI_SAS_MAX_DEVICES > DEFAULT_ITCT_HW)
#error Max ITCT exceeded
#endif

#define AXI_MASTER_CFG_BASE		(0x5000)
#define AM_CTRL_GLOBAL			(0x0)
#define AM_CTRL_SHUTDOWN_REQ_OFF	0
#define AM_CTRL_SHUTDOWN_REQ_MSK	(0x1 << AM_CTRL_SHUTDOWN_REQ_OFF)
#define AM_CURR_TRANS_RETURN	(0x150)

#define AM_CFG_MAX_TRANS		(0x5010)
#define AM_CFG_SINGLE_PORT_MAX_TRANS	(0x5014)
#define AXI_CFG					(0x5100)
#define AM_ROB_ECC_ERR_ADDR		(0x510c)
#define AM_ROB_ECC_ONEBIT_ERR_ADDR_OFF	0
#define AM_ROB_ECC_ONEBIT_ERR_ADDR_MSK	(0xff << AM_ROB_ECC_ONEBIT_ERR_ADDR_OFF)
#define AM_ROB_ECC_MULBIT_ERR_ADDR_OFF	8
#define AM_ROB_ECC_MULBIT_ERR_ADDR_MSK	(0xff << AM_ROB_ECC_MULBIT_ERR_ADDR_OFF)

/* RAS registers need init */
#define RAS_BASE		(0x6000)
#define SAS_RAS_INTR0			(RAS_BASE)
#define SAS_RAS_INTR1			(RAS_BASE + 0x04)
#define SAS_RAS_INTR0_MASK		(RAS_BASE + 0x08)
#define SAS_RAS_INTR1_MASK		(RAS_BASE + 0x0c)
#define CFG_SAS_RAS_INTR_MASK		(RAS_BASE + 0x1c)
#define SAS_RAS_INTR2			(RAS_BASE + 0x20)
#define SAS_RAS_INTR2_MASK		(RAS_BASE + 0x24)

/* HW dma structures */
/* Delivery queue header */
/* dw0 */
#define CMD_HDR_ABORT_FLAG_OFF		0
#define CMD_HDR_ABORT_FLAG_MSK		(0x3 << CMD_HDR_ABORT_FLAG_OFF)
#define CMD_HDR_ABORT_DEVICE_TYPE_OFF	2
#define CMD_HDR_ABORT_DEVICE_TYPE_MSK	(0x1 << CMD_HDR_ABORT_DEVICE_TYPE_OFF)
#define CMD_HDR_RESP_REPORT_OFF		5
#define CMD_HDR_RESP_REPORT_MSK		(0x1 << CMD_HDR_RESP_REPORT_OFF)
#define CMD_HDR_TLR_CTRL_OFF		6
#define CMD_HDR_TLR_CTRL_MSK		(0x3 << CMD_HDR_TLR_CTRL_OFF)
#define CMD_HDR_PORT_OFF		18
#define CMD_HDR_PORT_MSK		(0xf << CMD_HDR_PORT_OFF)
#define CMD_HDR_PRIORITY_OFF		27
#define CMD_HDR_PRIORITY_MSK		(0x1 << CMD_HDR_PRIORITY_OFF)
#define CMD_HDR_CMD_OFF			29
#define CMD_HDR_CMD_MSK			(0x7 << CMD_HDR_CMD_OFF)
/* dw1 */
#define CMD_HDR_UNCON_CMD_OFF	3
#define CMD_HDR_DIR_OFF			5
#define CMD_HDR_DIR_MSK			(0x3 << CMD_HDR_DIR_OFF)
#define CMD_HDR_RESET_OFF		7
#define CMD_HDR_RESET_MSK		(0x1 << CMD_HDR_RESET_OFF)
#define CMD_HDR_VDTL_OFF		10
#define CMD_HDR_VDTL_MSK		(0x1 << CMD_HDR_VDTL_OFF)
#define CMD_HDR_FRAME_TYPE_OFF		11
#define CMD_HDR_FRAME_TYPE_MSK		(0x1f << CMD_HDR_FRAME_TYPE_OFF)
#define CMD_HDR_DEV_ID_OFF		16
#define CMD_HDR_DEV_ID_MSK		(0xffff << CMD_HDR_DEV_ID_OFF)
/* dw2 */
#define CMD_HDR_CFL_OFF			0
#define CMD_HDR_CFL_MSK			(0x1ff << CMD_HDR_CFL_OFF)
#define CMD_HDR_NCQ_TAG_OFF		10
#define CMD_HDR_NCQ_TAG_MSK		(0x1f << CMD_HDR_NCQ_TAG_OFF)
#define CMD_HDR_MRFL_OFF		15
#define CMD_HDR_MRFL_MSK		(0x1ff << CMD_HDR_MRFL_OFF)
#define CMD_HDR_SG_MOD_OFF		24
#define CMD_HDR_SG_MOD_MSK		(0x3 << CMD_HDR_SG_MOD_OFF)
/* dw3 */
#define CMD_HDR_IPTT_OFF		0
#define CMD_HDR_IPTT_MSK		(0xffff << CMD_HDR_IPTT_OFF)
/* dw6 */
#define CMD_HDR_DIF_SGL_LEN_OFF		0
#define CMD_HDR_DIF_SGL_LEN_MSK		(0xffff << CMD_HDR_DIF_SGL_LEN_OFF)
#define CMD_HDR_DATA_SGL_LEN_OFF	16
#define CMD_HDR_DATA_SGL_LEN_MSK	(0xffff << CMD_HDR_DATA_SGL_LEN_OFF)
/* dw7 */
#define CMD_HDR_ADDR_MODE_SEL_OFF		15
#define CMD_HDR_ADDR_MODE_SEL_MSK		(1 << CMD_HDR_ADDR_MODE_SEL_OFF)
#define CMD_HDR_ABORT_IPTT_OFF		16
#define CMD_HDR_ABORT_IPTT_MSK		(0xffff << CMD_HDR_ABORT_IPTT_OFF)

/* Completion header */
/* dw0 */
#define CMPLT_HDR_CMPLT_OFF		0
#define CMPLT_HDR_CMPLT_MSK		(0x3 << CMPLT_HDR_CMPLT_OFF)
#define CMPLT_HDR_ERROR_PHASE_OFF   2
#define CMPLT_HDR_ERROR_PHASE_MSK   (0xff << CMPLT_HDR_ERROR_PHASE_OFF)
#define CMPLT_HDR_RSPNS_XFRD_OFF	10
#define CMPLT_HDR_RSPNS_XFRD_MSK	(0x1 << CMPLT_HDR_RSPNS_XFRD_OFF)
#define CMPLT_HDR_ERX_OFF		12
#define CMPLT_HDR_ERX_MSK		(0x1 << CMPLT_HDR_ERX_OFF)
#define CMPLT_HDR_ABORT_STAT_OFF	13
#define CMPLT_HDR_ABORT_STAT_MSK	(0x7 << CMPLT_HDR_ABORT_STAT_OFF)
/* abort_stat */
#define STAT_IO_NOT_VALID		0x1
#define STAT_IO_NO_DEVICE		0x2
#define STAT_IO_COMPLETE		0x3
#define STAT_IO_ABORTED			0x4
/* dw1 */
#define CMPLT_HDR_IPTT_OFF		0
#define CMPLT_HDR_IPTT_MSK		(0xffff << CMPLT_HDR_IPTT_OFF)
#define CMPLT_HDR_DEV_ID_OFF		16
#define CMPLT_HDR_DEV_ID_MSK		(0xffff << CMPLT_HDR_DEV_ID_OFF)
/* dw3 */
#define CMPLT_HDR_IO_IN_TARGET_OFF	17
#define CMPLT_HDR_IO_IN_TARGET_MSK	(0x1 << CMPLT_HDR_IO_IN_TARGET_OFF)

/* ITCT header */
/* qw0 */
#define ITCT_HDR_DEV_TYPE_OFF		0
#define ITCT_HDR_DEV_TYPE_MSK		(0x3 << ITCT_HDR_DEV_TYPE_OFF)
#define ITCT_HDR_VALID_OFF		2
#define ITCT_HDR_VALID_MSK		(0x1 << ITCT_HDR_VALID_OFF)
#define ITCT_HDR_MCR_OFF		5
#define ITCT_HDR_MCR_MSK		(0xf << ITCT_HDR_MCR_OFF)
#define ITCT_HDR_VLN_OFF		9
#define ITCT_HDR_VLN_MSK		(0xf << ITCT_HDR_VLN_OFF)
#define ITCT_HDR_SMP_TIMEOUT_OFF	16
#define ITCT_HDR_AWT_CONTINUE_OFF	25
#define ITCT_HDR_PORT_ID_OFF		28
#define ITCT_HDR_PORT_ID_MSK		(0xf << ITCT_HDR_PORT_ID_OFF)
/* qw2 */
#define ITCT_HDR_INLT_OFF		0
#define ITCT_HDR_INLT_MSK		(0xffffULL << ITCT_HDR_INLT_OFF)
#define ITCT_HDR_RTOLT_OFF		48
#define ITCT_HDR_RTOLT_MSK		(0xffffULL << ITCT_HDR_RTOLT_OFF)

struct hisi_sas_protect_iu_v3_hw {
	u32 dw0;
	u32 lbrtcv;
	u32 lbrtgv;
	u32 dw3;
	u32 dw4;
	u32 dw5;
	u32 rsv;
};

struct hisi_sas_complete_v3_hdr {
	__le32 dw0;
	__le32 dw1;
	__le32 act;
	__le32 dw3;
};

struct hisi_sas_err_record_v3 {
	/* dw0 */
	__le32 trans_tx_fail_type;

	/* dw1 */
	__le32 trans_rx_fail_type;

	/* dw2 */
	__le16 dma_tx_err_type;
	__le16 sipc_rx_err_type;

	/* dw3 */
	__le32 dma_rx_err_type;
};

#define RX_DATA_LEN_UNDERFLOW_OFF	6
#define RX_DATA_LEN_UNDERFLOW_MSK	(1 << RX_DATA_LEN_UNDERFLOW_OFF)

#define HISI_SAS_COMMAND_ENTRIES_V3_HW 4096
#define HISI_SAS_MSI_COUNT_V3_HW 32

#define DIR_NO_DATA 0
#define DIR_TO_INI 1
#define DIR_TO_DEVICE 2
#define DIR_RESERVED 3

#define FIS_CMD_IS_UNCONSTRAINED(fis) \
	((fis.command == ATA_CMD_READ_LOG_EXT) || \
	(fis.command == ATA_CMD_READ_LOG_DMA_EXT) || \
	((fis.command == ATA_CMD_DEV_RESET) && \
	((fis.control & ATA_SRST) != 0)))

#define T10_INSRT_EN_OFF    0
#define T10_INSRT_EN_MSK    (1 << T10_INSRT_EN_OFF)
#define T10_RMV_EN_OFF	    1
#define T10_RMV_EN_MSK	    (1 << T10_RMV_EN_OFF)
#define T10_RPLC_EN_OFF	    2
#define T10_RPLC_EN_MSK	    (1 << T10_RPLC_EN_OFF)
#define T10_CHK_EN_OFF	    3
#define T10_CHK_EN_MSK	    (1 << T10_CHK_EN_OFF)
#define INCR_LBRT_OFF	    5
#define INCR_LBRT_MSK	    (1 << INCR_LBRT_OFF)
#define USR_DATA_BLOCK_SZ_OFF	20
#define USR_DATA_BLOCK_SZ_MSK	(0x3 << USR_DATA_BLOCK_SZ_OFF)
#define T10_CHK_MSK_OFF	    16
#define T10_CHK_REF_TAG_MSK (0xf0 << T10_CHK_MSK_OFF)
#define T10_CHK_APP_TAG_MSK (0xc << T10_CHK_MSK_OFF)

#define BASE_VECTORS_V3_HW  16
#define MIN_AFFINE_VECTORS_V3_HW  (BASE_VECTORS_V3_HW + 1)

static bool hisi_sas_intr_conv;
MODULE_PARM_DESC(intr_conv, "interrupt converge enable (0-1)");

/* permit overriding the host protection capabilities mask (EEDP/T10 PI) */
static int prot_mask;
module_param(prot_mask, int, 0);
MODULE_PARM_DESC(prot_mask, " host protection capabilities mask, def=0x0 ");

static bool auto_affine_msi_experimental;
module_param(auto_affine_msi_experimental, bool, 0444);
MODULE_PARM_DESC(auto_affine_msi_experimental, "Enable auto-affinity of MSI IRQs as experimental:\n"
		 "default is off");

static u32 hisi_sas_read32(struct hisi_hba *hisi_hba, u32 off)
{
	void __iomem *regs = hisi_hba->regs + off;

	return readl(regs);
}

static u32 hisi_sas_read32_relaxed(struct hisi_hba *hisi_hba, u32 off)
{
	void __iomem *regs = hisi_hba->regs + off;

	return readl_relaxed(regs);
}

static void hisi_sas_write32(struct hisi_hba *hisi_hba, u32 off, u32 val)
{
	void __iomem *regs = hisi_hba->regs + off;

	writel(val, regs);
}

static void hisi_sas_phy_write32(struct hisi_hba *hisi_hba, int phy_no,
				 u32 off, u32 val)
{
	void __iomem *regs = hisi_hba->regs + (0x400 * phy_no) + off;

	writel(val, regs);
}

static u32 hisi_sas_phy_read32(struct hisi_hba *hisi_hba,
				      int phy_no, u32 off)
{
	void __iomem *regs = hisi_hba->regs + (0x400 * phy_no) + off;

	return readl(regs);
}

#define hisi_sas_read32_poll_timeout(off, val, cond, delay_us,		\
				     timeout_us)			\
({									\
	void __iomem *regs = hisi_hba->regs + off;			\
	readl_poll_timeout(regs, val, cond, delay_us, timeout_us);	\
})

#define hisi_sas_read32_poll_timeout_atomic(off, val, cond, delay_us,	\
					    timeout_us)			\
({									\
	void __iomem *regs = hisi_hba->regs + off;			\
	readl_poll_timeout_atomic(regs, val, cond, delay_us, timeout_us);\
})

static void init_reg_v3_hw(struct hisi_hba *hisi_hba)
{
	struct pci_dev *pdev = hisi_hba->pci_dev;
	int i;

	/* Global registers init */
	hisi_sas_write32(hisi_hba, DLVRY_QUEUE_ENABLE,
			 (u32)((1ULL << hisi_hba->queue_count) - 1));
	hisi_sas_write32(hisi_hba, CFG_MAX_TAG, 0xfff0400);
	hisi_sas_write32(hisi_hba, HGC_SAS_TXFAIL_RETRY_CTRL, 0x108);
	hisi_sas_write32(hisi_hba, CFG_AGING_TIME, 0x1);
	hisi_sas_write32(hisi_hba, INT_COAL_EN, 0x1);
	hisi_sas_write32(hisi_hba, OQ_INT_COAL_TIME, 0x1);
	hisi_sas_write32(hisi_hba, OQ_INT_COAL_CNT, 0x1);
	hisi_sas_write32(hisi_hba, CQ_INT_CONVERGE_EN,
			 hisi_sas_intr_conv);
	hisi_sas_write32(hisi_hba, OQ_INT_SRC, 0xffff);
	hisi_sas_write32(hisi_hba, ENT_INT_SRC1, 0xffffffff);
	hisi_sas_write32(hisi_hba, ENT_INT_SRC2, 0xffffffff);
	hisi_sas_write32(hisi_hba, ENT_INT_SRC3, 0xffffffff);
	hisi_sas_write32(hisi_hba, ENT_INT_SRC_MSK1, 0xfefefefe);
	hisi_sas_write32(hisi_hba, ENT_INT_SRC_MSK2, 0xfefefefe);
	if (pdev->revision >= 0x21)
		hisi_sas_write32(hisi_hba, ENT_INT_SRC_MSK3, 0xffff7aff);
	else
		hisi_sas_write32(hisi_hba, ENT_INT_SRC_MSK3, 0xfffe20ff);
	hisi_sas_write32(hisi_hba, CHNL_PHYUPDOWN_INT_MSK, 0x0);
	hisi_sas_write32(hisi_hba, CHNL_ENT_INT_MSK, 0x0);
	hisi_sas_write32(hisi_hba, HGC_COM_INT_MSK, 0x0);
	hisi_sas_write32(hisi_hba, SAS_ECC_INTR_MSK, 0x0);
	hisi_sas_write32(hisi_hba, AWQOS_AWCACHE_CFG, 0xf0f0);
	hisi_sas_write32(hisi_hba, ARQOS_ARCACHE_CFG, 0xf0f0);
	for (i = 0; i < hisi_hba->queue_count; i++)
		hisi_sas_write32(hisi_hba, OQ0_INT_SRC_MSK+0x4*i, 0);

	hisi_sas_write32(hisi_hba, HYPER_STREAM_ID_EN_CFG, 1);

	for (i = 0; i < hisi_hba->n_phy; i++) {
		struct hisi_sas_phy *phy = &hisi_hba->phy[i];
		struct asd_sas_phy *sas_phy = &phy->sas_phy;
		u32 prog_phy_link_rate = 0x800;

		if (!sas_phy->phy || (sas_phy->phy->maximum_linkrate <
				SAS_LINK_RATE_1_5_GBPS)) {
			prog_phy_link_rate = 0x855;
		} else {
			enum sas_linkrate max = sas_phy->phy->maximum_linkrate;

			prog_phy_link_rate =
				hisi_sas_get_prog_phy_linkrate_mask(max) |
				0x800;
		}
		hisi_sas_phy_write32(hisi_hba, i, PROG_PHY_LINK_RATE,
			prog_phy_link_rate);
		hisi_sas_phy_write32(hisi_hba, i, SAS_RX_TRAIN_TIMER, 0x13e80);
		hisi_sas_phy_write32(hisi_hba, i, CHL_INT0, 0xffffffff);
		hisi_sas_phy_write32(hisi_hba, i, CHL_INT1, 0xffffffff);
		hisi_sas_phy_write32(hisi_hba, i, CHL_INT2, 0xffffffff);
		hisi_sas_phy_write32(hisi_hba, i, RXOP_CHECK_CFG_H, 0x1000);
		if (pdev->revision >= 0x21)
			hisi_sas_phy_write32(hisi_hba, i, CHL_INT1_MSK,
					0xffffffff);
		else
			hisi_sas_phy_write32(hisi_hba, i, CHL_INT1_MSK,
					0xff87ffff);
		hisi_sas_phy_write32(hisi_hba, i, CHL_INT2_MSK, 0xffffbfe);
		hisi_sas_phy_write32(hisi_hba, i, PHY_CTRL_RDY_MSK, 0x0);
		hisi_sas_phy_write32(hisi_hba, i, PHYCTRL_NOT_RDY_MSK, 0x0);
		hisi_sas_phy_write32(hisi_hba, i, PHYCTRL_DWS_RESET_MSK, 0x0);
		hisi_sas_phy_write32(hisi_hba, i, PHYCTRL_PHY_ENA_MSK, 0x0);
		hisi_sas_phy_write32(hisi_hba, i, SL_RX_BCAST_CHK_MSK, 0x0);
		hisi_sas_phy_write32(hisi_hba, i, PHYCTRL_OOB_RESTART_MSK, 0x1);
		hisi_sas_phy_write32(hisi_hba, i, STP_LINK_TIMER, 0x7f7a120);
		hisi_sas_phy_write32(hisi_hba, i, CON_CFG_DRIVER, 0x2a0a01);
		hisi_sas_phy_write32(hisi_hba, i, SAS_SSP_CON_TIMER_CFG, 0x32);
		/* used for 12G negotiate */
		hisi_sas_phy_write32(hisi_hba, i, COARSETUNE_TIME, 0x1e);
		hisi_sas_phy_write32(hisi_hba, i, AIP_LIMIT, 0x2ffff);
	}

	for (i = 0; i < hisi_hba->queue_count; i++) {
		/* Delivery queue */
		hisi_sas_write32(hisi_hba,
				 DLVRY_Q_0_BASE_ADDR_HI + (i * 0x14),
				 upper_32_bits(hisi_hba->cmd_hdr_dma[i]));

		hisi_sas_write32(hisi_hba, DLVRY_Q_0_BASE_ADDR_LO + (i * 0x14),
				 lower_32_bits(hisi_hba->cmd_hdr_dma[i]));

		hisi_sas_write32(hisi_hba, DLVRY_Q_0_DEPTH + (i * 0x14),
				 HISI_SAS_QUEUE_SLOTS);

		/* Completion queue */
		hisi_sas_write32(hisi_hba, COMPL_Q_0_BASE_ADDR_HI + (i * 0x14),
				 upper_32_bits(hisi_hba->complete_hdr_dma[i]));

		hisi_sas_write32(hisi_hba, COMPL_Q_0_BASE_ADDR_LO + (i * 0x14),
				 lower_32_bits(hisi_hba->complete_hdr_dma[i]));

		hisi_sas_write32(hisi_hba, COMPL_Q_0_DEPTH + (i * 0x14),
				 HISI_SAS_QUEUE_SLOTS);
	}

	/* itct */
	hisi_sas_write32(hisi_hba, ITCT_BASE_ADDR_LO,
			 lower_32_bits(hisi_hba->itct_dma));

	hisi_sas_write32(hisi_hba, ITCT_BASE_ADDR_HI,
			 upper_32_bits(hisi_hba->itct_dma));

	/* iost */
	hisi_sas_write32(hisi_hba, IOST_BASE_ADDR_LO,
			 lower_32_bits(hisi_hba->iost_dma));

	hisi_sas_write32(hisi_hba, IOST_BASE_ADDR_HI,
			 upper_32_bits(hisi_hba->iost_dma));

	/* breakpoint */
	hisi_sas_write32(hisi_hba, IO_BROKEN_MSG_ADDR_LO,
			 lower_32_bits(hisi_hba->breakpoint_dma));

	hisi_sas_write32(hisi_hba, IO_BROKEN_MSG_ADDR_HI,
			 upper_32_bits(hisi_hba->breakpoint_dma));

	/* SATA broken msg */
	hisi_sas_write32(hisi_hba, IO_SATA_BROKEN_MSG_ADDR_LO,
			 lower_32_bits(hisi_hba->sata_breakpoint_dma));

	hisi_sas_write32(hisi_hba, IO_SATA_BROKEN_MSG_ADDR_HI,
			 upper_32_bits(hisi_hba->sata_breakpoint_dma));

	/* SATA initial fis */
	hisi_sas_write32(hisi_hba, SATA_INITI_D2H_STORE_ADDR_LO,
			 lower_32_bits(hisi_hba->initial_fis_dma));

	hisi_sas_write32(hisi_hba, SATA_INITI_D2H_STORE_ADDR_HI,
			 upper_32_bits(hisi_hba->initial_fis_dma));

	/* RAS registers init */
	hisi_sas_write32(hisi_hba, SAS_RAS_INTR0_MASK, 0x0);
	hisi_sas_write32(hisi_hba, SAS_RAS_INTR1_MASK, 0x0);
	hisi_sas_write32(hisi_hba, SAS_RAS_INTR2_MASK, 0x0);
	hisi_sas_write32(hisi_hba, CFG_SAS_RAS_INTR_MASK, 0x0);

	/* LED registers init */
	hisi_sas_write32(hisi_hba, SAS_CFG_DRIVE_VLD, 0x80000ff);
	hisi_sas_write32(hisi_hba, SAS_GPIO_TX_0_1, 0x80808080);
	hisi_sas_write32(hisi_hba, SAS_GPIO_TX_0_1 + 0x4, 0x80808080);
	/* Configure blink generator rate A to 1Hz and B to 4Hz */
	hisi_sas_write32(hisi_hba, SAS_GPIO_CFG_1, 0x121700);
	hisi_sas_write32(hisi_hba, SAS_GPIO_CFG_0, 0x800000);
}

static void config_phy_opt_mode_v3_hw(struct hisi_hba *hisi_hba, int phy_no)
{
	u32 cfg = hisi_sas_phy_read32(hisi_hba, phy_no, PHY_CFG);

	cfg &= ~PHY_CFG_DC_OPT_MSK;
	cfg |= 1 << PHY_CFG_DC_OPT_OFF;
	hisi_sas_phy_write32(hisi_hba, phy_no, PHY_CFG, cfg);
}

static void config_id_frame_v3_hw(struct hisi_hba *hisi_hba, int phy_no)
{
	struct sas_identify_frame identify_frame;
	u32 *identify_buffer;

	memset(&identify_frame, 0, sizeof(identify_frame));
	identify_frame.dev_type = SAS_END_DEVICE;
	identify_frame.frame_type = 0;
	identify_frame._un1 = 1;
	identify_frame.initiator_bits = SAS_PROTOCOL_ALL;
	identify_frame.target_bits = SAS_PROTOCOL_NONE;
	memcpy(&identify_frame._un4_11[0], hisi_hba->sas_addr, SAS_ADDR_SIZE);
	memcpy(&identify_frame.sas_addr[0], hisi_hba->sas_addr,	SAS_ADDR_SIZE);
	identify_frame.phy_id = phy_no;
	identify_buffer = (u32 *)(&identify_frame);

	hisi_sas_phy_write32(hisi_hba, phy_no, TX_ID_DWORD0,
			__swab32(identify_buffer[0]));
	hisi_sas_phy_write32(hisi_hba, phy_no, TX_ID_DWORD1,
			__swab32(identify_buffer[1]));
	hisi_sas_phy_write32(hisi_hba, phy_no, TX_ID_DWORD2,
			__swab32(identify_buffer[2]));
	hisi_sas_phy_write32(hisi_hba, phy_no, TX_ID_DWORD3,
			__swab32(identify_buffer[3]));
	hisi_sas_phy_write32(hisi_hba, phy_no, TX_ID_DWORD4,
			__swab32(identify_buffer[4]));
	hisi_sas_phy_write32(hisi_hba, phy_no, TX_ID_DWORD5,
			__swab32(identify_buffer[5]));
}

static void setup_itct_v3_hw(struct hisi_hba *hisi_hba,
			     struct hisi_sas_device *sas_dev)
{
	struct domain_device *device = sas_dev->sas_device;
	struct device *dev = hisi_hba->dev;
	u64 qw0, device_id = sas_dev->device_id;
	struct hisi_sas_itct *itct = &hisi_hba->itct[device_id];
	struct domain_device *parent_dev = device->parent;
	struct asd_sas_port *sas_port = device->port;
	struct hisi_sas_port *port = to_hisi_sas_port(sas_port);
	u64 sas_addr;

	memset(itct, 0, sizeof(*itct));

	/* qw0 */
	qw0 = 0;
	switch (sas_dev->dev_type) {
	case SAS_END_DEVICE:
	case SAS_EDGE_EXPANDER_DEVICE:
	case SAS_FANOUT_EXPANDER_DEVICE:
		qw0 = HISI_SAS_DEV_TYPE_SSP << ITCT_HDR_DEV_TYPE_OFF;
		break;
	case SAS_SATA_DEV:
	case SAS_SATA_PENDING:
		if (parent_dev && DEV_IS_EXPANDER(parent_dev->dev_type))
			qw0 = HISI_SAS_DEV_TYPE_STP << ITCT_HDR_DEV_TYPE_OFF;
		else
			qw0 = HISI_SAS_DEV_TYPE_SATA << ITCT_HDR_DEV_TYPE_OFF;
		break;
	default:
		dev_warn(dev, "setup itct: unsupported dev type (%d)\n",
			 sas_dev->dev_type);
	}

	qw0 |= ((1 << ITCT_HDR_VALID_OFF) |
		(device->linkrate << ITCT_HDR_MCR_OFF) |
		(1 << ITCT_HDR_VLN_OFF) |
		(0xfa << ITCT_HDR_SMP_TIMEOUT_OFF) |
		(1 << ITCT_HDR_AWT_CONTINUE_OFF) |
		(port->id << ITCT_HDR_PORT_ID_OFF));
	itct->qw0 = cpu_to_le64(qw0);

	/* qw1 */
	memcpy(&sas_addr, device->sas_addr, SAS_ADDR_SIZE);
	itct->sas_addr = cpu_to_le64(__swab64(sas_addr));

	/* qw2 */
	if (!dev_is_sata(device))
		itct->qw2 = cpu_to_le64((5000ULL << ITCT_HDR_INLT_OFF) |
					(0x1ULL << ITCT_HDR_RTOLT_OFF));
}

static void clear_itct_v3_hw(struct hisi_hba *hisi_hba,
			      struct hisi_sas_device *sas_dev)
{
	DECLARE_COMPLETION_ONSTACK(completion);
	u64 dev_id = sas_dev->device_id;
	struct hisi_sas_itct *itct = &hisi_hba->itct[dev_id];
	u32 reg_val = hisi_sas_read32(hisi_hba, ENT_INT_SRC3);

	sas_dev->completion = &completion;

	/* clear the itct interrupt state */
	if (ENT_INT_SRC3_ITC_INT_MSK & reg_val)
		hisi_sas_write32(hisi_hba, ENT_INT_SRC3,
				 ENT_INT_SRC3_ITC_INT_MSK);

	/* clear the itct table */
	reg_val = ITCT_CLR_EN_MSK | (dev_id & ITCT_DEV_MSK);
	hisi_sas_write32(hisi_hba, ITCT_CLR, reg_val);

	wait_for_completion(sas_dev->completion);
	memset(itct, 0, sizeof(struct hisi_sas_itct));
}

static void dereg_device_v3_hw(struct hisi_hba *hisi_hba,
				struct domain_device *device)
{
	struct hisi_sas_slot *slot, *slot2;
	struct hisi_sas_device *sas_dev = device->lldd_dev;
	u32 cfg_abt_set_query_iptt;

	cfg_abt_set_query_iptt = hisi_sas_read32(hisi_hba,
		CFG_ABT_SET_QUERY_IPTT);
	list_for_each_entry_safe(slot, slot2, &sas_dev->list, entry) {
		cfg_abt_set_query_iptt &= ~CFG_SET_ABORTED_IPTT_MSK;
		cfg_abt_set_query_iptt |= (1 << CFG_SET_ABORTED_EN_OFF) |
			(slot->idx << CFG_SET_ABORTED_IPTT_OFF);
		hisi_sas_write32(hisi_hba, CFG_ABT_SET_QUERY_IPTT,
			cfg_abt_set_query_iptt);
	}
	cfg_abt_set_query_iptt &= ~(1 << CFG_SET_ABORTED_EN_OFF);
	hisi_sas_write32(hisi_hba, CFG_ABT_SET_QUERY_IPTT,
		cfg_abt_set_query_iptt);
	hisi_sas_write32(hisi_hba, CFG_ABT_SET_IPTT_DONE,
					1 << CFG_ABT_SET_IPTT_DONE_OFF);
}

static int reset_hw_v3_hw(struct hisi_hba *hisi_hba)
{
	struct device *dev = hisi_hba->dev;
	int ret;
	u32 val;

	hisi_sas_write32(hisi_hba, DLVRY_QUEUE_ENABLE, 0);

	/* Disable all of the PHYs */
	hisi_sas_stop_phys(hisi_hba);
	udelay(50);

	/* Ensure axi bus idle */
	ret = hisi_sas_read32_poll_timeout(AXI_CFG, val, !val,
					   20000, 1000000);
	if (ret) {
		dev_err(dev, "axi bus is not idle, ret = %d!\n", ret);
		return -EIO;
	}

	if (ACPI_HANDLE(dev)) {
		acpi_status s;

		s = acpi_evaluate_object(ACPI_HANDLE(dev), "_RST", NULL, NULL);
		if (ACPI_FAILURE(s)) {
			dev_err(dev, "Reset failed\n");
			return -EIO;
		}
	} else {
		dev_err(dev, "no reset method!\n");
		return -EINVAL;
	}

	return 0;
}

static int hw_init_v3_hw(struct hisi_hba *hisi_hba)
{
	struct device *dev = hisi_hba->dev;
	int rc;

	rc = reset_hw_v3_hw(hisi_hba);
	if (rc) {
		dev_err(dev, "hisi_sas_reset_hw failed, rc=%d", rc);
		return rc;
	}

	msleep(100);
	init_reg_v3_hw(hisi_hba);

	return 0;
}

static void enable_phy_v3_hw(struct hisi_hba *hisi_hba, int phy_no)
{
	u32 cfg = hisi_sas_phy_read32(hisi_hba, phy_no, PHY_CFG);

	cfg |= PHY_CFG_ENA_MSK;
	cfg &= ~PHY_CFG_PHY_RST_MSK;
	hisi_sas_phy_write32(hisi_hba, phy_no, PHY_CFG, cfg);
}

static void disable_phy_v3_hw(struct hisi_hba *hisi_hba, int phy_no)
{
	u32 cfg = hisi_sas_phy_read32(hisi_hba, phy_no, PHY_CFG);
	u32 state;

	cfg &= ~PHY_CFG_ENA_MSK;
	hisi_sas_phy_write32(hisi_hba, phy_no, PHY_CFG, cfg);

	mdelay(50);

	state = hisi_sas_read32(hisi_hba, PHY_STATE);
	if (state & BIT(phy_no)) {
		cfg |= PHY_CFG_PHY_RST_MSK;
		hisi_sas_phy_write32(hisi_hba, phy_no, PHY_CFG, cfg);
	}
}

static void start_phy_v3_hw(struct hisi_hba *hisi_hba, int phy_no)
{
	config_id_frame_v3_hw(hisi_hba, phy_no);
	config_phy_opt_mode_v3_hw(hisi_hba, phy_no);
	enable_phy_v3_hw(hisi_hba, phy_no);
}

static void phy_hard_reset_v3_hw(struct hisi_hba *hisi_hba, int phy_no)
{
	struct hisi_sas_phy *phy = &hisi_hba->phy[phy_no];
	u32 txid_auto;

	disable_phy_v3_hw(hisi_hba, phy_no);
	if (phy->identify.device_type == SAS_END_DEVICE) {
		txid_auto = hisi_sas_phy_read32(hisi_hba, phy_no, TXID_AUTO);
		hisi_sas_phy_write32(hisi_hba, phy_no, TXID_AUTO,
					txid_auto | TX_HARDRST_MSK);
	}
	msleep(100);
	start_phy_v3_hw(hisi_hba, phy_no);
}

static enum sas_linkrate phy_get_max_linkrate_v3_hw(void)
{
	return SAS_LINK_RATE_12_0_GBPS;
}

static void phys_init_v3_hw(struct hisi_hba *hisi_hba)
{
	int i;

	for (i = 0; i < hisi_hba->n_phy; i++) {
		struct hisi_sas_phy *phy = &hisi_hba->phy[i];
		struct asd_sas_phy *sas_phy = &phy->sas_phy;

		if (!sas_phy->phy->enabled)
			continue;

		start_phy_v3_hw(hisi_hba, i);
	}
}

static void sl_notify_ssp_v3_hw(struct hisi_hba *hisi_hba, int phy_no)
{
	u32 sl_control;

	sl_control = hisi_sas_phy_read32(hisi_hba, phy_no, SL_CONTROL);
	sl_control |= SL_CONTROL_NOTIFY_EN_MSK;
	hisi_sas_phy_write32(hisi_hba, phy_no, SL_CONTROL, sl_control);
	msleep(1);
	sl_control = hisi_sas_phy_read32(hisi_hba, phy_no, SL_CONTROL);
	sl_control &= ~SL_CONTROL_NOTIFY_EN_MSK;
	hisi_sas_phy_write32(hisi_hba, phy_no, SL_CONTROL, sl_control);
}

static int get_wideport_bitmap_v3_hw(struct hisi_hba *hisi_hba, int port_id)
{
	int i, bitmap = 0;
	u32 phy_port_num_ma = hisi_sas_read32(hisi_hba, PHY_PORT_NUM_MA);
	u32 phy_state = hisi_sas_read32(hisi_hba, PHY_STATE);

	for (i = 0; i < hisi_hba->n_phy; i++)
		if (phy_state & BIT(i))
			if (((phy_port_num_ma >> (i * 4)) & 0xf) == port_id)
				bitmap |= BIT(i);

	return bitmap;
}

/**
 * The callpath to this function and upto writing the write
 * queue pointer should be safe from interruption.
 */
static int
get_free_slot_v3_hw(struct hisi_hba *hisi_hba, struct hisi_sas_dq *dq)
{
	struct device *dev = hisi_hba->dev;
	int queue = dq->id;
	u32 r, w;

	w = dq->wr_point;
	r = hisi_sas_read32_relaxed(hisi_hba,
				DLVRY_Q_0_RD_PTR + (queue * 0x14));
	if (r == (w+1) % HISI_SAS_QUEUE_SLOTS) {
		dev_warn(dev, "full queue=%d r=%d w=%d\n",
				queue, r, w);
		return -EAGAIN;
	}

	dq->wr_point = (dq->wr_point + 1) % HISI_SAS_QUEUE_SLOTS;

	return w;
}

static void start_delivery_v3_hw(struct hisi_sas_dq *dq)
{
	struct hisi_hba *hisi_hba = dq->hisi_hba;
	struct hisi_sas_slot *s, *s1, *s2 = NULL;
	int dlvry_queue = dq->id;
	int wp;

	list_for_each_entry_safe(s, s1, &dq->list, delivery) {
		if (!s->ready)
			break;
		s2 = s;
		list_del(&s->delivery);
	}

	if (!s2)
		return;

	/*
	 * Ensure that memories for slots built on other CPUs is observed.
	 */
	smp_rmb();
	wp = (s2->dlvry_queue_slot + 1) % HISI_SAS_QUEUE_SLOTS;

	hisi_sas_write32(hisi_hba, DLVRY_Q_0_WR_PTR + (dlvry_queue * 0x14), wp);
}

static void prep_prd_sge_v3_hw(struct hisi_hba *hisi_hba,
			      struct hisi_sas_slot *slot,
			      struct hisi_sas_cmd_hdr *hdr,
			      struct scatterlist *scatter,
			      int n_elem)
{
	struct hisi_sas_sge_page *sge_page = hisi_sas_sge_addr_mem(slot);
	struct scatterlist *sg;
	int i;

	for_each_sg(scatter, sg, n_elem, i) {
		struct hisi_sas_sge *entry = &sge_page->sge[i];

		entry->addr = cpu_to_le64(sg_dma_address(sg));
		entry->page_ctrl_0 = entry->page_ctrl_1 = 0;
		entry->data_len = cpu_to_le32(sg_dma_len(sg));
		entry->data_off = 0;
	}

	hdr->prd_table_addr = cpu_to_le64(hisi_sas_sge_addr_dma(slot));

	hdr->sg_len |= cpu_to_le32(n_elem << CMD_HDR_DATA_SGL_LEN_OFF);
}

static void prep_prd_sge_dif_v3_hw(struct hisi_hba *hisi_hba,
				   struct hisi_sas_slot *slot,
				   struct hisi_sas_cmd_hdr *hdr,
				   struct scatterlist *scatter,
				   int n_elem)
{
	struct hisi_sas_sge_dif_page *sge_dif_page;
	struct scatterlist *sg;
	int i;

	sge_dif_page = hisi_sas_sge_dif_addr_mem(slot);

	for_each_sg(scatter, sg, n_elem, i) {
		struct hisi_sas_sge *entry = &sge_dif_page->sge[i];

		entry->addr = cpu_to_le64(sg_dma_address(sg));
		entry->page_ctrl_0 = 0;
		entry->page_ctrl_1 = 0;
		entry->data_len = cpu_to_le32(sg_dma_len(sg));
		entry->data_off = 0;
	}

	hdr->dif_prd_table_addr =
		cpu_to_le64(hisi_sas_sge_dif_addr_dma(slot));

	hdr->sg_len |= cpu_to_le32(n_elem << CMD_HDR_DIF_SGL_LEN_OFF);
}

static u32 get_prot_chk_msk_v3_hw(struct scsi_cmnd *scsi_cmnd)
{
	unsigned char prot_flags = scsi_cmnd->prot_flags;

	if (prot_flags & SCSI_PROT_REF_CHECK)
		return T10_CHK_APP_TAG_MSK;
	return T10_CHK_REF_TAG_MSK | T10_CHK_APP_TAG_MSK;
}

static void fill_prot_v3_hw(struct scsi_cmnd *scsi_cmnd,
			    struct hisi_sas_protect_iu_v3_hw *prot)
{
	unsigned char prot_op = scsi_get_prot_op(scsi_cmnd);
	unsigned int interval = scsi_prot_interval(scsi_cmnd);
	u32 lbrt_chk_val = t10_pi_ref_tag(scsi_cmnd->request);

	switch (prot_op) {
	case SCSI_PROT_READ_INSERT:
		prot->dw0 |= T10_INSRT_EN_MSK;
		prot->lbrtgv = lbrt_chk_val;
		break;
	case SCSI_PROT_READ_STRIP:
		prot->dw0 |= (T10_RMV_EN_MSK | T10_CHK_EN_MSK);
		prot->lbrtcv = lbrt_chk_val;
		prot->dw4 |= get_prot_chk_msk_v3_hw(scsi_cmnd);
		break;
	case SCSI_PROT_READ_PASS:
		prot->dw0 |= T10_CHK_EN_MSK;
		prot->lbrtcv = lbrt_chk_val;
		prot->dw4 |= get_prot_chk_msk_v3_hw(scsi_cmnd);
		break;
	case SCSI_PROT_WRITE_INSERT:
		prot->dw0 |= T10_INSRT_EN_MSK;
		prot->lbrtgv = lbrt_chk_val;
		break;
	case SCSI_PROT_WRITE_STRIP:
		prot->dw0 |= (T10_RMV_EN_MSK | T10_CHK_EN_MSK);
		prot->lbrtcv = lbrt_chk_val;
		break;
	case SCSI_PROT_WRITE_PASS:
		prot->dw0 |= T10_CHK_EN_MSK;
		prot->lbrtcv = lbrt_chk_val;
		prot->dw4 |= get_prot_chk_msk_v3_hw(scsi_cmnd);
		break;
	default:
		WARN(1, "prot_op(0x%x) is not valid\n", prot_op);
		break;
	}

	switch (interval) {
	case 512:
		break;
	case 4096:
		prot->dw0 |= (0x1 << USR_DATA_BLOCK_SZ_OFF);
		break;
	case 520:
		prot->dw0 |= (0x2 << USR_DATA_BLOCK_SZ_OFF);
		break;
	default:
		WARN(1, "protection interval (0x%x) invalid\n",
		     interval);
		break;
	}

	prot->dw0 |= INCR_LBRT_MSK;
}

static void prep_ssp_v3_hw(struct hisi_hba *hisi_hba,
			  struct hisi_sas_slot *slot)
{
	struct sas_task *task = slot->task;
	struct hisi_sas_cmd_hdr *hdr = slot->cmd_hdr;
	struct domain_device *device = task->dev;
	struct hisi_sas_device *sas_dev = device->lldd_dev;
	struct hisi_sas_port *port = slot->port;
	struct sas_ssp_task *ssp_task = &task->ssp_task;
	struct scsi_cmnd *scsi_cmnd = ssp_task->cmd;
	struct hisi_sas_tmf_task *tmf = slot->tmf;
	int has_data = 0, priority = !!tmf;
	unsigned char prot_op;
	u8 *buf_cmd;
	u32 dw1 = 0, dw2 = 0, len = 0;

	hdr->dw0 = cpu_to_le32((1 << CMD_HDR_RESP_REPORT_OFF) |
			       (2 << CMD_HDR_TLR_CTRL_OFF) |
			       (port->id << CMD_HDR_PORT_OFF) |
			       (priority << CMD_HDR_PRIORITY_OFF) |
			       (1 << CMD_HDR_CMD_OFF)); /* ssp */

	dw1 = 1 << CMD_HDR_VDTL_OFF;
	if (tmf) {
		dw1 |= 2 << CMD_HDR_FRAME_TYPE_OFF;
		dw1 |= DIR_NO_DATA << CMD_HDR_DIR_OFF;
	} else {
		prot_op = scsi_get_prot_op(scsi_cmnd);
		dw1 |= 1 << CMD_HDR_FRAME_TYPE_OFF;
		switch (scsi_cmnd->sc_data_direction) {
		case DMA_TO_DEVICE:
			has_data = 1;
			dw1 |= DIR_TO_DEVICE << CMD_HDR_DIR_OFF;
			break;
		case DMA_FROM_DEVICE:
			has_data = 1;
			dw1 |= DIR_TO_INI << CMD_HDR_DIR_OFF;
			break;
		default:
			dw1 &= ~CMD_HDR_DIR_MSK;
		}
	}

	/* map itct entry */
	dw1 |= sas_dev->device_id << CMD_HDR_DEV_ID_OFF;

	dw2 = (((sizeof(struct ssp_command_iu) + sizeof(struct ssp_frame_hdr)
	      + 3) / 4) << CMD_HDR_CFL_OFF) |
	      ((HISI_SAS_MAX_SSP_RESP_SZ / 4) << CMD_HDR_MRFL_OFF) |
	      (2 << CMD_HDR_SG_MOD_OFF);
	hdr->dw2 = cpu_to_le32(dw2);
	hdr->transfer_tags = cpu_to_le32(slot->idx);

	if (has_data) {
		prep_prd_sge_v3_hw(hisi_hba, slot, hdr, task->scatter,
				   slot->n_elem);

		if (scsi_prot_sg_count(scsi_cmnd))
			prep_prd_sge_dif_v3_hw(hisi_hba, slot, hdr,
					       scsi_prot_sglist(scsi_cmnd),
					       slot->n_elem_dif);
	}

	hdr->cmd_table_addr = cpu_to_le64(hisi_sas_cmd_hdr_addr_dma(slot));
	hdr->sts_buffer_addr = cpu_to_le64(hisi_sas_status_buf_addr_dma(slot));

	buf_cmd = hisi_sas_cmd_hdr_addr_mem(slot) +
		sizeof(struct ssp_frame_hdr);

	memcpy(buf_cmd, &task->ssp_task.LUN, 8);
	if (!tmf) {
		buf_cmd[9] = ssp_task->task_attr | (ssp_task->task_prio << 3);
		memcpy(buf_cmd + 12, scsi_cmnd->cmnd, scsi_cmnd->cmd_len);
	} else {
		buf_cmd[10] = tmf->tmf;
		switch (tmf->tmf) {
		case TMF_ABORT_TASK:
		case TMF_QUERY_TASK:
			buf_cmd[12] =
				(tmf->tag_of_task_to_be_managed >> 8) & 0xff;
			buf_cmd[13] =
				tmf->tag_of_task_to_be_managed & 0xff;
			break;
		default:
			break;
		}
	}

	if (has_data && (prot_op != SCSI_PROT_NORMAL)) {
		struct hisi_sas_protect_iu_v3_hw prot;
		u8 *buf_cmd_prot;

		hdr->dw7 |= cpu_to_le32(1 << CMD_HDR_ADDR_MODE_SEL_OFF);
		dw1 |= CMD_HDR_PIR_MSK;
		buf_cmd_prot = hisi_sas_cmd_hdr_addr_mem(slot) +
			       sizeof(struct ssp_frame_hdr) +
			       sizeof(struct ssp_command_iu);

		memset(&prot, 0, sizeof(struct hisi_sas_protect_iu_v3_hw));
		fill_prot_v3_hw(scsi_cmnd, &prot);
		memcpy(buf_cmd_prot, &prot,
		       sizeof(struct hisi_sas_protect_iu_v3_hw));
		/*
		 * For READ, we need length of info read to memory, while for
		 * WRITE we need length of data written to the disk.
		 */
		if (prot_op == SCSI_PROT_WRITE_INSERT ||
		    prot_op == SCSI_PROT_READ_INSERT ||
		    prot_op == SCSI_PROT_WRITE_PASS ||
		    prot_op == SCSI_PROT_READ_PASS) {
			unsigned int interval = scsi_prot_interval(scsi_cmnd);
			unsigned int ilog2_interval = ilog2(interval);

			len = (task->total_xfer_len >> ilog2_interval) * 8;
		}
	}

	hdr->dw1 = cpu_to_le32(dw1);

	hdr->data_transfer_len = cpu_to_le32(task->total_xfer_len + len);
}

static void prep_smp_v3_hw(struct hisi_hba *hisi_hba,
			  struct hisi_sas_slot *slot)
{
	struct sas_task *task = slot->task;
	struct hisi_sas_cmd_hdr *hdr = slot->cmd_hdr;
	struct domain_device *device = task->dev;
	struct hisi_sas_port *port = slot->port;
	struct scatterlist *sg_req;
	struct hisi_sas_device *sas_dev = device->lldd_dev;
	dma_addr_t req_dma_addr;
	unsigned int req_len;

	/* req */
	sg_req = &task->smp_task.smp_req;
	req_len = sg_dma_len(sg_req);
	req_dma_addr = sg_dma_address(sg_req);

	/* create header */
	/* dw0 */
	hdr->dw0 = cpu_to_le32((port->id << CMD_HDR_PORT_OFF) |
			       (1 << CMD_HDR_PRIORITY_OFF) | /* high pri */
			       (2 << CMD_HDR_CMD_OFF)); /* smp */

	/* map itct entry */
	hdr->dw1 = cpu_to_le32((sas_dev->device_id << CMD_HDR_DEV_ID_OFF) |
			       (1 << CMD_HDR_FRAME_TYPE_OFF) |
			       (DIR_NO_DATA << CMD_HDR_DIR_OFF));

	/* dw2 */
	hdr->dw2 = cpu_to_le32((((req_len - 4) / 4) << CMD_HDR_CFL_OFF) |
			       (HISI_SAS_MAX_SMP_RESP_SZ / 4 <<
			       CMD_HDR_MRFL_OFF));

	hdr->transfer_tags = cpu_to_le32(slot->idx << CMD_HDR_IPTT_OFF);

	hdr->cmd_table_addr = cpu_to_le64(req_dma_addr);
	hdr->sts_buffer_addr = cpu_to_le64(hisi_sas_status_buf_addr_dma(slot));

}

static void prep_ata_v3_hw(struct hisi_hba *hisi_hba,
			  struct hisi_sas_slot *slot)
{
	struct sas_task *task = slot->task;
	struct domain_device *device = task->dev;
	struct domain_device *parent_dev = device->parent;
	struct hisi_sas_device *sas_dev = device->lldd_dev;
	struct hisi_sas_cmd_hdr *hdr = slot->cmd_hdr;
	struct asd_sas_port *sas_port = device->port;
	struct hisi_sas_port *port = to_hisi_sas_port(sas_port);
	u8 *buf_cmd;
	int has_data = 0, hdr_tag = 0;
	u32 dw1 = 0, dw2 = 0;

	hdr->dw0 = cpu_to_le32(port->id << CMD_HDR_PORT_OFF);
	if (parent_dev && DEV_IS_EXPANDER(parent_dev->dev_type))
		hdr->dw0 |= cpu_to_le32(3 << CMD_HDR_CMD_OFF);
	else
		hdr->dw0 |= cpu_to_le32(4 << CMD_HDR_CMD_OFF);

	switch (task->data_dir) {
	case DMA_TO_DEVICE:
		has_data = 1;
		dw1 |= DIR_TO_DEVICE << CMD_HDR_DIR_OFF;
		break;
	case DMA_FROM_DEVICE:
		has_data = 1;
		dw1 |= DIR_TO_INI << CMD_HDR_DIR_OFF;
		break;
	default:
		dw1 &= ~CMD_HDR_DIR_MSK;
	}

	if ((task->ata_task.fis.command == ATA_CMD_DEV_RESET) &&
			(task->ata_task.fis.control & ATA_SRST))
		dw1 |= 1 << CMD_HDR_RESET_OFF;

	dw1 |= (hisi_sas_get_ata_protocol(
		&task->ata_task.fis, task->data_dir))
		<< CMD_HDR_FRAME_TYPE_OFF;
	dw1 |= sas_dev->device_id << CMD_HDR_DEV_ID_OFF;

	if (FIS_CMD_IS_UNCONSTRAINED(task->ata_task.fis))
		dw1 |= 1 << CMD_HDR_UNCON_CMD_OFF;

	hdr->dw1 = cpu_to_le32(dw1);

	/* dw2 */
	if (task->ata_task.use_ncq && hisi_sas_get_ncq_tag(task, &hdr_tag)) {
		task->ata_task.fis.sector_count |= (u8) (hdr_tag << 3);
		dw2 |= hdr_tag << CMD_HDR_NCQ_TAG_OFF;
	}

	dw2 |= (HISI_SAS_MAX_STP_RESP_SZ / 4) << CMD_HDR_CFL_OFF |
			2 << CMD_HDR_SG_MOD_OFF;
	hdr->dw2 = cpu_to_le32(dw2);

	/* dw3 */
	hdr->transfer_tags = cpu_to_le32(slot->idx);

	if (has_data)
		prep_prd_sge_v3_hw(hisi_hba, slot, hdr, task->scatter,
					slot->n_elem);

	hdr->data_transfer_len = cpu_to_le32(task->total_xfer_len);
	hdr->cmd_table_addr = cpu_to_le64(hisi_sas_cmd_hdr_addr_dma(slot));
	hdr->sts_buffer_addr = cpu_to_le64(hisi_sas_status_buf_addr_dma(slot));

	buf_cmd = hisi_sas_cmd_hdr_addr_mem(slot);

	if (likely(!task->ata_task.device_control_reg_update))
		task->ata_task.fis.flags |= 0x80; /* C=1: update ATA cmd reg */
	/* fill in command FIS */
	memcpy(buf_cmd, &task->ata_task.fis, sizeof(struct host_to_dev_fis));
}

static void prep_abort_v3_hw(struct hisi_hba *hisi_hba,
		struct hisi_sas_slot *slot,
		int device_id, int abort_flag, int tag_to_abort)
{
	struct sas_task *task = slot->task;
	struct domain_device *dev = task->dev;
	struct hisi_sas_cmd_hdr *hdr = slot->cmd_hdr;
	struct hisi_sas_port *port = slot->port;

	/* dw0 */
	hdr->dw0 = cpu_to_le32((5 << CMD_HDR_CMD_OFF) | /*abort*/
			       (port->id << CMD_HDR_PORT_OFF) |
				   (dev_is_sata(dev)
					<< CMD_HDR_ABORT_DEVICE_TYPE_OFF) |
					(abort_flag
					 << CMD_HDR_ABORT_FLAG_OFF));

	/* dw1 */
	hdr->dw1 = cpu_to_le32(device_id
			<< CMD_HDR_DEV_ID_OFF);

	/* dw7 */
	hdr->dw7 = cpu_to_le32(tag_to_abort << CMD_HDR_ABORT_IPTT_OFF);
	hdr->transfer_tags = cpu_to_le32(slot->idx);

}

static irqreturn_t phy_up_v3_hw(int phy_no, struct hisi_hba *hisi_hba)
{
	int i, res;
	u32 context, port_id, link_rate;
	struct hisi_sas_phy *phy = &hisi_hba->phy[phy_no];
	struct asd_sas_phy *sas_phy = &phy->sas_phy;
	struct device *dev = hisi_hba->dev;
	unsigned long flags;

	del_timer(&phy->timer);
	hisi_sas_phy_write32(hisi_hba, phy_no, PHYCTRL_PHY_ENA_MSK, 1);

	port_id = hisi_sas_read32(hisi_hba, PHY_PORT_NUM_MA);
	port_id = (port_id >> (4 * phy_no)) & 0xf;
	link_rate = hisi_sas_read32(hisi_hba, PHY_CONN_RATE);
	link_rate = (link_rate >> (phy_no * 4)) & 0xf;

	if (port_id == 0xf) {
		dev_err(dev, "phyup: phy%d invalid portid\n", phy_no);
		res = IRQ_NONE;
		goto end;
	}
	sas_phy->linkrate = link_rate;
	phy->phy_type &= ~(PORT_TYPE_SAS | PORT_TYPE_SATA);

	/* Check for SATA dev */
	context = hisi_sas_read32(hisi_hba, PHY_CONTEXT);
	if (context & (1 << phy_no)) {
		struct hisi_sas_initial_fis *initial_fis;
		struct dev_to_host_fis *fis;
		u8 attached_sas_addr[SAS_ADDR_SIZE] = {0};

		dev_info(dev, "phyup: phy%d link_rate=%d(sata)\n", phy_no, link_rate);
		initial_fis = &hisi_hba->initial_fis[phy_no];
		fis = &initial_fis->fis;

		/* check ERR bit of Status Register */
		if (fis->status & ATA_ERR) {
			dev_warn(dev, "sata int: phy%d FIS status: 0x%x\n",
				 phy_no, fis->status);
			hisi_sas_notify_phy_event(phy, HISI_PHYE_LINK_RESET);
			res = IRQ_NONE;
			goto end;
		}

		sas_phy->oob_mode = SATA_OOB_MODE;
		attached_sas_addr[0] = 0x50;
		attached_sas_addr[7] = phy_no;
		memcpy(sas_phy->attached_sas_addr,
		       attached_sas_addr,
		       SAS_ADDR_SIZE);
		memcpy(sas_phy->frame_rcvd, fis,
		       sizeof(struct dev_to_host_fis));
		phy->phy_type |= PORT_TYPE_SATA;
		phy->identify.device_type = SAS_SATA_DEV;
		phy->frame_rcvd_size = sizeof(struct dev_to_host_fis);
		phy->identify.target_port_protocols = SAS_PROTOCOL_SATA;
	} else {
		u32 *frame_rcvd = (u32 *)sas_phy->frame_rcvd;
		struct sas_identify_frame *id =
			(struct sas_identify_frame *)frame_rcvd;

		dev_info(dev, "phyup: phy%d link_rate=%d\n", phy_no, link_rate);
		for (i = 0; i < 6; i++) {
			u32 idaf = hisi_sas_phy_read32(hisi_hba, phy_no,
					       RX_IDAF_DWORD0 + (i * 4));
			frame_rcvd[i] = __swab32(idaf);
		}
		sas_phy->oob_mode = SAS_OOB_MODE;
		memcpy(sas_phy->attached_sas_addr,
		       &id->sas_addr,
		       SAS_ADDR_SIZE);
		phy->phy_type |= PORT_TYPE_SAS;
		phy->identify.device_type = id->dev_type;
		phy->frame_rcvd_size = sizeof(struct sas_identify_frame);
		if (phy->identify.device_type == SAS_END_DEVICE)
			phy->identify.target_port_protocols =
				SAS_PROTOCOL_SSP;
		else if (phy->identify.device_type != SAS_PHY_UNUSED)
			phy->identify.target_port_protocols =
				SAS_PROTOCOL_SMP;
	}

	phy->port_id = port_id;
	phy->phy_attached = 1;
	hisi_sas_notify_phy_event(phy, HISI_PHYE_PHY_UP);
	res = IRQ_HANDLED;
	spin_lock_irqsave(&phy->lock, flags);
	if (phy->reset_completion) {
		phy->in_reset = 0;
		complete(phy->reset_completion);
	}
	spin_unlock_irqrestore(&phy->lock, flags);
end:
	hisi_sas_phy_write32(hisi_hba, phy_no, CHL_INT0,
			     CHL_INT0_SL_PHY_ENABLE_MSK);
	hisi_sas_phy_write32(hisi_hba, phy_no, PHYCTRL_PHY_ENA_MSK, 0);

	return res;
}

static irqreturn_t phy_down_v3_hw(int phy_no, struct hisi_hba *hisi_hba)
{
	struct hisi_sas_phy *phy = &hisi_hba->phy[phy_no];
	u32 phy_state, sl_ctrl, txid_auto;
	struct device *dev = hisi_hba->dev;

	del_timer(&phy->timer);
	hisi_sas_phy_write32(hisi_hba, phy_no, PHYCTRL_NOT_RDY_MSK, 1);

	phy_state = hisi_sas_read32(hisi_hba, PHY_STATE);
	dev_info(dev, "phydown: phy%d phy_state=0x%x\n", phy_no, phy_state);
	hisi_sas_phy_down(hisi_hba, phy_no, (phy_state & 1 << phy_no) ? 1 : 0);

	sl_ctrl = hisi_sas_phy_read32(hisi_hba, phy_no, SL_CONTROL);
	hisi_sas_phy_write32(hisi_hba, phy_no, SL_CONTROL,
						sl_ctrl&(~SL_CTA_MSK));

	txid_auto = hisi_sas_phy_read32(hisi_hba, phy_no, TXID_AUTO);
	hisi_sas_phy_write32(hisi_hba, phy_no, TXID_AUTO,
						txid_auto | CT3_MSK);

	hisi_sas_phy_write32(hisi_hba, phy_no, CHL_INT0, CHL_INT0_NOT_RDY_MSK);
	hisi_sas_phy_write32(hisi_hba, phy_no, PHYCTRL_NOT_RDY_MSK, 0);

	return IRQ_HANDLED;
}

static irqreturn_t phy_bcast_v3_hw(int phy_no, struct hisi_hba *hisi_hba)
{
	struct hisi_sas_phy *phy = &hisi_hba->phy[phy_no];
	struct asd_sas_phy *sas_phy = &phy->sas_phy;
	struct sas_ha_struct *sas_ha = &hisi_hba->sha;
	u32 bcast_status;

	hisi_sas_phy_write32(hisi_hba, phy_no, SL_RX_BCAST_CHK_MSK, 1);
	bcast_status = hisi_sas_phy_read32(hisi_hba, phy_no, RX_PRIMS_STATUS);
	if ((bcast_status & RX_BCAST_CHG_MSK) &&
	    !test_bit(HISI_SAS_RESET_BIT, &hisi_hba->flags))
		sas_ha->notify_port_event(sas_phy, PORTE_BROADCAST_RCVD);
	hisi_sas_phy_write32(hisi_hba, phy_no, CHL_INT0,
			     CHL_INT0_SL_RX_BCST_ACK_MSK);
	hisi_sas_phy_write32(hisi_hba, phy_no, SL_RX_BCAST_CHK_MSK, 0);

	return IRQ_HANDLED;
}

static irqreturn_t int_phy_up_down_bcast_v3_hw(int irq_no, void *p)
{
	struct hisi_hba *hisi_hba = p;
	u32 irq_msk;
	int phy_no = 0;
	irqreturn_t res = IRQ_NONE;

	irq_msk = hisi_sas_read32(hisi_hba, CHNL_INT_STATUS)
				& 0x11111111;
	while (irq_msk) {
		if (irq_msk  & 1) {
			u32 irq_value = hisi_sas_phy_read32(hisi_hba, phy_no,
							    CHL_INT0);
			u32 phy_state = hisi_sas_read32(hisi_hba, PHY_STATE);
			int rdy = phy_state & (1 << phy_no);

			if (rdy) {
				if (irq_value & CHL_INT0_SL_PHY_ENABLE_MSK)
					/* phy up */
					if (phy_up_v3_hw(phy_no, hisi_hba)
							== IRQ_HANDLED)
						res = IRQ_HANDLED;
				if (irq_value & CHL_INT0_SL_RX_BCST_ACK_MSK)
					/* phy bcast */
					if (phy_bcast_v3_hw(phy_no, hisi_hba)
							== IRQ_HANDLED)
						res = IRQ_HANDLED;
			} else {
				if (irq_value & CHL_INT0_NOT_RDY_MSK)
					/* phy down */
					if (phy_down_v3_hw(phy_no, hisi_hba)
							== IRQ_HANDLED)
						res = IRQ_HANDLED;
			}
		}
		irq_msk >>= 4;
		phy_no++;
	}

	return res;
}

static const struct hisi_sas_hw_error port_axi_error[] = {
	{
		.irq_msk = BIT(CHL_INT1_DMAC_TX_AXI_WR_ERR_OFF),
		.msg = "dma_tx_axi_wr_err",
	},
	{
		.irq_msk = BIT(CHL_INT1_DMAC_TX_AXI_RD_ERR_OFF),
		.msg = "dma_tx_axi_rd_err",
	},
	{
		.irq_msk = BIT(CHL_INT1_DMAC_RX_AXI_WR_ERR_OFF),
		.msg = "dma_rx_axi_wr_err",
	},
	{
		.irq_msk = BIT(CHL_INT1_DMAC_RX_AXI_RD_ERR_OFF),
		.msg = "dma_rx_axi_rd_err",
	},
};

static void handle_chl_int1_v3_hw(struct hisi_hba *hisi_hba, int phy_no)
{
	u32 irq_value = hisi_sas_phy_read32(hisi_hba, phy_no, CHL_INT1);
	u32 irq_msk = hisi_sas_phy_read32(hisi_hba, phy_no, CHL_INT1_MSK);
	struct device *dev = hisi_hba->dev;
	int i;

	irq_value &= ~irq_msk;
	if (!irq_value)
		return;

	for (i = 0; i < ARRAY_SIZE(port_axi_error); i++) {
		const struct hisi_sas_hw_error *error = &port_axi_error[i];

		if (!(irq_value & error->irq_msk))
			continue;

		dev_err(dev, "%s error (phy%d 0x%x) found!\n",
			error->msg, phy_no, irq_value);
		queue_work(hisi_hba->wq, &hisi_hba->rst_work);
	}

	hisi_sas_phy_write32(hisi_hba, phy_no, CHL_INT1, irq_value);
}

static void handle_chl_int2_v3_hw(struct hisi_hba *hisi_hba, int phy_no)
{
	u32 irq_msk = hisi_sas_phy_read32(hisi_hba, phy_no, CHL_INT2_MSK);
	u32 irq_value = hisi_sas_phy_read32(hisi_hba, phy_no, CHL_INT2);
	struct hisi_sas_phy *phy = &hisi_hba->phy[phy_no];
	struct pci_dev *pci_dev = hisi_hba->pci_dev;
	struct device *dev = hisi_hba->dev;

	irq_value &= ~irq_msk;
	if (!irq_value)
		return;

	if (irq_value & BIT(CHL_INT2_SL_IDAF_TOUT_CONF_OFF)) {
		dev_warn(dev, "phy%d identify timeout\n", phy_no);
		hisi_sas_notify_phy_event(phy, HISI_PHYE_LINK_RESET);
	}

	if (irq_value & BIT(CHL_INT2_STP_LINK_TIMEOUT_OFF)) {
		u32 reg_value = hisi_sas_phy_read32(hisi_hba, phy_no,
				STP_LINK_TIMEOUT_STATE);

		dev_warn(dev, "phy%d stp link timeout (0x%x)\n",
			 phy_no, reg_value);
		if (reg_value & BIT(4))
			hisi_sas_notify_phy_event(phy, HISI_PHYE_LINK_RESET);
	}

	if ((irq_value & BIT(CHL_INT2_RX_INVLD_DW_OFF)) &&
	    (pci_dev->revision == 0x20)) {
		u32 reg_value;
		int rc;

		rc = hisi_sas_read32_poll_timeout_atomic(
				HILINK_ERR_DFX, reg_value,
				!((reg_value >> 8) & BIT(phy_no)),
				1000, 10000);
		if (rc)
			hisi_sas_notify_phy_event(phy, HISI_PHYE_LINK_RESET);
	}

	hisi_sas_phy_write32(hisi_hba, phy_no, CHL_INT2, irq_value);
}

static void handle_chl_int0_v3_hw(struct hisi_hba *hisi_hba, int phy_no)
{
	u32 irq_value0 = hisi_sas_phy_read32(hisi_hba, phy_no, CHL_INT0);

	if (irq_value0 & CHL_INT0_PHY_RDY_MSK)
		hisi_sas_phy_oob_ready(hisi_hba, phy_no);

	hisi_sas_phy_write32(hisi_hba, phy_no, CHL_INT0,
			     irq_value0 & (~CHL_INT0_SL_RX_BCST_ACK_MSK)
			     & (~CHL_INT0_SL_PHY_ENABLE_MSK)
			     & (~CHL_INT0_NOT_RDY_MSK));
}

static irqreturn_t int_chnl_int_v3_hw(int irq_no, void *p)
{
	struct hisi_hba *hisi_hba = p;
	u32 irq_msk;
	int phy_no = 0;

	irq_msk = hisi_sas_read32(hisi_hba, CHNL_INT_STATUS)
				& 0xeeeeeeee;

	while (irq_msk) {
		if (irq_msk & (2 << (phy_no * 4)))
			handle_chl_int0_v3_hw(hisi_hba, phy_no);

		if (irq_msk & (4 << (phy_no * 4)))
			handle_chl_int1_v3_hw(hisi_hba, phy_no);

		if (irq_msk & (8 << (phy_no * 4)))
			handle_chl_int2_v3_hw(hisi_hba, phy_no);

		irq_msk &= ~(0xe << (phy_no * 4));
		phy_no++;
	}

	return IRQ_HANDLED;
}

static const struct hisi_sas_hw_error axi_error[] = {
	{ .msk = BIT(0), .msg = "IOST_AXI_W_ERR" },
	{ .msk = BIT(1), .msg = "IOST_AXI_R_ERR" },
	{ .msk = BIT(2), .msg = "ITCT_AXI_W_ERR" },
	{ .msk = BIT(3), .msg = "ITCT_AXI_R_ERR" },
	{ .msk = BIT(4), .msg = "SATA_AXI_W_ERR" },
	{ .msk = BIT(5), .msg = "SATA_AXI_R_ERR" },
	{ .msk = BIT(6), .msg = "DQE_AXI_R_ERR" },
	{ .msk = BIT(7), .msg = "CQE_AXI_W_ERR" },
	{},
};

static const struct hisi_sas_hw_error fifo_error[] = {
	{ .msk = BIT(8),  .msg = "CQE_WINFO_FIFO" },
	{ .msk = BIT(9),  .msg = "CQE_MSG_FIFIO" },
	{ .msk = BIT(10), .msg = "GETDQE_FIFO" },
	{ .msk = BIT(11), .msg = "CMDP_FIFO" },
	{ .msk = BIT(12), .msg = "AWTCTRL_FIFO" },
	{},
};

static const struct hisi_sas_hw_error fatal_axi_error[] = {
	{
		.irq_msk = BIT(ENT_INT_SRC3_WP_DEPTH_OFF),
		.msg = "write pointer and depth",
	},
	{
		.irq_msk = BIT(ENT_INT_SRC3_IPTT_SLOT_NOMATCH_OFF),
		.msg = "iptt no match slot",
	},
	{
		.irq_msk = BIT(ENT_INT_SRC3_RP_DEPTH_OFF),
		.msg = "read pointer and depth",
	},
	{
		.irq_msk = BIT(ENT_INT_SRC3_AXI_OFF),
		.reg = HGC_AXI_FIFO_ERR_INFO,
		.sub = axi_error,
	},
	{
		.irq_msk = BIT(ENT_INT_SRC3_FIFO_OFF),
		.reg = HGC_AXI_FIFO_ERR_INFO,
		.sub = fifo_error,
	},
	{
		.irq_msk = BIT(ENT_INT_SRC3_LM_OFF),
		.msg = "LM add/fetch list",
	},
	{
		.irq_msk = BIT(ENT_INT_SRC3_ABT_OFF),
		.msg = "SAS_HGC_ABT fetch LM list",
	},
};

static irqreturn_t fatal_axi_int_v3_hw(int irq_no, void *p)
{
	u32 irq_value, irq_msk;
	struct hisi_hba *hisi_hba = p;
	struct device *dev = hisi_hba->dev;
	struct pci_dev *pdev = hisi_hba->pci_dev;
	int i;

	irq_msk = hisi_sas_read32(hisi_hba, ENT_INT_SRC_MSK3);
	hisi_sas_write32(hisi_hba, ENT_INT_SRC_MSK3, irq_msk | 0x1df00);

	irq_value = hisi_sas_read32(hisi_hba, ENT_INT_SRC3);
	irq_value &= ~irq_msk;

	for (i = 0; i < ARRAY_SIZE(fatal_axi_error); i++) {
		const struct hisi_sas_hw_error *error = &fatal_axi_error[i];

		if (!(irq_value & error->irq_msk))
			continue;

		if (error->sub) {
			const struct hisi_sas_hw_error *sub = error->sub;
			u32 err_value = hisi_sas_read32(hisi_hba, error->reg);

			for (; sub->msk || sub->msg; sub++) {
				if (!(err_value & sub->msk))
					continue;

				dev_err(dev, "%s error (0x%x) found!\n",
					sub->msg, irq_value);
				queue_work(hisi_hba->wq, &hisi_hba->rst_work);
			}
		} else {
			dev_err(dev, "%s error (0x%x) found!\n",
				error->msg, irq_value);
			queue_work(hisi_hba->wq, &hisi_hba->rst_work);
		}

		if (pdev->revision < 0x21) {
			u32 reg_val;

			reg_val = hisi_sas_read32(hisi_hba,
						  AXI_MASTER_CFG_BASE +
						  AM_CTRL_GLOBAL);
			reg_val |= AM_CTRL_SHUTDOWN_REQ_MSK;
			hisi_sas_write32(hisi_hba, AXI_MASTER_CFG_BASE +
					 AM_CTRL_GLOBAL, reg_val);
		}
	}

	if (irq_value & BIT(ENT_INT_SRC3_ITC_INT_OFF)) {
		u32 reg_val = hisi_sas_read32(hisi_hba, ITCT_CLR);
		u32 dev_id = reg_val & ITCT_DEV_MSK;
		struct hisi_sas_device *sas_dev =
				&hisi_hba->devices[dev_id];

		hisi_sas_write32(hisi_hba, ITCT_CLR, 0);
		dev_dbg(dev, "clear ITCT ok\n");
		complete(sas_dev->completion);
	}

	hisi_sas_write32(hisi_hba, ENT_INT_SRC3, irq_value & 0x1df00);
	hisi_sas_write32(hisi_hba, ENT_INT_SRC_MSK3, irq_msk);

	return IRQ_HANDLED;
}

static void
slot_err_v3_hw(struct hisi_hba *hisi_hba, struct sas_task *task,
	       struct hisi_sas_slot *slot)
{
	struct task_status_struct *ts = &task->task_status;
	struct hisi_sas_complete_v3_hdr *complete_queue =
			hisi_hba->complete_hdr[slot->cmplt_queue];
	struct hisi_sas_complete_v3_hdr *complete_hdr =
			&complete_queue[slot->cmplt_queue_slot];
	struct hisi_sas_err_record_v3 *record =
			hisi_sas_status_buf_addr_mem(slot);
	u32 dma_rx_err_type = le32_to_cpu(record->dma_rx_err_type);
	u32 trans_tx_fail_type = le32_to_cpu(record->trans_tx_fail_type);
	u32 dw3 = le32_to_cpu(complete_hdr->dw3);

	switch (task->task_proto) {
	case SAS_PROTOCOL_SSP:
		if (dma_rx_err_type & RX_DATA_LEN_UNDERFLOW_MSK) {
			ts->residual = trans_tx_fail_type;
			ts->stat = SAS_DATA_UNDERRUN;
		} else if (dw3 & CMPLT_HDR_IO_IN_TARGET_MSK) {
			ts->stat = SAS_QUEUE_FULL;
			slot->abort = 1;
		} else {
			ts->stat = SAS_OPEN_REJECT;
			ts->open_rej_reason = SAS_OREJ_RSVD_RETRY;
		}
		break;
	case SAS_PROTOCOL_SATA:
	case SAS_PROTOCOL_STP:
	case SAS_PROTOCOL_SATA | SAS_PROTOCOL_STP:
		if (dma_rx_err_type & RX_DATA_LEN_UNDERFLOW_MSK) {
			ts->residual = trans_tx_fail_type;
			ts->stat = SAS_DATA_UNDERRUN;
		} else if (dw3 & CMPLT_HDR_IO_IN_TARGET_MSK) {
			ts->stat = SAS_PHY_DOWN;
			slot->abort = 1;
		} else {
			ts->stat = SAS_OPEN_REJECT;
			ts->open_rej_reason = SAS_OREJ_RSVD_RETRY;
		}
		hisi_sas_sata_done(task, slot);
		break;
	case SAS_PROTOCOL_SMP:
		ts->stat = SAM_STAT_CHECK_CONDITION;
		break;
	default:
		break;
	}
}

static int
slot_complete_v3_hw(struct hisi_hba *hisi_hba, struct hisi_sas_slot *slot)
{
	struct sas_task *task = slot->task;
	struct hisi_sas_device *sas_dev;
	struct device *dev = hisi_hba->dev;
	struct task_status_struct *ts;
	struct domain_device *device;
	struct sas_ha_struct *ha;
	enum exec_status sts;
	struct hisi_sas_complete_v3_hdr *complete_queue =
			hisi_hba->complete_hdr[slot->cmplt_queue];
	struct hisi_sas_complete_v3_hdr *complete_hdr =
			&complete_queue[slot->cmplt_queue_slot];
	unsigned long flags;
	bool is_internal = slot->is_internal;
	u32 dw0, dw1, dw3;

	if (unlikely(!task || !task->lldd_task || !task->dev))
		return -EINVAL;

	ts = &task->task_status;
	device = task->dev;
	ha = device->port->ha;
	sas_dev = device->lldd_dev;

	spin_lock_irqsave(&task->task_state_lock, flags);
	task->task_state_flags &=
		~(SAS_TASK_STATE_PENDING | SAS_TASK_AT_INITIATOR);
	spin_unlock_irqrestore(&task->task_state_lock, flags);

	memset(ts, 0, sizeof(*ts));
	ts->resp = SAS_TASK_COMPLETE;

	if (unlikely(!sas_dev)) {
		dev_dbg(dev, "slot complete: port has not device\n");
		ts->stat = SAS_PHY_DOWN;
		goto out;
	}

	dw0 = le32_to_cpu(complete_hdr->dw0);
	dw1 = le32_to_cpu(complete_hdr->dw1);
	dw3 = le32_to_cpu(complete_hdr->dw3);

	/*
	 * Use SAS+TMF status codes
	 */
	switch ((dw0 & CMPLT_HDR_ABORT_STAT_MSK) >> CMPLT_HDR_ABORT_STAT_OFF) {
	case STAT_IO_ABORTED:
		/* this IO has been aborted by abort command */
		ts->stat = SAS_ABORTED_TASK;
		goto out;
	case STAT_IO_COMPLETE:
		/* internal abort command complete */
		ts->stat = TMF_RESP_FUNC_SUCC;
		goto out;
	case STAT_IO_NO_DEVICE:
		ts->stat = TMF_RESP_FUNC_COMPLETE;
		goto out;
	case STAT_IO_NOT_VALID:
		/*
		 * abort single IO, the controller can't find the IO
		 */
		ts->stat = TMF_RESP_FUNC_FAILED;
		goto out;
	default:
		break;
	}

	/* check for erroneous completion */
	if ((dw0 & CMPLT_HDR_CMPLT_MSK) == 0x3) {
		u32 *error_info = hisi_sas_status_buf_addr_mem(slot);

		slot_err_v3_hw(hisi_hba, task, slot);
		if (ts->stat != SAS_DATA_UNDERRUN)
			dev_info(dev, "erroneous completion iptt=%d task=%p dev id=%d "
				"CQ hdr: 0x%x 0x%x 0x%x 0x%x "
				"Error info: 0x%x 0x%x 0x%x 0x%x\n",
				slot->idx, task, sas_dev->device_id,
				dw0, dw1, complete_hdr->act, dw3,
				error_info[0], error_info[1],
				error_info[2], error_info[3]);
		if (unlikely(slot->abort))
			return ts->stat;
		goto out;
	}

	switch (task->task_proto) {
	case SAS_PROTOCOL_SSP: {
		struct ssp_response_iu *iu =
			hisi_sas_status_buf_addr_mem(slot) +
			sizeof(struct hisi_sas_err_record);

		sas_ssp_task_response(dev, task, iu);
		break;
	}
	case SAS_PROTOCOL_SMP: {
		struct scatterlist *sg_resp = &task->smp_task.smp_resp;
		void *to;

		ts->stat = SAM_STAT_GOOD;
		to = kmap_atomic(sg_page(sg_resp));

		dma_unmap_sg(dev, &task->smp_task.smp_resp, 1,
			     DMA_FROM_DEVICE);
		dma_unmap_sg(dev, &task->smp_task.smp_req, 1,
			     DMA_TO_DEVICE);
		memcpy(to + sg_resp->offset,
			hisi_sas_status_buf_addr_mem(slot) +
		       sizeof(struct hisi_sas_err_record),
		       sg_dma_len(sg_resp));
		kunmap_atomic(to);
		break;
	}
	case SAS_PROTOCOL_SATA:
	case SAS_PROTOCOL_STP:
	case SAS_PROTOCOL_SATA | SAS_PROTOCOL_STP:
		ts->stat = SAM_STAT_GOOD;
		hisi_sas_sata_done(task, slot);
		break;
	default:
		ts->stat = SAM_STAT_CHECK_CONDITION;
		break;
	}

	if (!slot->port->port_attached) {
		dev_warn(dev, "slot complete: port %d has removed\n",
			slot->port->sas_port.id);
		ts->stat = SAS_PHY_DOWN;
	}

out:
	sts = ts->stat;
	spin_lock_irqsave(&task->task_state_lock, flags);
	if (task->task_state_flags & SAS_TASK_STATE_ABORTED) {
		spin_unlock_irqrestore(&task->task_state_lock, flags);
		dev_info(dev, "slot complete: task(%p) aborted\n", task);
		return SAS_ABORTED_TASK;
	}
	task->task_state_flags |= SAS_TASK_STATE_DONE;
	spin_unlock_irqrestore(&task->task_state_lock, flags);
	hisi_sas_slot_task_free(hisi_hba, task, slot);

	if (!is_internal && (task->task_proto != SAS_PROTOCOL_SMP)) {
		spin_lock_irqsave(&device->done_lock, flags);
		if (test_bit(SAS_HA_FROZEN, &ha->state)) {
			spin_unlock_irqrestore(&device->done_lock, flags);
			dev_info(dev, "slot complete: task(%p) ignored\n ",
				 task);
			return sts;
		}
		spin_unlock_irqrestore(&device->done_lock, flags);
	}

	if (task->task_done)
		task->task_done(task);

	return sts;
}

static void cq_tasklet_v3_hw(unsigned long val)
{
	struct hisi_sas_cq *cq = (struct hisi_sas_cq *)val;
	struct hisi_hba *hisi_hba = cq->hisi_hba;
	struct hisi_sas_slot *slot;
	struct hisi_sas_complete_v3_hdr *complete_queue;
	u32 rd_point = cq->rd_point, wr_point;
	int queue = cq->id;

	complete_queue = hisi_hba->complete_hdr[queue];

	wr_point = hisi_sas_read32(hisi_hba, COMPL_Q_0_WR_PTR +
				   (0x14 * queue));

	while (rd_point != wr_point) {
		struct hisi_sas_complete_v3_hdr *complete_hdr;
		struct device *dev = hisi_hba->dev;
		u32 dw1;
		int iptt;

		complete_hdr = &complete_queue[rd_point];
		dw1 = le32_to_cpu(complete_hdr->dw1);

		iptt = dw1 & CMPLT_HDR_IPTT_MSK;
		if (likely(iptt < HISI_SAS_COMMAND_ENTRIES_V3_HW)) {
			slot = &hisi_hba->slot_info[iptt];
			slot->cmplt_queue_slot = rd_point;
			slot->cmplt_queue = queue;
			slot_complete_v3_hw(hisi_hba, slot);
		} else
			dev_err(dev, "IPTT %d is invalid, discard it.\n", iptt);

		if (++rd_point >= HISI_SAS_QUEUE_SLOTS)
			rd_point = 0;
	}

	/* update rd_point */
	cq->rd_point = rd_point;
	hisi_sas_write32(hisi_hba, COMPL_Q_0_RD_PTR + (0x14 * queue), rd_point);
}

static irqreturn_t cq_interrupt_v3_hw(int irq_no, void *p)
{
	struct hisi_sas_cq *cq = p;
	struct hisi_hba *hisi_hba = cq->hisi_hba;
	int queue = cq->id;

	hisi_sas_write32(hisi_hba, OQ_INT_SRC, 1 << queue);

	tasklet_schedule(&cq->tasklet);

	return IRQ_HANDLED;
}

static void setup_reply_map_v3_hw(struct hisi_hba *hisi_hba, int nvecs)
{
	const struct cpumask *mask;
	int queue, cpu;

	for (queue = 0; queue < nvecs; queue++) {
		struct hisi_sas_cq *cq = &hisi_hba->cq[queue];

		mask = pci_irq_get_affinity(hisi_hba->pci_dev, queue +
					    BASE_VECTORS_V3_HW);
		if (!mask)
			goto fallback;
		cq->pci_irq_mask = mask;
		for_each_cpu(cpu, mask)
			hisi_hba->reply_map[cpu] = queue;
	}
	return;

fallback:
	for_each_possible_cpu(cpu)
		hisi_hba->reply_map[cpu] = cpu % hisi_hba->queue_count;
	/* Don't clean all CQ masks */
}

static int interrupt_init_v3_hw(struct hisi_hba *hisi_hba)
{
	struct device *dev = hisi_hba->dev;
	struct pci_dev *pdev = hisi_hba->pci_dev;
	int vectors, rc;
	int i, k;
	int max_msi = HISI_SAS_MSI_COUNT_V3_HW, min_msi;

	if (auto_affine_msi_experimental) {
		struct irq_affinity desc = {
			.pre_vectors = BASE_VECTORS_V3_HW,
		};

		min_msi = MIN_AFFINE_VECTORS_V3_HW;

		hisi_hba->reply_map = devm_kcalloc(dev, nr_cpu_ids,
						   sizeof(unsigned int),
						   GFP_KERNEL);
		if (!hisi_hba->reply_map)
			return -ENOMEM;
		vectors = pci_alloc_irq_vectors_affinity(hisi_hba->pci_dev,
							 min_msi, max_msi,
							 PCI_IRQ_MSI |
							 PCI_IRQ_AFFINITY,
							 &desc);
		if (vectors < 0)
			return -ENOENT;
		setup_reply_map_v3_hw(hisi_hba, vectors - BASE_VECTORS_V3_HW);
	} else {
		min_msi = max_msi;
		vectors = pci_alloc_irq_vectors(hisi_hba->pci_dev, min_msi,
						max_msi, PCI_IRQ_MSI);
		if (vectors < 0)
			return vectors;
	}

	hisi_hba->cq_nvecs = vectors - BASE_VECTORS_V3_HW;

	rc = devm_request_irq(dev, pci_irq_vector(pdev, 1),
			      int_phy_up_down_bcast_v3_hw, 0,
			      DRV_NAME " phy", hisi_hba);
	if (rc) {
		dev_err(dev, "could not request phy interrupt, rc=%d\n", rc);
		rc = -ENOENT;
		goto free_irq_vectors;
	}

	rc = devm_request_irq(dev, pci_irq_vector(pdev, 2),
			      int_chnl_int_v3_hw, 0,
			      DRV_NAME " channel", hisi_hba);
	if (rc) {
		dev_err(dev, "could not request chnl interrupt, rc=%d\n", rc);
		rc = -ENOENT;
		goto free_phy_irq;
	}

	rc = devm_request_irq(dev, pci_irq_vector(pdev, 11),
			      fatal_axi_int_v3_hw, 0,
			      DRV_NAME " fatal", hisi_hba);
	if (rc) {
		dev_err(dev, "could not request fatal interrupt, rc=%d\n", rc);
		rc = -ENOENT;
		goto free_chnl_interrupt;
	}

	/* Init tasklets for cq only */
	for (i = 0; i < hisi_hba->cq_nvecs; i++) {
		struct hisi_sas_cq *cq = &hisi_hba->cq[i];
		struct tasklet_struct *t = &cq->tasklet;
		int nr = hisi_sas_intr_conv ? 16 : 16 + i;
		unsigned long irqflags = hisi_sas_intr_conv ? IRQF_SHARED : 0;

		rc = devm_request_irq(dev, pci_irq_vector(pdev, nr),
				      cq_interrupt_v3_hw, irqflags,
				      DRV_NAME " cq", cq);
		if (rc) {
			dev_err(dev,
				"could not request cq%d interrupt, rc=%d\n",
				i, rc);
			rc = -ENOENT;
			goto free_cq_irqs;
		}

		tasklet_init(t, cq_tasklet_v3_hw, (unsigned long)cq);
	}

	return 0;

free_cq_irqs:
	for (k = 0; k < i; k++) {
		struct hisi_sas_cq *cq = &hisi_hba->cq[k];
		int nr = hisi_sas_intr_conv ? 16 : 16 + k;

		free_irq(pci_irq_vector(pdev, nr), cq);
	}
	free_irq(pci_irq_vector(pdev, 11), hisi_hba);
free_chnl_interrupt:
	free_irq(pci_irq_vector(pdev, 2), hisi_hba);
free_phy_irq:
	free_irq(pci_irq_vector(pdev, 1), hisi_hba);
free_irq_vectors:
	pci_free_irq_vectors(pdev);
	return rc;
}

static int hisi_sas_v3_init(struct hisi_hba *hisi_hba)
{
	int rc;

	rc = hw_init_v3_hw(hisi_hba);
	if (rc)
		return rc;

	rc = interrupt_init_v3_hw(hisi_hba);
	if (rc)
		return rc;

	return 0;
}

static void phy_set_linkrate_v3_hw(struct hisi_hba *hisi_hba, int phy_no,
		struct sas_phy_linkrates *r)
{
	enum sas_linkrate max = r->maximum_linkrate;
	u32 prog_phy_link_rate = 0x800;

	prog_phy_link_rate |= hisi_sas_get_prog_phy_linkrate_mask(max);
	hisi_sas_phy_write32(hisi_hba, phy_no, PROG_PHY_LINK_RATE,
			     prog_phy_link_rate);
}

static void interrupt_disable_v3_hw(struct hisi_hba *hisi_hba)
{
	struct pci_dev *pdev = hisi_hba->pci_dev;
	int i;

	synchronize_irq(pci_irq_vector(pdev, 1));
	synchronize_irq(pci_irq_vector(pdev, 2));
	synchronize_irq(pci_irq_vector(pdev, 11));
	for (i = 0; i < hisi_hba->queue_count; i++) {
		hisi_sas_write32(hisi_hba, OQ0_INT_SRC_MSK + 0x4 * i, 0x1);
		synchronize_irq(pci_irq_vector(pdev, i + 16));
	}

	hisi_sas_write32(hisi_hba, ENT_INT_SRC_MSK1, 0xffffffff);
	hisi_sas_write32(hisi_hba, ENT_INT_SRC_MSK2, 0xffffffff);
	hisi_sas_write32(hisi_hba, ENT_INT_SRC_MSK3, 0xffffffff);
	hisi_sas_write32(hisi_hba, SAS_ECC_INTR_MSK, 0xffffffff);

	for (i = 0; i < hisi_hba->n_phy; i++) {
		hisi_sas_phy_write32(hisi_hba, i, CHL_INT1_MSK, 0xffffffff);
		hisi_sas_phy_write32(hisi_hba, i, CHL_INT2_MSK, 0xffffffff);
		hisi_sas_phy_write32(hisi_hba, i, PHYCTRL_NOT_RDY_MSK, 0x1);
		hisi_sas_phy_write32(hisi_hba, i, PHYCTRL_PHY_ENA_MSK, 0x1);
		hisi_sas_phy_write32(hisi_hba, i, SL_RX_BCAST_CHK_MSK, 0x1);
	}
}

static u32 get_phys_state_v3_hw(struct hisi_hba *hisi_hba)
{
	return hisi_sas_read32(hisi_hba, PHY_STATE);
}

static void phy_get_events_v3_hw(struct hisi_hba *hisi_hba, int phy_no)
{
	struct hisi_sas_phy *phy = &hisi_hba->phy[phy_no];
	struct asd_sas_phy *sas_phy = &phy->sas_phy;
	struct sas_phy *sphy = sas_phy->phy;
	u32 reg_value;

	/* loss dword sync */
	reg_value = hisi_sas_phy_read32(hisi_hba, phy_no, ERR_CNT_DWS_LOST);
	sphy->loss_of_dword_sync_count += reg_value;

	/* phy reset problem */
	reg_value = hisi_sas_phy_read32(hisi_hba, phy_no, ERR_CNT_RESET_PROB);
	sphy->phy_reset_problem_count += reg_value;

	/* invalid dword */
	reg_value = hisi_sas_phy_read32(hisi_hba, phy_no, ERR_CNT_INVLD_DW);
	sphy->invalid_dword_count += reg_value;

	/* disparity err */
	reg_value = hisi_sas_phy_read32(hisi_hba, phy_no, ERR_CNT_DISP_ERR);
	sphy->running_disparity_error_count += reg_value;

}

static int disable_host_v3_hw(struct hisi_hba *hisi_hba)
{
	struct device *dev = hisi_hba->dev;
	u32 status, reg_val;
	int rc;

	interrupt_disable_v3_hw(hisi_hba);
	hisi_sas_write32(hisi_hba, DLVRY_QUEUE_ENABLE, 0x0);
	hisi_sas_kill_tasklets(hisi_hba);

	hisi_sas_stop_phys(hisi_hba);

	mdelay(10);

	reg_val = hisi_sas_read32(hisi_hba, AXI_MASTER_CFG_BASE +
				  AM_CTRL_GLOBAL);
	reg_val |= AM_CTRL_SHUTDOWN_REQ_MSK;
	hisi_sas_write32(hisi_hba, AXI_MASTER_CFG_BASE +
			 AM_CTRL_GLOBAL, reg_val);

	/* wait until bus idle */
	rc = hisi_sas_read32_poll_timeout(AXI_MASTER_CFG_BASE +
					  AM_CURR_TRANS_RETURN, status,
					  status == 0x3, 10, 100);
	if (rc) {
		dev_err(dev, "axi bus is not idle, rc=%d\n", rc);
		return rc;
	}

	return 0;
}

static int soft_reset_v3_hw(struct hisi_hba *hisi_hba)
{
	struct device *dev = hisi_hba->dev;
	int rc;

	rc = disable_host_v3_hw(hisi_hba);
	if (rc) {
		dev_err(dev, "soft reset: disable host failed rc=%d\n", rc);
		return rc;
	}

	hisi_sas_init_mem(hisi_hba);

	return hw_init_v3_hw(hisi_hba);
}

static int write_gpio_v3_hw(struct hisi_hba *hisi_hba, u8 reg_type,
			u8 reg_index, u8 reg_count, u8 *write_data)
{
	struct device *dev = hisi_hba->dev;
	u32 *data = (u32 *)write_data;
	int i;

	switch (reg_type) {
	case SAS_GPIO_REG_TX:
		if ((reg_index + reg_count) > ((hisi_hba->n_phy + 3) / 4)) {
			dev_err(dev, "write gpio: invalid reg range[%d, %d]\n",
				reg_index, reg_index + reg_count - 1);
			return -EINVAL;
		}

		for (i = 0; i < reg_count; i++)
			hisi_sas_write32(hisi_hba,
					 SAS_GPIO_TX_0_1 + (reg_index + i) * 4,
					 data[i]);
		break;
	default:
		dev_err(dev, "write gpio: unsupported or bad reg type %d\n",
				reg_type);
		return -EINVAL;
	}

	return 0;
}

static int wait_cmds_complete_timeout_v3_hw(struct hisi_hba *hisi_hba,
					    int delay_ms, int timeout_ms)
{
	struct device *dev = hisi_hba->dev;
	int entries, entries_old = 0, time;

	for (time = 0; time < timeout_ms; time += delay_ms) {
		entries = hisi_sas_read32(hisi_hba, CQE_SEND_CNT);
		if (entries == entries_old)
			break;

		entries_old = entries;
		msleep(delay_ms);
	}

	if (time >= timeout_ms)
		return -ETIMEDOUT;

	dev_dbg(dev, "wait commands complete %dms\n", time);

	return 0;
}

static ssize_t intr_conv_v3_hw_show(struct device *dev,
				    struct device_attribute *attr, char *buf)
{
	return scnprintf(buf, PAGE_SIZE, "%u\n", hisi_sas_intr_conv);
}
static DEVICE_ATTR_RO(intr_conv_v3_hw);

static void config_intr_coal_v3_hw(struct hisi_hba *hisi_hba)
{
	/* config those registers between enable and disable PHYs */
	hisi_sas_stop_phys(hisi_hba);

	if (hisi_hba->intr_coal_ticks == 0 ||
	    hisi_hba->intr_coal_count == 0) {
		hisi_sas_write32(hisi_hba, INT_COAL_EN, 0x1);
		hisi_sas_write32(hisi_hba, OQ_INT_COAL_TIME, 0x1);
		hisi_sas_write32(hisi_hba, OQ_INT_COAL_CNT, 0x1);
	} else {
		hisi_sas_write32(hisi_hba, INT_COAL_EN, 0x3);
		hisi_sas_write32(hisi_hba, OQ_INT_COAL_TIME,
				 hisi_hba->intr_coal_ticks);
		hisi_sas_write32(hisi_hba, OQ_INT_COAL_CNT,
				 hisi_hba->intr_coal_count);
	}
	phys_init_v3_hw(hisi_hba);
}

static ssize_t intr_coal_ticks_v3_hw_show(struct device *dev,
					  struct device_attribute *attr,
					  char *buf)
{
	struct Scsi_Host *shost = class_to_shost(dev);
	struct hisi_hba *hisi_hba = shost_priv(shost);

	return scnprintf(buf, PAGE_SIZE, "%u\n",
			 hisi_hba->intr_coal_ticks);
}

static ssize_t intr_coal_ticks_v3_hw_store(struct device *dev,
					   struct device_attribute *attr,
					   const char *buf, size_t count)
{
	struct Scsi_Host *shost = class_to_shost(dev);
	struct hisi_hba *hisi_hba = shost_priv(shost);
	u32 intr_coal_ticks;
	int ret;

	ret = kstrtou32(buf, 10, &intr_coal_ticks);
	if (ret) {
		dev_err(dev, "Input data of interrupt coalesce unmatch\n");
		return -EINVAL;
	}

	if (intr_coal_ticks >= BIT(24)) {
		dev_err(dev, "intr_coal_ticks must be less than 2^24!\n");
		return -EINVAL;
	}

	hisi_hba->intr_coal_ticks = intr_coal_ticks;

	config_intr_coal_v3_hw(hisi_hba);

	return count;
}
static DEVICE_ATTR_RW(intr_coal_ticks_v3_hw);

static ssize_t intr_coal_count_v3_hw_show(struct device *dev,
					  struct device_attribute
					  *attr, char *buf)
{
	struct Scsi_Host *shost = class_to_shost(dev);
	struct hisi_hba *hisi_hba = shost_priv(shost);

	return scnprintf(buf, PAGE_SIZE, "%u\n",
			 hisi_hba->intr_coal_count);
}

static ssize_t intr_coal_count_v3_hw_store(struct device *dev,
		struct device_attribute
		*attr, const char *buf, size_t count)
{
	struct Scsi_Host *shost = class_to_shost(dev);
	struct hisi_hba *hisi_hba = shost_priv(shost);
	u32 intr_coal_count;
	int ret;

	ret = kstrtou32(buf, 10, &intr_coal_count);
	if (ret) {
		dev_err(dev, "Input data of interrupt coalesce unmatch\n");
		return -EINVAL;
	}

	if (intr_coal_count >= BIT(8)) {
		dev_err(dev, "intr_coal_count must be less than 2^8!\n");
		return -EINVAL;
	}

	hisi_hba->intr_coal_count = intr_coal_count;

	config_intr_coal_v3_hw(hisi_hba);

	return count;
}
static DEVICE_ATTR_RW(intr_coal_count_v3_hw);

static struct device_attribute *host_attrs_v3_hw[] = {
	&dev_attr_phy_event_threshold,
	&dev_attr_intr_conv_v3_hw,
	&dev_attr_intr_coal_ticks_v3_hw,
	&dev_attr_intr_coal_count_v3_hw,
	NULL
};

static const struct hisi_sas_debugfs_reg_lu debugfs_port_reg_lu[] = {
	HISI_SAS_DEBUGFS_REG(PHY_CFG),
	HISI_SAS_DEBUGFS_REG(HARD_PHY_LINKRATE),
	HISI_SAS_DEBUGFS_REG(PROG_PHY_LINK_RATE),
	HISI_SAS_DEBUGFS_REG(PHY_CTRL),
	HISI_SAS_DEBUGFS_REG(SL_CFG),
	HISI_SAS_DEBUGFS_REG(AIP_LIMIT),
	HISI_SAS_DEBUGFS_REG(SL_CONTROL),
	HISI_SAS_DEBUGFS_REG(RX_PRIMS_STATUS),
	HISI_SAS_DEBUGFS_REG(TX_ID_DWORD0),
	HISI_SAS_DEBUGFS_REG(TX_ID_DWORD1),
	HISI_SAS_DEBUGFS_REG(TX_ID_DWORD2),
	HISI_SAS_DEBUGFS_REG(TX_ID_DWORD3),
	HISI_SAS_DEBUGFS_REG(TX_ID_DWORD4),
	HISI_SAS_DEBUGFS_REG(TX_ID_DWORD5),
	HISI_SAS_DEBUGFS_REG(TX_ID_DWORD6),
	HISI_SAS_DEBUGFS_REG(TXID_AUTO),
	HISI_SAS_DEBUGFS_REG(RX_IDAF_DWORD0),
	HISI_SAS_DEBUGFS_REG(RXOP_CHECK_CFG_H),
	HISI_SAS_DEBUGFS_REG(STP_LINK_TIMER),
	HISI_SAS_DEBUGFS_REG(STP_LINK_TIMEOUT_STATE),
	HISI_SAS_DEBUGFS_REG(CON_CFG_DRIVER),
	HISI_SAS_DEBUGFS_REG(SAS_SSP_CON_TIMER_CFG),
	HISI_SAS_DEBUGFS_REG(SAS_SMP_CON_TIMER_CFG),
	HISI_SAS_DEBUGFS_REG(SAS_STP_CON_TIMER_CFG),
	HISI_SAS_DEBUGFS_REG(CHL_INT0),
	HISI_SAS_DEBUGFS_REG(CHL_INT1),
	HISI_SAS_DEBUGFS_REG(CHL_INT2),
	HISI_SAS_DEBUGFS_REG(CHL_INT0_MSK),
	HISI_SAS_DEBUGFS_REG(CHL_INT1_MSK),
	HISI_SAS_DEBUGFS_REG(CHL_INT2_MSK),
	HISI_SAS_DEBUGFS_REG(SAS_EC_INT_COAL_TIME),
	HISI_SAS_DEBUGFS_REG(CHL_INT_COAL_EN),
	HISI_SAS_DEBUGFS_REG(SAS_RX_TRAIN_TIMER),
	HISI_SAS_DEBUGFS_REG(PHY_CTRL_RDY_MSK),
	HISI_SAS_DEBUGFS_REG(PHYCTRL_NOT_RDY_MSK),
	HISI_SAS_DEBUGFS_REG(PHYCTRL_DWS_RESET_MSK),
	HISI_SAS_DEBUGFS_REG(PHYCTRL_PHY_ENA_MSK),
	HISI_SAS_DEBUGFS_REG(SL_RX_BCAST_CHK_MSK),
	HISI_SAS_DEBUGFS_REG(PHYCTRL_OOB_RESTART_MSK),
	HISI_SAS_DEBUGFS_REG(DMA_TX_STATUS),
	HISI_SAS_DEBUGFS_REG(DMA_RX_STATUS),
	HISI_SAS_DEBUGFS_REG(COARSETUNE_TIME),
	HISI_SAS_DEBUGFS_REG(ERR_CNT_DWS_LOST),
	HISI_SAS_DEBUGFS_REG(ERR_CNT_RESET_PROB),
	HISI_SAS_DEBUGFS_REG(ERR_CNT_INVLD_DW),
	HISI_SAS_DEBUGFS_REG(ERR_CNT_CODE_ERR),
	HISI_SAS_DEBUGFS_REG(ERR_CNT_DISP_ERR),
	{}
};

static const struct hisi_sas_debugfs_reg debugfs_port_reg = {
	.lu = debugfs_port_reg_lu,
	.count = 0x100,
	.base_off = PORT_BASE,
	.read_port_reg = hisi_sas_phy_read32,
};

static const struct hisi_sas_debugfs_reg_lu debugfs_global_reg_lu[] = {
	HISI_SAS_DEBUGFS_REG(DLVRY_QUEUE_ENABLE),
	HISI_SAS_DEBUGFS_REG(PHY_CONTEXT),
	HISI_SAS_DEBUGFS_REG(PHY_STATE),
	HISI_SAS_DEBUGFS_REG(PHY_PORT_NUM_MA),
	HISI_SAS_DEBUGFS_REG(PHY_CONN_RATE),
	HISI_SAS_DEBUGFS_REG(ITCT_CLR),
	HISI_SAS_DEBUGFS_REG(IO_SATA_BROKEN_MSG_ADDR_LO),
	HISI_SAS_DEBUGFS_REG(IO_SATA_BROKEN_MSG_ADDR_HI),
	HISI_SAS_DEBUGFS_REG(SATA_INITI_D2H_STORE_ADDR_LO),
	HISI_SAS_DEBUGFS_REG(SATA_INITI_D2H_STORE_ADDR_HI),
	HISI_SAS_DEBUGFS_REG(CFG_MAX_TAG),
	HISI_SAS_DEBUGFS_REG(HGC_SAS_TX_OPEN_FAIL_RETRY_CTRL),
	HISI_SAS_DEBUGFS_REG(HGC_SAS_TXFAIL_RETRY_CTRL),
	HISI_SAS_DEBUGFS_REG(HGC_GET_ITV_TIME),
	HISI_SAS_DEBUGFS_REG(DEVICE_MSG_WORK_MODE),
	HISI_SAS_DEBUGFS_REG(OPENA_WT_CONTI_TIME),
	HISI_SAS_DEBUGFS_REG(I_T_NEXUS_LOSS_TIME),
	HISI_SAS_DEBUGFS_REG(MAX_CON_TIME_LIMIT_TIME),
	HISI_SAS_DEBUGFS_REG(BUS_INACTIVE_LIMIT_TIME),
	HISI_SAS_DEBUGFS_REG(REJECT_TO_OPEN_LIMIT_TIME),
	HISI_SAS_DEBUGFS_REG(CQ_INT_CONVERGE_EN),
	HISI_SAS_DEBUGFS_REG(CFG_AGING_TIME),
	HISI_SAS_DEBUGFS_REG(HGC_DFX_CFG2),
	HISI_SAS_DEBUGFS_REG(CFG_ABT_SET_QUERY_IPTT),
	HISI_SAS_DEBUGFS_REG(CFG_ABT_SET_IPTT_DONE),
	HISI_SAS_DEBUGFS_REG(HGC_IOMB_PROC1_STATUS),
	HISI_SAS_DEBUGFS_REG(CHNL_INT_STATUS),
	HISI_SAS_DEBUGFS_REG(HGC_AXI_FIFO_ERR_INFO),
	HISI_SAS_DEBUGFS_REG(INT_COAL_EN),
	HISI_SAS_DEBUGFS_REG(OQ_INT_COAL_TIME),
	HISI_SAS_DEBUGFS_REG(OQ_INT_COAL_CNT),
	HISI_SAS_DEBUGFS_REG(ENT_INT_COAL_TIME),
	HISI_SAS_DEBUGFS_REG(ENT_INT_COAL_CNT),
	HISI_SAS_DEBUGFS_REG(OQ_INT_SRC),
	HISI_SAS_DEBUGFS_REG(OQ_INT_SRC_MSK),
	HISI_SAS_DEBUGFS_REG(ENT_INT_SRC1),
	HISI_SAS_DEBUGFS_REG(ENT_INT_SRC2),
	HISI_SAS_DEBUGFS_REG(ENT_INT_SRC3),
	HISI_SAS_DEBUGFS_REG(ENT_INT_SRC_MSK1),
	HISI_SAS_DEBUGFS_REG(ENT_INT_SRC_MSK2),
	HISI_SAS_DEBUGFS_REG(ENT_INT_SRC_MSK3),
	HISI_SAS_DEBUGFS_REG(CHNL_PHYUPDOWN_INT_MSK),
	HISI_SAS_DEBUGFS_REG(CHNL_ENT_INT_MSK),
	HISI_SAS_DEBUGFS_REG(HGC_COM_INT_MSK),
	HISI_SAS_DEBUGFS_REG(SAS_ECC_INTR),
	HISI_SAS_DEBUGFS_REG(SAS_ECC_INTR_MSK),
	HISI_SAS_DEBUGFS_REG(HGC_ERR_STAT_EN),
	HISI_SAS_DEBUGFS_REG(CQE_SEND_CNT),
	HISI_SAS_DEBUGFS_REG(DLVRY_Q_0_DEPTH),
	HISI_SAS_DEBUGFS_REG(DLVRY_Q_0_WR_PTR),
	HISI_SAS_DEBUGFS_REG(DLVRY_Q_0_RD_PTR),
	HISI_SAS_DEBUGFS_REG(HYPER_STREAM_ID_EN_CFG),
	HISI_SAS_DEBUGFS_REG(OQ0_INT_SRC_MSK),
	HISI_SAS_DEBUGFS_REG(COMPL_Q_0_DEPTH),
	HISI_SAS_DEBUGFS_REG(COMPL_Q_0_WR_PTR),
	HISI_SAS_DEBUGFS_REG(COMPL_Q_0_RD_PTR),
	HISI_SAS_DEBUGFS_REG(AWQOS_AWCACHE_CFG),
	HISI_SAS_DEBUGFS_REG(ARQOS_ARCACHE_CFG),
	HISI_SAS_DEBUGFS_REG(HILINK_ERR_DFX),
	HISI_SAS_DEBUGFS_REG(SAS_GPIO_CFG_0),
	HISI_SAS_DEBUGFS_REG(SAS_GPIO_CFG_1),
	HISI_SAS_DEBUGFS_REG(SAS_GPIO_TX_0_1),
	HISI_SAS_DEBUGFS_REG(SAS_CFG_DRIVE_VLD),
	{}
};

static const struct hisi_sas_debugfs_reg debugfs_global_reg = {
	.lu = debugfs_global_reg_lu,
	.count = 0x800,
	.read_global_reg = hisi_sas_read32,
};

static void debugfs_snapshot_prepare_v3_hw(struct hisi_hba *hisi_hba)
{
	struct device *dev = hisi_hba->dev;

	set_bit(HISI_SAS_REJECT_CMD_BIT, &hisi_hba->flags);

	hisi_sas_write32(hisi_hba, DLVRY_QUEUE_ENABLE, 0);

	if (wait_cmds_complete_timeout_v3_hw(hisi_hba, 100, 5000) == -ETIMEDOUT)
		dev_dbg(dev, "Wait commands complete timeout!\n");

	hisi_sas_kill_tasklets(hisi_hba);
}

static void debugfs_snapshot_restore_v3_hw(struct hisi_hba *hisi_hba)
{
	hisi_sas_write32(hisi_hba, DLVRY_QUEUE_ENABLE,
			 (u32)((1ULL << hisi_hba->queue_count) - 1));

	clear_bit(HISI_SAS_REJECT_CMD_BIT, &hisi_hba->flags);
}

static struct scsi_host_template sht_v3_hw = {
	.name			= DRV_NAME,
	.module			= THIS_MODULE,
	.queuecommand		= sas_queuecommand,
	.target_alloc		= sas_target_alloc,
	.slave_configure	= hisi_sas_slave_configure,
	.scan_finished		= hisi_sas_scan_finished,
	.scan_start		= hisi_sas_scan_start,
	.change_queue_depth	= sas_change_queue_depth,
	.bios_param		= sas_bios_param,
	.this_id		= -1,
	.sg_tablesize		= HISI_SAS_SGE_PAGE_CNT,
	.sg_prot_tablesize	= HISI_SAS_SGE_PAGE_CNT,
	.max_sectors		= SCSI_DEFAULT_MAX_SECTORS,
	.eh_device_reset_handler = sas_eh_device_reset_handler,
	.eh_target_reset_handler = sas_eh_target_reset_handler,
	.target_destroy		= sas_target_destroy,
	.ioctl			= sas_ioctl,
	.shost_attrs		= host_attrs_v3_hw,
	.tag_alloc_policy	= BLK_TAG_ALLOC_RR,
};

static const struct hisi_sas_hw hisi_sas_v3_hw = {
	.hw_init = hisi_sas_v3_init,
	.setup_itct = setup_itct_v3_hw,
	.max_command_entries = HISI_SAS_COMMAND_ENTRIES_V3_HW,
	.get_wideport_bitmap = get_wideport_bitmap_v3_hw,
	.complete_hdr_size = sizeof(struct hisi_sas_complete_v3_hdr),
	.clear_itct = clear_itct_v3_hw,
	.sl_notify_ssp = sl_notify_ssp_v3_hw,
	.prep_ssp = prep_ssp_v3_hw,
	.prep_smp = prep_smp_v3_hw,
	.prep_stp = prep_ata_v3_hw,
	.prep_abort = prep_abort_v3_hw,
	.get_free_slot = get_free_slot_v3_hw,
	.start_delivery = start_delivery_v3_hw,
	.slot_complete = slot_complete_v3_hw,
	.phys_init = phys_init_v3_hw,
	.phy_start = start_phy_v3_hw,
	.phy_disable = disable_phy_v3_hw,
	.phy_hard_reset = phy_hard_reset_v3_hw,
	.phy_get_max_linkrate = phy_get_max_linkrate_v3_hw,
	.phy_set_linkrate = phy_set_linkrate_v3_hw,
	.dereg_device = dereg_device_v3_hw,
	.soft_reset = soft_reset_v3_hw,
	.get_phys_state = get_phys_state_v3_hw,
	.get_events = phy_get_events_v3_hw,
	.write_gpio = write_gpio_v3_hw,
	.wait_cmds_complete_timeout = wait_cmds_complete_timeout_v3_hw,
	.debugfs_reg_global = &debugfs_global_reg,
	.debugfs_reg_port = &debugfs_port_reg,
	.snapshot_prepare = debugfs_snapshot_prepare_v3_hw,
	.snapshot_restore = debugfs_snapshot_restore_v3_hw,
};

static struct Scsi_Host *
hisi_sas_shost_alloc_pci(struct pci_dev *pdev)
{
	struct Scsi_Host *shost;
	struct hisi_hba *hisi_hba;
	struct device *dev = &pdev->dev;

	shost = scsi_host_alloc(&sht_v3_hw, sizeof(*hisi_hba));
	if (!shost) {
		dev_err(dev, "shost alloc failed\n");
		return NULL;
	}
	hisi_hba = shost_priv(shost);

	INIT_WORK(&hisi_hba->rst_work, hisi_sas_rst_work_handler);
	INIT_WORK(&hisi_hba->debugfs_work, hisi_sas_debugfs_work_handler);
	hisi_hba->hw = &hisi_sas_v3_hw;
	hisi_hba->pci_dev = pdev;
	hisi_hba->dev = dev;
	hisi_hba->shost = shost;
	SHOST_TO_SAS_HA(shost) = &hisi_hba->sha;

	if (prot_mask & ~HISI_SAS_PROT_MASK)
		dev_err(dev, "unsupported protection mask 0x%x, using default (0x0)\n",
			prot_mask);
	else
		hisi_hba->prot_mask = prot_mask;

	timer_setup(&hisi_hba->timer, NULL, 0);

	if (hisi_sas_get_fw_info(hisi_hba) < 0)
		goto err_out;

	if (hisi_sas_alloc(hisi_hba)) {
		hisi_sas_free(hisi_hba);
		goto err_out;
	}

	return shost;
err_out:
	scsi_host_put(shost);
	dev_err(dev, "shost alloc failed\n");
	return NULL;
}

static int
hisi_sas_v3_probe(struct pci_dev *pdev, const struct pci_device_id *id)
{
	struct Scsi_Host *shost;
	struct hisi_hba *hisi_hba;
	struct device *dev = &pdev->dev;
	struct asd_sas_phy **arr_phy;
	struct asd_sas_port **arr_port;
	struct sas_ha_struct *sha;
	int rc, phy_nr, port_nr, i;

	rc = pci_enable_device(pdev);
	if (rc)
		goto err_out;

	pci_set_master(pdev);

	rc = pci_request_regions(pdev, DRV_NAME);
	if (rc)
		goto err_out_disable_device;

	if (dma_set_mask_and_coherent(&pdev->dev, DMA_BIT_MASK(64)) ||
	    dma_set_mask_and_coherent(&pdev->dev, DMA_BIT_MASK(32))) {
		dev_err(dev, "No usable DMA addressing method\n");
		rc = -EIO;
		goto err_out_regions;
	}

	shost = hisi_sas_shost_alloc_pci(pdev);
	if (!shost) {
		rc = -ENOMEM;
		goto err_out_regions;
	}

	sha = SHOST_TO_SAS_HA(shost);
	hisi_hba = shost_priv(shost);
	dev_set_drvdata(dev, sha);

	hisi_hba->regs = pcim_iomap(pdev, 5, 0);
	if (!hisi_hba->regs) {
		dev_err(dev, "cannot map register.\n");
		rc = -ENOMEM;
		goto err_out_ha;
	}

	phy_nr = port_nr = hisi_hba->n_phy;

	arr_phy = devm_kcalloc(dev, phy_nr, sizeof(void *), GFP_KERNEL);
	arr_port = devm_kcalloc(dev, port_nr, sizeof(void *), GFP_KERNEL);
	if (!arr_phy || !arr_port) {
		rc = -ENOMEM;
		goto err_out_ha;
	}

	sha->sas_phy = arr_phy;
	sha->sas_port = arr_port;
	sha->core.shost = shost;
	sha->lldd_ha = hisi_hba;

	shost->transportt = hisi_sas_stt;
	shost->max_id = HISI_SAS_MAX_DEVICES;
	shost->max_lun = ~0;
	shost->max_channel = 1;
	shost->max_cmd_len = 16;
	shost->can_queue = hisi_hba->hw->max_command_entries -
		HISI_SAS_RESERVED_IPTT_CNT;
	shost->cmd_per_lun = hisi_hba->hw->max_command_entries -
		HISI_SAS_RESERVED_IPTT_CNT;

	sha->sas_ha_name = DRV_NAME;
	sha->dev = dev;
	sha->lldd_module = THIS_MODULE;
	sha->sas_addr = &hisi_hba->sas_addr[0];
	sha->num_phys = hisi_hba->n_phy;
	sha->core.shost = hisi_hba->shost;

	for (i = 0; i < hisi_hba->n_phy; i++) {
		sha->sas_phy[i] = &hisi_hba->phy[i].sas_phy;
		sha->sas_port[i] = &hisi_hba->port[i].sas_port;
	}


	if (hisi_sas_debugfs_enable)
		hisi_sas_debugfs_init(hisi_hba);

	if (hisi_hba->prot_mask) {
		dev_info(dev, "Registering for DIF/DIX prot_mask=0x%x\n",
			 prot_mask);
		scsi_host_set_prot(hisi_hba->shost, prot_mask);
	}

	rc = scsi_add_host(shost, dev);
	if (rc)
		goto err_out_ha;

	rc = sas_register_ha(sha);
	if (rc)
		goto err_out_register_ha;

	rc = hisi_hba->hw->hw_init(hisi_hba);
	if (rc)
		goto err_out_register_ha;

<<<<<<< HEAD
=======
	if (hisi_hba->prot_mask) {
		dev_info(dev, "Registering for DIF/DIX prot_mask=0x%x\n",
			 prot_mask);
		scsi_host_set_prot(hisi_hba->shost, prot_mask);
		if (hisi_hba->prot_mask & HISI_SAS_DIX_PROT_MASK)
			scsi_host_set_guard(hisi_hba->shost,
					    SHOST_DIX_GUARD_CRC);
	}

>>>>>>> 4a8bec88
	scsi_scan_host(shost);

	return 0;

err_out_register_ha:
	scsi_remove_host(shost);
err_out_ha:
	scsi_host_put(shost);
err_out_regions:
	pci_release_regions(pdev);
err_out_disable_device:
	pci_disable_device(pdev);
err_out:
	return rc;
}

static void
hisi_sas_v3_destroy_irqs(struct pci_dev *pdev, struct hisi_hba *hisi_hba)
{
	int i;

	free_irq(pci_irq_vector(pdev, 1), hisi_hba);
	free_irq(pci_irq_vector(pdev, 2), hisi_hba);
	free_irq(pci_irq_vector(pdev, 11), hisi_hba);
	for (i = 0; i < hisi_hba->cq_nvecs; i++) {
		struct hisi_sas_cq *cq = &hisi_hba->cq[i];
		int nr = hisi_sas_intr_conv ? 16 : 16 + i;

		free_irq(pci_irq_vector(pdev, nr), cq);
	}
	pci_free_irq_vectors(pdev);
}

static void hisi_sas_v3_remove(struct pci_dev *pdev)
{
	struct device *dev = &pdev->dev;
	struct sas_ha_struct *sha = dev_get_drvdata(dev);
	struct hisi_hba *hisi_hba = sha->lldd_ha;
	struct Scsi_Host *shost = sha->core.shost;

	hisi_sas_debugfs_exit(hisi_hba);

	if (timer_pending(&hisi_hba->timer))
		del_timer(&hisi_hba->timer);

	sas_unregister_ha(sha);
	sas_remove_host(sha->core.shost);

	hisi_sas_v3_destroy_irqs(pdev, hisi_hba);
	hisi_sas_kill_tasklets(hisi_hba);
	pci_release_regions(pdev);
	pci_disable_device(pdev);
	hisi_sas_free(hisi_hba);
	scsi_host_put(shost);
}

static const struct hisi_sas_hw_error sas_ras_intr0_nfe[] = {
	{ .irq_msk = BIT(19), .msg = "HILINK_INT" },
	{ .irq_msk = BIT(20), .msg = "HILINK_PLL0_OUT_OF_LOCK" },
	{ .irq_msk = BIT(21), .msg = "HILINK_PLL1_OUT_OF_LOCK" },
	{ .irq_msk = BIT(22), .msg = "HILINK_LOSS_OF_REFCLK0" },
	{ .irq_msk = BIT(23), .msg = "HILINK_LOSS_OF_REFCLK1" },
	{ .irq_msk = BIT(24), .msg = "DMAC0_TX_POISON" },
	{ .irq_msk = BIT(25), .msg = "DMAC1_TX_POISON" },
	{ .irq_msk = BIT(26), .msg = "DMAC2_TX_POISON" },
	{ .irq_msk = BIT(27), .msg = "DMAC3_TX_POISON" },
	{ .irq_msk = BIT(28), .msg = "DMAC4_TX_POISON" },
	{ .irq_msk = BIT(29), .msg = "DMAC5_TX_POISON" },
	{ .irq_msk = BIT(30), .msg = "DMAC6_TX_POISON" },
	{ .irq_msk = BIT(31), .msg = "DMAC7_TX_POISON" },
};

static const struct hisi_sas_hw_error sas_ras_intr1_nfe[] = {
	{ .irq_msk = BIT(0), .msg = "RXM_CFG_MEM3_ECC2B_INTR" },
	{ .irq_msk = BIT(1), .msg = "RXM_CFG_MEM2_ECC2B_INTR" },
	{ .irq_msk = BIT(2), .msg = "RXM_CFG_MEM1_ECC2B_INTR" },
	{ .irq_msk = BIT(3), .msg = "RXM_CFG_MEM0_ECC2B_INTR" },
	{ .irq_msk = BIT(4), .msg = "HGC_CQE_ECC2B_INTR" },
	{ .irq_msk = BIT(5), .msg = "LM_CFG_IOSTL_ECC2B_INTR" },
	{ .irq_msk = BIT(6), .msg = "LM_CFG_ITCTL_ECC2B_INTR" },
	{ .irq_msk = BIT(7), .msg = "HGC_ITCT_ECC2B_INTR" },
	{ .irq_msk = BIT(8), .msg = "HGC_IOST_ECC2B_INTR" },
	{ .irq_msk = BIT(9), .msg = "HGC_DQE_ECC2B_INTR" },
	{ .irq_msk = BIT(10), .msg = "DMAC0_RAM_ECC2B_INTR" },
	{ .irq_msk = BIT(11), .msg = "DMAC1_RAM_ECC2B_INTR" },
	{ .irq_msk = BIT(12), .msg = "DMAC2_RAM_ECC2B_INTR" },
	{ .irq_msk = BIT(13), .msg = "DMAC3_RAM_ECC2B_INTR" },
	{ .irq_msk = BIT(14), .msg = "DMAC4_RAM_ECC2B_INTR" },
	{ .irq_msk = BIT(15), .msg = "DMAC5_RAM_ECC2B_INTR" },
	{ .irq_msk = BIT(16), .msg = "DMAC6_RAM_ECC2B_INTR" },
	{ .irq_msk = BIT(17), .msg = "DMAC7_RAM_ECC2B_INTR" },
	{ .irq_msk = BIT(18), .msg = "OOO_RAM_ECC2B_INTR" },
	{ .irq_msk = BIT(20), .msg = "HGC_DQE_POISON_INTR" },
	{ .irq_msk = BIT(21), .msg = "HGC_IOST_POISON_INTR" },
	{ .irq_msk = BIT(22), .msg = "HGC_ITCT_POISON_INTR" },
	{ .irq_msk = BIT(23), .msg = "HGC_ITCT_NCQ_POISON_INTR" },
	{ .irq_msk = BIT(24), .msg = "DMAC0_RX_POISON" },
	{ .irq_msk = BIT(25), .msg = "DMAC1_RX_POISON" },
	{ .irq_msk = BIT(26), .msg = "DMAC2_RX_POISON" },
	{ .irq_msk = BIT(27), .msg = "DMAC3_RX_POISON" },
	{ .irq_msk = BIT(28), .msg = "DMAC4_RX_POISON" },
	{ .irq_msk = BIT(29), .msg = "DMAC5_RX_POISON" },
	{ .irq_msk = BIT(30), .msg = "DMAC6_RX_POISON" },
	{ .irq_msk = BIT(31), .msg = "DMAC7_RX_POISON" },
};

static const struct hisi_sas_hw_error sas_ras_intr2_nfe[] = {
	{ .irq_msk = BIT(0), .msg = "DMAC0_AXI_BUS_ERR" },
	{ .irq_msk = BIT(1), .msg = "DMAC1_AXI_BUS_ERR" },
	{ .irq_msk = BIT(2), .msg = "DMAC2_AXI_BUS_ERR" },
	{ .irq_msk = BIT(3), .msg = "DMAC3_AXI_BUS_ERR" },
	{ .irq_msk = BIT(4), .msg = "DMAC4_AXI_BUS_ERR" },
	{ .irq_msk = BIT(5), .msg = "DMAC5_AXI_BUS_ERR" },
	{ .irq_msk = BIT(6), .msg = "DMAC6_AXI_BUS_ERR" },
	{ .irq_msk = BIT(7), .msg = "DMAC7_AXI_BUS_ERR" },
	{ .irq_msk = BIT(8), .msg = "DMAC0_FIFO_OMIT_ERR" },
	{ .irq_msk = BIT(9), .msg = "DMAC1_FIFO_OMIT_ERR" },
	{ .irq_msk = BIT(10), .msg = "DMAC2_FIFO_OMIT_ERR" },
	{ .irq_msk = BIT(11), .msg = "DMAC3_FIFO_OMIT_ERR" },
	{ .irq_msk = BIT(12), .msg = "DMAC4_FIFO_OMIT_ERR" },
	{ .irq_msk = BIT(13), .msg = "DMAC5_FIFO_OMIT_ERR" },
	{ .irq_msk = BIT(14), .msg = "DMAC6_FIFO_OMIT_ERR" },
	{ .irq_msk = BIT(15), .msg = "DMAC7_FIFO_OMIT_ERR" },
	{ .irq_msk = BIT(16), .msg = "HGC_RLSE_SLOT_UNMATCH" },
	{ .irq_msk = BIT(17), .msg = "HGC_LM_ADD_FCH_LIST_ERR" },
	{ .irq_msk = BIT(18), .msg = "HGC_AXI_BUS_ERR" },
	{ .irq_msk = BIT(19), .msg = "HGC_FIFO_OMIT_ERR" },
};

static bool process_non_fatal_error_v3_hw(struct hisi_hba *hisi_hba)
{
	struct device *dev = hisi_hba->dev;
	const struct hisi_sas_hw_error *ras_error;
	bool need_reset = false;
	u32 irq_value;
	int i;

	irq_value = hisi_sas_read32(hisi_hba, SAS_RAS_INTR0);
	for (i = 0; i < ARRAY_SIZE(sas_ras_intr0_nfe); i++) {
		ras_error = &sas_ras_intr0_nfe[i];
		if (ras_error->irq_msk & irq_value) {
			dev_warn(dev, "SAS_RAS_INTR0: %s(irq_value=0x%x) found.\n",
					ras_error->msg, irq_value);
			need_reset = true;
		}
	}
	hisi_sas_write32(hisi_hba, SAS_RAS_INTR0, irq_value);

	irq_value = hisi_sas_read32(hisi_hba, SAS_RAS_INTR1);
	for (i = 0; i < ARRAY_SIZE(sas_ras_intr1_nfe); i++) {
		ras_error = &sas_ras_intr1_nfe[i];
		if (ras_error->irq_msk & irq_value) {
			dev_warn(dev, "SAS_RAS_INTR1: %s(irq_value=0x%x) found.\n",
					ras_error->msg, irq_value);
			need_reset = true;
		}
	}
	hisi_sas_write32(hisi_hba, SAS_RAS_INTR1, irq_value);

	irq_value = hisi_sas_read32(hisi_hba, SAS_RAS_INTR2);
	for (i = 0; i < ARRAY_SIZE(sas_ras_intr2_nfe); i++) {
		ras_error = &sas_ras_intr2_nfe[i];
		if (ras_error->irq_msk & irq_value) {
			dev_warn(dev, "SAS_RAS_INTR2: %s(irq_value=0x%x) found.\n",
					ras_error->msg, irq_value);
			need_reset = true;
		}
	}
	hisi_sas_write32(hisi_hba, SAS_RAS_INTR2, irq_value);

	return need_reset;
}

static pci_ers_result_t hisi_sas_error_detected_v3_hw(struct pci_dev *pdev,
		pci_channel_state_t state)
{
	struct sas_ha_struct *sha = pci_get_drvdata(pdev);
	struct hisi_hba *hisi_hba = sha->lldd_ha;
	struct device *dev = hisi_hba->dev;

	dev_info(dev, "PCI error: detected callback, state(%d)!!\n", state);
	if (state == pci_channel_io_perm_failure)
		return PCI_ERS_RESULT_DISCONNECT;

	if (process_non_fatal_error_v3_hw(hisi_hba))
		return PCI_ERS_RESULT_NEED_RESET;

	return PCI_ERS_RESULT_CAN_RECOVER;
}

static pci_ers_result_t hisi_sas_mmio_enabled_v3_hw(struct pci_dev *pdev)
{
	return PCI_ERS_RESULT_RECOVERED;
}

static pci_ers_result_t hisi_sas_slot_reset_v3_hw(struct pci_dev *pdev)
{
	struct sas_ha_struct *sha = pci_get_drvdata(pdev);
	struct hisi_hba *hisi_hba = sha->lldd_ha;
	struct device *dev = hisi_hba->dev;
	HISI_SAS_DECLARE_RST_WORK_ON_STACK(r);

	dev_info(dev, "PCI error: slot reset callback!!\n");
	queue_work(hisi_hba->wq, &r.work);
	wait_for_completion(r.completion);
	if (r.done)
		return PCI_ERS_RESULT_RECOVERED;

	return PCI_ERS_RESULT_DISCONNECT;
}

static void hisi_sas_reset_prepare_v3_hw(struct pci_dev *pdev)
{
	struct sas_ha_struct *sha = pci_get_drvdata(pdev);
	struct hisi_hba *hisi_hba = sha->lldd_ha;
	struct device *dev = hisi_hba->dev;
	int rc;

	dev_info(dev, "FLR prepare\n");
	set_bit(HISI_SAS_RESET_BIT, &hisi_hba->flags);
	hisi_sas_controller_reset_prepare(hisi_hba);

	rc = disable_host_v3_hw(hisi_hba);
	if (rc)
		dev_err(dev, "FLR: disable host failed rc=%d\n", rc);
}

static void hisi_sas_reset_done_v3_hw(struct pci_dev *pdev)
{
	struct sas_ha_struct *sha = pci_get_drvdata(pdev);
	struct hisi_hba *hisi_hba = sha->lldd_ha;
	struct device *dev = hisi_hba->dev;
	int rc;

	hisi_sas_init_mem(hisi_hba);

	rc = hw_init_v3_hw(hisi_hba);
	if (rc) {
		dev_err(dev, "FLR: hw init failed rc=%d\n", rc);
		return;
	}

	hisi_sas_controller_reset_done(hisi_hba);
	dev_info(dev, "FLR done\n");
}

enum {
	/* instances of the controller */
	hip08,
};

static int hisi_sas_v3_suspend(struct pci_dev *pdev, pm_message_t state)
{
	struct sas_ha_struct *sha = pci_get_drvdata(pdev);
	struct hisi_hba *hisi_hba = sha->lldd_ha;
	struct device *dev = hisi_hba->dev;
	struct Scsi_Host *shost = hisi_hba->shost;
	pci_power_t device_state;
	int rc;

	if (!pdev->pm_cap) {
		dev_err(dev, "PCI PM not supported\n");
		return -ENODEV;
	}

	if (test_and_set_bit(HISI_SAS_RESET_BIT, &hisi_hba->flags))
		return -1;

	scsi_block_requests(shost);
	set_bit(HISI_SAS_REJECT_CMD_BIT, &hisi_hba->flags);
	flush_workqueue(hisi_hba->wq);

	rc = disable_host_v3_hw(hisi_hba);
	if (rc) {
		dev_err(dev, "PM suspend: disable host failed rc=%d\n", rc);
		clear_bit(HISI_SAS_REJECT_CMD_BIT, &hisi_hba->flags);
		clear_bit(HISI_SAS_RESET_BIT, &hisi_hba->flags);
		scsi_unblock_requests(shost);
		return rc;
	}

	hisi_sas_init_mem(hisi_hba);

	device_state = pci_choose_state(pdev, state);
	dev_warn(dev, "entering operating state [D%d]\n",
			device_state);
	pci_save_state(pdev);
	pci_disable_device(pdev);
	pci_set_power_state(pdev, device_state);

	hisi_sas_release_tasks(hisi_hba);

	sas_suspend_ha(sha);
	return 0;
}

static int hisi_sas_v3_resume(struct pci_dev *pdev)
{
	struct sas_ha_struct *sha = pci_get_drvdata(pdev);
	struct hisi_hba *hisi_hba = sha->lldd_ha;
	struct Scsi_Host *shost = hisi_hba->shost;
	struct device *dev = hisi_hba->dev;
	unsigned int rc;
	pci_power_t device_state = pdev->current_state;

	dev_warn(dev, "resuming from operating state [D%d]\n",
			device_state);
	pci_set_power_state(pdev, PCI_D0);
	pci_enable_wake(pdev, PCI_D0, 0);
	pci_restore_state(pdev);
	rc = pci_enable_device(pdev);
	if (rc)
		dev_err(dev, "enable device failed during resume (%d)\n", rc);

	pci_set_master(pdev);
	scsi_unblock_requests(shost);
	clear_bit(HISI_SAS_REJECT_CMD_BIT, &hisi_hba->flags);

	sas_prep_resume_ha(sha);
	init_reg_v3_hw(hisi_hba);
	hisi_hba->hw->phys_init(hisi_hba);
	sas_resume_ha(sha);
	clear_bit(HISI_SAS_RESET_BIT, &hisi_hba->flags);

	return 0;
}

static const struct pci_device_id sas_v3_pci_table[] = {
	{ PCI_VDEVICE(HUAWEI, 0xa230), hip08 },
	{}
};
MODULE_DEVICE_TABLE(pci, sas_v3_pci_table);

static const struct pci_error_handlers hisi_sas_err_handler = {
	.error_detected	= hisi_sas_error_detected_v3_hw,
	.mmio_enabled	= hisi_sas_mmio_enabled_v3_hw,
	.slot_reset	= hisi_sas_slot_reset_v3_hw,
	.reset_prepare	= hisi_sas_reset_prepare_v3_hw,
	.reset_done	= hisi_sas_reset_done_v3_hw,
};

static struct pci_driver sas_v3_pci_driver = {
	.name		= DRV_NAME,
	.id_table	= sas_v3_pci_table,
	.probe		= hisi_sas_v3_probe,
	.remove		= hisi_sas_v3_remove,
	.suspend	= hisi_sas_v3_suspend,
	.resume		= hisi_sas_v3_resume,
	.err_handler	= &hisi_sas_err_handler,
};

module_pci_driver(sas_v3_pci_driver);
module_param_named(intr_conv, hisi_sas_intr_conv, bool, 0444);

MODULE_LICENSE("GPL");
MODULE_AUTHOR("John Garry <john.garry@huawei.com>");
MODULE_DESCRIPTION("HISILICON SAS controller v3 hw driver based on pci device");
MODULE_ALIAS("pci:" DRV_NAME);<|MERGE_RESOLUTION|>--- conflicted
+++ resolved
@@ -2810,6 +2810,9 @@
 		dev_info(dev, "Registering for DIF/DIX prot_mask=0x%x\n",
 			 prot_mask);
 		scsi_host_set_prot(hisi_hba->shost, prot_mask);
+		if (hisi_hba->prot_mask & HISI_SAS_DIX_PROT_MASK)
+			scsi_host_set_guard(hisi_hba->shost,
+					    SHOST_DIX_GUARD_CRC);
 	}
 
 	rc = scsi_add_host(shost, dev);
@@ -2824,18 +2827,6 @@
 	if (rc)
 		goto err_out_register_ha;
 
-<<<<<<< HEAD
-=======
-	if (hisi_hba->prot_mask) {
-		dev_info(dev, "Registering for DIF/DIX prot_mask=0x%x\n",
-			 prot_mask);
-		scsi_host_set_prot(hisi_hba->shost, prot_mask);
-		if (hisi_hba->prot_mask & HISI_SAS_DIX_PROT_MASK)
-			scsi_host_set_guard(hisi_hba->shost,
-					    SHOST_DIX_GUARD_CRC);
-	}
-
->>>>>>> 4a8bec88
 	scsi_scan_host(shost);
 
 	return 0;

--- conflicted
+++ resolved
@@ -1993,19 +1993,11 @@
 			engine->stats.active++;
 			port++;
 		}
-<<<<<<< HEAD
 
 		if (engine->stats.active)
 			engine->stats.start = engine->stats.enabled_at;
 	}
 
-=======
-
-		if (engine->stats.active)
-			engine->stats.start = engine->stats.enabled_at;
-	}
-
->>>>>>> 2e8bf223
 unlock:
 	spin_unlock_irqrestore(&engine->stats.lock, flags);
 	tasklet_enable(&execlists->tasklet);

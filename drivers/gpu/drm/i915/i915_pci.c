/*
 * Copyright © 2016 Intel Corporation
 *
 * Permission is hereby granted, free of charge, to any person obtaining a
 * copy of this software and associated documentation files (the "Software"),
 * to deal in the Software without restriction, including without limitation
 * the rights to use, copy, modify, merge, publish, distribute, sublicense,
 * and/or sell copies of the Software, and to permit persons to whom the
 * Software is furnished to do so, subject to the following conditions:
 *
 * The above copyright notice and this permission notice (including the next
 * paragraph) shall be included in all copies or substantial portions of the
 * Software.
 *
 * THE SOFTWARE IS PROVIDED "AS IS", WITHOUT WARRANTY OF ANY KIND, EXPRESS OR
 * IMPLIED, INCLUDING BUT NOT LIMITED TO THE WARRANTIES OF MERCHANTABILITY,
 * FITNESS FOR A PARTICULAR PURPOSE AND NONINFRINGEMENT.  IN NO EVENT SHALL
 * THE AUTHORS OR COPYRIGHT HOLDERS BE LIABLE FOR ANY CLAIM, DAMAGES OR OTHER
 * LIABILITY, WHETHER IN AN ACTION OF CONTRACT, TORT OR OTHERWISE, ARISING
 * FROM, OUT OF OR IN CONNECTION WITH THE SOFTWARE OR THE USE OR OTHER DEALINGS
 * IN THE SOFTWARE.
 *
 */

#include <linux/console.h>
#include <linux/vgaarb.h>
#include <linux/vga_switcheroo.h>

#include "i915_drv.h"
#include "i915_selftest.h"

#define PLATFORM(x) .platform = (x), .platform_mask = BIT(x)
#define GEN(x) .gen = (x), .gen_mask = BIT((x) - 1)

#define GEN_DEFAULT_PIPEOFFSETS \
	.pipe_offsets = { PIPE_A_OFFSET, PIPE_B_OFFSET, \
			  PIPE_C_OFFSET, PIPE_EDP_OFFSET }, \
	.trans_offsets = { TRANSCODER_A_OFFSET, TRANSCODER_B_OFFSET, \
			   TRANSCODER_C_OFFSET, TRANSCODER_EDP_OFFSET }, \
	.palette_offsets = { PALETTE_A_OFFSET, PALETTE_B_OFFSET }

#define GEN_CHV_PIPEOFFSETS \
	.pipe_offsets = { PIPE_A_OFFSET, PIPE_B_OFFSET, \
			  CHV_PIPE_C_OFFSET }, \
	.trans_offsets = { TRANSCODER_A_OFFSET, TRANSCODER_B_OFFSET, \
			   CHV_TRANSCODER_C_OFFSET, }, \
	.palette_offsets = { PALETTE_A_OFFSET, PALETTE_B_OFFSET, \
			     CHV_PALETTE_C_OFFSET }

#define CURSOR_OFFSETS \
	.cursor_offsets = { CURSOR_A_OFFSET, CURSOR_B_OFFSET, CHV_CURSOR_C_OFFSET }

#define IVB_CURSOR_OFFSETS \
	.cursor_offsets = { CURSOR_A_OFFSET, IVB_CURSOR_B_OFFSET, IVB_CURSOR_C_OFFSET }

#define BDW_COLORS \
	.color = { .degamma_lut_size = 512, .gamma_lut_size = 512 }
#define CHV_COLORS \
	.color = { .degamma_lut_size = 65, .gamma_lut_size = 257 }
#define GLK_COLORS \
	.color = { .degamma_lut_size = 0, .gamma_lut_size = 1024 }

/* Keep in gen based order, and chronological order within a gen */

#define GEN_DEFAULT_PAGE_SIZES \
	.page_sizes = I915_GTT_PAGE_SIZE_4K

#define GEN2_FEATURES \
	GEN(2), \
	.num_pipes = 1, \
	.has_overlay = 1, .overlay_needs_physical = 1, \
	.has_gmch_display = 1, \
	.hws_needs_physical = 1, \
	.unfenced_needs_alignment = 1, \
	.ring_mask = RENDER_RING, \
	.has_snoop = true, \
	GEN_DEFAULT_PIPEOFFSETS, \
	GEN_DEFAULT_PAGE_SIZES, \
	CURSOR_OFFSETS

static const struct intel_device_info intel_i830_info = {
	GEN2_FEATURES,
	PLATFORM(INTEL_I830),
	.is_mobile = 1, .cursor_needs_physical = 1,
	.num_pipes = 2, /* legal, last one wins */
};

static const struct intel_device_info intel_i845g_info = {
	GEN2_FEATURES,
	PLATFORM(INTEL_I845G),
};

static const struct intel_device_info intel_i85x_info = {
	GEN2_FEATURES,
	PLATFORM(INTEL_I85X),
	.is_mobile = 1,
	.num_pipes = 2, /* legal, last one wins */
	.cursor_needs_physical = 1,
	.has_fbc = 1,
};

static const struct intel_device_info intel_i865g_info = {
	GEN2_FEATURES,
	PLATFORM(INTEL_I865G),
};

#define GEN3_FEATURES \
	GEN(3), \
	.num_pipes = 2, \
	.has_gmch_display = 1, \
	.ring_mask = RENDER_RING, \
	.has_snoop = true, \
	GEN_DEFAULT_PIPEOFFSETS, \
	GEN_DEFAULT_PAGE_SIZES, \
	CURSOR_OFFSETS

static const struct intel_device_info intel_i915g_info = {
	GEN3_FEATURES,
	PLATFORM(INTEL_I915G),
	.cursor_needs_physical = 1,
	.has_overlay = 1, .overlay_needs_physical = 1,
	.hws_needs_physical = 1,
	.unfenced_needs_alignment = 1,
};

static const struct intel_device_info intel_i915gm_info = {
	GEN3_FEATURES,
	PLATFORM(INTEL_I915GM),
	.is_mobile = 1,
	.cursor_needs_physical = 1,
	.has_overlay = 1, .overlay_needs_physical = 1,
	.supports_tv = 1,
	.has_fbc = 1,
	.hws_needs_physical = 1,
	.unfenced_needs_alignment = 1,
};

static const struct intel_device_info intel_i945g_info = {
	GEN3_FEATURES,
	PLATFORM(INTEL_I945G),
	.has_hotplug = 1, .cursor_needs_physical = 1,
	.has_overlay = 1, .overlay_needs_physical = 1,
	.hws_needs_physical = 1,
	.unfenced_needs_alignment = 1,
};

static const struct intel_device_info intel_i945gm_info = {
	GEN3_FEATURES,
	PLATFORM(INTEL_I945GM),
	.is_mobile = 1,
	.has_hotplug = 1, .cursor_needs_physical = 1,
	.has_overlay = 1, .overlay_needs_physical = 1,
	.supports_tv = 1,
	.has_fbc = 1,
	.hws_needs_physical = 1,
	.unfenced_needs_alignment = 1,
};

static const struct intel_device_info intel_g33_info = {
	GEN3_FEATURES,
	PLATFORM(INTEL_G33),
	.has_hotplug = 1,
	.has_overlay = 1,
};

static const struct intel_device_info intel_pineview_info = {
	GEN3_FEATURES,
	PLATFORM(INTEL_PINEVIEW),
	.is_mobile = 1,
	.has_hotplug = 1,
	.has_overlay = 1,
};

#define GEN4_FEATURES \
	GEN(4), \
	.num_pipes = 2, \
	.has_hotplug = 1, \
	.has_gmch_display = 1, \
	.ring_mask = RENDER_RING, \
	.has_snoop = true, \
	GEN_DEFAULT_PIPEOFFSETS, \
	GEN_DEFAULT_PAGE_SIZES, \
	CURSOR_OFFSETS

static const struct intel_device_info intel_i965g_info = {
	GEN4_FEATURES,
	PLATFORM(INTEL_I965G),
	.has_overlay = 1,
	.hws_needs_physical = 1,
	.has_snoop = false,
};

static const struct intel_device_info intel_i965gm_info = {
	GEN4_FEATURES,
	PLATFORM(INTEL_I965GM),
	.is_mobile = 1, .has_fbc = 1,
	.has_overlay = 1,
	.supports_tv = 1,
	.hws_needs_physical = 1,
	.has_snoop = false,
};

static const struct intel_device_info intel_g45_info = {
	GEN4_FEATURES,
	PLATFORM(INTEL_G45),
	.ring_mask = RENDER_RING | BSD_RING,
};

static const struct intel_device_info intel_gm45_info = {
	GEN4_FEATURES,
	PLATFORM(INTEL_GM45),
	.is_mobile = 1, .has_fbc = 1,
	.supports_tv = 1,
	.ring_mask = RENDER_RING | BSD_RING,
};

#define GEN5_FEATURES \
	GEN(5), \
	.num_pipes = 2, \
	.has_hotplug = 1, \
	.ring_mask = RENDER_RING | BSD_RING, \
	.has_snoop = true, \
	/* ilk does support rc6, but we do not implement [power] contexts */ \
	.has_rc6 = 0, \
	GEN_DEFAULT_PIPEOFFSETS, \
	GEN_DEFAULT_PAGE_SIZES, \
	CURSOR_OFFSETS

static const struct intel_device_info intel_ironlake_d_info = {
	GEN5_FEATURES,
	PLATFORM(INTEL_IRONLAKE),
};

static const struct intel_device_info intel_ironlake_m_info = {
	GEN5_FEATURES,
	PLATFORM(INTEL_IRONLAKE),
	.is_mobile = 1, .has_fbc = 1,
};

#define GEN6_FEATURES \
	GEN(6), \
	.num_pipes = 2, \
	.has_hotplug = 1, \
	.has_fbc = 1, \
	.ring_mask = RENDER_RING | BSD_RING | BLT_RING, \
	.has_llc = 1, \
	.has_rc6 = 1, \
	.has_rc6p = 1, \
	.has_aliasing_ppgtt = 1, \
	GEN_DEFAULT_PIPEOFFSETS, \
	GEN_DEFAULT_PAGE_SIZES, \
	CURSOR_OFFSETS

#define SNB_D_PLATFORM \
	GEN6_FEATURES, \
	PLATFORM(INTEL_SANDYBRIDGE)

static const struct intel_device_info intel_sandybridge_d_gt1_info = {
	SNB_D_PLATFORM,
	.gt = 1,
};

static const struct intel_device_info intel_sandybridge_d_gt2_info = {
	SNB_D_PLATFORM,
	.gt = 2,
};

#define SNB_M_PLATFORM \
	GEN6_FEATURES, \
	PLATFORM(INTEL_SANDYBRIDGE), \
	.is_mobile = 1


static const struct intel_device_info intel_sandybridge_m_gt1_info = {
	SNB_M_PLATFORM,
	.gt = 1,
};

static const struct intel_device_info intel_sandybridge_m_gt2_info = {
	SNB_M_PLATFORM,
	.gt = 2,
};

#define GEN7_FEATURES  \
	GEN(7), \
	.num_pipes = 3, \
	.has_hotplug = 1, \
	.has_fbc = 1, \
	.ring_mask = RENDER_RING | BSD_RING | BLT_RING, \
	.has_llc = 1, \
	.has_rc6 = 1, \
	.has_rc6p = 1, \
	.has_aliasing_ppgtt = 1, \
	.has_full_ppgtt = 1, \
	GEN_DEFAULT_PIPEOFFSETS, \
	GEN_DEFAULT_PAGE_SIZES, \
	IVB_CURSOR_OFFSETS

#define IVB_D_PLATFORM \
	GEN7_FEATURES, \
	PLATFORM(INTEL_IVYBRIDGE), \
	.has_l3_dpf = 1

static const struct intel_device_info intel_ivybridge_d_gt1_info = {
	IVB_D_PLATFORM,
	.gt = 1,
};

static const struct intel_device_info intel_ivybridge_d_gt2_info = {
	IVB_D_PLATFORM,
	.gt = 2,
};

#define IVB_M_PLATFORM \
	GEN7_FEATURES, \
	PLATFORM(INTEL_IVYBRIDGE), \
	.is_mobile = 1, \
	.has_l3_dpf = 1

static const struct intel_device_info intel_ivybridge_m_gt1_info = {
	IVB_M_PLATFORM,
	.gt = 1,
};

static const struct intel_device_info intel_ivybridge_m_gt2_info = {
	IVB_M_PLATFORM,
	.gt = 2,
};

static const struct intel_device_info intel_ivybridge_q_info = {
	GEN7_FEATURES,
	PLATFORM(INTEL_IVYBRIDGE),
	.gt = 2,
	.num_pipes = 0, /* legal, last one wins */
	.has_l3_dpf = 1,
};

static const struct intel_device_info intel_valleyview_info = {
<<<<<<< HEAD
	.platform = INTEL_VALLEYVIEW,
	.gen = 7,
=======
	PLATFORM(INTEL_VALLEYVIEW),
	GEN(7),
>>>>>>> 2e8bf223
	.is_lp = 1,
	.num_pipes = 2,
	.has_psr = 1,
	.has_runtime_pm = 1,
	.has_rc6 = 1,
	.has_gmch_display = 1,
	.has_hotplug = 1,
	.has_aliasing_ppgtt = 1,
	.has_full_ppgtt = 1,
	.has_snoop = true,
	.ring_mask = RENDER_RING | BSD_RING | BLT_RING,
	.display_mmio_offset = VLV_DISPLAY_BASE,
	GEN_DEFAULT_PAGE_SIZES,
	GEN_DEFAULT_PIPEOFFSETS,
	CURSOR_OFFSETS
};

#define G75_FEATURES  \
	GEN7_FEATURES, \
	.ring_mask = RENDER_RING | BSD_RING | BLT_RING | VEBOX_RING, \
	.has_ddi = 1, \
	.has_fpga_dbg = 1, \
	.has_psr = 1, \
	.has_resource_streamer = 1, \
	.has_dp_mst = 1, \
	.has_rc6p = 0 /* RC6p removed-by HSW */, \
	.has_runtime_pm = 1

#define HSW_PLATFORM \
	G75_FEATURES, \
	PLATFORM(INTEL_HASWELL), \
	.has_l3_dpf = 1

static const struct intel_device_info intel_haswell_gt1_info = {
	HSW_PLATFORM,
	.gt = 1,
};

static const struct intel_device_info intel_haswell_gt2_info = {
	HSW_PLATFORM,
	.gt = 2,
};

static const struct intel_device_info intel_haswell_gt3_info = {
	HSW_PLATFORM,
	.gt = 3,
};

#define GEN8_FEATURES \
	G75_FEATURES, \
	GEN(8), \
	BDW_COLORS, \
	.page_sizes = I915_GTT_PAGE_SIZE_4K | \
		      I915_GTT_PAGE_SIZE_2M, \
	.has_logical_ring_contexts = 1, \
	.has_full_48bit_ppgtt = 1, \
	.has_64bit_reloc = 1, \
	.has_reset_engine = 1

#define BDW_PLATFORM \
	GEN8_FEATURES, \
	PLATFORM(INTEL_BROADWELL)

static const struct intel_device_info intel_broadwell_gt1_info = {
	BDW_PLATFORM,
	.gt = 1,
};

static const struct intel_device_info intel_broadwell_gt2_info = {
	BDW_PLATFORM,
	.gt = 2,
};

static const struct intel_device_info intel_broadwell_rsvd_info = {
	BDW_PLATFORM,
	.gt = 3,
	/* According to the device ID those devices are GT3, they were
	 * previously treated as not GT3, keep it like that.
	 */
};

static const struct intel_device_info intel_broadwell_gt3_info = {
	BDW_PLATFORM,
	.gt = 3,
	.ring_mask = RENDER_RING | BSD_RING | BLT_RING | VEBOX_RING | BSD2_RING,
};

static const struct intel_device_info intel_cherryview_info = {
<<<<<<< HEAD
	.gen = 8, .num_pipes = 3,
=======
	PLATFORM(INTEL_CHERRYVIEW),
	GEN(8),
	.num_pipes = 3,
>>>>>>> 2e8bf223
	.has_hotplug = 1,
	.is_lp = 1,
	.ring_mask = RENDER_RING | BSD_RING | BLT_RING | VEBOX_RING,
	.has_64bit_reloc = 1,
	.has_psr = 1,
	.has_runtime_pm = 1,
	.has_resource_streamer = 1,
	.has_rc6 = 1,
	.has_logical_ring_contexts = 1,
	.has_gmch_display = 1,
	.has_aliasing_ppgtt = 1,
	.has_full_ppgtt = 1,
	.has_reset_engine = 1,
	.has_snoop = true,
	.display_mmio_offset = VLV_DISPLAY_BASE,
	GEN_DEFAULT_PAGE_SIZES,
	GEN_CHV_PIPEOFFSETS,
	CURSOR_OFFSETS,
	CHV_COLORS,
};

#define GEN9_DEFAULT_PAGE_SIZES \
	.page_sizes = I915_GTT_PAGE_SIZE_4K | \
		      I915_GTT_PAGE_SIZE_64K | \
		      I915_GTT_PAGE_SIZE_2M

#define GEN9_FEATURES \
	GEN8_FEATURES, \
	GEN(9), \
	GEN9_DEFAULT_PAGE_SIZES, \
	.has_logical_ring_preemption = 1, \
	.has_csr = 1, \
	.has_guc = 1, \
	.has_ipc = 1, \
	.ddb_size = 896

#define SKL_PLATFORM \
	GEN9_FEATURES, \
	PLATFORM(INTEL_SKYLAKE)

static const struct intel_device_info intel_skylake_gt1_info = {
	SKL_PLATFORM,
	.gt = 1,
};

static const struct intel_device_info intel_skylake_gt2_info = {
	SKL_PLATFORM,
	.gt = 2,
};

#define SKL_GT3_PLUS_PLATFORM \
	SKL_PLATFORM, \
	.ring_mask = RENDER_RING | BSD_RING | BLT_RING | VEBOX_RING | BSD2_RING


static const struct intel_device_info intel_skylake_gt3_info = {
	SKL_GT3_PLUS_PLATFORM,
	.gt = 3,
};

static const struct intel_device_info intel_skylake_gt4_info = {
	SKL_GT3_PLUS_PLATFORM,
	.gt = 4,
};

#define GEN9_LP_FEATURES \
	GEN(9), \
	.is_lp = 1, \
	.has_hotplug = 1, \
	.ring_mask = RENDER_RING | BSD_RING | BLT_RING | VEBOX_RING, \
	.num_pipes = 3, \
	.has_64bit_reloc = 1, \
	.has_ddi = 1, \
	.has_fpga_dbg = 1, \
	.has_fbc = 1, \
	.has_psr = 1, \
	.has_runtime_pm = 1, \
	.has_pooled_eu = 0, \
	.has_csr = 1, \
	.has_resource_streamer = 1, \
	.has_rc6 = 1, \
	.has_dp_mst = 1, \
	.has_logical_ring_contexts = 1, \
	.has_logical_ring_preemption = 1, \
	.has_guc = 1, \
	.has_aliasing_ppgtt = 1, \
	.has_full_ppgtt = 1, \
	.has_full_48bit_ppgtt = 1, \
	.has_reset_engine = 1, \
	.has_snoop = true, \
	.has_ipc = 1, \
	GEN9_DEFAULT_PAGE_SIZES, \
	GEN_DEFAULT_PIPEOFFSETS, \
	IVB_CURSOR_OFFSETS, \
	BDW_COLORS

static const struct intel_device_info intel_broxton_info = {
	GEN9_LP_FEATURES,
	PLATFORM(INTEL_BROXTON),
	.ddb_size = 512,
};

static const struct intel_device_info intel_geminilake_info = {
	GEN9_LP_FEATURES,
	PLATFORM(INTEL_GEMINILAKE),
	.ddb_size = 1024,
	GLK_COLORS,
};

#define KBL_PLATFORM \
	GEN9_FEATURES, \
	PLATFORM(INTEL_KABYLAKE)

static const struct intel_device_info intel_kabylake_gt1_info = {
	KBL_PLATFORM,
	.gt = 1,
};

static const struct intel_device_info intel_kabylake_gt2_info = {
	KBL_PLATFORM,
	.gt = 2,
};

static const struct intel_device_info intel_kabylake_gt3_info = {
	KBL_PLATFORM,
	.gt = 3,
	.ring_mask = RENDER_RING | BSD_RING | BLT_RING | VEBOX_RING | BSD2_RING,
};

#define CFL_PLATFORM \
	GEN9_FEATURES, \
	PLATFORM(INTEL_COFFEELAKE)

static const struct intel_device_info intel_coffeelake_gt1_info = {
	CFL_PLATFORM,
	.gt = 1,
};

static const struct intel_device_info intel_coffeelake_gt2_info = {
	CFL_PLATFORM,
	.gt = 2,
};

static const struct intel_device_info intel_coffeelake_gt3_info = {
	CFL_PLATFORM,
	.gt = 3,
	.ring_mask = RENDER_RING | BSD_RING | BLT_RING | VEBOX_RING | BSD2_RING,
};

#define GEN10_FEATURES \
	GEN9_FEATURES, \
	GEN(10), \
	.ddb_size = 1024, \
	GLK_COLORS

<<<<<<< HEAD
static const struct intel_device_info intel_cannonlake_gt2_info = {
=======
static const struct intel_device_info intel_cannonlake_info = {
>>>>>>> 2e8bf223
	GEN10_FEATURES,
	PLATFORM(INTEL_CANNONLAKE),
	.gt = 2,
};

#define GEN11_FEATURES \
	GEN10_FEATURES, \
	GEN(11), \
	.ddb_size = 2048, \
	.has_csr = 0

static const struct intel_device_info intel_icelake_11_info = {
	GEN11_FEATURES,
	PLATFORM(INTEL_ICELAKE),
	.is_alpha_support = 1,
	.has_resource_streamer = 0,
};

#undef GEN
#undef PLATFORM

/*
 * Make sure any device matches here are from most specific to most
 * general.  For example, since the Quanta match is based on the subsystem
 * and subvendor IDs, we need it to come before the more general IVB
 * PCI ID matches, otherwise we'll use the wrong info struct above.
 */
static const struct pci_device_id pciidlist[] = {
	INTEL_I830_IDS(&intel_i830_info),
	INTEL_I845G_IDS(&intel_i845g_info),
	INTEL_I85X_IDS(&intel_i85x_info),
	INTEL_I865G_IDS(&intel_i865g_info),
	INTEL_I915G_IDS(&intel_i915g_info),
	INTEL_I915GM_IDS(&intel_i915gm_info),
	INTEL_I945G_IDS(&intel_i945g_info),
	INTEL_I945GM_IDS(&intel_i945gm_info),
	INTEL_I965G_IDS(&intel_i965g_info),
	INTEL_G33_IDS(&intel_g33_info),
	INTEL_I965GM_IDS(&intel_i965gm_info),
	INTEL_GM45_IDS(&intel_gm45_info),
	INTEL_G45_IDS(&intel_g45_info),
	INTEL_PINEVIEW_IDS(&intel_pineview_info),
	INTEL_IRONLAKE_D_IDS(&intel_ironlake_d_info),
	INTEL_IRONLAKE_M_IDS(&intel_ironlake_m_info),
	INTEL_SNB_D_GT1_IDS(&intel_sandybridge_d_gt1_info),
	INTEL_SNB_D_GT2_IDS(&intel_sandybridge_d_gt2_info),
	INTEL_SNB_M_GT1_IDS(&intel_sandybridge_m_gt1_info),
	INTEL_SNB_M_GT2_IDS(&intel_sandybridge_m_gt2_info),
	INTEL_IVB_Q_IDS(&intel_ivybridge_q_info), /* must be first IVB */
	INTEL_IVB_M_GT1_IDS(&intel_ivybridge_m_gt1_info),
	INTEL_IVB_M_GT2_IDS(&intel_ivybridge_m_gt2_info),
	INTEL_IVB_D_GT1_IDS(&intel_ivybridge_d_gt1_info),
	INTEL_IVB_D_GT2_IDS(&intel_ivybridge_d_gt2_info),
	INTEL_HSW_GT1_IDS(&intel_haswell_gt1_info),
	INTEL_HSW_GT2_IDS(&intel_haswell_gt2_info),
	INTEL_HSW_GT3_IDS(&intel_haswell_gt3_info),
	INTEL_VLV_IDS(&intel_valleyview_info),
	INTEL_BDW_GT1_IDS(&intel_broadwell_gt1_info),
	INTEL_BDW_GT2_IDS(&intel_broadwell_gt2_info),
	INTEL_BDW_GT3_IDS(&intel_broadwell_gt3_info),
	INTEL_BDW_RSVD_IDS(&intel_broadwell_rsvd_info),
	INTEL_CHV_IDS(&intel_cherryview_info),
	INTEL_SKL_GT1_IDS(&intel_skylake_gt1_info),
	INTEL_SKL_GT2_IDS(&intel_skylake_gt2_info),
	INTEL_SKL_GT3_IDS(&intel_skylake_gt3_info),
	INTEL_SKL_GT4_IDS(&intel_skylake_gt4_info),
	INTEL_BXT_IDS(&intel_broxton_info),
	INTEL_GLK_IDS(&intel_geminilake_info),
	INTEL_KBL_GT1_IDS(&intel_kabylake_gt1_info),
	INTEL_KBL_GT2_IDS(&intel_kabylake_gt2_info),
	INTEL_KBL_GT3_IDS(&intel_kabylake_gt3_info),
	INTEL_KBL_GT4_IDS(&intel_kabylake_gt3_info),
	INTEL_CFL_S_GT1_IDS(&intel_coffeelake_gt1_info),
	INTEL_CFL_S_GT2_IDS(&intel_coffeelake_gt2_info),
	INTEL_CFL_H_GT2_IDS(&intel_coffeelake_gt2_info),
	INTEL_CFL_U_GT1_IDS(&intel_coffeelake_gt1_info),
	INTEL_CFL_U_GT2_IDS(&intel_coffeelake_gt2_info),
	INTEL_CFL_U_GT3_IDS(&intel_coffeelake_gt3_info),
	INTEL_CNL_IDS(&intel_cannonlake_info),
	{0, 0, 0}
};
MODULE_DEVICE_TABLE(pci, pciidlist);

static void i915_pci_remove(struct pci_dev *pdev)
{
	struct drm_device *dev = pci_get_drvdata(pdev);

	i915_driver_unload(dev);
	drm_dev_put(dev);
}

static int i915_pci_probe(struct pci_dev *pdev, const struct pci_device_id *ent)
{
	struct intel_device_info *intel_info =
		(struct intel_device_info *) ent->driver_data;
	int err;

	if (IS_ALPHA_SUPPORT(intel_info) && !i915_modparams.alpha_support) {
		DRM_INFO("The driver support for your hardware in this kernel version is alpha quality\n"
			 "See CONFIG_DRM_I915_ALPHA_SUPPORT or i915.alpha_support module parameter\n"
			 "to enable support in this kernel version, or check for kernel updates.\n");
		return -ENODEV;
	}

	/* Only bind to function 0 of the device. Early generations
	 * used function 1 as a placeholder for multi-head. This causes
	 * us confusion instead, especially on the systems where both
	 * functions have the same PCI-ID!
	 */
	if (PCI_FUNC(pdev->devfn))
		return -ENODEV;

	/*
	 * apple-gmux is needed on dual GPU MacBook Pro
	 * to probe the panel if we're the inactive GPU.
	 */
	if (vga_switcheroo_client_probe_defer(pdev))
		return -EPROBE_DEFER;

	err = i915_driver_load(pdev, ent);
	if (err)
		return err;

	err = i915_live_selftests(pdev);
	if (err) {
		i915_pci_remove(pdev);
		return err > 0 ? -ENOTTY : err;
	}

	return 0;
}

static struct pci_driver i915_pci_driver = {
	.name = DRIVER_NAME,
	.id_table = pciidlist,
	.probe = i915_pci_probe,
	.remove = i915_pci_remove,
	.driver.pm = &i915_pm_ops,
};

static int __init i915_init(void)
{
	bool use_kms = true;
	int err;

	err = i915_mock_selftests();
	if (err)
		return err > 0 ? 0 : err;

	/*
	 * Enable KMS by default, unless explicitly overriden by
	 * either the i915.modeset prarameter or by the
	 * vga_text_mode_force boot option.
	 */

	if (i915_modparams.modeset == 0)
		use_kms = false;

	if (vgacon_text_force() && i915_modparams.modeset == -1)
		use_kms = false;

	if (!use_kms) {
		/* Silently fail loading to not upset userspace. */
		DRM_DEBUG_DRIVER("KMS disabled.\n");
		return 0;
	}

	return pci_register_driver(&i915_pci_driver);
}

static void __exit i915_exit(void)
{
	if (!i915_pci_driver.driver.owner)
		return;

	pci_unregister_driver(&i915_pci_driver);
}

module_init(i915_init);
module_exit(i915_exit);

MODULE_AUTHOR("Tungsten Graphics, Inc.");
MODULE_AUTHOR("Intel Corporation");

MODULE_DESCRIPTION(DRIVER_DESC);
MODULE_LICENSE("GPL and additional rights");<|MERGE_RESOLUTION|>--- conflicted
+++ resolved
@@ -336,13 +336,8 @@
 };
 
 static const struct intel_device_info intel_valleyview_info = {
-<<<<<<< HEAD
-	.platform = INTEL_VALLEYVIEW,
-	.gen = 7,
-=======
 	PLATFORM(INTEL_VALLEYVIEW),
 	GEN(7),
->>>>>>> 2e8bf223
 	.is_lp = 1,
 	.num_pipes = 2,
 	.has_psr = 1,
@@ -431,13 +426,9 @@
 };
 
 static const struct intel_device_info intel_cherryview_info = {
-<<<<<<< HEAD
-	.gen = 8, .num_pipes = 3,
-=======
 	PLATFORM(INTEL_CHERRYVIEW),
 	GEN(8),
 	.num_pipes = 3,
->>>>>>> 2e8bf223
 	.has_hotplug = 1,
 	.is_lp = 1,
 	.ring_mask = RENDER_RING | BSD_RING | BLT_RING | VEBOX_RING,
@@ -593,11 +584,7 @@
 	.ddb_size = 1024, \
 	GLK_COLORS
 
-<<<<<<< HEAD
-static const struct intel_device_info intel_cannonlake_gt2_info = {
-=======
 static const struct intel_device_info intel_cannonlake_info = {
->>>>>>> 2e8bf223
 	GEN10_FEATURES,
 	PLATFORM(INTEL_CANNONLAKE),
 	.gt = 2,

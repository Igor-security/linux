/*
 * Copyright © 2006-2007 Intel Corporation
 *
 * Permission is hereby granted, free of charge, to any person obtaining a
 * copy of this software and associated documentation files (the "Software"),
 * to deal in the Software without restriction, including without limitation
 * the rights to use, copy, modify, merge, publish, distribute, sublicense,
 * and/or sell copies of the Software, and to permit persons to whom the
 * Software is furnished to do so, subject to the following conditions:
 *
 * The above copyright notice and this permission notice (including the next
 * paragraph) shall be included in all copies or substantial portions of the
 * Software.
 *
 * THE SOFTWARE IS PROVIDED "AS IS", WITHOUT WARRANTY OF ANY KIND, EXPRESS OR
 * IMPLIED, INCLUDING BUT NOT LIMITED TO THE WARRANTIES OF MERCHANTABILITY,
 * FITNESS FOR A PARTICULAR PURPOSE AND NONINFRINGEMENT.  IN NO EVENT SHALL
 * THE AUTHORS OR COPYRIGHT HOLDERS BE LIABLE FOR ANY CLAIM, DAMAGES OR OTHER
 * LIABILITY, WHETHER IN AN ACTION OF CONTRACT, TORT OR OTHERWISE, ARISING
 * FROM, OUT OF OR IN CONNECTION WITH THE SOFTWARE OR THE USE OR OTHER
 * DEALINGS IN THE SOFTWARE.
 *
 * Authors:
 *	Eric Anholt <eric@anholt.net>
 */

#include <linux/module.h>
#include <linux/input.h>
#include <linux/i2c.h>
#include <linux/kernel.h>
#include <linux/slab.h>
#include <linux/vgaarb.h>
#include <drm/drm_edid.h>
#include <drm/i915_drm.h>
#include <drm/drm_atomic.h>
#include <drm/drm_atomic_helper.h>
#include <drm/drm_dp_helper.h>
#include <drm/drm_plane_helper.h>
#include <drm/drm_probe_helper.h>
#include <drm/drm_rect.h>
#include <drm/drm_atomic_uapi.h>
#include <linux/intel-iommu.h>
#include <linux/reservation.h>

#include "intel_drv.h"
#include "intel_dsi.h"
#include "intel_frontbuffer.h"

#include "i915_drv.h"
#include "i915_gem_clflush.h"
#include "i915_reset.h"
#include "i915_trace.h"

/* Primary plane formats for gen <= 3 */
static const u32 i8xx_primary_formats[] = {
	DRM_FORMAT_C8,
	DRM_FORMAT_RGB565,
	DRM_FORMAT_XRGB1555,
	DRM_FORMAT_XRGB8888,
};

/* Primary plane formats for gen >= 4 */
static const u32 i965_primary_formats[] = {
	DRM_FORMAT_C8,
	DRM_FORMAT_RGB565,
	DRM_FORMAT_XRGB8888,
	DRM_FORMAT_XBGR8888,
	DRM_FORMAT_XRGB2101010,
	DRM_FORMAT_XBGR2101010,
};

static const u64 i9xx_format_modifiers[] = {
	I915_FORMAT_MOD_X_TILED,
	DRM_FORMAT_MOD_LINEAR,
	DRM_FORMAT_MOD_INVALID
};

/* Cursor formats */
static const u32 intel_cursor_formats[] = {
	DRM_FORMAT_ARGB8888,
};

static const u64 cursor_format_modifiers[] = {
	DRM_FORMAT_MOD_LINEAR,
	DRM_FORMAT_MOD_INVALID
};

static void i9xx_crtc_clock_get(struct intel_crtc *crtc,
				struct intel_crtc_state *pipe_config);
static void ironlake_pch_clock_get(struct intel_crtc *crtc,
				   struct intel_crtc_state *pipe_config);

static int intel_framebuffer_init(struct intel_framebuffer *ifb,
				  struct drm_i915_gem_object *obj,
				  struct drm_mode_fb_cmd2 *mode_cmd);
static void intel_set_pipe_timings(const struct intel_crtc_state *crtc_state);
static void intel_set_pipe_src_size(const struct intel_crtc_state *crtc_state);
static void intel_cpu_transcoder_set_m_n(const struct intel_crtc_state *crtc_state,
					 const struct intel_link_m_n *m_n,
					 const struct intel_link_m_n *m2_n2);
static void i9xx_set_pipeconf(const struct intel_crtc_state *crtc_state);
static void ironlake_set_pipeconf(const struct intel_crtc_state *crtc_state);
static void haswell_set_pipeconf(const struct intel_crtc_state *crtc_state);
static void haswell_set_pipemisc(const struct intel_crtc_state *crtc_state);
static void vlv_prepare_pll(struct intel_crtc *crtc,
			    const struct intel_crtc_state *pipe_config);
static void chv_prepare_pll(struct intel_crtc *crtc,
			    const struct intel_crtc_state *pipe_config);
static void intel_begin_crtc_commit(struct drm_crtc *, struct drm_crtc_state *);
static void intel_finish_crtc_commit(struct drm_crtc *, struct drm_crtc_state *);
static void intel_crtc_init_scalers(struct intel_crtc *crtc,
				    struct intel_crtc_state *crtc_state);
static void skylake_pfit_enable(const struct intel_crtc_state *crtc_state);
static void ironlake_pfit_disable(const struct intel_crtc_state *old_crtc_state);
static void ironlake_pfit_enable(const struct intel_crtc_state *crtc_state);
static void intel_modeset_setup_hw_state(struct drm_device *dev,
					 struct drm_modeset_acquire_ctx *ctx);
static void intel_pre_disable_primary_noatomic(struct drm_crtc *crtc);

struct intel_limit {
	struct {
		int min, max;
	} dot, vco, n, m, m1, m2, p, p1;

	struct {
		int dot_limit;
		int p2_slow, p2_fast;
	} p2;
};

/* returns HPLL frequency in kHz */
int vlv_get_hpll_vco(struct drm_i915_private *dev_priv)
{
	int hpll_freq, vco_freq[] = { 800, 1600, 2000, 2400 };

	/* Obtain SKU information */
	mutex_lock(&dev_priv->sb_lock);
	hpll_freq = vlv_cck_read(dev_priv, CCK_FUSE_REG) &
		CCK_FUSE_HPLL_FREQ_MASK;
	mutex_unlock(&dev_priv->sb_lock);

	return vco_freq[hpll_freq] * 1000;
}

int vlv_get_cck_clock(struct drm_i915_private *dev_priv,
		      const char *name, u32 reg, int ref_freq)
{
	u32 val;
	int divider;

	mutex_lock(&dev_priv->sb_lock);
	val = vlv_cck_read(dev_priv, reg);
	mutex_unlock(&dev_priv->sb_lock);

	divider = val & CCK_FREQUENCY_VALUES;

	WARN((val & CCK_FREQUENCY_STATUS) !=
	     (divider << CCK_FREQUENCY_STATUS_SHIFT),
	     "%s change in progress\n", name);

	return DIV_ROUND_CLOSEST(ref_freq << 1, divider + 1);
}

int vlv_get_cck_clock_hpll(struct drm_i915_private *dev_priv,
			   const char *name, u32 reg)
{
	if (dev_priv->hpll_freq == 0)
		dev_priv->hpll_freq = vlv_get_hpll_vco(dev_priv);

	return vlv_get_cck_clock(dev_priv, name, reg,
				 dev_priv->hpll_freq);
}

static void intel_update_czclk(struct drm_i915_private *dev_priv)
{
	if (!(IS_VALLEYVIEW(dev_priv) || IS_CHERRYVIEW(dev_priv)))
		return;

	dev_priv->czclk_freq = vlv_get_cck_clock_hpll(dev_priv, "czclk",
						      CCK_CZ_CLOCK_CONTROL);

	DRM_DEBUG_DRIVER("CZ clock rate: %d kHz\n", dev_priv->czclk_freq);
}

static inline u32 /* units of 100MHz */
intel_fdi_link_freq(struct drm_i915_private *dev_priv,
		    const struct intel_crtc_state *pipe_config)
{
	if (HAS_DDI(dev_priv))
		return pipe_config->port_clock; /* SPLL */
	else
		return dev_priv->fdi_pll_freq;
}

static const struct intel_limit intel_limits_i8xx_dac = {
	.dot = { .min = 25000, .max = 350000 },
	.vco = { .min = 908000, .max = 1512000 },
	.n = { .min = 2, .max = 16 },
	.m = { .min = 96, .max = 140 },
	.m1 = { .min = 18, .max = 26 },
	.m2 = { .min = 6, .max = 16 },
	.p = { .min = 4, .max = 128 },
	.p1 = { .min = 2, .max = 33 },
	.p2 = { .dot_limit = 165000,
		.p2_slow = 4, .p2_fast = 2 },
};

static const struct intel_limit intel_limits_i8xx_dvo = {
	.dot = { .min = 25000, .max = 350000 },
	.vco = { .min = 908000, .max = 1512000 },
	.n = { .min = 2, .max = 16 },
	.m = { .min = 96, .max = 140 },
	.m1 = { .min = 18, .max = 26 },
	.m2 = { .min = 6, .max = 16 },
	.p = { .min = 4, .max = 128 },
	.p1 = { .min = 2, .max = 33 },
	.p2 = { .dot_limit = 165000,
		.p2_slow = 4, .p2_fast = 4 },
};

static const struct intel_limit intel_limits_i8xx_lvds = {
	.dot = { .min = 25000, .max = 350000 },
	.vco = { .min = 908000, .max = 1512000 },
	.n = { .min = 2, .max = 16 },
	.m = { .min = 96, .max = 140 },
	.m1 = { .min = 18, .max = 26 },
	.m2 = { .min = 6, .max = 16 },
	.p = { .min = 4, .max = 128 },
	.p1 = { .min = 1, .max = 6 },
	.p2 = { .dot_limit = 165000,
		.p2_slow = 14, .p2_fast = 7 },
};

static const struct intel_limit intel_limits_i9xx_sdvo = {
	.dot = { .min = 20000, .max = 400000 },
	.vco = { .min = 1400000, .max = 2800000 },
	.n = { .min = 1, .max = 6 },
	.m = { .min = 70, .max = 120 },
	.m1 = { .min = 8, .max = 18 },
	.m2 = { .min = 3, .max = 7 },
	.p = { .min = 5, .max = 80 },
	.p1 = { .min = 1, .max = 8 },
	.p2 = { .dot_limit = 200000,
		.p2_slow = 10, .p2_fast = 5 },
};

static const struct intel_limit intel_limits_i9xx_lvds = {
	.dot = { .min = 20000, .max = 400000 },
	.vco = { .min = 1400000, .max = 2800000 },
	.n = { .min = 1, .max = 6 },
	.m = { .min = 70, .max = 120 },
	.m1 = { .min = 8, .max = 18 },
	.m2 = { .min = 3, .max = 7 },
	.p = { .min = 7, .max = 98 },
	.p1 = { .min = 1, .max = 8 },
	.p2 = { .dot_limit = 112000,
		.p2_slow = 14, .p2_fast = 7 },
};


static const struct intel_limit intel_limits_g4x_sdvo = {
	.dot = { .min = 25000, .max = 270000 },
	.vco = { .min = 1750000, .max = 3500000},
	.n = { .min = 1, .max = 4 },
	.m = { .min = 104, .max = 138 },
	.m1 = { .min = 17, .max = 23 },
	.m2 = { .min = 5, .max = 11 },
	.p = { .min = 10, .max = 30 },
	.p1 = { .min = 1, .max = 3},
	.p2 = { .dot_limit = 270000,
		.p2_slow = 10,
		.p2_fast = 10
	},
};

static const struct intel_limit intel_limits_g4x_hdmi = {
	.dot = { .min = 22000, .max = 400000 },
	.vco = { .min = 1750000, .max = 3500000},
	.n = { .min = 1, .max = 4 },
	.m = { .min = 104, .max = 138 },
	.m1 = { .min = 16, .max = 23 },
	.m2 = { .min = 5, .max = 11 },
	.p = { .min = 5, .max = 80 },
	.p1 = { .min = 1, .max = 8},
	.p2 = { .dot_limit = 165000,
		.p2_slow = 10, .p2_fast = 5 },
};

static const struct intel_limit intel_limits_g4x_single_channel_lvds = {
	.dot = { .min = 20000, .max = 115000 },
	.vco = { .min = 1750000, .max = 3500000 },
	.n = { .min = 1, .max = 3 },
	.m = { .min = 104, .max = 138 },
	.m1 = { .min = 17, .max = 23 },
	.m2 = { .min = 5, .max = 11 },
	.p = { .min = 28, .max = 112 },
	.p1 = { .min = 2, .max = 8 },
	.p2 = { .dot_limit = 0,
		.p2_slow = 14, .p2_fast = 14
	},
};

static const struct intel_limit intel_limits_g4x_dual_channel_lvds = {
	.dot = { .min = 80000, .max = 224000 },
	.vco = { .min = 1750000, .max = 3500000 },
	.n = { .min = 1, .max = 3 },
	.m = { .min = 104, .max = 138 },
	.m1 = { .min = 17, .max = 23 },
	.m2 = { .min = 5, .max = 11 },
	.p = { .min = 14, .max = 42 },
	.p1 = { .min = 2, .max = 6 },
	.p2 = { .dot_limit = 0,
		.p2_slow = 7, .p2_fast = 7
	},
};

static const struct intel_limit intel_limits_pineview_sdvo = {
	.dot = { .min = 20000, .max = 400000},
	.vco = { .min = 1700000, .max = 3500000 },
	/* Pineview's Ncounter is a ring counter */
	.n = { .min = 3, .max = 6 },
	.m = { .min = 2, .max = 256 },
	/* Pineview only has one combined m divider, which we treat as m2. */
	.m1 = { .min = 0, .max = 0 },
	.m2 = { .min = 0, .max = 254 },
	.p = { .min = 5, .max = 80 },
	.p1 = { .min = 1, .max = 8 },
	.p2 = { .dot_limit = 200000,
		.p2_slow = 10, .p2_fast = 5 },
};

static const struct intel_limit intel_limits_pineview_lvds = {
	.dot = { .min = 20000, .max = 400000 },
	.vco = { .min = 1700000, .max = 3500000 },
	.n = { .min = 3, .max = 6 },
	.m = { .min = 2, .max = 256 },
	.m1 = { .min = 0, .max = 0 },
	.m2 = { .min = 0, .max = 254 },
	.p = { .min = 7, .max = 112 },
	.p1 = { .min = 1, .max = 8 },
	.p2 = { .dot_limit = 112000,
		.p2_slow = 14, .p2_fast = 14 },
};

/* Ironlake / Sandybridge
 *
 * We calculate clock using (register_value + 2) for N/M1/M2, so here
 * the range value for them is (actual_value - 2).
 */
static const struct intel_limit intel_limits_ironlake_dac = {
	.dot = { .min = 25000, .max = 350000 },
	.vco = { .min = 1760000, .max = 3510000 },
	.n = { .min = 1, .max = 5 },
	.m = { .min = 79, .max = 127 },
	.m1 = { .min = 12, .max = 22 },
	.m2 = { .min = 5, .max = 9 },
	.p = { .min = 5, .max = 80 },
	.p1 = { .min = 1, .max = 8 },
	.p2 = { .dot_limit = 225000,
		.p2_slow = 10, .p2_fast = 5 },
};

static const struct intel_limit intel_limits_ironlake_single_lvds = {
	.dot = { .min = 25000, .max = 350000 },
	.vco = { .min = 1760000, .max = 3510000 },
	.n = { .min = 1, .max = 3 },
	.m = { .min = 79, .max = 118 },
	.m1 = { .min = 12, .max = 22 },
	.m2 = { .min = 5, .max = 9 },
	.p = { .min = 28, .max = 112 },
	.p1 = { .min = 2, .max = 8 },
	.p2 = { .dot_limit = 225000,
		.p2_slow = 14, .p2_fast = 14 },
};

static const struct intel_limit intel_limits_ironlake_dual_lvds = {
	.dot = { .min = 25000, .max = 350000 },
	.vco = { .min = 1760000, .max = 3510000 },
	.n = { .min = 1, .max = 3 },
	.m = { .min = 79, .max = 127 },
	.m1 = { .min = 12, .max = 22 },
	.m2 = { .min = 5, .max = 9 },
	.p = { .min = 14, .max = 56 },
	.p1 = { .min = 2, .max = 8 },
	.p2 = { .dot_limit = 225000,
		.p2_slow = 7, .p2_fast = 7 },
};

/* LVDS 100mhz refclk limits. */
static const struct intel_limit intel_limits_ironlake_single_lvds_100m = {
	.dot = { .min = 25000, .max = 350000 },
	.vco = { .min = 1760000, .max = 3510000 },
	.n = { .min = 1, .max = 2 },
	.m = { .min = 79, .max = 126 },
	.m1 = { .min = 12, .max = 22 },
	.m2 = { .min = 5, .max = 9 },
	.p = { .min = 28, .max = 112 },
	.p1 = { .min = 2, .max = 8 },
	.p2 = { .dot_limit = 225000,
		.p2_slow = 14, .p2_fast = 14 },
};

static const struct intel_limit intel_limits_ironlake_dual_lvds_100m = {
	.dot = { .min = 25000, .max = 350000 },
	.vco = { .min = 1760000, .max = 3510000 },
	.n = { .min = 1, .max = 3 },
	.m = { .min = 79, .max = 126 },
	.m1 = { .min = 12, .max = 22 },
	.m2 = { .min = 5, .max = 9 },
	.p = { .min = 14, .max = 42 },
	.p1 = { .min = 2, .max = 6 },
	.p2 = { .dot_limit = 225000,
		.p2_slow = 7, .p2_fast = 7 },
};

static const struct intel_limit intel_limits_vlv = {
	 /*
	  * These are the data rate limits (measured in fast clocks)
	  * since those are the strictest limits we have. The fast
	  * clock and actual rate limits are more relaxed, so checking
	  * them would make no difference.
	  */
	.dot = { .min = 25000 * 5, .max = 270000 * 5 },
	.vco = { .min = 4000000, .max = 6000000 },
	.n = { .min = 1, .max = 7 },
	.m1 = { .min = 2, .max = 3 },
	.m2 = { .min = 11, .max = 156 },
	.p1 = { .min = 2, .max = 3 },
	.p2 = { .p2_slow = 2, .p2_fast = 20 }, /* slow=min, fast=max */
};

static const struct intel_limit intel_limits_chv = {
	/*
	 * These are the data rate limits (measured in fast clocks)
	 * since those are the strictest limits we have.  The fast
	 * clock and actual rate limits are more relaxed, so checking
	 * them would make no difference.
	 */
	.dot = { .min = 25000 * 5, .max = 540000 * 5},
	.vco = { .min = 4800000, .max = 6480000 },
	.n = { .min = 1, .max = 1 },
	.m1 = { .min = 2, .max = 2 },
	.m2 = { .min = 24 << 22, .max = 175 << 22 },
	.p1 = { .min = 2, .max = 4 },
	.p2 = {	.p2_slow = 1, .p2_fast = 14 },
};

static const struct intel_limit intel_limits_bxt = {
	/* FIXME: find real dot limits */
	.dot = { .min = 0, .max = INT_MAX },
	.vco = { .min = 4800000, .max = 6700000 },
	.n = { .min = 1, .max = 1 },
	.m1 = { .min = 2, .max = 2 },
	/* FIXME: find real m2 limits */
	.m2 = { .min = 2 << 22, .max = 255 << 22 },
	.p1 = { .min = 2, .max = 4 },
	.p2 = { .p2_slow = 1, .p2_fast = 20 },
};

static void
skl_wa_clkgate(struct drm_i915_private *dev_priv, int pipe, bool enable)
{
	if (enable)
		I915_WRITE(CLKGATE_DIS_PSL(pipe),
			   DUPS1_GATING_DIS | DUPS2_GATING_DIS);
	else
		I915_WRITE(CLKGATE_DIS_PSL(pipe),
			   I915_READ(CLKGATE_DIS_PSL(pipe)) &
			   ~(DUPS1_GATING_DIS | DUPS2_GATING_DIS));
}

static bool
needs_modeset(const struct drm_crtc_state *state)
{
	return drm_atomic_crtc_needs_modeset(state);
}

/*
 * Platform specific helpers to calculate the port PLL loopback- (clock.m),
 * and post-divider (clock.p) values, pre- (clock.vco) and post-divided fast
 * (clock.dot) clock rates. This fast dot clock is fed to the port's IO logic.
 * The helpers' return value is the rate of the clock that is fed to the
 * display engine's pipe which can be the above fast dot clock rate or a
 * divided-down version of it.
 */
/* m1 is reserved as 0 in Pineview, n is a ring counter */
static int pnv_calc_dpll_params(int refclk, struct dpll *clock)
{
	clock->m = clock->m2 + 2;
	clock->p = clock->p1 * clock->p2;
	if (WARN_ON(clock->n == 0 || clock->p == 0))
		return 0;
	clock->vco = DIV_ROUND_CLOSEST(refclk * clock->m, clock->n);
	clock->dot = DIV_ROUND_CLOSEST(clock->vco, clock->p);

	return clock->dot;
}

static u32 i9xx_dpll_compute_m(struct dpll *dpll)
{
	return 5 * (dpll->m1 + 2) + (dpll->m2 + 2);
}

static int i9xx_calc_dpll_params(int refclk, struct dpll *clock)
{
	clock->m = i9xx_dpll_compute_m(clock);
	clock->p = clock->p1 * clock->p2;
	if (WARN_ON(clock->n + 2 == 0 || clock->p == 0))
		return 0;
	clock->vco = DIV_ROUND_CLOSEST(refclk * clock->m, clock->n + 2);
	clock->dot = DIV_ROUND_CLOSEST(clock->vco, clock->p);

	return clock->dot;
}

static int vlv_calc_dpll_params(int refclk, struct dpll *clock)
{
	clock->m = clock->m1 * clock->m2;
	clock->p = clock->p1 * clock->p2;
	if (WARN_ON(clock->n == 0 || clock->p == 0))
		return 0;
	clock->vco = DIV_ROUND_CLOSEST(refclk * clock->m, clock->n);
	clock->dot = DIV_ROUND_CLOSEST(clock->vco, clock->p);

	return clock->dot / 5;
}

int chv_calc_dpll_params(int refclk, struct dpll *clock)
{
	clock->m = clock->m1 * clock->m2;
	clock->p = clock->p1 * clock->p2;
	if (WARN_ON(clock->n == 0 || clock->p == 0))
		return 0;
	clock->vco = DIV_ROUND_CLOSEST_ULL((u64)refclk * clock->m,
					   clock->n << 22);
	clock->dot = DIV_ROUND_CLOSEST(clock->vco, clock->p);

	return clock->dot / 5;
}

#define INTELPllInvalid(s)   do { /* DRM_DEBUG(s); */ return false; } while (0)

/*
 * Returns whether the given set of divisors are valid for a given refclk with
 * the given connectors.
 */
static bool intel_PLL_is_valid(struct drm_i915_private *dev_priv,
			       const struct intel_limit *limit,
			       const struct dpll *clock)
{
	if (clock->n   < limit->n.min   || limit->n.max   < clock->n)
		INTELPllInvalid("n out of range\n");
	if (clock->p1  < limit->p1.min  || limit->p1.max  < clock->p1)
		INTELPllInvalid("p1 out of range\n");
	if (clock->m2  < limit->m2.min  || limit->m2.max  < clock->m2)
		INTELPllInvalid("m2 out of range\n");
	if (clock->m1  < limit->m1.min  || limit->m1.max  < clock->m1)
		INTELPllInvalid("m1 out of range\n");

	if (!IS_PINEVIEW(dev_priv) && !IS_VALLEYVIEW(dev_priv) &&
	    !IS_CHERRYVIEW(dev_priv) && !IS_GEN9_LP(dev_priv))
		if (clock->m1 <= clock->m2)
			INTELPllInvalid("m1 <= m2\n");

	if (!IS_VALLEYVIEW(dev_priv) && !IS_CHERRYVIEW(dev_priv) &&
	    !IS_GEN9_LP(dev_priv)) {
		if (clock->p < limit->p.min || limit->p.max < clock->p)
			INTELPllInvalid("p out of range\n");
		if (clock->m < limit->m.min || limit->m.max < clock->m)
			INTELPllInvalid("m out of range\n");
	}

	if (clock->vco < limit->vco.min || limit->vco.max < clock->vco)
		INTELPllInvalid("vco out of range\n");
	/* XXX: We may need to be checking "Dot clock" depending on the multiplier,
	 * connector, etc., rather than just a single range.
	 */
	if (clock->dot < limit->dot.min || limit->dot.max < clock->dot)
		INTELPllInvalid("dot out of range\n");

	return true;
}

static int
i9xx_select_p2_div(const struct intel_limit *limit,
		   const struct intel_crtc_state *crtc_state,
		   int target)
{
	struct drm_device *dev = crtc_state->base.crtc->dev;

	if (intel_crtc_has_type(crtc_state, INTEL_OUTPUT_LVDS)) {
		/*
		 * For LVDS just rely on its current settings for dual-channel.
		 * We haven't figured out how to reliably set up different
		 * single/dual channel state, if we even can.
		 */
		if (intel_is_dual_link_lvds(dev))
			return limit->p2.p2_fast;
		else
			return limit->p2.p2_slow;
	} else {
		if (target < limit->p2.dot_limit)
			return limit->p2.p2_slow;
		else
			return limit->p2.p2_fast;
	}
}

/*
 * Returns a set of divisors for the desired target clock with the given
 * refclk, or FALSE.  The returned values represent the clock equation:
 * reflck * (5 * (m1 + 2) + (m2 + 2)) / (n + 2) / p1 / p2.
 *
 * Target and reference clocks are specified in kHz.
 *
 * If match_clock is provided, then best_clock P divider must match the P
 * divider from @match_clock used for LVDS downclocking.
 */
static bool
i9xx_find_best_dpll(const struct intel_limit *limit,
		    struct intel_crtc_state *crtc_state,
		    int target, int refclk, struct dpll *match_clock,
		    struct dpll *best_clock)
{
	struct drm_device *dev = crtc_state->base.crtc->dev;
	struct dpll clock;
	int err = target;

	memset(best_clock, 0, sizeof(*best_clock));

	clock.p2 = i9xx_select_p2_div(limit, crtc_state, target);

	for (clock.m1 = limit->m1.min; clock.m1 <= limit->m1.max;
	     clock.m1++) {
		for (clock.m2 = limit->m2.min;
		     clock.m2 <= limit->m2.max; clock.m2++) {
			if (clock.m2 >= clock.m1)
				break;
			for (clock.n = limit->n.min;
			     clock.n <= limit->n.max; clock.n++) {
				for (clock.p1 = limit->p1.min;
					clock.p1 <= limit->p1.max; clock.p1++) {
					int this_err;

					i9xx_calc_dpll_params(refclk, &clock);
					if (!intel_PLL_is_valid(to_i915(dev),
								limit,
								&clock))
						continue;
					if (match_clock &&
					    clock.p != match_clock->p)
						continue;

					this_err = abs(clock.dot - target);
					if (this_err < err) {
						*best_clock = clock;
						err = this_err;
					}
				}
			}
		}
	}

	return (err != target);
}

/*
 * Returns a set of divisors for the desired target clock with the given
 * refclk, or FALSE.  The returned values represent the clock equation:
 * reflck * (5 * (m1 + 2) + (m2 + 2)) / (n + 2) / p1 / p2.
 *
 * Target and reference clocks are specified in kHz.
 *
 * If match_clock is provided, then best_clock P divider must match the P
 * divider from @match_clock used for LVDS downclocking.
 */
static bool
pnv_find_best_dpll(const struct intel_limit *limit,
		   struct intel_crtc_state *crtc_state,
		   int target, int refclk, struct dpll *match_clock,
		   struct dpll *best_clock)
{
	struct drm_device *dev = crtc_state->base.crtc->dev;
	struct dpll clock;
	int err = target;

	memset(best_clock, 0, sizeof(*best_clock));

	clock.p2 = i9xx_select_p2_div(limit, crtc_state, target);

	for (clock.m1 = limit->m1.min; clock.m1 <= limit->m1.max;
	     clock.m1++) {
		for (clock.m2 = limit->m2.min;
		     clock.m2 <= limit->m2.max; clock.m2++) {
			for (clock.n = limit->n.min;
			     clock.n <= limit->n.max; clock.n++) {
				for (clock.p1 = limit->p1.min;
					clock.p1 <= limit->p1.max; clock.p1++) {
					int this_err;

					pnv_calc_dpll_params(refclk, &clock);
					if (!intel_PLL_is_valid(to_i915(dev),
								limit,
								&clock))
						continue;
					if (match_clock &&
					    clock.p != match_clock->p)
						continue;

					this_err = abs(clock.dot - target);
					if (this_err < err) {
						*best_clock = clock;
						err = this_err;
					}
				}
			}
		}
	}

	return (err != target);
}

/*
 * Returns a set of divisors for the desired target clock with the given
 * refclk, or FALSE.  The returned values represent the clock equation:
 * reflck * (5 * (m1 + 2) + (m2 + 2)) / (n + 2) / p1 / p2.
 *
 * Target and reference clocks are specified in kHz.
 *
 * If match_clock is provided, then best_clock P divider must match the P
 * divider from @match_clock used for LVDS downclocking.
 */
static bool
g4x_find_best_dpll(const struct intel_limit *limit,
		   struct intel_crtc_state *crtc_state,
		   int target, int refclk, struct dpll *match_clock,
		   struct dpll *best_clock)
{
	struct drm_device *dev = crtc_state->base.crtc->dev;
	struct dpll clock;
	int max_n;
	bool found = false;
	/* approximately equals target * 0.00585 */
	int err_most = (target >> 8) + (target >> 9);

	memset(best_clock, 0, sizeof(*best_clock));

	clock.p2 = i9xx_select_p2_div(limit, crtc_state, target);

	max_n = limit->n.max;
	/* based on hardware requirement, prefer smaller n to precision */
	for (clock.n = limit->n.min; clock.n <= max_n; clock.n++) {
		/* based on hardware requirement, prefere larger m1,m2 */
		for (clock.m1 = limit->m1.max;
		     clock.m1 >= limit->m1.min; clock.m1--) {
			for (clock.m2 = limit->m2.max;
			     clock.m2 >= limit->m2.min; clock.m2--) {
				for (clock.p1 = limit->p1.max;
				     clock.p1 >= limit->p1.min; clock.p1--) {
					int this_err;

					i9xx_calc_dpll_params(refclk, &clock);
					if (!intel_PLL_is_valid(to_i915(dev),
								limit,
								&clock))
						continue;

					this_err = abs(clock.dot - target);
					if (this_err < err_most) {
						*best_clock = clock;
						err_most = this_err;
						max_n = clock.n;
						found = true;
					}
				}
			}
		}
	}
	return found;
}

/*
 * Check if the calculated PLL configuration is more optimal compared to the
 * best configuration and error found so far. Return the calculated error.
 */
static bool vlv_PLL_is_optimal(struct drm_device *dev, int target_freq,
			       const struct dpll *calculated_clock,
			       const struct dpll *best_clock,
			       unsigned int best_error_ppm,
			       unsigned int *error_ppm)
{
	/*
	 * For CHV ignore the error and consider only the P value.
	 * Prefer a bigger P value based on HW requirements.
	 */
	if (IS_CHERRYVIEW(to_i915(dev))) {
		*error_ppm = 0;

		return calculated_clock->p > best_clock->p;
	}

	if (WARN_ON_ONCE(!target_freq))
		return false;

	*error_ppm = div_u64(1000000ULL *
				abs(target_freq - calculated_clock->dot),
			     target_freq);
	/*
	 * Prefer a better P value over a better (smaller) error if the error
	 * is small. Ensure this preference for future configurations too by
	 * setting the error to 0.
	 */
	if (*error_ppm < 100 && calculated_clock->p > best_clock->p) {
		*error_ppm = 0;

		return true;
	}

	return *error_ppm + 10 < best_error_ppm;
}

/*
 * Returns a set of divisors for the desired target clock with the given
 * refclk, or FALSE.  The returned values represent the clock equation:
 * reflck * (5 * (m1 + 2) + (m2 + 2)) / (n + 2) / p1 / p2.
 */
static bool
vlv_find_best_dpll(const struct intel_limit *limit,
		   struct intel_crtc_state *crtc_state,
		   int target, int refclk, struct dpll *match_clock,
		   struct dpll *best_clock)
{
	struct intel_crtc *crtc = to_intel_crtc(crtc_state->base.crtc);
	struct drm_device *dev = crtc->base.dev;
	struct dpll clock;
	unsigned int bestppm = 1000000;
	/* min update 19.2 MHz */
	int max_n = min(limit->n.max, refclk / 19200);
	bool found = false;

	target *= 5; /* fast clock */

	memset(best_clock, 0, sizeof(*best_clock));

	/* based on hardware requirement, prefer smaller n to precision */
	for (clock.n = limit->n.min; clock.n <= max_n; clock.n++) {
		for (clock.p1 = limit->p1.max; clock.p1 >= limit->p1.min; clock.p1--) {
			for (clock.p2 = limit->p2.p2_fast; clock.p2 >= limit->p2.p2_slow;
			     clock.p2 -= clock.p2 > 10 ? 2 : 1) {
				clock.p = clock.p1 * clock.p2;
				/* based on hardware requirement, prefer bigger m1,m2 values */
				for (clock.m1 = limit->m1.min; clock.m1 <= limit->m1.max; clock.m1++) {
					unsigned int ppm;

					clock.m2 = DIV_ROUND_CLOSEST(target * clock.p * clock.n,
								     refclk * clock.m1);

					vlv_calc_dpll_params(refclk, &clock);

					if (!intel_PLL_is_valid(to_i915(dev),
								limit,
								&clock))
						continue;

					if (!vlv_PLL_is_optimal(dev, target,
								&clock,
								best_clock,
								bestppm, &ppm))
						continue;

					*best_clock = clock;
					bestppm = ppm;
					found = true;
				}
			}
		}
	}

	return found;
}

/*
 * Returns a set of divisors for the desired target clock with the given
 * refclk, or FALSE.  The returned values represent the clock equation:
 * reflck * (5 * (m1 + 2) + (m2 + 2)) / (n + 2) / p1 / p2.
 */
static bool
chv_find_best_dpll(const struct intel_limit *limit,
		   struct intel_crtc_state *crtc_state,
		   int target, int refclk, struct dpll *match_clock,
		   struct dpll *best_clock)
{
	struct intel_crtc *crtc = to_intel_crtc(crtc_state->base.crtc);
	struct drm_device *dev = crtc->base.dev;
	unsigned int best_error_ppm;
	struct dpll clock;
	u64 m2;
	int found = false;

	memset(best_clock, 0, sizeof(*best_clock));
	best_error_ppm = 1000000;

	/*
	 * Based on hardware doc, the n always set to 1, and m1 always
	 * set to 2.  If requires to support 200Mhz refclk, we need to
	 * revisit this because n may not 1 anymore.
	 */
	clock.n = 1, clock.m1 = 2;
	target *= 5;	/* fast clock */

	for (clock.p1 = limit->p1.max; clock.p1 >= limit->p1.min; clock.p1--) {
		for (clock.p2 = limit->p2.p2_fast;
				clock.p2 >= limit->p2.p2_slow;
				clock.p2 -= clock.p2 > 10 ? 2 : 1) {
			unsigned int error_ppm;

			clock.p = clock.p1 * clock.p2;

			m2 = DIV_ROUND_CLOSEST_ULL(((u64)target * clock.p *
					clock.n) << 22, refclk * clock.m1);

			if (m2 > INT_MAX/clock.m1)
				continue;

			clock.m2 = m2;

			chv_calc_dpll_params(refclk, &clock);

			if (!intel_PLL_is_valid(to_i915(dev), limit, &clock))
				continue;

			if (!vlv_PLL_is_optimal(dev, target, &clock, best_clock,
						best_error_ppm, &error_ppm))
				continue;

			*best_clock = clock;
			best_error_ppm = error_ppm;
			found = true;
		}
	}

	return found;
}

bool bxt_find_best_dpll(struct intel_crtc_state *crtc_state, int target_clock,
			struct dpll *best_clock)
{
	int refclk = 100000;
	const struct intel_limit *limit = &intel_limits_bxt;

	return chv_find_best_dpll(limit, crtc_state,
				  target_clock, refclk, NULL, best_clock);
}

bool intel_crtc_active(struct intel_crtc *crtc)
{
	/* Be paranoid as we can arrive here with only partial
	 * state retrieved from the hardware during setup.
	 *
	 * We can ditch the adjusted_mode.crtc_clock check as soon
	 * as Haswell has gained clock readout/fastboot support.
	 *
	 * We can ditch the crtc->primary->state->fb check as soon as we can
	 * properly reconstruct framebuffers.
	 *
	 * FIXME: The intel_crtc->active here should be switched to
	 * crtc->state->active once we have proper CRTC states wired up
	 * for atomic.
	 */
	return crtc->active && crtc->base.primary->state->fb &&
		crtc->config->base.adjusted_mode.crtc_clock;
}

enum transcoder intel_pipe_to_cpu_transcoder(struct drm_i915_private *dev_priv,
					     enum pipe pipe)
{
	struct intel_crtc *crtc = intel_get_crtc_for_pipe(dev_priv, pipe);

	return crtc->config->cpu_transcoder;
}

static bool pipe_scanline_is_moving(struct drm_i915_private *dev_priv,
				    enum pipe pipe)
{
	i915_reg_t reg = PIPEDSL(pipe);
	u32 line1, line2;
	u32 line_mask;

	if (IS_GEN(dev_priv, 2))
		line_mask = DSL_LINEMASK_GEN2;
	else
		line_mask = DSL_LINEMASK_GEN3;

	line1 = I915_READ(reg) & line_mask;
	msleep(5);
	line2 = I915_READ(reg) & line_mask;

	return line1 != line2;
}

static void wait_for_pipe_scanline_moving(struct intel_crtc *crtc, bool state)
{
	struct drm_i915_private *dev_priv = to_i915(crtc->base.dev);
	enum pipe pipe = crtc->pipe;

	/* Wait for the display line to settle/start moving */
	if (wait_for(pipe_scanline_is_moving(dev_priv, pipe) == state, 100))
		DRM_ERROR("pipe %c scanline %s wait timed out\n",
			  pipe_name(pipe), onoff(state));
}

static void intel_wait_for_pipe_scanline_stopped(struct intel_crtc *crtc)
{
	wait_for_pipe_scanline_moving(crtc, false);
}

static void intel_wait_for_pipe_scanline_moving(struct intel_crtc *crtc)
{
	wait_for_pipe_scanline_moving(crtc, true);
}

static void
intel_wait_for_pipe_off(const struct intel_crtc_state *old_crtc_state)
{
	struct intel_crtc *crtc = to_intel_crtc(old_crtc_state->base.crtc);
	struct drm_i915_private *dev_priv = to_i915(crtc->base.dev);

	if (INTEL_GEN(dev_priv) >= 4) {
		enum transcoder cpu_transcoder = old_crtc_state->cpu_transcoder;
		i915_reg_t reg = PIPECONF(cpu_transcoder);

		/* Wait for the Pipe State to go off */
		if (intel_wait_for_register(dev_priv,
					    reg, I965_PIPECONF_ACTIVE, 0,
					    100))
			WARN(1, "pipe_off wait timed out\n");
	} else {
		intel_wait_for_pipe_scanline_stopped(crtc);
	}
}

/* Only for pre-ILK configs */
void assert_pll(struct drm_i915_private *dev_priv,
		enum pipe pipe, bool state)
{
	u32 val;
	bool cur_state;

	val = I915_READ(DPLL(pipe));
	cur_state = !!(val & DPLL_VCO_ENABLE);
	I915_STATE_WARN(cur_state != state,
	     "PLL state assertion failure (expected %s, current %s)\n",
			onoff(state), onoff(cur_state));
}

/* XXX: the dsi pll is shared between MIPI DSI ports */
void assert_dsi_pll(struct drm_i915_private *dev_priv, bool state)
{
	u32 val;
	bool cur_state;

	mutex_lock(&dev_priv->sb_lock);
	val = vlv_cck_read(dev_priv, CCK_REG_DSI_PLL_CONTROL);
	mutex_unlock(&dev_priv->sb_lock);

	cur_state = val & DSI_PLL_VCO_EN;
	I915_STATE_WARN(cur_state != state,
	     "DSI PLL state assertion failure (expected %s, current %s)\n",
			onoff(state), onoff(cur_state));
}

static void assert_fdi_tx(struct drm_i915_private *dev_priv,
			  enum pipe pipe, bool state)
{
	bool cur_state;
	enum transcoder cpu_transcoder = intel_pipe_to_cpu_transcoder(dev_priv,
								      pipe);

	if (HAS_DDI(dev_priv)) {
		/* DDI does not have a specific FDI_TX register */
		u32 val = I915_READ(TRANS_DDI_FUNC_CTL(cpu_transcoder));
		cur_state = !!(val & TRANS_DDI_FUNC_ENABLE);
	} else {
		u32 val = I915_READ(FDI_TX_CTL(pipe));
		cur_state = !!(val & FDI_TX_ENABLE);
	}
	I915_STATE_WARN(cur_state != state,
	     "FDI TX state assertion failure (expected %s, current %s)\n",
			onoff(state), onoff(cur_state));
}
#define assert_fdi_tx_enabled(d, p) assert_fdi_tx(d, p, true)
#define assert_fdi_tx_disabled(d, p) assert_fdi_tx(d, p, false)

static void assert_fdi_rx(struct drm_i915_private *dev_priv,
			  enum pipe pipe, bool state)
{
	u32 val;
	bool cur_state;

	val = I915_READ(FDI_RX_CTL(pipe));
	cur_state = !!(val & FDI_RX_ENABLE);
	I915_STATE_WARN(cur_state != state,
	     "FDI RX state assertion failure (expected %s, current %s)\n",
			onoff(state), onoff(cur_state));
}
#define assert_fdi_rx_enabled(d, p) assert_fdi_rx(d, p, true)
#define assert_fdi_rx_disabled(d, p) assert_fdi_rx(d, p, false)

static void assert_fdi_tx_pll_enabled(struct drm_i915_private *dev_priv,
				      enum pipe pipe)
{
	u32 val;

	/* ILK FDI PLL is always enabled */
	if (IS_GEN(dev_priv, 5))
		return;

	/* On Haswell, DDI ports are responsible for the FDI PLL setup */
	if (HAS_DDI(dev_priv))
		return;

	val = I915_READ(FDI_TX_CTL(pipe));
	I915_STATE_WARN(!(val & FDI_TX_PLL_ENABLE), "FDI TX PLL assertion failure, should be active but is disabled\n");
}

void assert_fdi_rx_pll(struct drm_i915_private *dev_priv,
		       enum pipe pipe, bool state)
{
	u32 val;
	bool cur_state;

	val = I915_READ(FDI_RX_CTL(pipe));
	cur_state = !!(val & FDI_RX_PLL_ENABLE);
	I915_STATE_WARN(cur_state != state,
	     "FDI RX PLL assertion failure (expected %s, current %s)\n",
			onoff(state), onoff(cur_state));
}

void assert_panel_unlocked(struct drm_i915_private *dev_priv, enum pipe pipe)
{
	i915_reg_t pp_reg;
	u32 val;
	enum pipe panel_pipe = INVALID_PIPE;
	bool locked = true;

	if (WARN_ON(HAS_DDI(dev_priv)))
		return;

	if (HAS_PCH_SPLIT(dev_priv)) {
		u32 port_sel;

		pp_reg = PP_CONTROL(0);
		port_sel = I915_READ(PP_ON_DELAYS(0)) & PANEL_PORT_SELECT_MASK;

		switch (port_sel) {
		case PANEL_PORT_SELECT_LVDS:
			intel_lvds_port_enabled(dev_priv, PCH_LVDS, &panel_pipe);
			break;
		case PANEL_PORT_SELECT_DPA:
			intel_dp_port_enabled(dev_priv, DP_A, PORT_A, &panel_pipe);
			break;
		case PANEL_PORT_SELECT_DPC:
			intel_dp_port_enabled(dev_priv, PCH_DP_C, PORT_C, &panel_pipe);
			break;
		case PANEL_PORT_SELECT_DPD:
			intel_dp_port_enabled(dev_priv, PCH_DP_D, PORT_D, &panel_pipe);
			break;
		default:
			MISSING_CASE(port_sel);
			break;
		}
	} else if (IS_VALLEYVIEW(dev_priv) || IS_CHERRYVIEW(dev_priv)) {
		/* presumably write lock depends on pipe, not port select */
		pp_reg = PP_CONTROL(pipe);
		panel_pipe = pipe;
	} else {
		u32 port_sel;

		pp_reg = PP_CONTROL(0);
		port_sel = I915_READ(PP_ON_DELAYS(0)) & PANEL_PORT_SELECT_MASK;

		WARN_ON(port_sel != PANEL_PORT_SELECT_LVDS);
		intel_lvds_port_enabled(dev_priv, LVDS, &panel_pipe);
	}

	val = I915_READ(pp_reg);
	if (!(val & PANEL_POWER_ON) ||
	    ((val & PANEL_UNLOCK_MASK) == PANEL_UNLOCK_REGS))
		locked = false;

	I915_STATE_WARN(panel_pipe == pipe && locked,
	     "panel assertion failure, pipe %c regs locked\n",
	     pipe_name(pipe));
}

void assert_pipe(struct drm_i915_private *dev_priv,
		 enum pipe pipe, bool state)
{
	bool cur_state;
	enum transcoder cpu_transcoder = intel_pipe_to_cpu_transcoder(dev_priv,
								      pipe);
	enum intel_display_power_domain power_domain;
	intel_wakeref_t wakeref;

	/* we keep both pipes enabled on 830 */
	if (IS_I830(dev_priv))
		state = true;

	power_domain = POWER_DOMAIN_TRANSCODER(cpu_transcoder);
	wakeref = intel_display_power_get_if_enabled(dev_priv, power_domain);
	if (wakeref) {
		u32 val = I915_READ(PIPECONF(cpu_transcoder));
		cur_state = !!(val & PIPECONF_ENABLE);

		intel_display_power_put(dev_priv, power_domain, wakeref);
	} else {
		cur_state = false;
	}

	I915_STATE_WARN(cur_state != state,
	     "pipe %c assertion failure (expected %s, current %s)\n",
			pipe_name(pipe), onoff(state), onoff(cur_state));
}

static void assert_plane(struct intel_plane *plane, bool state)
{
	enum pipe pipe;
	bool cur_state;

	cur_state = plane->get_hw_state(plane, &pipe);

	I915_STATE_WARN(cur_state != state,
			"%s assertion failure (expected %s, current %s)\n",
			plane->base.name, onoff(state), onoff(cur_state));
}

#define assert_plane_enabled(p) assert_plane(p, true)
#define assert_plane_disabled(p) assert_plane(p, false)

static void assert_planes_disabled(struct intel_crtc *crtc)
{
	struct drm_i915_private *dev_priv = to_i915(crtc->base.dev);
	struct intel_plane *plane;

	for_each_intel_plane_on_crtc(&dev_priv->drm, crtc, plane)
		assert_plane_disabled(plane);
}

static void assert_vblank_disabled(struct drm_crtc *crtc)
{
	if (I915_STATE_WARN_ON(drm_crtc_vblank_get(crtc) == 0))
		drm_crtc_vblank_put(crtc);
}

void assert_pch_transcoder_disabled(struct drm_i915_private *dev_priv,
				    enum pipe pipe)
{
	u32 val;
	bool enabled;

	val = I915_READ(PCH_TRANSCONF(pipe));
	enabled = !!(val & TRANS_ENABLE);
	I915_STATE_WARN(enabled,
	     "transcoder assertion failed, should be off on pipe %c but is still active\n",
	     pipe_name(pipe));
}

static void assert_pch_dp_disabled(struct drm_i915_private *dev_priv,
				   enum pipe pipe, enum port port,
				   i915_reg_t dp_reg)
{
	enum pipe port_pipe;
	bool state;

	state = intel_dp_port_enabled(dev_priv, dp_reg, port, &port_pipe);

	I915_STATE_WARN(state && port_pipe == pipe,
			"PCH DP %c enabled on transcoder %c, should be disabled\n",
			port_name(port), pipe_name(pipe));

	I915_STATE_WARN(HAS_PCH_IBX(dev_priv) && !state && port_pipe == PIPE_B,
			"IBX PCH DP %c still using transcoder B\n",
			port_name(port));
}

static void assert_pch_hdmi_disabled(struct drm_i915_private *dev_priv,
				     enum pipe pipe, enum port port,
				     i915_reg_t hdmi_reg)
{
	enum pipe port_pipe;
	bool state;

	state = intel_sdvo_port_enabled(dev_priv, hdmi_reg, &port_pipe);

	I915_STATE_WARN(state && port_pipe == pipe,
			"PCH HDMI %c enabled on transcoder %c, should be disabled\n",
			port_name(port), pipe_name(pipe));

	I915_STATE_WARN(HAS_PCH_IBX(dev_priv) && !state && port_pipe == PIPE_B,
			"IBX PCH HDMI %c still using transcoder B\n",
			port_name(port));
}

static void assert_pch_ports_disabled(struct drm_i915_private *dev_priv,
				      enum pipe pipe)
{
	enum pipe port_pipe;

	assert_pch_dp_disabled(dev_priv, pipe, PORT_B, PCH_DP_B);
	assert_pch_dp_disabled(dev_priv, pipe, PORT_C, PCH_DP_C);
	assert_pch_dp_disabled(dev_priv, pipe, PORT_D, PCH_DP_D);

	I915_STATE_WARN(intel_crt_port_enabled(dev_priv, PCH_ADPA, &port_pipe) &&
			port_pipe == pipe,
			"PCH VGA enabled on transcoder %c, should be disabled\n",
			pipe_name(pipe));

	I915_STATE_WARN(intel_lvds_port_enabled(dev_priv, PCH_LVDS, &port_pipe) &&
			port_pipe == pipe,
			"PCH LVDS enabled on transcoder %c, should be disabled\n",
			pipe_name(pipe));

	/* PCH SDVOB multiplex with HDMIB */
	assert_pch_hdmi_disabled(dev_priv, pipe, PORT_B, PCH_HDMIB);
	assert_pch_hdmi_disabled(dev_priv, pipe, PORT_C, PCH_HDMIC);
	assert_pch_hdmi_disabled(dev_priv, pipe, PORT_D, PCH_HDMID);
}

static void _vlv_enable_pll(struct intel_crtc *crtc,
			    const struct intel_crtc_state *pipe_config)
{
	struct drm_i915_private *dev_priv = to_i915(crtc->base.dev);
	enum pipe pipe = crtc->pipe;

	I915_WRITE(DPLL(pipe), pipe_config->dpll_hw_state.dpll);
	POSTING_READ(DPLL(pipe));
	udelay(150);

	if (intel_wait_for_register(dev_priv,
				    DPLL(pipe),
				    DPLL_LOCK_VLV,
				    DPLL_LOCK_VLV,
				    1))
		DRM_ERROR("DPLL %d failed to lock\n", pipe);
}

static void vlv_enable_pll(struct intel_crtc *crtc,
			   const struct intel_crtc_state *pipe_config)
{
	struct drm_i915_private *dev_priv = to_i915(crtc->base.dev);
	enum pipe pipe = crtc->pipe;

	assert_pipe_disabled(dev_priv, pipe);

	/* PLL is protected by panel, make sure we can write it */
	assert_panel_unlocked(dev_priv, pipe);

	if (pipe_config->dpll_hw_state.dpll & DPLL_VCO_ENABLE)
		_vlv_enable_pll(crtc, pipe_config);

	I915_WRITE(DPLL_MD(pipe), pipe_config->dpll_hw_state.dpll_md);
	POSTING_READ(DPLL_MD(pipe));
}


static void _chv_enable_pll(struct intel_crtc *crtc,
			    const struct intel_crtc_state *pipe_config)
{
	struct drm_i915_private *dev_priv = to_i915(crtc->base.dev);
	enum pipe pipe = crtc->pipe;
	enum dpio_channel port = vlv_pipe_to_channel(pipe);
	u32 tmp;

	mutex_lock(&dev_priv->sb_lock);

	/* Enable back the 10bit clock to display controller */
	tmp = vlv_dpio_read(dev_priv, pipe, CHV_CMN_DW14(port));
	tmp |= DPIO_DCLKP_EN;
	vlv_dpio_write(dev_priv, pipe, CHV_CMN_DW14(port), tmp);

	mutex_unlock(&dev_priv->sb_lock);

	/*
	 * Need to wait > 100ns between dclkp clock enable bit and PLL enable.
	 */
	udelay(1);

	/* Enable PLL */
	I915_WRITE(DPLL(pipe), pipe_config->dpll_hw_state.dpll);

	/* Check PLL is locked */
	if (intel_wait_for_register(dev_priv,
				    DPLL(pipe), DPLL_LOCK_VLV, DPLL_LOCK_VLV,
				    1))
		DRM_ERROR("PLL %d failed to lock\n", pipe);
}

static void chv_enable_pll(struct intel_crtc *crtc,
			   const struct intel_crtc_state *pipe_config)
{
	struct drm_i915_private *dev_priv = to_i915(crtc->base.dev);
	enum pipe pipe = crtc->pipe;

	assert_pipe_disabled(dev_priv, pipe);

	/* PLL is protected by panel, make sure we can write it */
	assert_panel_unlocked(dev_priv, pipe);

	if (pipe_config->dpll_hw_state.dpll & DPLL_VCO_ENABLE)
		_chv_enable_pll(crtc, pipe_config);

	if (pipe != PIPE_A) {
		/*
		 * WaPixelRepeatModeFixForC0:chv
		 *
		 * DPLLCMD is AWOL. Use chicken bits to propagate
		 * the value from DPLLBMD to either pipe B or C.
		 */
		I915_WRITE(CBR4_VLV, CBR_DPLLBMD_PIPE(pipe));
		I915_WRITE(DPLL_MD(PIPE_B), pipe_config->dpll_hw_state.dpll_md);
		I915_WRITE(CBR4_VLV, 0);
		dev_priv->chv_dpll_md[pipe] = pipe_config->dpll_hw_state.dpll_md;

		/*
		 * DPLLB VGA mode also seems to cause problems.
		 * We should always have it disabled.
		 */
		WARN_ON((I915_READ(DPLL(PIPE_B)) & DPLL_VGA_MODE_DIS) == 0);
	} else {
		I915_WRITE(DPLL_MD(pipe), pipe_config->dpll_hw_state.dpll_md);
		POSTING_READ(DPLL_MD(pipe));
	}
}

static int intel_num_dvo_pipes(struct drm_i915_private *dev_priv)
{
	struct intel_crtc *crtc;
	int count = 0;

	for_each_intel_crtc(&dev_priv->drm, crtc) {
		count += crtc->base.state->active &&
			intel_crtc_has_type(crtc->config, INTEL_OUTPUT_DVO);
	}

	return count;
}

static void i9xx_enable_pll(struct intel_crtc *crtc,
			    const struct intel_crtc_state *crtc_state)
{
	struct drm_i915_private *dev_priv = to_i915(crtc->base.dev);
	i915_reg_t reg = DPLL(crtc->pipe);
	u32 dpll = crtc_state->dpll_hw_state.dpll;
	int i;

	assert_pipe_disabled(dev_priv, crtc->pipe);

	/* PLL is protected by panel, make sure we can write it */
	if (IS_MOBILE(dev_priv) && !IS_I830(dev_priv))
		assert_panel_unlocked(dev_priv, crtc->pipe);

	/* Enable DVO 2x clock on both PLLs if necessary */
	if (IS_I830(dev_priv) && intel_num_dvo_pipes(dev_priv) > 0) {
		/*
		 * It appears to be important that we don't enable this
		 * for the current pipe before otherwise configuring the
		 * PLL. No idea how this should be handled if multiple
		 * DVO outputs are enabled simultaneosly.
		 */
		dpll |= DPLL_DVO_2X_MODE;
		I915_WRITE(DPLL(!crtc->pipe),
			   I915_READ(DPLL(!crtc->pipe)) | DPLL_DVO_2X_MODE);
	}

	/*
	 * Apparently we need to have VGA mode enabled prior to changing
	 * the P1/P2 dividers. Otherwise the DPLL will keep using the old
	 * dividers, even though the register value does change.
	 */
	I915_WRITE(reg, 0);

	I915_WRITE(reg, dpll);

	/* Wait for the clocks to stabilize. */
	POSTING_READ(reg);
	udelay(150);

	if (INTEL_GEN(dev_priv) >= 4) {
		I915_WRITE(DPLL_MD(crtc->pipe),
			   crtc_state->dpll_hw_state.dpll_md);
	} else {
		/* The pixel multiplier can only be updated once the
		 * DPLL is enabled and the clocks are stable.
		 *
		 * So write it again.
		 */
		I915_WRITE(reg, dpll);
	}

	/* We do this three times for luck */
	for (i = 0; i < 3; i++) {
		I915_WRITE(reg, dpll);
		POSTING_READ(reg);
		udelay(150); /* wait for warmup */
	}
}

static void i9xx_disable_pll(const struct intel_crtc_state *crtc_state)
{
	struct intel_crtc *crtc = to_intel_crtc(crtc_state->base.crtc);
	struct drm_i915_private *dev_priv = to_i915(crtc->base.dev);
	enum pipe pipe = crtc->pipe;

	/* Disable DVO 2x clock on both PLLs if necessary */
	if (IS_I830(dev_priv) &&
	    intel_crtc_has_type(crtc_state, INTEL_OUTPUT_DVO) &&
	    !intel_num_dvo_pipes(dev_priv)) {
		I915_WRITE(DPLL(PIPE_B),
			   I915_READ(DPLL(PIPE_B)) & ~DPLL_DVO_2X_MODE);
		I915_WRITE(DPLL(PIPE_A),
			   I915_READ(DPLL(PIPE_A)) & ~DPLL_DVO_2X_MODE);
	}

	/* Don't disable pipe or pipe PLLs if needed */
	if (IS_I830(dev_priv))
		return;

	/* Make sure the pipe isn't still relying on us */
	assert_pipe_disabled(dev_priv, pipe);

	I915_WRITE(DPLL(pipe), DPLL_VGA_MODE_DIS);
	POSTING_READ(DPLL(pipe));
}

static void vlv_disable_pll(struct drm_i915_private *dev_priv, enum pipe pipe)
{
	u32 val;

	/* Make sure the pipe isn't still relying on us */
	assert_pipe_disabled(dev_priv, pipe);

	val = DPLL_INTEGRATED_REF_CLK_VLV |
		DPLL_REF_CLK_ENABLE_VLV | DPLL_VGA_MODE_DIS;
	if (pipe != PIPE_A)
		val |= DPLL_INTEGRATED_CRI_CLK_VLV;

	I915_WRITE(DPLL(pipe), val);
	POSTING_READ(DPLL(pipe));
}

static void chv_disable_pll(struct drm_i915_private *dev_priv, enum pipe pipe)
{
	enum dpio_channel port = vlv_pipe_to_channel(pipe);
	u32 val;

	/* Make sure the pipe isn't still relying on us */
	assert_pipe_disabled(dev_priv, pipe);

	val = DPLL_SSC_REF_CLK_CHV |
		DPLL_REF_CLK_ENABLE_VLV | DPLL_VGA_MODE_DIS;
	if (pipe != PIPE_A)
		val |= DPLL_INTEGRATED_CRI_CLK_VLV;

	I915_WRITE(DPLL(pipe), val);
	POSTING_READ(DPLL(pipe));

	mutex_lock(&dev_priv->sb_lock);

	/* Disable 10bit clock to display controller */
	val = vlv_dpio_read(dev_priv, pipe, CHV_CMN_DW14(port));
	val &= ~DPIO_DCLKP_EN;
	vlv_dpio_write(dev_priv, pipe, CHV_CMN_DW14(port), val);

	mutex_unlock(&dev_priv->sb_lock);
}

void vlv_wait_port_ready(struct drm_i915_private *dev_priv,
			 struct intel_digital_port *dport,
			 unsigned int expected_mask)
{
	u32 port_mask;
	i915_reg_t dpll_reg;

	switch (dport->base.port) {
	case PORT_B:
		port_mask = DPLL_PORTB_READY_MASK;
		dpll_reg = DPLL(0);
		break;
	case PORT_C:
		port_mask = DPLL_PORTC_READY_MASK;
		dpll_reg = DPLL(0);
		expected_mask <<= 4;
		break;
	case PORT_D:
		port_mask = DPLL_PORTD_READY_MASK;
		dpll_reg = DPIO_PHY_STATUS;
		break;
	default:
		BUG();
	}

	if (intel_wait_for_register(dev_priv,
				    dpll_reg, port_mask, expected_mask,
				    1000))
		WARN(1, "timed out waiting for port %c ready: got 0x%x, expected 0x%x\n",
		     port_name(dport->base.port),
		     I915_READ(dpll_reg) & port_mask, expected_mask);
}

static void ironlake_enable_pch_transcoder(const struct intel_crtc_state *crtc_state)
{
	struct intel_crtc *crtc = to_intel_crtc(crtc_state->base.crtc);
	struct drm_i915_private *dev_priv = to_i915(crtc->base.dev);
	enum pipe pipe = crtc->pipe;
	i915_reg_t reg;
	u32 val, pipeconf_val;

	/* Make sure PCH DPLL is enabled */
	assert_shared_dpll_enabled(dev_priv, crtc_state->shared_dpll);

	/* FDI must be feeding us bits for PCH ports */
	assert_fdi_tx_enabled(dev_priv, pipe);
	assert_fdi_rx_enabled(dev_priv, pipe);

	if (HAS_PCH_CPT(dev_priv)) {
		/* Workaround: Set the timing override bit before enabling the
		 * pch transcoder. */
		reg = TRANS_CHICKEN2(pipe);
		val = I915_READ(reg);
		val |= TRANS_CHICKEN2_TIMING_OVERRIDE;
		I915_WRITE(reg, val);
	}

	reg = PCH_TRANSCONF(pipe);
	val = I915_READ(reg);
	pipeconf_val = I915_READ(PIPECONF(pipe));

	if (HAS_PCH_IBX(dev_priv)) {
		/*
		 * Make the BPC in transcoder be consistent with
		 * that in pipeconf reg. For HDMI we must use 8bpc
		 * here for both 8bpc and 12bpc.
		 */
		val &= ~PIPECONF_BPC_MASK;
		if (intel_crtc_has_type(crtc_state, INTEL_OUTPUT_HDMI))
			val |= PIPECONF_8BPC;
		else
			val |= pipeconf_val & PIPECONF_BPC_MASK;
	}

	val &= ~TRANS_INTERLACE_MASK;
	if ((pipeconf_val & PIPECONF_INTERLACE_MASK) == PIPECONF_INTERLACED_ILK)
		if (HAS_PCH_IBX(dev_priv) &&
		    intel_crtc_has_type(crtc_state, INTEL_OUTPUT_SDVO))
			val |= TRANS_LEGACY_INTERLACED_ILK;
		else
			val |= TRANS_INTERLACED;
	else
		val |= TRANS_PROGRESSIVE;

	I915_WRITE(reg, val | TRANS_ENABLE);
	if (intel_wait_for_register(dev_priv,
				    reg, TRANS_STATE_ENABLE, TRANS_STATE_ENABLE,
				    100))
		DRM_ERROR("failed to enable transcoder %c\n", pipe_name(pipe));
}

static void lpt_enable_pch_transcoder(struct drm_i915_private *dev_priv,
				      enum transcoder cpu_transcoder)
{
	u32 val, pipeconf_val;

	/* FDI must be feeding us bits for PCH ports */
	assert_fdi_tx_enabled(dev_priv, (enum pipe) cpu_transcoder);
	assert_fdi_rx_enabled(dev_priv, PIPE_A);

	/* Workaround: set timing override bit. */
	val = I915_READ(TRANS_CHICKEN2(PIPE_A));
	val |= TRANS_CHICKEN2_TIMING_OVERRIDE;
	I915_WRITE(TRANS_CHICKEN2(PIPE_A), val);

	val = TRANS_ENABLE;
	pipeconf_val = I915_READ(PIPECONF(cpu_transcoder));

	if ((pipeconf_val & PIPECONF_INTERLACE_MASK_HSW) ==
	    PIPECONF_INTERLACED_ILK)
		val |= TRANS_INTERLACED;
	else
		val |= TRANS_PROGRESSIVE;

	I915_WRITE(LPT_TRANSCONF, val);
	if (intel_wait_for_register(dev_priv,
				    LPT_TRANSCONF,
				    TRANS_STATE_ENABLE,
				    TRANS_STATE_ENABLE,
				    100))
		DRM_ERROR("Failed to enable PCH transcoder\n");
}

static void ironlake_disable_pch_transcoder(struct drm_i915_private *dev_priv,
					    enum pipe pipe)
{
	i915_reg_t reg;
	u32 val;

	/* FDI relies on the transcoder */
	assert_fdi_tx_disabled(dev_priv, pipe);
	assert_fdi_rx_disabled(dev_priv, pipe);

	/* Ports must be off as well */
	assert_pch_ports_disabled(dev_priv, pipe);

	reg = PCH_TRANSCONF(pipe);
	val = I915_READ(reg);
	val &= ~TRANS_ENABLE;
	I915_WRITE(reg, val);
	/* wait for PCH transcoder off, transcoder state */
	if (intel_wait_for_register(dev_priv,
				    reg, TRANS_STATE_ENABLE, 0,
				    50))
		DRM_ERROR("failed to disable transcoder %c\n", pipe_name(pipe));

	if (HAS_PCH_CPT(dev_priv)) {
		/* Workaround: Clear the timing override chicken bit again. */
		reg = TRANS_CHICKEN2(pipe);
		val = I915_READ(reg);
		val &= ~TRANS_CHICKEN2_TIMING_OVERRIDE;
		I915_WRITE(reg, val);
	}
}

void lpt_disable_pch_transcoder(struct drm_i915_private *dev_priv)
{
	u32 val;

	val = I915_READ(LPT_TRANSCONF);
	val &= ~TRANS_ENABLE;
	I915_WRITE(LPT_TRANSCONF, val);
	/* wait for PCH transcoder off, transcoder state */
	if (intel_wait_for_register(dev_priv,
				    LPT_TRANSCONF, TRANS_STATE_ENABLE, 0,
				    50))
		DRM_ERROR("Failed to disable PCH transcoder\n");

	/* Workaround: clear timing override bit. */
	val = I915_READ(TRANS_CHICKEN2(PIPE_A));
	val &= ~TRANS_CHICKEN2_TIMING_OVERRIDE;
	I915_WRITE(TRANS_CHICKEN2(PIPE_A), val);
}

enum pipe intel_crtc_pch_transcoder(struct intel_crtc *crtc)
{
	struct drm_i915_private *dev_priv = to_i915(crtc->base.dev);

	if (HAS_PCH_LPT(dev_priv))
		return PIPE_A;
	else
		return crtc->pipe;
}

static u32 intel_crtc_max_vblank_count(const struct intel_crtc_state *crtc_state)
{
	struct drm_i915_private *dev_priv = to_i915(crtc_state->base.crtc->dev);

	/*
	 * On i965gm the hardware frame counter reads
	 * zero when the TV encoder is enabled :(
	 */
	if (IS_I965GM(dev_priv) &&
	    (crtc_state->output_types & BIT(INTEL_OUTPUT_TVOUT)))
		return 0;

	if (INTEL_GEN(dev_priv) >= 5 || IS_G4X(dev_priv))
		return 0xffffffff; /* full 32 bit counter */
	else if (INTEL_GEN(dev_priv) >= 3)
		return 0xffffff; /* only 24 bits of frame count */
	else
		return 0; /* Gen2 doesn't have a hardware frame counter */
}

static void intel_crtc_vblank_on(const struct intel_crtc_state *crtc_state)
{
	struct intel_crtc *crtc = to_intel_crtc(crtc_state->base.crtc);

	drm_crtc_set_max_vblank_count(&crtc->base,
				      intel_crtc_max_vblank_count(crtc_state));
	drm_crtc_vblank_on(&crtc->base);
}

static void intel_enable_pipe(const struct intel_crtc_state *new_crtc_state)
{
	struct intel_crtc *crtc = to_intel_crtc(new_crtc_state->base.crtc);
	struct drm_i915_private *dev_priv = to_i915(crtc->base.dev);
	enum transcoder cpu_transcoder = new_crtc_state->cpu_transcoder;
	enum pipe pipe = crtc->pipe;
	i915_reg_t reg;
	u32 val;

	DRM_DEBUG_KMS("enabling pipe %c\n", pipe_name(pipe));

	assert_planes_disabled(crtc);

	/*
	 * A pipe without a PLL won't actually be able to drive bits from
	 * a plane.  On ILK+ the pipe PLLs are integrated, so we don't
	 * need the check.
	 */
	if (HAS_GMCH_DISPLAY(dev_priv)) {
		if (intel_crtc_has_type(new_crtc_state, INTEL_OUTPUT_DSI))
			assert_dsi_pll_enabled(dev_priv);
		else
			assert_pll_enabled(dev_priv, pipe);
	} else {
		if (new_crtc_state->has_pch_encoder) {
			/* if driving the PCH, we need FDI enabled */
			assert_fdi_rx_pll_enabled(dev_priv,
						  intel_crtc_pch_transcoder(crtc));
			assert_fdi_tx_pll_enabled(dev_priv,
						  (enum pipe) cpu_transcoder);
		}
		/* FIXME: assert CPU port conditions for SNB+ */
	}

	reg = PIPECONF(cpu_transcoder);
	val = I915_READ(reg);
	if (val & PIPECONF_ENABLE) {
		/* we keep both pipes enabled on 830 */
		WARN_ON(!IS_I830(dev_priv));
		return;
	}

	I915_WRITE(reg, val | PIPECONF_ENABLE);
	POSTING_READ(reg);

	/*
	 * Until the pipe starts PIPEDSL reads will return a stale value,
	 * which causes an apparent vblank timestamp jump when PIPEDSL
	 * resets to its proper value. That also messes up the frame count
	 * when it's derived from the timestamps. So let's wait for the
	 * pipe to start properly before we call drm_crtc_vblank_on()
	 */
	if (intel_crtc_max_vblank_count(new_crtc_state) == 0)
		intel_wait_for_pipe_scanline_moving(crtc);
}

static void intel_disable_pipe(const struct intel_crtc_state *old_crtc_state)
{
	struct intel_crtc *crtc = to_intel_crtc(old_crtc_state->base.crtc);
	struct drm_i915_private *dev_priv = to_i915(crtc->base.dev);
	enum transcoder cpu_transcoder = old_crtc_state->cpu_transcoder;
	enum pipe pipe = crtc->pipe;
	i915_reg_t reg;
	u32 val;

	DRM_DEBUG_KMS("disabling pipe %c\n", pipe_name(pipe));

	/*
	 * Make sure planes won't keep trying to pump pixels to us,
	 * or we might hang the display.
	 */
	assert_planes_disabled(crtc);

	reg = PIPECONF(cpu_transcoder);
	val = I915_READ(reg);
	if ((val & PIPECONF_ENABLE) == 0)
		return;

	/*
	 * Double wide has implications for planes
	 * so best keep it disabled when not needed.
	 */
	if (old_crtc_state->double_wide)
		val &= ~PIPECONF_DOUBLE_WIDE;

	/* Don't disable pipe or pipe PLLs if needed */
	if (!IS_I830(dev_priv))
		val &= ~PIPECONF_ENABLE;

	I915_WRITE(reg, val);
	if ((val & PIPECONF_ENABLE) == 0)
		intel_wait_for_pipe_off(old_crtc_state);
}

static unsigned int intel_tile_size(const struct drm_i915_private *dev_priv)
{
	return IS_GEN(dev_priv, 2) ? 2048 : 4096;
}

static unsigned int
intel_tile_width_bytes(const struct drm_framebuffer *fb, int color_plane)
{
	struct drm_i915_private *dev_priv = to_i915(fb->dev);
	unsigned int cpp = fb->format->cpp[color_plane];

	switch (fb->modifier) {
	case DRM_FORMAT_MOD_LINEAR:
		return cpp;
	case I915_FORMAT_MOD_X_TILED:
		if (IS_GEN(dev_priv, 2))
			return 128;
		else
			return 512;
	case I915_FORMAT_MOD_Y_TILED_CCS:
		if (color_plane == 1)
			return 128;
		/* fall through */
	case I915_FORMAT_MOD_Y_TILED:
		if (IS_GEN(dev_priv, 2) || HAS_128_BYTE_Y_TILING(dev_priv))
			return 128;
		else
			return 512;
	case I915_FORMAT_MOD_Yf_TILED_CCS:
		if (color_plane == 1)
			return 128;
		/* fall through */
	case I915_FORMAT_MOD_Yf_TILED:
		switch (cpp) {
		case 1:
			return 64;
		case 2:
		case 4:
			return 128;
		case 8:
		case 16:
			return 256;
		default:
			MISSING_CASE(cpp);
			return cpp;
		}
		break;
	default:
		MISSING_CASE(fb->modifier);
		return cpp;
	}
}

static unsigned int
intel_tile_height(const struct drm_framebuffer *fb, int color_plane)
{
	if (fb->modifier == DRM_FORMAT_MOD_LINEAR)
		return 1;
	else
		return intel_tile_size(to_i915(fb->dev)) /
			intel_tile_width_bytes(fb, color_plane);
}

/* Return the tile dimensions in pixel units */
static void intel_tile_dims(const struct drm_framebuffer *fb, int color_plane,
			    unsigned int *tile_width,
			    unsigned int *tile_height)
{
	unsigned int tile_width_bytes = intel_tile_width_bytes(fb, color_plane);
	unsigned int cpp = fb->format->cpp[color_plane];

	*tile_width = tile_width_bytes / cpp;
	*tile_height = intel_tile_size(to_i915(fb->dev)) / tile_width_bytes;
}

unsigned int
intel_fb_align_height(const struct drm_framebuffer *fb,
		      int color_plane, unsigned int height)
{
	unsigned int tile_height = intel_tile_height(fb, color_plane);

	return ALIGN(height, tile_height);
}

unsigned int intel_rotation_info_size(const struct intel_rotation_info *rot_info)
{
	unsigned int size = 0;
	int i;

	for (i = 0 ; i < ARRAY_SIZE(rot_info->plane); i++)
		size += rot_info->plane[i].width * rot_info->plane[i].height;

	return size;
}

static void
intel_fill_fb_ggtt_view(struct i915_ggtt_view *view,
			const struct drm_framebuffer *fb,
			unsigned int rotation)
{
	view->type = I915_GGTT_VIEW_NORMAL;
	if (drm_rotation_90_or_270(rotation)) {
		view->type = I915_GGTT_VIEW_ROTATED;
		view->rotated = to_intel_framebuffer(fb)->rot_info;
	}
}

static unsigned int intel_cursor_alignment(const struct drm_i915_private *dev_priv)
{
	if (IS_I830(dev_priv))
		return 16 * 1024;
	else if (IS_I85X(dev_priv))
		return 256;
	else if (IS_I845G(dev_priv) || IS_I865G(dev_priv))
		return 32;
	else
		return 4 * 1024;
}

static unsigned int intel_linear_alignment(const struct drm_i915_private *dev_priv)
{
	if (INTEL_GEN(dev_priv) >= 9)
		return 256 * 1024;
	else if (IS_I965G(dev_priv) || IS_I965GM(dev_priv) ||
		 IS_VALLEYVIEW(dev_priv) || IS_CHERRYVIEW(dev_priv))
		return 128 * 1024;
	else if (INTEL_GEN(dev_priv) >= 4)
		return 4 * 1024;
	else
		return 0;
}

static unsigned int intel_surf_alignment(const struct drm_framebuffer *fb,
					 int color_plane)
{
	struct drm_i915_private *dev_priv = to_i915(fb->dev);

	/* AUX_DIST needs only 4K alignment */
	if (color_plane == 1)
		return 4096;

	switch (fb->modifier) {
	case DRM_FORMAT_MOD_LINEAR:
		return intel_linear_alignment(dev_priv);
	case I915_FORMAT_MOD_X_TILED:
		if (INTEL_GEN(dev_priv) >= 9)
			return 256 * 1024;
		return 0;
	case I915_FORMAT_MOD_Y_TILED_CCS:
	case I915_FORMAT_MOD_Yf_TILED_CCS:
	case I915_FORMAT_MOD_Y_TILED:
	case I915_FORMAT_MOD_Yf_TILED:
		return 1 * 1024 * 1024;
	default:
		MISSING_CASE(fb->modifier);
		return 0;
	}
}

static bool intel_plane_uses_fence(const struct intel_plane_state *plane_state)
{
	struct intel_plane *plane = to_intel_plane(plane_state->base.plane);
	struct drm_i915_private *dev_priv = to_i915(plane->base.dev);

	return INTEL_GEN(dev_priv) < 4 || plane->has_fbc;
}

struct i915_vma *
intel_pin_and_fence_fb_obj(struct drm_framebuffer *fb,
			   const struct i915_ggtt_view *view,
			   bool uses_fence,
			   unsigned long *out_flags)
{
	struct drm_device *dev = fb->dev;
	struct drm_i915_private *dev_priv = to_i915(dev);
	struct drm_i915_gem_object *obj = intel_fb_obj(fb);
	intel_wakeref_t wakeref;
	struct i915_vma *vma;
	unsigned int pinctl;
	u32 alignment;

	WARN_ON(!mutex_is_locked(&dev->struct_mutex));

	alignment = intel_surf_alignment(fb, 0);

	/* Note that the w/a also requires 64 PTE of padding following the
	 * bo. We currently fill all unused PTE with the shadow page and so
	 * we should always have valid PTE following the scanout preventing
	 * the VT-d warning.
	 */
	if (intel_scanout_needs_vtd_wa(dev_priv) && alignment < 256 * 1024)
		alignment = 256 * 1024;

	/*
	 * Global gtt pte registers are special registers which actually forward
	 * writes to a chunk of system memory. Which means that there is no risk
	 * that the register values disappear as soon as we call
	 * intel_runtime_pm_put(), so it is correct to wrap only the
	 * pin/unpin/fence and not more.
	 */
	wakeref = intel_runtime_pm_get(dev_priv);

	atomic_inc(&dev_priv->gpu_error.pending_fb_pin);

	pinctl = 0;

	/* Valleyview is definitely limited to scanning out the first
	 * 512MiB. Lets presume this behaviour was inherited from the
	 * g4x display engine and that all earlier gen are similarly
	 * limited. Testing suggests that it is a little more
	 * complicated than this. For example, Cherryview appears quite
	 * happy to scanout from anywhere within its global aperture.
	 */
	if (HAS_GMCH_DISPLAY(dev_priv))
		pinctl |= PIN_MAPPABLE;

	vma = i915_gem_object_pin_to_display_plane(obj,
						   alignment, view, pinctl);
	if (IS_ERR(vma))
		goto err;

	if (uses_fence && i915_vma_is_map_and_fenceable(vma)) {
		int ret;

		/* Install a fence for tiled scan-out. Pre-i965 always needs a
		 * fence, whereas 965+ only requires a fence if using
		 * framebuffer compression.  For simplicity, we always, when
		 * possible, install a fence as the cost is not that onerous.
		 *
		 * If we fail to fence the tiled scanout, then either the
		 * modeset will reject the change (which is highly unlikely as
		 * the affected systems, all but one, do not have unmappable
		 * space) or we will not be able to enable full powersaving
		 * techniques (also likely not to apply due to various limits
		 * FBC and the like impose on the size of the buffer, which
		 * presumably we violated anyway with this unmappable buffer).
		 * Anyway, it is presumably better to stumble onwards with
		 * something and try to run the system in a "less than optimal"
		 * mode that matches the user configuration.
		 */
		ret = i915_vma_pin_fence(vma);
		if (ret != 0 && INTEL_GEN(dev_priv) < 4) {
			i915_gem_object_unpin_from_display_plane(vma);
			vma = ERR_PTR(ret);
			goto err;
		}

		if (ret == 0 && vma->fence)
			*out_flags |= PLANE_HAS_FENCE;
	}

	i915_vma_get(vma);
err:
	atomic_dec(&dev_priv->gpu_error.pending_fb_pin);

	intel_runtime_pm_put(dev_priv, wakeref);
	return vma;
}

void intel_unpin_fb_vma(struct i915_vma *vma, unsigned long flags)
{
	lockdep_assert_held(&vma->vm->i915->drm.struct_mutex);

	if (flags & PLANE_HAS_FENCE)
		i915_vma_unpin_fence(vma);
	i915_gem_object_unpin_from_display_plane(vma);
	i915_vma_put(vma);
}

static int intel_fb_pitch(const struct drm_framebuffer *fb, int color_plane,
			  unsigned int rotation)
{
	if (drm_rotation_90_or_270(rotation))
		return to_intel_framebuffer(fb)->rotated[color_plane].pitch;
	else
		return fb->pitches[color_plane];
}

/*
 * Convert the x/y offsets into a linear offset.
 * Only valid with 0/180 degree rotation, which is fine since linear
 * offset is only used with linear buffers on pre-hsw and tiled buffers
 * with gen2/3, and 90/270 degree rotations isn't supported on any of them.
 */
u32 intel_fb_xy_to_linear(int x, int y,
			  const struct intel_plane_state *state,
			  int color_plane)
{
	const struct drm_framebuffer *fb = state->base.fb;
	unsigned int cpp = fb->format->cpp[color_plane];
	unsigned int pitch = state->color_plane[color_plane].stride;

	return y * pitch + x * cpp;
}

/*
 * Add the x/y offsets derived from fb->offsets[] to the user
 * specified plane src x/y offsets. The resulting x/y offsets
 * specify the start of scanout from the beginning of the gtt mapping.
 */
void intel_add_fb_offsets(int *x, int *y,
			  const struct intel_plane_state *state,
			  int color_plane)

{
	const struct intel_framebuffer *intel_fb = to_intel_framebuffer(state->base.fb);
	unsigned int rotation = state->base.rotation;

	if (drm_rotation_90_or_270(rotation)) {
		*x += intel_fb->rotated[color_plane].x;
		*y += intel_fb->rotated[color_plane].y;
	} else {
		*x += intel_fb->normal[color_plane].x;
		*y += intel_fb->normal[color_plane].y;
	}
}

static u32 intel_adjust_tile_offset(int *x, int *y,
				    unsigned int tile_width,
				    unsigned int tile_height,
				    unsigned int tile_size,
				    unsigned int pitch_tiles,
				    u32 old_offset,
				    u32 new_offset)
{
	unsigned int pitch_pixels = pitch_tiles * tile_width;
	unsigned int tiles;

	WARN_ON(old_offset & (tile_size - 1));
	WARN_ON(new_offset & (tile_size - 1));
	WARN_ON(new_offset > old_offset);

	tiles = (old_offset - new_offset) / tile_size;

	*y += tiles / pitch_tiles * tile_height;
	*x += tiles % pitch_tiles * tile_width;

	/* minimize x in case it got needlessly big */
	*y += *x / pitch_pixels * tile_height;
	*x %= pitch_pixels;

	return new_offset;
}

static bool is_surface_linear(u64 modifier, int color_plane)
{
	return modifier == DRM_FORMAT_MOD_LINEAR;
}

static u32 intel_adjust_aligned_offset(int *x, int *y,
				       const struct drm_framebuffer *fb,
				       int color_plane,
				       unsigned int rotation,
				       unsigned int pitch,
				       u32 old_offset, u32 new_offset)
{
	struct drm_i915_private *dev_priv = to_i915(fb->dev);
	unsigned int cpp = fb->format->cpp[color_plane];

	WARN_ON(new_offset > old_offset);

	if (!is_surface_linear(fb->modifier, color_plane)) {
		unsigned int tile_size, tile_width, tile_height;
		unsigned int pitch_tiles;

		tile_size = intel_tile_size(dev_priv);
		intel_tile_dims(fb, color_plane, &tile_width, &tile_height);

		if (drm_rotation_90_or_270(rotation)) {
			pitch_tiles = pitch / tile_height;
			swap(tile_width, tile_height);
		} else {
			pitch_tiles = pitch / (tile_width * cpp);
		}

		intel_adjust_tile_offset(x, y, tile_width, tile_height,
					 tile_size, pitch_tiles,
					 old_offset, new_offset);
	} else {
		old_offset += *y * pitch + *x * cpp;

		*y = (old_offset - new_offset) / pitch;
		*x = ((old_offset - new_offset) - *y * pitch) / cpp;
	}

	return new_offset;
}

/*
 * Adjust the tile offset by moving the difference into
 * the x/y offsets.
 */
static u32 intel_plane_adjust_aligned_offset(int *x, int *y,
					     const struct intel_plane_state *state,
					     int color_plane,
					     u32 old_offset, u32 new_offset)
{
	return intel_adjust_aligned_offset(x, y, state->base.fb, color_plane,
					   state->base.rotation,
					   state->color_plane[color_plane].stride,
					   old_offset, new_offset);
}

/*
 * Computes the aligned offset to the base tile and adjusts
 * x, y. bytes per pixel is assumed to be a power-of-two.
 *
 * In the 90/270 rotated case, x and y are assumed
 * to be already rotated to match the rotated GTT view, and
 * pitch is the tile_height aligned framebuffer height.
 *
 * This function is used when computing the derived information
 * under intel_framebuffer, so using any of that information
 * here is not allowed. Anything under drm_framebuffer can be
 * used. This is why the user has to pass in the pitch since it
 * is specified in the rotated orientation.
 */
static u32 intel_compute_aligned_offset(struct drm_i915_private *dev_priv,
					int *x, int *y,
					const struct drm_framebuffer *fb,
					int color_plane,
					unsigned int pitch,
					unsigned int rotation,
					u32 alignment)
{
	unsigned int cpp = fb->format->cpp[color_plane];
	u32 offset, offset_aligned;

	if (alignment)
		alignment--;

	if (!is_surface_linear(fb->modifier, color_plane)) {
		unsigned int tile_size, tile_width, tile_height;
		unsigned int tile_rows, tiles, pitch_tiles;

		tile_size = intel_tile_size(dev_priv);
		intel_tile_dims(fb, color_plane, &tile_width, &tile_height);

		if (drm_rotation_90_or_270(rotation)) {
			pitch_tiles = pitch / tile_height;
			swap(tile_width, tile_height);
		} else {
			pitch_tiles = pitch / (tile_width * cpp);
		}

		tile_rows = *y / tile_height;
		*y %= tile_height;

		tiles = *x / tile_width;
		*x %= tile_width;

		offset = (tile_rows * pitch_tiles + tiles) * tile_size;
		offset_aligned = offset & ~alignment;

		intel_adjust_tile_offset(x, y, tile_width, tile_height,
					 tile_size, pitch_tiles,
					 offset, offset_aligned);
	} else {
		offset = *y * pitch + *x * cpp;
		offset_aligned = offset & ~alignment;

		*y = (offset & alignment) / pitch;
		*x = ((offset & alignment) - *y * pitch) / cpp;
	}

	return offset_aligned;
}

static u32 intel_plane_compute_aligned_offset(int *x, int *y,
					      const struct intel_plane_state *state,
					      int color_plane)
{
	struct intel_plane *intel_plane = to_intel_plane(state->base.plane);
	struct drm_i915_private *dev_priv = to_i915(intel_plane->base.dev);
	const struct drm_framebuffer *fb = state->base.fb;
	unsigned int rotation = state->base.rotation;
	int pitch = state->color_plane[color_plane].stride;
	u32 alignment;

	if (intel_plane->id == PLANE_CURSOR)
		alignment = intel_cursor_alignment(dev_priv);
	else
		alignment = intel_surf_alignment(fb, color_plane);

	return intel_compute_aligned_offset(dev_priv, x, y, fb, color_plane,
					    pitch, rotation, alignment);
}

/* Convert the fb->offset[] into x/y offsets */
static int intel_fb_offset_to_xy(int *x, int *y,
				 const struct drm_framebuffer *fb,
				 int color_plane)
{
	struct drm_i915_private *dev_priv = to_i915(fb->dev);
	unsigned int height;

	if (fb->modifier != DRM_FORMAT_MOD_LINEAR &&
	    fb->offsets[color_plane] % intel_tile_size(dev_priv)) {
		DRM_DEBUG_KMS("Misaligned offset 0x%08x for color plane %d\n",
			      fb->offsets[color_plane], color_plane);
		return -EINVAL;
	}

	height = drm_framebuffer_plane_height(fb->height, fb, color_plane);
	height = ALIGN(height, intel_tile_height(fb, color_plane));

	/* Catch potential overflows early */
	if (add_overflows_t(u32, mul_u32_u32(height, fb->pitches[color_plane]),
			    fb->offsets[color_plane])) {
		DRM_DEBUG_KMS("Bad offset 0x%08x or pitch %d for color plane %d\n",
			      fb->offsets[color_plane], fb->pitches[color_plane],
			      color_plane);
		return -ERANGE;
	}

	*x = 0;
	*y = 0;

	intel_adjust_aligned_offset(x, y,
				    fb, color_plane, DRM_MODE_ROTATE_0,
				    fb->pitches[color_plane],
				    fb->offsets[color_plane], 0);

	return 0;
}

static unsigned int intel_fb_modifier_to_tiling(u64 fb_modifier)
{
	switch (fb_modifier) {
	case I915_FORMAT_MOD_X_TILED:
		return I915_TILING_X;
	case I915_FORMAT_MOD_Y_TILED:
	case I915_FORMAT_MOD_Y_TILED_CCS:
		return I915_TILING_Y;
	default:
		return I915_TILING_NONE;
	}
}

/*
 * From the Sky Lake PRM:
 * "The Color Control Surface (CCS) contains the compression status of
 *  the cache-line pairs. The compression state of the cache-line pair
 *  is specified by 2 bits in the CCS. Each CCS cache-line represents
 *  an area on the main surface of 16 x16 sets of 128 byte Y-tiled
 *  cache-line-pairs. CCS is always Y tiled."
 *
 * Since cache line pairs refers to horizontally adjacent cache lines,
 * each cache line in the CCS corresponds to an area of 32x16 cache
 * lines on the main surface. Since each pixel is 4 bytes, this gives
 * us a ratio of one byte in the CCS for each 8x16 pixels in the
 * main surface.
 */
static const struct drm_format_info ccs_formats[] = {
	{ .format = DRM_FORMAT_XRGB8888, .depth = 24, .num_planes = 2, .cpp = { 4, 1, }, .hsub = 8, .vsub = 16, },
	{ .format = DRM_FORMAT_XBGR8888, .depth = 24, .num_planes = 2, .cpp = { 4, 1, }, .hsub = 8, .vsub = 16, },
	{ .format = DRM_FORMAT_ARGB8888, .depth = 32, .num_planes = 2, .cpp = { 4, 1, }, .hsub = 8, .vsub = 16, },
	{ .format = DRM_FORMAT_ABGR8888, .depth = 32, .num_planes = 2, .cpp = { 4, 1, }, .hsub = 8, .vsub = 16, },
};

static const struct drm_format_info *
lookup_format_info(const struct drm_format_info formats[],
		   int num_formats, u32 format)
{
	int i;

	for (i = 0; i < num_formats; i++) {
		if (formats[i].format == format)
			return &formats[i];
	}

	return NULL;
}

static const struct drm_format_info *
intel_get_format_info(const struct drm_mode_fb_cmd2 *cmd)
{
	switch (cmd->modifier[0]) {
	case I915_FORMAT_MOD_Y_TILED_CCS:
	case I915_FORMAT_MOD_Yf_TILED_CCS:
		return lookup_format_info(ccs_formats,
					  ARRAY_SIZE(ccs_formats),
					  cmd->pixel_format);
	default:
		return NULL;
	}
}

bool is_ccs_modifier(u64 modifier)
{
	return modifier == I915_FORMAT_MOD_Y_TILED_CCS ||
	       modifier == I915_FORMAT_MOD_Yf_TILED_CCS;
}

static int
intel_fill_fb_info(struct drm_i915_private *dev_priv,
		   struct drm_framebuffer *fb)
{
	struct intel_framebuffer *intel_fb = to_intel_framebuffer(fb);
	struct intel_rotation_info *rot_info = &intel_fb->rot_info;
	struct drm_i915_gem_object *obj = intel_fb_obj(fb);
	u32 gtt_offset_rotated = 0;
	unsigned int max_size = 0;
	int i, num_planes = fb->format->num_planes;
	unsigned int tile_size = intel_tile_size(dev_priv);

	for (i = 0; i < num_planes; i++) {
		unsigned int width, height;
		unsigned int cpp, size;
		u32 offset;
		int x, y;
		int ret;

		cpp = fb->format->cpp[i];
		width = drm_framebuffer_plane_width(fb->width, fb, i);
		height = drm_framebuffer_plane_height(fb->height, fb, i);

		ret = intel_fb_offset_to_xy(&x, &y, fb, i);
		if (ret) {
			DRM_DEBUG_KMS("bad fb plane %d offset: 0x%x\n",
				      i, fb->offsets[i]);
			return ret;
		}

		if (is_ccs_modifier(fb->modifier) && i == 1) {
			int hsub = fb->format->hsub;
			int vsub = fb->format->vsub;
			int tile_width, tile_height;
			int main_x, main_y;
			int ccs_x, ccs_y;

			intel_tile_dims(fb, i, &tile_width, &tile_height);
			tile_width *= hsub;
			tile_height *= vsub;

			ccs_x = (x * hsub) % tile_width;
			ccs_y = (y * vsub) % tile_height;
			main_x = intel_fb->normal[0].x % tile_width;
			main_y = intel_fb->normal[0].y % tile_height;

			/*
			 * CCS doesn't have its own x/y offset register, so the intra CCS tile
			 * x/y offsets must match between CCS and the main surface.
			 */
			if (main_x != ccs_x || main_y != ccs_y) {
				DRM_DEBUG_KMS("Bad CCS x/y (main %d,%d ccs %d,%d) full (main %d,%d ccs %d,%d)\n",
					      main_x, main_y,
					      ccs_x, ccs_y,
					      intel_fb->normal[0].x,
					      intel_fb->normal[0].y,
					      x, y);
				return -EINVAL;
			}
		}

		/*
		 * The fence (if used) is aligned to the start of the object
		 * so having the framebuffer wrap around across the edge of the
		 * fenced region doesn't really work. We have no API to configure
		 * the fence start offset within the object (nor could we probably
		 * on gen2/3). So it's just easier if we just require that the
		 * fb layout agrees with the fence layout. We already check that the
		 * fb stride matches the fence stride elsewhere.
		 */
		if (i == 0 && i915_gem_object_is_tiled(obj) &&
		    (x + width) * cpp > fb->pitches[i]) {
			DRM_DEBUG_KMS("bad fb plane %d offset: 0x%x\n",
				      i, fb->offsets[i]);
			return -EINVAL;
		}

		/*
		 * First pixel of the framebuffer from
		 * the start of the normal gtt mapping.
		 */
		intel_fb->normal[i].x = x;
		intel_fb->normal[i].y = y;

		offset = intel_compute_aligned_offset(dev_priv, &x, &y, fb, i,
						      fb->pitches[i],
						      DRM_MODE_ROTATE_0,
						      tile_size);
		offset /= tile_size;

		if (!is_surface_linear(fb->modifier, i)) {
			unsigned int tile_width, tile_height;
			unsigned int pitch_tiles;
			struct drm_rect r;

			intel_tile_dims(fb, i, &tile_width, &tile_height);

			rot_info->plane[i].offset = offset;
			rot_info->plane[i].stride = DIV_ROUND_UP(fb->pitches[i], tile_width * cpp);
			rot_info->plane[i].width = DIV_ROUND_UP(x + width, tile_width);
			rot_info->plane[i].height = DIV_ROUND_UP(y + height, tile_height);

			intel_fb->rotated[i].pitch =
				rot_info->plane[i].height * tile_height;

			/* how many tiles does this plane need */
			size = rot_info->plane[i].stride * rot_info->plane[i].height;
			/*
			 * If the plane isn't horizontally tile aligned,
			 * we need one more tile.
			 */
			if (x != 0)
				size++;

			/* rotate the x/y offsets to match the GTT view */
			r.x1 = x;
			r.y1 = y;
			r.x2 = x + width;
			r.y2 = y + height;
			drm_rect_rotate(&r,
					rot_info->plane[i].width * tile_width,
					rot_info->plane[i].height * tile_height,
					DRM_MODE_ROTATE_270);
			x = r.x1;
			y = r.y1;

			/* rotate the tile dimensions to match the GTT view */
			pitch_tiles = intel_fb->rotated[i].pitch / tile_height;
			swap(tile_width, tile_height);

			/*
			 * We only keep the x/y offsets, so push all of the
			 * gtt offset into the x/y offsets.
			 */
			intel_adjust_tile_offset(&x, &y,
						 tile_width, tile_height,
						 tile_size, pitch_tiles,
						 gtt_offset_rotated * tile_size, 0);

			gtt_offset_rotated += rot_info->plane[i].width * rot_info->plane[i].height;

			/*
			 * First pixel of the framebuffer from
			 * the start of the rotated gtt mapping.
			 */
			intel_fb->rotated[i].x = x;
			intel_fb->rotated[i].y = y;
		} else {
			size = DIV_ROUND_UP((y + height) * fb->pitches[i] +
					    x * cpp, tile_size);
		}

		/* how many tiles in total needed in the bo */
		max_size = max(max_size, offset + size);
	}

	if (mul_u32_u32(max_size, tile_size) > obj->base.size) {
		DRM_DEBUG_KMS("fb too big for bo (need %llu bytes, have %zu bytes)\n",
			      mul_u32_u32(max_size, tile_size), obj->base.size);
		return -EINVAL;
	}

	return 0;
}

static int i9xx_format_to_fourcc(int format)
{
	switch (format) {
	case DISPPLANE_8BPP:
		return DRM_FORMAT_C8;
	case DISPPLANE_BGRX555:
		return DRM_FORMAT_XRGB1555;
	case DISPPLANE_BGRX565:
		return DRM_FORMAT_RGB565;
	default:
	case DISPPLANE_BGRX888:
		return DRM_FORMAT_XRGB8888;
	case DISPPLANE_RGBX888:
		return DRM_FORMAT_XBGR8888;
	case DISPPLANE_BGRX101010:
		return DRM_FORMAT_XRGB2101010;
	case DISPPLANE_RGBX101010:
		return DRM_FORMAT_XBGR2101010;
	}
}

int skl_format_to_fourcc(int format, bool rgb_order, bool alpha)
{
	switch (format) {
	case PLANE_CTL_FORMAT_RGB_565:
		return DRM_FORMAT_RGB565;
	case PLANE_CTL_FORMAT_NV12:
		return DRM_FORMAT_NV12;
	default:
	case PLANE_CTL_FORMAT_XRGB_8888:
		if (rgb_order) {
			if (alpha)
				return DRM_FORMAT_ABGR8888;
			else
				return DRM_FORMAT_XBGR8888;
		} else {
			if (alpha)
				return DRM_FORMAT_ARGB8888;
			else
				return DRM_FORMAT_XRGB8888;
		}
	case PLANE_CTL_FORMAT_XRGB_2101010:
		if (rgb_order)
			return DRM_FORMAT_XBGR2101010;
		else
			return DRM_FORMAT_XRGB2101010;
	}
}

static bool
intel_alloc_initial_plane_obj(struct intel_crtc *crtc,
			      struct intel_initial_plane_config *plane_config)
{
	struct drm_device *dev = crtc->base.dev;
	struct drm_i915_private *dev_priv = to_i915(dev);
	struct drm_i915_gem_object *obj = NULL;
	struct drm_mode_fb_cmd2 mode_cmd = { 0 };
	struct drm_framebuffer *fb = &plane_config->fb->base;
	u32 base_aligned = round_down(plane_config->base, PAGE_SIZE);
	u32 size_aligned = round_up(plane_config->base + plane_config->size,
				    PAGE_SIZE);

	size_aligned -= base_aligned;

	if (plane_config->size == 0)
		return false;

	/* If the FB is too big, just don't use it since fbdev is not very
	 * important and we should probably use that space with FBC or other
	 * features. */
	if (size_aligned * 2 > dev_priv->stolen_usable_size)
		return false;

	switch (fb->modifier) {
	case DRM_FORMAT_MOD_LINEAR:
	case I915_FORMAT_MOD_X_TILED:
	case I915_FORMAT_MOD_Y_TILED:
		break;
	default:
		DRM_DEBUG_DRIVER("Unsupported modifier for initial FB: 0x%llx\n",
				 fb->modifier);
		return false;
	}

	mutex_lock(&dev->struct_mutex);
	obj = i915_gem_object_create_stolen_for_preallocated(dev_priv,
							     base_aligned,
							     base_aligned,
							     size_aligned);
	mutex_unlock(&dev->struct_mutex);
	if (!obj)
		return false;

	switch (plane_config->tiling) {
	case I915_TILING_NONE:
		break;
	case I915_TILING_X:
	case I915_TILING_Y:
		obj->tiling_and_stride = fb->pitches[0] | plane_config->tiling;
		break;
	default:
		MISSING_CASE(plane_config->tiling);
		return false;
	}

	mode_cmd.pixel_format = fb->format->format;
	mode_cmd.width = fb->width;
	mode_cmd.height = fb->height;
	mode_cmd.pitches[0] = fb->pitches[0];
	mode_cmd.modifier[0] = fb->modifier;
	mode_cmd.flags = DRM_MODE_FB_MODIFIERS;

	if (intel_framebuffer_init(to_intel_framebuffer(fb), obj, &mode_cmd)) {
		DRM_DEBUG_KMS("intel fb init failed\n");
		goto out_unref_obj;
	}


	DRM_DEBUG_KMS("initial plane fb obj %p\n", obj);
	return true;

out_unref_obj:
	i915_gem_object_put(obj);
	return false;
}

static void
intel_set_plane_visible(struct intel_crtc_state *crtc_state,
			struct intel_plane_state *plane_state,
			bool visible)
{
	struct intel_plane *plane = to_intel_plane(plane_state->base.plane);

	plane_state->base.visible = visible;

	if (visible)
		crtc_state->base.plane_mask |= drm_plane_mask(&plane->base);
	else
		crtc_state->base.plane_mask &= ~drm_plane_mask(&plane->base);
}

static void fixup_active_planes(struct intel_crtc_state *crtc_state)
{
	struct drm_i915_private *dev_priv = to_i915(crtc_state->base.crtc->dev);
	struct drm_plane *plane;

	/*
	 * Active_planes aliases if multiple "primary" or cursor planes
	 * have been used on the same (or wrong) pipe. plane_mask uses
	 * unique ids, hence we can use that to reconstruct active_planes.
	 */
	crtc_state->active_planes = 0;

	drm_for_each_plane_mask(plane, &dev_priv->drm,
				crtc_state->base.plane_mask)
		crtc_state->active_planes |= BIT(to_intel_plane(plane)->id);
}

static void intel_plane_disable_noatomic(struct intel_crtc *crtc,
					 struct intel_plane *plane)
{
	struct intel_crtc_state *crtc_state =
		to_intel_crtc_state(crtc->base.state);
	struct intel_plane_state *plane_state =
		to_intel_plane_state(plane->base.state);

	DRM_DEBUG_KMS("Disabling [PLANE:%d:%s] on [CRTC:%d:%s]\n",
		      plane->base.base.id, plane->base.name,
		      crtc->base.base.id, crtc->base.name);

	intel_set_plane_visible(crtc_state, plane_state, false);
	fixup_active_planes(crtc_state);

	if (plane->id == PLANE_PRIMARY)
		intel_pre_disable_primary_noatomic(&crtc->base);

	trace_intel_disable_plane(&plane->base, crtc);
	plane->disable_plane(plane, crtc_state);
}

static void
intel_find_initial_plane_obj(struct intel_crtc *intel_crtc,
			     struct intel_initial_plane_config *plane_config)
{
	struct drm_device *dev = intel_crtc->base.dev;
	struct drm_i915_private *dev_priv = to_i915(dev);
	struct drm_crtc *c;
	struct drm_i915_gem_object *obj;
	struct drm_plane *primary = intel_crtc->base.primary;
	struct drm_plane_state *plane_state = primary->state;
	struct intel_plane *intel_plane = to_intel_plane(primary);
	struct intel_plane_state *intel_state =
		to_intel_plane_state(plane_state);
	struct drm_framebuffer *fb;

	if (!plane_config->fb)
		return;

	if (intel_alloc_initial_plane_obj(intel_crtc, plane_config)) {
		fb = &plane_config->fb->base;
		goto valid_fb;
	}

	kfree(plane_config->fb);

	/*
	 * Failed to alloc the obj, check to see if we should share
	 * an fb with another CRTC instead
	 */
	for_each_crtc(dev, c) {
		struct intel_plane_state *state;

		if (c == &intel_crtc->base)
			continue;

		if (!to_intel_crtc(c)->active)
			continue;

		state = to_intel_plane_state(c->primary->state);
		if (!state->vma)
			continue;

		if (intel_plane_ggtt_offset(state) == plane_config->base) {
			fb = state->base.fb;
			drm_framebuffer_get(fb);
			goto valid_fb;
		}
	}

	/*
	 * We've failed to reconstruct the BIOS FB.  Current display state
	 * indicates that the primary plane is visible, but has a NULL FB,
	 * which will lead to problems later if we don't fix it up.  The
	 * simplest solution is to just disable the primary plane now and
	 * pretend the BIOS never had it enabled.
	 */
	intel_plane_disable_noatomic(intel_crtc, intel_plane);

	return;

valid_fb:
	intel_state->base.rotation = plane_config->rotation;
	intel_fill_fb_ggtt_view(&intel_state->view, fb,
				intel_state->base.rotation);
	intel_state->color_plane[0].stride =
		intel_fb_pitch(fb, 0, intel_state->base.rotation);

	mutex_lock(&dev->struct_mutex);
	intel_state->vma =
		intel_pin_and_fence_fb_obj(fb,
					   &intel_state->view,
					   intel_plane_uses_fence(intel_state),
					   &intel_state->flags);
	mutex_unlock(&dev->struct_mutex);
	if (IS_ERR(intel_state->vma)) {
		DRM_ERROR("failed to pin boot fb on pipe %d: %li\n",
			  intel_crtc->pipe, PTR_ERR(intel_state->vma));

		intel_state->vma = NULL;
		drm_framebuffer_put(fb);
		return;
	}

	obj = intel_fb_obj(fb);
	intel_fb_obj_flush(obj, ORIGIN_DIRTYFB);

	plane_state->src_x = 0;
	plane_state->src_y = 0;
	plane_state->src_w = fb->width << 16;
	plane_state->src_h = fb->height << 16;

	plane_state->crtc_x = 0;
	plane_state->crtc_y = 0;
	plane_state->crtc_w = fb->width;
	plane_state->crtc_h = fb->height;

	intel_state->base.src = drm_plane_state_src(plane_state);
	intel_state->base.dst = drm_plane_state_dest(plane_state);

	if (i915_gem_object_is_tiled(obj))
		dev_priv->preserve_bios_swizzle = true;

	plane_state->fb = fb;
	plane_state->crtc = &intel_crtc->base;

	atomic_or(to_intel_plane(primary)->frontbuffer_bit,
		  &obj->frontbuffer_bits);
}

static int skl_max_plane_width(const struct drm_framebuffer *fb,
			       int color_plane,
			       unsigned int rotation)
{
	int cpp = fb->format->cpp[color_plane];

	switch (fb->modifier) {
	case DRM_FORMAT_MOD_LINEAR:
	case I915_FORMAT_MOD_X_TILED:
		switch (cpp) {
		case 8:
			return 4096;
		case 4:
		case 2:
		case 1:
			return 8192;
		default:
			MISSING_CASE(cpp);
			break;
		}
		break;
	case I915_FORMAT_MOD_Y_TILED_CCS:
	case I915_FORMAT_MOD_Yf_TILED_CCS:
		/* FIXME AUX plane? */
	case I915_FORMAT_MOD_Y_TILED:
	case I915_FORMAT_MOD_Yf_TILED:
		switch (cpp) {
		case 8:
			return 2048;
		case 4:
			return 4096;
		case 2:
		case 1:
			return 8192;
		default:
			MISSING_CASE(cpp);
			break;
		}
		break;
	default:
		MISSING_CASE(fb->modifier);
	}

	return 2048;
}

static bool skl_check_main_ccs_coordinates(struct intel_plane_state *plane_state,
					   int main_x, int main_y, u32 main_offset)
{
	const struct drm_framebuffer *fb = plane_state->base.fb;
	int hsub = fb->format->hsub;
	int vsub = fb->format->vsub;
	int aux_x = plane_state->color_plane[1].x;
	int aux_y = plane_state->color_plane[1].y;
	u32 aux_offset = plane_state->color_plane[1].offset;
	u32 alignment = intel_surf_alignment(fb, 1);

	while (aux_offset >= main_offset && aux_y <= main_y) {
		int x, y;

		if (aux_x == main_x && aux_y == main_y)
			break;

		if (aux_offset == 0)
			break;

		x = aux_x / hsub;
		y = aux_y / vsub;
		aux_offset = intel_plane_adjust_aligned_offset(&x, &y, plane_state, 1,
							       aux_offset, aux_offset - alignment);
		aux_x = x * hsub + aux_x % hsub;
		aux_y = y * vsub + aux_y % vsub;
	}

	if (aux_x != main_x || aux_y != main_y)
		return false;

	plane_state->color_plane[1].offset = aux_offset;
	plane_state->color_plane[1].x = aux_x;
	plane_state->color_plane[1].y = aux_y;

	return true;
}

static int skl_check_main_surface(struct intel_plane_state *plane_state)
{
	const struct drm_framebuffer *fb = plane_state->base.fb;
	unsigned int rotation = plane_state->base.rotation;
	int x = plane_state->base.src.x1 >> 16;
	int y = plane_state->base.src.y1 >> 16;
	int w = drm_rect_width(&plane_state->base.src) >> 16;
	int h = drm_rect_height(&plane_state->base.src) >> 16;
	int max_width = skl_max_plane_width(fb, 0, rotation);
	int max_height = 4096;
	u32 alignment, offset, aux_offset = plane_state->color_plane[1].offset;

	if (w > max_width || h > max_height) {
		DRM_DEBUG_KMS("requested Y/RGB source size %dx%d too big (limit %dx%d)\n",
			      w, h, max_width, max_height);
		return -EINVAL;
	}

	intel_add_fb_offsets(&x, &y, plane_state, 0);
	offset = intel_plane_compute_aligned_offset(&x, &y, plane_state, 0);
	alignment = intel_surf_alignment(fb, 0);

	/*
	 * AUX surface offset is specified as the distance from the
	 * main surface offset, and it must be non-negative. Make
	 * sure that is what we will get.
	 */
	if (offset > aux_offset)
		offset = intel_plane_adjust_aligned_offset(&x, &y, plane_state, 0,
							   offset, aux_offset & ~(alignment - 1));

	/*
	 * When using an X-tiled surface, the plane blows up
	 * if the x offset + width exceed the stride.
	 *
	 * TODO: linear and Y-tiled seem fine, Yf untested,
	 */
	if (fb->modifier == I915_FORMAT_MOD_X_TILED) {
		int cpp = fb->format->cpp[0];

		while ((x + w) * cpp > plane_state->color_plane[0].stride) {
			if (offset == 0) {
				DRM_DEBUG_KMS("Unable to find suitable display surface offset due to X-tiling\n");
				return -EINVAL;
			}

			offset = intel_plane_adjust_aligned_offset(&x, &y, plane_state, 0,
								   offset, offset - alignment);
		}
	}

	/*
	 * CCS AUX surface doesn't have its own x/y offsets, we must make sure
	 * they match with the main surface x/y offsets.
	 */
	if (is_ccs_modifier(fb->modifier)) {
		while (!skl_check_main_ccs_coordinates(plane_state, x, y, offset)) {
			if (offset == 0)
				break;

			offset = intel_plane_adjust_aligned_offset(&x, &y, plane_state, 0,
								   offset, offset - alignment);
		}

		if (x != plane_state->color_plane[1].x || y != plane_state->color_plane[1].y) {
			DRM_DEBUG_KMS("Unable to find suitable display surface offset due to CCS\n");
			return -EINVAL;
		}
	}

	plane_state->color_plane[0].offset = offset;
	plane_state->color_plane[0].x = x;
	plane_state->color_plane[0].y = y;

	return 0;
}

static int skl_check_nv12_aux_surface(struct intel_plane_state *plane_state)
{
	const struct drm_framebuffer *fb = plane_state->base.fb;
	unsigned int rotation = plane_state->base.rotation;
	int max_width = skl_max_plane_width(fb, 1, rotation);
	int max_height = 4096;
	int x = plane_state->base.src.x1 >> 17;
	int y = plane_state->base.src.y1 >> 17;
	int w = drm_rect_width(&plane_state->base.src) >> 17;
	int h = drm_rect_height(&plane_state->base.src) >> 17;
	u32 offset;

	intel_add_fb_offsets(&x, &y, plane_state, 1);
	offset = intel_plane_compute_aligned_offset(&x, &y, plane_state, 1);

	/* FIXME not quite sure how/if these apply to the chroma plane */
	if (w > max_width || h > max_height) {
		DRM_DEBUG_KMS("CbCr source size %dx%d too big (limit %dx%d)\n",
			      w, h, max_width, max_height);
		return -EINVAL;
	}

	plane_state->color_plane[1].offset = offset;
	plane_state->color_plane[1].x = x;
	plane_state->color_plane[1].y = y;

	return 0;
}

static int skl_check_ccs_aux_surface(struct intel_plane_state *plane_state)
{
	const struct drm_framebuffer *fb = plane_state->base.fb;
	int src_x = plane_state->base.src.x1 >> 16;
	int src_y = plane_state->base.src.y1 >> 16;
	int hsub = fb->format->hsub;
	int vsub = fb->format->vsub;
	int x = src_x / hsub;
	int y = src_y / vsub;
	u32 offset;

	intel_add_fb_offsets(&x, &y, plane_state, 1);
	offset = intel_plane_compute_aligned_offset(&x, &y, plane_state, 1);

	plane_state->color_plane[1].offset = offset;
	plane_state->color_plane[1].x = x * hsub + src_x % hsub;
	plane_state->color_plane[1].y = y * vsub + src_y % vsub;

	return 0;
}

int skl_check_plane_surface(struct intel_plane_state *plane_state)
{
	const struct drm_framebuffer *fb = plane_state->base.fb;
	unsigned int rotation = plane_state->base.rotation;
	int ret;

	intel_fill_fb_ggtt_view(&plane_state->view, fb, rotation);
	plane_state->color_plane[0].stride = intel_fb_pitch(fb, 0, rotation);
	plane_state->color_plane[1].stride = intel_fb_pitch(fb, 1, rotation);

	ret = intel_plane_check_stride(plane_state);
	if (ret)
		return ret;

	if (!plane_state->base.visible)
		return 0;

	/* Rotate src coordinates to match rotated GTT view */
	if (drm_rotation_90_or_270(rotation))
		drm_rect_rotate(&plane_state->base.src,
				fb->width << 16, fb->height << 16,
				DRM_MODE_ROTATE_270);

	/*
	 * Handle the AUX surface first since
	 * the main surface setup depends on it.
	 */
	if (fb->format->format == DRM_FORMAT_NV12) {
		ret = skl_check_nv12_aux_surface(plane_state);
		if (ret)
			return ret;
	} else if (is_ccs_modifier(fb->modifier)) {
		ret = skl_check_ccs_aux_surface(plane_state);
		if (ret)
			return ret;
	} else {
		plane_state->color_plane[1].offset = ~0xfff;
		plane_state->color_plane[1].x = 0;
		plane_state->color_plane[1].y = 0;
	}

	ret = skl_check_main_surface(plane_state);
	if (ret)
		return ret;

	return 0;
}

unsigned int
i9xx_plane_max_stride(struct intel_plane *plane,
		      u32 pixel_format, u64 modifier,
		      unsigned int rotation)
{
	struct drm_i915_private *dev_priv = to_i915(plane->base.dev);

	if (!HAS_GMCH_DISPLAY(dev_priv)) {
		return 32*1024;
	} else if (INTEL_GEN(dev_priv) >= 4) {
		if (modifier == I915_FORMAT_MOD_X_TILED)
			return 16*1024;
		else
			return 32*1024;
	} else if (INTEL_GEN(dev_priv) >= 3) {
		if (modifier == I915_FORMAT_MOD_X_TILED)
			return 8*1024;
		else
			return 16*1024;
	} else {
		if (plane->i9xx_plane == PLANE_C)
			return 4*1024;
		else
			return 8*1024;
	}
}

static u32 i9xx_plane_ctl(const struct intel_crtc_state *crtc_state,
			  const struct intel_plane_state *plane_state)
{
	struct drm_i915_private *dev_priv =
		to_i915(plane_state->base.plane->dev);
	struct intel_crtc *crtc = to_intel_crtc(crtc_state->base.crtc);
	const struct drm_framebuffer *fb = plane_state->base.fb;
	unsigned int rotation = plane_state->base.rotation;
	u32 dspcntr;

	dspcntr = DISPLAY_PLANE_ENABLE | DISPPLANE_GAMMA_ENABLE;

	if (IS_G4X(dev_priv) || IS_GEN(dev_priv, 5) ||
	    IS_GEN(dev_priv, 6) || IS_IVYBRIDGE(dev_priv))
		dspcntr |= DISPPLANE_TRICKLE_FEED_DISABLE;

	if (IS_HASWELL(dev_priv) || IS_BROADWELL(dev_priv))
		dspcntr |= DISPPLANE_PIPE_CSC_ENABLE;

	if (INTEL_GEN(dev_priv) < 5)
		dspcntr |= DISPPLANE_SEL_PIPE(crtc->pipe);

	switch (fb->format->format) {
	case DRM_FORMAT_C8:
		dspcntr |= DISPPLANE_8BPP;
		break;
	case DRM_FORMAT_XRGB1555:
		dspcntr |= DISPPLANE_BGRX555;
		break;
	case DRM_FORMAT_RGB565:
		dspcntr |= DISPPLANE_BGRX565;
		break;
	case DRM_FORMAT_XRGB8888:
		dspcntr |= DISPPLANE_BGRX888;
		break;
	case DRM_FORMAT_XBGR8888:
		dspcntr |= DISPPLANE_RGBX888;
		break;
	case DRM_FORMAT_XRGB2101010:
		dspcntr |= DISPPLANE_BGRX101010;
		break;
	case DRM_FORMAT_XBGR2101010:
		dspcntr |= DISPPLANE_RGBX101010;
		break;
	default:
		MISSING_CASE(fb->format->format);
		return 0;
	}

	if (INTEL_GEN(dev_priv) >= 4 &&
	    fb->modifier == I915_FORMAT_MOD_X_TILED)
		dspcntr |= DISPPLANE_TILED;

	if (rotation & DRM_MODE_ROTATE_180)
		dspcntr |= DISPPLANE_ROTATE_180;

	if (rotation & DRM_MODE_REFLECT_X)
		dspcntr |= DISPPLANE_MIRROR;

	return dspcntr;
}

int i9xx_check_plane_surface(struct intel_plane_state *plane_state)
{
	struct drm_i915_private *dev_priv =
		to_i915(plane_state->base.plane->dev);
	const struct drm_framebuffer *fb = plane_state->base.fb;
	unsigned int rotation = plane_state->base.rotation;
	int src_x = plane_state->base.src.x1 >> 16;
	int src_y = plane_state->base.src.y1 >> 16;
	u32 offset;
	int ret;

	intel_fill_fb_ggtt_view(&plane_state->view, fb, rotation);
	plane_state->color_plane[0].stride = intel_fb_pitch(fb, 0, rotation);

	ret = intel_plane_check_stride(plane_state);
	if (ret)
		return ret;

	intel_add_fb_offsets(&src_x, &src_y, plane_state, 0);

	if (INTEL_GEN(dev_priv) >= 4)
		offset = intel_plane_compute_aligned_offset(&src_x, &src_y,
							    plane_state, 0);
	else
		offset = 0;

	/* HSW/BDW do this automagically in hardware */
	if (!IS_HASWELL(dev_priv) && !IS_BROADWELL(dev_priv)) {
		int src_w = drm_rect_width(&plane_state->base.src) >> 16;
		int src_h = drm_rect_height(&plane_state->base.src) >> 16;

		if (rotation & DRM_MODE_ROTATE_180) {
			src_x += src_w - 1;
			src_y += src_h - 1;
		} else if (rotation & DRM_MODE_REFLECT_X) {
			src_x += src_w - 1;
		}
	}

	plane_state->color_plane[0].offset = offset;
	plane_state->color_plane[0].x = src_x;
	plane_state->color_plane[0].y = src_y;

	return 0;
}

static int
i9xx_plane_check(struct intel_crtc_state *crtc_state,
		 struct intel_plane_state *plane_state)
{
	int ret;

	ret = chv_plane_check_rotation(plane_state);
	if (ret)
		return ret;

	ret = drm_atomic_helper_check_plane_state(&plane_state->base,
						  &crtc_state->base,
						  DRM_PLANE_HELPER_NO_SCALING,
						  DRM_PLANE_HELPER_NO_SCALING,
						  false, true);
	if (ret)
		return ret;

	if (!plane_state->base.visible)
		return 0;

	ret = intel_plane_check_src_coordinates(plane_state);
	if (ret)
		return ret;

	ret = i9xx_check_plane_surface(plane_state);
	if (ret)
		return ret;

	plane_state->ctl = i9xx_plane_ctl(crtc_state, plane_state);

	return 0;
}

static void i9xx_update_plane(struct intel_plane *plane,
			      const struct intel_crtc_state *crtc_state,
			      const struct intel_plane_state *plane_state)
{
	struct drm_i915_private *dev_priv = to_i915(plane->base.dev);
	enum i9xx_plane_id i9xx_plane = plane->i9xx_plane;
	u32 linear_offset;
	u32 dspcntr = plane_state->ctl;
	int x = plane_state->color_plane[0].x;
	int y = plane_state->color_plane[0].y;
	unsigned long irqflags;
	u32 dspaddr_offset;

	linear_offset = intel_fb_xy_to_linear(x, y, plane_state, 0);

	if (INTEL_GEN(dev_priv) >= 4)
		dspaddr_offset = plane_state->color_plane[0].offset;
	else
		dspaddr_offset = linear_offset;

	spin_lock_irqsave(&dev_priv->uncore.lock, irqflags);

	I915_WRITE_FW(DSPSTRIDE(i9xx_plane), plane_state->color_plane[0].stride);

	if (INTEL_GEN(dev_priv) < 4) {
		/* pipesrc and dspsize control the size that is scaled from,
		 * which should always be the user's requested size.
		 */
		I915_WRITE_FW(DSPPOS(i9xx_plane), 0);
		I915_WRITE_FW(DSPSIZE(i9xx_plane),
			      ((crtc_state->pipe_src_h - 1) << 16) |
			      (crtc_state->pipe_src_w - 1));
	} else if (IS_CHERRYVIEW(dev_priv) && i9xx_plane == PLANE_B) {
		I915_WRITE_FW(PRIMPOS(i9xx_plane), 0);
		I915_WRITE_FW(PRIMSIZE(i9xx_plane),
			      ((crtc_state->pipe_src_h - 1) << 16) |
			      (crtc_state->pipe_src_w - 1));
		I915_WRITE_FW(PRIMCNSTALPHA(i9xx_plane), 0);
	}

	if (IS_HASWELL(dev_priv) || IS_BROADWELL(dev_priv)) {
		I915_WRITE_FW(DSPOFFSET(i9xx_plane), (y << 16) | x);
	} else if (INTEL_GEN(dev_priv) >= 4) {
		I915_WRITE_FW(DSPLINOFF(i9xx_plane), linear_offset);
		I915_WRITE_FW(DSPTILEOFF(i9xx_plane), (y << 16) | x);
	}

	/*
	 * The control register self-arms if the plane was previously
	 * disabled. Try to make the plane enable atomic by writing
	 * the control register just before the surface register.
	 */
	I915_WRITE_FW(DSPCNTR(i9xx_plane), dspcntr);
	if (INTEL_GEN(dev_priv) >= 4)
		I915_WRITE_FW(DSPSURF(i9xx_plane),
			      intel_plane_ggtt_offset(plane_state) +
			      dspaddr_offset);
	else
		I915_WRITE_FW(DSPADDR(i9xx_plane),
			      intel_plane_ggtt_offset(plane_state) +
			      dspaddr_offset);

	spin_unlock_irqrestore(&dev_priv->uncore.lock, irqflags);
}

static void i9xx_disable_plane(struct intel_plane *plane,
			       const struct intel_crtc_state *crtc_state)
{
	struct drm_i915_private *dev_priv = to_i915(plane->base.dev);
	enum i9xx_plane_id i9xx_plane = plane->i9xx_plane;
	unsigned long irqflags;

	spin_lock_irqsave(&dev_priv->uncore.lock, irqflags);

	I915_WRITE_FW(DSPCNTR(i9xx_plane), 0);
	if (INTEL_GEN(dev_priv) >= 4)
		I915_WRITE_FW(DSPSURF(i9xx_plane), 0);
	else
		I915_WRITE_FW(DSPADDR(i9xx_plane), 0);

	spin_unlock_irqrestore(&dev_priv->uncore.lock, irqflags);
}

static bool i9xx_plane_get_hw_state(struct intel_plane *plane,
				    enum pipe *pipe)
{
	struct drm_i915_private *dev_priv = to_i915(plane->base.dev);
	enum intel_display_power_domain power_domain;
	enum i9xx_plane_id i9xx_plane = plane->i9xx_plane;
	intel_wakeref_t wakeref;
	bool ret;
	u32 val;

	/*
	 * Not 100% correct for planes that can move between pipes,
	 * but that's only the case for gen2-4 which don't have any
	 * display power wells.
	 */
	power_domain = POWER_DOMAIN_PIPE(plane->pipe);
	wakeref = intel_display_power_get_if_enabled(dev_priv, power_domain);
	if (!wakeref)
		return false;

	val = I915_READ(DSPCNTR(i9xx_plane));

	ret = val & DISPLAY_PLANE_ENABLE;

	if (INTEL_GEN(dev_priv) >= 5)
		*pipe = plane->pipe;
	else
		*pipe = (val & DISPPLANE_SEL_PIPE_MASK) >>
			DISPPLANE_SEL_PIPE_SHIFT;

	intel_display_power_put(dev_priv, power_domain, wakeref);

	return ret;
}

static u32
intel_fb_stride_alignment(const struct drm_framebuffer *fb, int color_plane)
{
	if (fb->modifier == DRM_FORMAT_MOD_LINEAR)
		return 64;
	else
		return intel_tile_width_bytes(fb, color_plane);
}

static void skl_detach_scaler(struct intel_crtc *intel_crtc, int id)
{
	struct drm_device *dev = intel_crtc->base.dev;
	struct drm_i915_private *dev_priv = to_i915(dev);

	I915_WRITE(SKL_PS_CTRL(intel_crtc->pipe, id), 0);
	I915_WRITE(SKL_PS_WIN_POS(intel_crtc->pipe, id), 0);
	I915_WRITE(SKL_PS_WIN_SZ(intel_crtc->pipe, id), 0);
}

/*
 * This function detaches (aka. unbinds) unused scalers in hardware
 */
static void skl_detach_scalers(const struct intel_crtc_state *crtc_state)
{
	struct intel_crtc *intel_crtc = to_intel_crtc(crtc_state->base.crtc);
	const struct intel_crtc_scaler_state *scaler_state =
		&crtc_state->scaler_state;
	int i;

	/* loop through and disable scalers that aren't in use */
	for (i = 0; i < intel_crtc->num_scalers; i++) {
		if (!scaler_state->scalers[i].in_use)
			skl_detach_scaler(intel_crtc, i);
	}
}

static unsigned int skl_plane_stride_mult(const struct drm_framebuffer *fb,
					  int color_plane, unsigned int rotation)
{
	/*
	 * The stride is either expressed as a multiple of 64 bytes chunks for
	 * linear buffers or in number of tiles for tiled buffers.
	 */
	if (fb->modifier == DRM_FORMAT_MOD_LINEAR)
		return 64;
	else if (drm_rotation_90_or_270(rotation))
		return intel_tile_height(fb, color_plane);
	else
		return intel_tile_width_bytes(fb, color_plane);
}

u32 skl_plane_stride(const struct intel_plane_state *plane_state,
		     int color_plane)
{
	const struct drm_framebuffer *fb = plane_state->base.fb;
	unsigned int rotation = plane_state->base.rotation;
	u32 stride = plane_state->color_plane[color_plane].stride;

	if (color_plane >= fb->format->num_planes)
		return 0;

	return stride / skl_plane_stride_mult(fb, color_plane, rotation);
}

static u32 skl_plane_ctl_format(u32 pixel_format)
{
	switch (pixel_format) {
	case DRM_FORMAT_C8:
		return PLANE_CTL_FORMAT_INDEXED;
	case DRM_FORMAT_RGB565:
		return PLANE_CTL_FORMAT_RGB_565;
	case DRM_FORMAT_XBGR8888:
	case DRM_FORMAT_ABGR8888:
		return PLANE_CTL_FORMAT_XRGB_8888 | PLANE_CTL_ORDER_RGBX;
	case DRM_FORMAT_XRGB8888:
	case DRM_FORMAT_ARGB8888:
		return PLANE_CTL_FORMAT_XRGB_8888;
	case DRM_FORMAT_XRGB2101010:
		return PLANE_CTL_FORMAT_XRGB_2101010;
	case DRM_FORMAT_XBGR2101010:
		return PLANE_CTL_ORDER_RGBX | PLANE_CTL_FORMAT_XRGB_2101010;
	case DRM_FORMAT_YUYV:
		return PLANE_CTL_FORMAT_YUV422 | PLANE_CTL_YUV422_YUYV;
	case DRM_FORMAT_YVYU:
		return PLANE_CTL_FORMAT_YUV422 | PLANE_CTL_YUV422_YVYU;
	case DRM_FORMAT_UYVY:
		return PLANE_CTL_FORMAT_YUV422 | PLANE_CTL_YUV422_UYVY;
	case DRM_FORMAT_VYUY:
		return PLANE_CTL_FORMAT_YUV422 | PLANE_CTL_YUV422_VYUY;
	case DRM_FORMAT_NV12:
		return PLANE_CTL_FORMAT_NV12;
	default:
		MISSING_CASE(pixel_format);
	}

	return 0;
}

static u32 skl_plane_ctl_alpha(const struct intel_plane_state *plane_state)
{
	if (!plane_state->base.fb->format->has_alpha)
		return PLANE_CTL_ALPHA_DISABLE;

	switch (plane_state->base.pixel_blend_mode) {
	case DRM_MODE_BLEND_PIXEL_NONE:
		return PLANE_CTL_ALPHA_DISABLE;
	case DRM_MODE_BLEND_PREMULTI:
		return PLANE_CTL_ALPHA_SW_PREMULTIPLY;
	case DRM_MODE_BLEND_COVERAGE:
		return PLANE_CTL_ALPHA_HW_PREMULTIPLY;
	default:
		MISSING_CASE(plane_state->base.pixel_blend_mode);
		return PLANE_CTL_ALPHA_DISABLE;
	}
}

static u32 glk_plane_color_ctl_alpha(const struct intel_plane_state *plane_state)
{
	if (!plane_state->base.fb->format->has_alpha)
		return PLANE_COLOR_ALPHA_DISABLE;

	switch (plane_state->base.pixel_blend_mode) {
	case DRM_MODE_BLEND_PIXEL_NONE:
		return PLANE_COLOR_ALPHA_DISABLE;
	case DRM_MODE_BLEND_PREMULTI:
		return PLANE_COLOR_ALPHA_SW_PREMULTIPLY;
	case DRM_MODE_BLEND_COVERAGE:
		return PLANE_COLOR_ALPHA_HW_PREMULTIPLY;
	default:
		MISSING_CASE(plane_state->base.pixel_blend_mode);
		return PLANE_COLOR_ALPHA_DISABLE;
	}
}

static u32 skl_plane_ctl_tiling(u64 fb_modifier)
{
	switch (fb_modifier) {
	case DRM_FORMAT_MOD_LINEAR:
		break;
	case I915_FORMAT_MOD_X_TILED:
		return PLANE_CTL_TILED_X;
	case I915_FORMAT_MOD_Y_TILED:
		return PLANE_CTL_TILED_Y;
	case I915_FORMAT_MOD_Y_TILED_CCS:
		return PLANE_CTL_TILED_Y | PLANE_CTL_RENDER_DECOMPRESSION_ENABLE;
	case I915_FORMAT_MOD_Yf_TILED:
		return PLANE_CTL_TILED_YF;
	case I915_FORMAT_MOD_Yf_TILED_CCS:
		return PLANE_CTL_TILED_YF | PLANE_CTL_RENDER_DECOMPRESSION_ENABLE;
	default:
		MISSING_CASE(fb_modifier);
	}

	return 0;
}

static u32 skl_plane_ctl_rotate(unsigned int rotate)
{
	switch (rotate) {
	case DRM_MODE_ROTATE_0:
		break;
	/*
	 * DRM_MODE_ROTATE_ is counter clockwise to stay compatible with Xrandr
	 * while i915 HW rotation is clockwise, thats why this swapping.
	 */
	case DRM_MODE_ROTATE_90:
		return PLANE_CTL_ROTATE_270;
	case DRM_MODE_ROTATE_180:
		return PLANE_CTL_ROTATE_180;
	case DRM_MODE_ROTATE_270:
		return PLANE_CTL_ROTATE_90;
	default:
		MISSING_CASE(rotate);
	}

	return 0;
}

static u32 cnl_plane_ctl_flip(unsigned int reflect)
{
	switch (reflect) {
	case 0:
		break;
	case DRM_MODE_REFLECT_X:
		return PLANE_CTL_FLIP_HORIZONTAL;
	case DRM_MODE_REFLECT_Y:
	default:
		MISSING_CASE(reflect);
	}

	return 0;
}

u32 skl_plane_ctl(const struct intel_crtc_state *crtc_state,
		  const struct intel_plane_state *plane_state)
{
	struct drm_i915_private *dev_priv =
		to_i915(plane_state->base.plane->dev);
	const struct drm_framebuffer *fb = plane_state->base.fb;
	unsigned int rotation = plane_state->base.rotation;
	const struct drm_intel_sprite_colorkey *key = &plane_state->ckey;
	u32 plane_ctl;

	plane_ctl = PLANE_CTL_ENABLE;

	if (INTEL_GEN(dev_priv) < 10 && !IS_GEMINILAKE(dev_priv)) {
		plane_ctl |= skl_plane_ctl_alpha(plane_state);
		plane_ctl |=
			PLANE_CTL_PIPE_GAMMA_ENABLE |
			PLANE_CTL_PIPE_CSC_ENABLE |
			PLANE_CTL_PLANE_GAMMA_DISABLE;

		if (plane_state->base.color_encoding == DRM_COLOR_YCBCR_BT709)
			plane_ctl |= PLANE_CTL_YUV_TO_RGB_CSC_FORMAT_BT709;

		if (plane_state->base.color_range == DRM_COLOR_YCBCR_FULL_RANGE)
			plane_ctl |= PLANE_CTL_YUV_RANGE_CORRECTION_DISABLE;
	}

	plane_ctl |= skl_plane_ctl_format(fb->format->format);
	plane_ctl |= skl_plane_ctl_tiling(fb->modifier);
	plane_ctl |= skl_plane_ctl_rotate(rotation & DRM_MODE_ROTATE_MASK);

	if (INTEL_GEN(dev_priv) >= 10)
		plane_ctl |= cnl_plane_ctl_flip(rotation &
						DRM_MODE_REFLECT_MASK);

	if (key->flags & I915_SET_COLORKEY_DESTINATION)
		plane_ctl |= PLANE_CTL_KEY_ENABLE_DESTINATION;
	else if (key->flags & I915_SET_COLORKEY_SOURCE)
		plane_ctl |= PLANE_CTL_KEY_ENABLE_SOURCE;

	return plane_ctl;
}

u32 glk_plane_color_ctl(const struct intel_crtc_state *crtc_state,
			const struct intel_plane_state *plane_state)
{
	struct drm_i915_private *dev_priv =
		to_i915(plane_state->base.plane->dev);
	const struct drm_framebuffer *fb = plane_state->base.fb;
	struct intel_plane *plane = to_intel_plane(plane_state->base.plane);
	u32 plane_color_ctl = 0;

	if (INTEL_GEN(dev_priv) < 11) {
		plane_color_ctl |= PLANE_COLOR_PIPE_GAMMA_ENABLE;
		plane_color_ctl |= PLANE_COLOR_PIPE_CSC_ENABLE;
	}
	plane_color_ctl |= PLANE_COLOR_PLANE_GAMMA_DISABLE;
	plane_color_ctl |= glk_plane_color_ctl_alpha(plane_state);

	if (fb->format->is_yuv && !icl_is_hdr_plane(plane)) {
		if (plane_state->base.color_encoding == DRM_COLOR_YCBCR_BT709)
			plane_color_ctl |= PLANE_COLOR_CSC_MODE_YUV709_TO_RGB709;
		else
			plane_color_ctl |= PLANE_COLOR_CSC_MODE_YUV601_TO_RGB709;

		if (plane_state->base.color_range == DRM_COLOR_YCBCR_FULL_RANGE)
			plane_color_ctl |= PLANE_COLOR_YUV_RANGE_CORRECTION_DISABLE;
	} else if (fb->format->is_yuv) {
		plane_color_ctl |= PLANE_COLOR_INPUT_CSC_ENABLE;
	}

	return plane_color_ctl;
}

static int
__intel_display_resume(struct drm_device *dev,
		       struct drm_atomic_state *state,
		       struct drm_modeset_acquire_ctx *ctx)
{
	struct drm_crtc_state *crtc_state;
	struct drm_crtc *crtc;
	int i, ret;

	intel_modeset_setup_hw_state(dev, ctx);
	i915_redisable_vga(to_i915(dev));

	if (!state)
		return 0;

	/*
	 * We've duplicated the state, pointers to the old state are invalid.
	 *
	 * Don't attempt to use the old state until we commit the duplicated state.
	 */
	for_each_new_crtc_in_state(state, crtc, crtc_state, i) {
		/*
		 * Force recalculation even if we restore
		 * current state. With fast modeset this may not result
		 * in a modeset when the state is compatible.
		 */
		crtc_state->mode_changed = true;
	}

	/* ignore any reset values/BIOS leftovers in the WM registers */
	if (!HAS_GMCH_DISPLAY(to_i915(dev)))
		to_intel_atomic_state(state)->skip_intermediate_wm = true;

	ret = drm_atomic_helper_commit_duplicated_state(state, ctx);

	WARN_ON(ret == -EDEADLK);
	return ret;
}

static bool gpu_reset_clobbers_display(struct drm_i915_private *dev_priv)
{
	return (INTEL_INFO(dev_priv)->gpu_reset_clobbers_display &&
		intel_has_gpu_reset(dev_priv));
}

void intel_prepare_reset(struct drm_i915_private *dev_priv)
{
	struct drm_device *dev = &dev_priv->drm;
	struct drm_modeset_acquire_ctx *ctx = &dev_priv->reset_ctx;
	struct drm_atomic_state *state;
	int ret;

	/* reset doesn't touch the display */
	if (!i915_modparams.force_reset_modeset_test &&
	    !gpu_reset_clobbers_display(dev_priv))
		return;

	/* We have a modeset vs reset deadlock, defensively unbreak it. */
	set_bit(I915_RESET_MODESET, &dev_priv->gpu_error.flags);
	wake_up_all(&dev_priv->gpu_error.wait_queue);

	if (atomic_read(&dev_priv->gpu_error.pending_fb_pin)) {
		DRM_DEBUG_KMS("Modeset potentially stuck, unbreaking through wedging\n");
		i915_gem_set_wedged(dev_priv);
	}

	/*
	 * Need mode_config.mutex so that we don't
	 * trample ongoing ->detect() and whatnot.
	 */
	mutex_lock(&dev->mode_config.mutex);
	drm_modeset_acquire_init(ctx, 0);
	while (1) {
		ret = drm_modeset_lock_all_ctx(dev, ctx);
		if (ret != -EDEADLK)
			break;

		drm_modeset_backoff(ctx);
	}
	/*
	 * Disabling the crtcs gracefully seems nicer. Also the
	 * g33 docs say we should at least disable all the planes.
	 */
	state = drm_atomic_helper_duplicate_state(dev, ctx);
	if (IS_ERR(state)) {
		ret = PTR_ERR(state);
		DRM_ERROR("Duplicating state failed with %i\n", ret);
		return;
	}

	ret = drm_atomic_helper_disable_all(dev, ctx);
	if (ret) {
		DRM_ERROR("Suspending crtc's failed with %i\n", ret);
		drm_atomic_state_put(state);
		return;
	}

	dev_priv->modeset_restore_state = state;
	state->acquire_ctx = ctx;
}

void intel_finish_reset(struct drm_i915_private *dev_priv)
{
	struct drm_device *dev = &dev_priv->drm;
	struct drm_modeset_acquire_ctx *ctx = &dev_priv->reset_ctx;
	struct drm_atomic_state *state;
	int ret;

	/* reset doesn't touch the display */
	if (!test_bit(I915_RESET_MODESET, &dev_priv->gpu_error.flags))
		return;

	state = fetch_and_zero(&dev_priv->modeset_restore_state);
	if (!state)
		goto unlock;

	/* reset doesn't touch the display */
	if (!gpu_reset_clobbers_display(dev_priv)) {
		/* for testing only restore the display */
		ret = __intel_display_resume(dev, state, ctx);
		if (ret)
			DRM_ERROR("Restoring old state failed with %i\n", ret);
	} else {
		/*
		 * The display has been reset as well,
		 * so need a full re-initialization.
		 */
		intel_runtime_pm_disable_interrupts(dev_priv);
		intel_runtime_pm_enable_interrupts(dev_priv);

		intel_pps_unlock_regs_wa(dev_priv);
		intel_modeset_init_hw(dev);
		intel_init_clock_gating(dev_priv);

		spin_lock_irq(&dev_priv->irq_lock);
		if (dev_priv->display.hpd_irq_setup)
			dev_priv->display.hpd_irq_setup(dev_priv);
		spin_unlock_irq(&dev_priv->irq_lock);

		ret = __intel_display_resume(dev, state, ctx);
		if (ret)
			DRM_ERROR("Restoring old state failed with %i\n", ret);

		intel_hpd_init(dev_priv);
	}

	drm_atomic_state_put(state);
unlock:
	drm_modeset_drop_locks(ctx);
	drm_modeset_acquire_fini(ctx);
	mutex_unlock(&dev->mode_config.mutex);

	clear_bit(I915_RESET_MODESET, &dev_priv->gpu_error.flags);
}

static void intel_update_pipe_config(const struct intel_crtc_state *old_crtc_state,
				     const struct intel_crtc_state *new_crtc_state)
{
	struct intel_crtc *crtc = to_intel_crtc(new_crtc_state->base.crtc);
	struct drm_i915_private *dev_priv = to_i915(crtc->base.dev);

	/* drm_atomic_helper_update_legacy_modeset_state might not be called. */
	crtc->base.mode = new_crtc_state->base.mode;

	/*
	 * Update pipe size and adjust fitter if needed: the reason for this is
	 * that in compute_mode_changes we check the native mode (not the pfit
	 * mode) to see if we can flip rather than do a full mode set. In the
	 * fastboot case, we'll flip, but if we don't update the pipesrc and
	 * pfit state, we'll end up with a big fb scanned out into the wrong
	 * sized surface.
	 */

	I915_WRITE(PIPESRC(crtc->pipe),
		   ((new_crtc_state->pipe_src_w - 1) << 16) |
		   (new_crtc_state->pipe_src_h - 1));

	/* on skylake this is done by detaching scalers */
	if (INTEL_GEN(dev_priv) >= 9) {
		skl_detach_scalers(new_crtc_state);

		if (new_crtc_state->pch_pfit.enabled)
			skylake_pfit_enable(new_crtc_state);
	} else if (HAS_PCH_SPLIT(dev_priv)) {
		if (new_crtc_state->pch_pfit.enabled)
			ironlake_pfit_enable(new_crtc_state);
		else if (old_crtc_state->pch_pfit.enabled)
			ironlake_pfit_disable(old_crtc_state);
	}

	/*
	 * We don't (yet) allow userspace to control the pipe background color,
	 * so force it to black, but apply pipe gamma and CSC so that its
	 * handling will match how we program our planes.
	 */
	if (INTEL_GEN(dev_priv) >= 9)
		I915_WRITE(SKL_BOTTOM_COLOR(crtc->pipe),
			   SKL_BOTTOM_COLOR_GAMMA_ENABLE |
			   SKL_BOTTOM_COLOR_CSC_ENABLE);
}

static void intel_fdi_normal_train(struct intel_crtc *crtc)
{
	struct drm_device *dev = crtc->base.dev;
	struct drm_i915_private *dev_priv = to_i915(dev);
	int pipe = crtc->pipe;
	i915_reg_t reg;
	u32 temp;

	/* enable normal train */
	reg = FDI_TX_CTL(pipe);
	temp = I915_READ(reg);
	if (IS_IVYBRIDGE(dev_priv)) {
		temp &= ~FDI_LINK_TRAIN_NONE_IVB;
		temp |= FDI_LINK_TRAIN_NONE_IVB | FDI_TX_ENHANCE_FRAME_ENABLE;
	} else {
		temp &= ~FDI_LINK_TRAIN_NONE;
		temp |= FDI_LINK_TRAIN_NONE | FDI_TX_ENHANCE_FRAME_ENABLE;
	}
	I915_WRITE(reg, temp);

	reg = FDI_RX_CTL(pipe);
	temp = I915_READ(reg);
	if (HAS_PCH_CPT(dev_priv)) {
		temp &= ~FDI_LINK_TRAIN_PATTERN_MASK_CPT;
		temp |= FDI_LINK_TRAIN_NORMAL_CPT;
	} else {
		temp &= ~FDI_LINK_TRAIN_NONE;
		temp |= FDI_LINK_TRAIN_NONE;
	}
	I915_WRITE(reg, temp | FDI_RX_ENHANCE_FRAME_ENABLE);

	/* wait one idle pattern time */
	POSTING_READ(reg);
	udelay(1000);

	/* IVB wants error correction enabled */
	if (IS_IVYBRIDGE(dev_priv))
		I915_WRITE(reg, I915_READ(reg) | FDI_FS_ERRC_ENABLE |
			   FDI_FE_ERRC_ENABLE);
}

/* The FDI link training functions for ILK/Ibexpeak. */
static void ironlake_fdi_link_train(struct intel_crtc *crtc,
				    const struct intel_crtc_state *crtc_state)
{
	struct drm_device *dev = crtc->base.dev;
	struct drm_i915_private *dev_priv = to_i915(dev);
	int pipe = crtc->pipe;
	i915_reg_t reg;
	u32 temp, tries;

	/* FDI needs bits from pipe first */
	assert_pipe_enabled(dev_priv, pipe);

	/* Train 1: umask FDI RX Interrupt symbol_lock and bit_lock bit
	   for train result */
	reg = FDI_RX_IMR(pipe);
	temp = I915_READ(reg);
	temp &= ~FDI_RX_SYMBOL_LOCK;
	temp &= ~FDI_RX_BIT_LOCK;
	I915_WRITE(reg, temp);
	I915_READ(reg);
	udelay(150);

	/* enable CPU FDI TX and PCH FDI RX */
	reg = FDI_TX_CTL(pipe);
	temp = I915_READ(reg);
	temp &= ~FDI_DP_PORT_WIDTH_MASK;
	temp |= FDI_DP_PORT_WIDTH(crtc_state->fdi_lanes);
	temp &= ~FDI_LINK_TRAIN_NONE;
	temp |= FDI_LINK_TRAIN_PATTERN_1;
	I915_WRITE(reg, temp | FDI_TX_ENABLE);

	reg = FDI_RX_CTL(pipe);
	temp = I915_READ(reg);
	temp &= ~FDI_LINK_TRAIN_NONE;
	temp |= FDI_LINK_TRAIN_PATTERN_1;
	I915_WRITE(reg, temp | FDI_RX_ENABLE);

	POSTING_READ(reg);
	udelay(150);

	/* Ironlake workaround, enable clock pointer after FDI enable*/
	I915_WRITE(FDI_RX_CHICKEN(pipe), FDI_RX_PHASE_SYNC_POINTER_OVR);
	I915_WRITE(FDI_RX_CHICKEN(pipe), FDI_RX_PHASE_SYNC_POINTER_OVR |
		   FDI_RX_PHASE_SYNC_POINTER_EN);

	reg = FDI_RX_IIR(pipe);
	for (tries = 0; tries < 5; tries++) {
		temp = I915_READ(reg);
		DRM_DEBUG_KMS("FDI_RX_IIR 0x%x\n", temp);

		if ((temp & FDI_RX_BIT_LOCK)) {
			DRM_DEBUG_KMS("FDI train 1 done.\n");
			I915_WRITE(reg, temp | FDI_RX_BIT_LOCK);
			break;
		}
	}
	if (tries == 5)
		DRM_ERROR("FDI train 1 fail!\n");

	/* Train 2 */
	reg = FDI_TX_CTL(pipe);
	temp = I915_READ(reg);
	temp &= ~FDI_LINK_TRAIN_NONE;
	temp |= FDI_LINK_TRAIN_PATTERN_2;
	I915_WRITE(reg, temp);

	reg = FDI_RX_CTL(pipe);
	temp = I915_READ(reg);
	temp &= ~FDI_LINK_TRAIN_NONE;
	temp |= FDI_LINK_TRAIN_PATTERN_2;
	I915_WRITE(reg, temp);

	POSTING_READ(reg);
	udelay(150);

	reg = FDI_RX_IIR(pipe);
	for (tries = 0; tries < 5; tries++) {
		temp = I915_READ(reg);
		DRM_DEBUG_KMS("FDI_RX_IIR 0x%x\n", temp);

		if (temp & FDI_RX_SYMBOL_LOCK) {
			I915_WRITE(reg, temp | FDI_RX_SYMBOL_LOCK);
			DRM_DEBUG_KMS("FDI train 2 done.\n");
			break;
		}
	}
	if (tries == 5)
		DRM_ERROR("FDI train 2 fail!\n");

	DRM_DEBUG_KMS("FDI train done\n");

}

static const int snb_b_fdi_train_param[] = {
	FDI_LINK_TRAIN_400MV_0DB_SNB_B,
	FDI_LINK_TRAIN_400MV_6DB_SNB_B,
	FDI_LINK_TRAIN_600MV_3_5DB_SNB_B,
	FDI_LINK_TRAIN_800MV_0DB_SNB_B,
};

/* The FDI link training functions for SNB/Cougarpoint. */
static void gen6_fdi_link_train(struct intel_crtc *crtc,
				const struct intel_crtc_state *crtc_state)
{
	struct drm_device *dev = crtc->base.dev;
	struct drm_i915_private *dev_priv = to_i915(dev);
	int pipe = crtc->pipe;
	i915_reg_t reg;
	u32 temp, i, retry;

	/* Train 1: umask FDI RX Interrupt symbol_lock and bit_lock bit
	   for train result */
	reg = FDI_RX_IMR(pipe);
	temp = I915_READ(reg);
	temp &= ~FDI_RX_SYMBOL_LOCK;
	temp &= ~FDI_RX_BIT_LOCK;
	I915_WRITE(reg, temp);

	POSTING_READ(reg);
	udelay(150);

	/* enable CPU FDI TX and PCH FDI RX */
	reg = FDI_TX_CTL(pipe);
	temp = I915_READ(reg);
	temp &= ~FDI_DP_PORT_WIDTH_MASK;
	temp |= FDI_DP_PORT_WIDTH(crtc_state->fdi_lanes);
	temp &= ~FDI_LINK_TRAIN_NONE;
	temp |= FDI_LINK_TRAIN_PATTERN_1;
	temp &= ~FDI_LINK_TRAIN_VOL_EMP_MASK;
	/* SNB-B */
	temp |= FDI_LINK_TRAIN_400MV_0DB_SNB_B;
	I915_WRITE(reg, temp | FDI_TX_ENABLE);

	I915_WRITE(FDI_RX_MISC(pipe),
		   FDI_RX_TP1_TO_TP2_48 | FDI_RX_FDI_DELAY_90);

	reg = FDI_RX_CTL(pipe);
	temp = I915_READ(reg);
	if (HAS_PCH_CPT(dev_priv)) {
		temp &= ~FDI_LINK_TRAIN_PATTERN_MASK_CPT;
		temp |= FDI_LINK_TRAIN_PATTERN_1_CPT;
	} else {
		temp &= ~FDI_LINK_TRAIN_NONE;
		temp |= FDI_LINK_TRAIN_PATTERN_1;
	}
	I915_WRITE(reg, temp | FDI_RX_ENABLE);

	POSTING_READ(reg);
	udelay(150);

	for (i = 0; i < 4; i++) {
		reg = FDI_TX_CTL(pipe);
		temp = I915_READ(reg);
		temp &= ~FDI_LINK_TRAIN_VOL_EMP_MASK;
		temp |= snb_b_fdi_train_param[i];
		I915_WRITE(reg, temp);

		POSTING_READ(reg);
		udelay(500);

		for (retry = 0; retry < 5; retry++) {
			reg = FDI_RX_IIR(pipe);
			temp = I915_READ(reg);
			DRM_DEBUG_KMS("FDI_RX_IIR 0x%x\n", temp);
			if (temp & FDI_RX_BIT_LOCK) {
				I915_WRITE(reg, temp | FDI_RX_BIT_LOCK);
				DRM_DEBUG_KMS("FDI train 1 done.\n");
				break;
			}
			udelay(50);
		}
		if (retry < 5)
			break;
	}
	if (i == 4)
		DRM_ERROR("FDI train 1 fail!\n");

	/* Train 2 */
	reg = FDI_TX_CTL(pipe);
	temp = I915_READ(reg);
	temp &= ~FDI_LINK_TRAIN_NONE;
	temp |= FDI_LINK_TRAIN_PATTERN_2;
	if (IS_GEN(dev_priv, 6)) {
		temp &= ~FDI_LINK_TRAIN_VOL_EMP_MASK;
		/* SNB-B */
		temp |= FDI_LINK_TRAIN_400MV_0DB_SNB_B;
	}
	I915_WRITE(reg, temp);

	reg = FDI_RX_CTL(pipe);
	temp = I915_READ(reg);
	if (HAS_PCH_CPT(dev_priv)) {
		temp &= ~FDI_LINK_TRAIN_PATTERN_MASK_CPT;
		temp |= FDI_LINK_TRAIN_PATTERN_2_CPT;
	} else {
		temp &= ~FDI_LINK_TRAIN_NONE;
		temp |= FDI_LINK_TRAIN_PATTERN_2;
	}
	I915_WRITE(reg, temp);

	POSTING_READ(reg);
	udelay(150);

	for (i = 0; i < 4; i++) {
		reg = FDI_TX_CTL(pipe);
		temp = I915_READ(reg);
		temp &= ~FDI_LINK_TRAIN_VOL_EMP_MASK;
		temp |= snb_b_fdi_train_param[i];
		I915_WRITE(reg, temp);

		POSTING_READ(reg);
		udelay(500);

		for (retry = 0; retry < 5; retry++) {
			reg = FDI_RX_IIR(pipe);
			temp = I915_READ(reg);
			DRM_DEBUG_KMS("FDI_RX_IIR 0x%x\n", temp);
			if (temp & FDI_RX_SYMBOL_LOCK) {
				I915_WRITE(reg, temp | FDI_RX_SYMBOL_LOCK);
				DRM_DEBUG_KMS("FDI train 2 done.\n");
				break;
			}
			udelay(50);
		}
		if (retry < 5)
			break;
	}
	if (i == 4)
		DRM_ERROR("FDI train 2 fail!\n");

	DRM_DEBUG_KMS("FDI train done.\n");
}

/* Manual link training for Ivy Bridge A0 parts */
static void ivb_manual_fdi_link_train(struct intel_crtc *crtc,
				      const struct intel_crtc_state *crtc_state)
{
	struct drm_device *dev = crtc->base.dev;
	struct drm_i915_private *dev_priv = to_i915(dev);
	int pipe = crtc->pipe;
	i915_reg_t reg;
	u32 temp, i, j;

	/* Train 1: umask FDI RX Interrupt symbol_lock and bit_lock bit
	   for train result */
	reg = FDI_RX_IMR(pipe);
	temp = I915_READ(reg);
	temp &= ~FDI_RX_SYMBOL_LOCK;
	temp &= ~FDI_RX_BIT_LOCK;
	I915_WRITE(reg, temp);

	POSTING_READ(reg);
	udelay(150);

	DRM_DEBUG_KMS("FDI_RX_IIR before link train 0x%x\n",
		      I915_READ(FDI_RX_IIR(pipe)));

	/* Try each vswing and preemphasis setting twice before moving on */
	for (j = 0; j < ARRAY_SIZE(snb_b_fdi_train_param) * 2; j++) {
		/* disable first in case we need to retry */
		reg = FDI_TX_CTL(pipe);
		temp = I915_READ(reg);
		temp &= ~(FDI_LINK_TRAIN_AUTO | FDI_LINK_TRAIN_NONE_IVB);
		temp &= ~FDI_TX_ENABLE;
		I915_WRITE(reg, temp);

		reg = FDI_RX_CTL(pipe);
		temp = I915_READ(reg);
		temp &= ~FDI_LINK_TRAIN_AUTO;
		temp &= ~FDI_LINK_TRAIN_PATTERN_MASK_CPT;
		temp &= ~FDI_RX_ENABLE;
		I915_WRITE(reg, temp);

		/* enable CPU FDI TX and PCH FDI RX */
		reg = FDI_TX_CTL(pipe);
		temp = I915_READ(reg);
		temp &= ~FDI_DP_PORT_WIDTH_MASK;
		temp |= FDI_DP_PORT_WIDTH(crtc_state->fdi_lanes);
		temp |= FDI_LINK_TRAIN_PATTERN_1_IVB;
		temp &= ~FDI_LINK_TRAIN_VOL_EMP_MASK;
		temp |= snb_b_fdi_train_param[j/2];
		temp |= FDI_COMPOSITE_SYNC;
		I915_WRITE(reg, temp | FDI_TX_ENABLE);

		I915_WRITE(FDI_RX_MISC(pipe),
			   FDI_RX_TP1_TO_TP2_48 | FDI_RX_FDI_DELAY_90);

		reg = FDI_RX_CTL(pipe);
		temp = I915_READ(reg);
		temp |= FDI_LINK_TRAIN_PATTERN_1_CPT;
		temp |= FDI_COMPOSITE_SYNC;
		I915_WRITE(reg, temp | FDI_RX_ENABLE);

		POSTING_READ(reg);
		udelay(1); /* should be 0.5us */

		for (i = 0; i < 4; i++) {
			reg = FDI_RX_IIR(pipe);
			temp = I915_READ(reg);
			DRM_DEBUG_KMS("FDI_RX_IIR 0x%x\n", temp);

			if (temp & FDI_RX_BIT_LOCK ||
			    (I915_READ(reg) & FDI_RX_BIT_LOCK)) {
				I915_WRITE(reg, temp | FDI_RX_BIT_LOCK);
				DRM_DEBUG_KMS("FDI train 1 done, level %i.\n",
					      i);
				break;
			}
			udelay(1); /* should be 0.5us */
		}
		if (i == 4) {
			DRM_DEBUG_KMS("FDI train 1 fail on vswing %d\n", j / 2);
			continue;
		}

		/* Train 2 */
		reg = FDI_TX_CTL(pipe);
		temp = I915_READ(reg);
		temp &= ~FDI_LINK_TRAIN_NONE_IVB;
		temp |= FDI_LINK_TRAIN_PATTERN_2_IVB;
		I915_WRITE(reg, temp);

		reg = FDI_RX_CTL(pipe);
		temp = I915_READ(reg);
		temp &= ~FDI_LINK_TRAIN_PATTERN_MASK_CPT;
		temp |= FDI_LINK_TRAIN_PATTERN_2_CPT;
		I915_WRITE(reg, temp);

		POSTING_READ(reg);
		udelay(2); /* should be 1.5us */

		for (i = 0; i < 4; i++) {
			reg = FDI_RX_IIR(pipe);
			temp = I915_READ(reg);
			DRM_DEBUG_KMS("FDI_RX_IIR 0x%x\n", temp);

			if (temp & FDI_RX_SYMBOL_LOCK ||
			    (I915_READ(reg) & FDI_RX_SYMBOL_LOCK)) {
				I915_WRITE(reg, temp | FDI_RX_SYMBOL_LOCK);
				DRM_DEBUG_KMS("FDI train 2 done, level %i.\n",
					      i);
				goto train_done;
			}
			udelay(2); /* should be 1.5us */
		}
		if (i == 4)
			DRM_DEBUG_KMS("FDI train 2 fail on vswing %d\n", j / 2);
	}

train_done:
	DRM_DEBUG_KMS("FDI train done.\n");
}

static void ironlake_fdi_pll_enable(const struct intel_crtc_state *crtc_state)
{
	struct intel_crtc *intel_crtc = to_intel_crtc(crtc_state->base.crtc);
	struct drm_i915_private *dev_priv = to_i915(intel_crtc->base.dev);
	int pipe = intel_crtc->pipe;
	i915_reg_t reg;
	u32 temp;

	/* enable PCH FDI RX PLL, wait warmup plus DMI latency */
	reg = FDI_RX_CTL(pipe);
	temp = I915_READ(reg);
	temp &= ~(FDI_DP_PORT_WIDTH_MASK | (0x7 << 16));
	temp |= FDI_DP_PORT_WIDTH(crtc_state->fdi_lanes);
	temp |= (I915_READ(PIPECONF(pipe)) & PIPECONF_BPC_MASK) << 11;
	I915_WRITE(reg, temp | FDI_RX_PLL_ENABLE);

	POSTING_READ(reg);
	udelay(200);

	/* Switch from Rawclk to PCDclk */
	temp = I915_READ(reg);
	I915_WRITE(reg, temp | FDI_PCDCLK);

	POSTING_READ(reg);
	udelay(200);

	/* Enable CPU FDI TX PLL, always on for Ironlake */
	reg = FDI_TX_CTL(pipe);
	temp = I915_READ(reg);
	if ((temp & FDI_TX_PLL_ENABLE) == 0) {
		I915_WRITE(reg, temp | FDI_TX_PLL_ENABLE);

		POSTING_READ(reg);
		udelay(100);
	}
}

static void ironlake_fdi_pll_disable(struct intel_crtc *intel_crtc)
{
	struct drm_device *dev = intel_crtc->base.dev;
	struct drm_i915_private *dev_priv = to_i915(dev);
	int pipe = intel_crtc->pipe;
	i915_reg_t reg;
	u32 temp;

	/* Switch from PCDclk to Rawclk */
	reg = FDI_RX_CTL(pipe);
	temp = I915_READ(reg);
	I915_WRITE(reg, temp & ~FDI_PCDCLK);

	/* Disable CPU FDI TX PLL */
	reg = FDI_TX_CTL(pipe);
	temp = I915_READ(reg);
	I915_WRITE(reg, temp & ~FDI_TX_PLL_ENABLE);

	POSTING_READ(reg);
	udelay(100);

	reg = FDI_RX_CTL(pipe);
	temp = I915_READ(reg);
	I915_WRITE(reg, temp & ~FDI_RX_PLL_ENABLE);

	/* Wait for the clocks to turn off. */
	POSTING_READ(reg);
	udelay(100);
}

static void ironlake_fdi_disable(struct drm_crtc *crtc)
{
	struct drm_device *dev = crtc->dev;
	struct drm_i915_private *dev_priv = to_i915(dev);
	struct intel_crtc *intel_crtc = to_intel_crtc(crtc);
	int pipe = intel_crtc->pipe;
	i915_reg_t reg;
	u32 temp;

	/* disable CPU FDI tx and PCH FDI rx */
	reg = FDI_TX_CTL(pipe);
	temp = I915_READ(reg);
	I915_WRITE(reg, temp & ~FDI_TX_ENABLE);
	POSTING_READ(reg);

	reg = FDI_RX_CTL(pipe);
	temp = I915_READ(reg);
	temp &= ~(0x7 << 16);
	temp |= (I915_READ(PIPECONF(pipe)) & PIPECONF_BPC_MASK) << 11;
	I915_WRITE(reg, temp & ~FDI_RX_ENABLE);

	POSTING_READ(reg);
	udelay(100);

	/* Ironlake workaround, disable clock pointer after downing FDI */
	if (HAS_PCH_IBX(dev_priv))
		I915_WRITE(FDI_RX_CHICKEN(pipe), FDI_RX_PHASE_SYNC_POINTER_OVR);

	/* still set train pattern 1 */
	reg = FDI_TX_CTL(pipe);
	temp = I915_READ(reg);
	temp &= ~FDI_LINK_TRAIN_NONE;
	temp |= FDI_LINK_TRAIN_PATTERN_1;
	I915_WRITE(reg, temp);

	reg = FDI_RX_CTL(pipe);
	temp = I915_READ(reg);
	if (HAS_PCH_CPT(dev_priv)) {
		temp &= ~FDI_LINK_TRAIN_PATTERN_MASK_CPT;
		temp |= FDI_LINK_TRAIN_PATTERN_1_CPT;
	} else {
		temp &= ~FDI_LINK_TRAIN_NONE;
		temp |= FDI_LINK_TRAIN_PATTERN_1;
	}
	/* BPC in FDI rx is consistent with that in PIPECONF */
	temp &= ~(0x07 << 16);
	temp |= (I915_READ(PIPECONF(pipe)) & PIPECONF_BPC_MASK) << 11;
	I915_WRITE(reg, temp);

	POSTING_READ(reg);
	udelay(100);
}

bool intel_has_pending_fb_unpin(struct drm_i915_private *dev_priv)
{
	struct drm_crtc *crtc;
	bool cleanup_done;

	drm_for_each_crtc(crtc, &dev_priv->drm) {
		struct drm_crtc_commit *commit;
		spin_lock(&crtc->commit_lock);
		commit = list_first_entry_or_null(&crtc->commit_list,
						  struct drm_crtc_commit, commit_entry);
		cleanup_done = commit ?
			try_wait_for_completion(&commit->cleanup_done) : true;
		spin_unlock(&crtc->commit_lock);

		if (cleanup_done)
			continue;

		drm_crtc_wait_one_vblank(crtc);

		return true;
	}

	return false;
}

void lpt_disable_iclkip(struct drm_i915_private *dev_priv)
{
	u32 temp;

	I915_WRITE(PIXCLK_GATE, PIXCLK_GATE_GATE);

	mutex_lock(&dev_priv->sb_lock);

	temp = intel_sbi_read(dev_priv, SBI_SSCCTL6, SBI_ICLK);
	temp |= SBI_SSCCTL_DISABLE;
	intel_sbi_write(dev_priv, SBI_SSCCTL6, temp, SBI_ICLK);

	mutex_unlock(&dev_priv->sb_lock);
}

/* Program iCLKIP clock to the desired frequency */
static void lpt_program_iclkip(const struct intel_crtc_state *crtc_state)
{
	struct intel_crtc *crtc = to_intel_crtc(crtc_state->base.crtc);
	struct drm_i915_private *dev_priv = to_i915(crtc->base.dev);
	int clock = crtc_state->base.adjusted_mode.crtc_clock;
	u32 divsel, phaseinc, auxdiv, phasedir = 0;
	u32 temp;

	lpt_disable_iclkip(dev_priv);

	/* The iCLK virtual clock root frequency is in MHz,
	 * but the adjusted_mode->crtc_clock in in KHz. To get the
	 * divisors, it is necessary to divide one by another, so we
	 * convert the virtual clock precision to KHz here for higher
	 * precision.
	 */
	for (auxdiv = 0; auxdiv < 2; auxdiv++) {
		u32 iclk_virtual_root_freq = 172800 * 1000;
		u32 iclk_pi_range = 64;
		u32 desired_divisor;

		desired_divisor = DIV_ROUND_CLOSEST(iclk_virtual_root_freq,
						    clock << auxdiv);
		divsel = (desired_divisor / iclk_pi_range) - 2;
		phaseinc = desired_divisor % iclk_pi_range;

		/*
		 * Near 20MHz is a corner case which is
		 * out of range for the 7-bit divisor
		 */
		if (divsel <= 0x7f)
			break;
	}

	/* This should not happen with any sane values */
	WARN_ON(SBI_SSCDIVINTPHASE_DIVSEL(divsel) &
		~SBI_SSCDIVINTPHASE_DIVSEL_MASK);
	WARN_ON(SBI_SSCDIVINTPHASE_DIR(phasedir) &
		~SBI_SSCDIVINTPHASE_INCVAL_MASK);

	DRM_DEBUG_KMS("iCLKIP clock: found settings for %dKHz refresh rate: auxdiv=%x, divsel=%x, phasedir=%x, phaseinc=%x\n",
			clock,
			auxdiv,
			divsel,
			phasedir,
			phaseinc);

	mutex_lock(&dev_priv->sb_lock);

	/* Program SSCDIVINTPHASE6 */
	temp = intel_sbi_read(dev_priv, SBI_SSCDIVINTPHASE6, SBI_ICLK);
	temp &= ~SBI_SSCDIVINTPHASE_DIVSEL_MASK;
	temp |= SBI_SSCDIVINTPHASE_DIVSEL(divsel);
	temp &= ~SBI_SSCDIVINTPHASE_INCVAL_MASK;
	temp |= SBI_SSCDIVINTPHASE_INCVAL(phaseinc);
	temp |= SBI_SSCDIVINTPHASE_DIR(phasedir);
	temp |= SBI_SSCDIVINTPHASE_PROPAGATE;
	intel_sbi_write(dev_priv, SBI_SSCDIVINTPHASE6, temp, SBI_ICLK);

	/* Program SSCAUXDIV */
	temp = intel_sbi_read(dev_priv, SBI_SSCAUXDIV6, SBI_ICLK);
	temp &= ~SBI_SSCAUXDIV_FINALDIV2SEL(1);
	temp |= SBI_SSCAUXDIV_FINALDIV2SEL(auxdiv);
	intel_sbi_write(dev_priv, SBI_SSCAUXDIV6, temp, SBI_ICLK);

	/* Enable modulator and associated divider */
	temp = intel_sbi_read(dev_priv, SBI_SSCCTL6, SBI_ICLK);
	temp &= ~SBI_SSCCTL_DISABLE;
	intel_sbi_write(dev_priv, SBI_SSCCTL6, temp, SBI_ICLK);

	mutex_unlock(&dev_priv->sb_lock);

	/* Wait for initialization time */
	udelay(24);

	I915_WRITE(PIXCLK_GATE, PIXCLK_GATE_UNGATE);
}

int lpt_get_iclkip(struct drm_i915_private *dev_priv)
{
	u32 divsel, phaseinc, auxdiv;
	u32 iclk_virtual_root_freq = 172800 * 1000;
	u32 iclk_pi_range = 64;
	u32 desired_divisor;
	u32 temp;

	if ((I915_READ(PIXCLK_GATE) & PIXCLK_GATE_UNGATE) == 0)
		return 0;

	mutex_lock(&dev_priv->sb_lock);

	temp = intel_sbi_read(dev_priv, SBI_SSCCTL6, SBI_ICLK);
	if (temp & SBI_SSCCTL_DISABLE) {
		mutex_unlock(&dev_priv->sb_lock);
		return 0;
	}

	temp = intel_sbi_read(dev_priv, SBI_SSCDIVINTPHASE6, SBI_ICLK);
	divsel = (temp & SBI_SSCDIVINTPHASE_DIVSEL_MASK) >>
		SBI_SSCDIVINTPHASE_DIVSEL_SHIFT;
	phaseinc = (temp & SBI_SSCDIVINTPHASE_INCVAL_MASK) >>
		SBI_SSCDIVINTPHASE_INCVAL_SHIFT;

	temp = intel_sbi_read(dev_priv, SBI_SSCAUXDIV6, SBI_ICLK);
	auxdiv = (temp & SBI_SSCAUXDIV_FINALDIV2SEL_MASK) >>
		SBI_SSCAUXDIV_FINALDIV2SEL_SHIFT;

	mutex_unlock(&dev_priv->sb_lock);

	desired_divisor = (divsel + 2) * iclk_pi_range + phaseinc;

	return DIV_ROUND_CLOSEST(iclk_virtual_root_freq,
				 desired_divisor << auxdiv);
}

static void ironlake_pch_transcoder_set_timings(const struct intel_crtc_state *crtc_state,
						enum pipe pch_transcoder)
{
	struct intel_crtc *crtc = to_intel_crtc(crtc_state->base.crtc);
	struct drm_i915_private *dev_priv = to_i915(crtc->base.dev);
	enum transcoder cpu_transcoder = crtc_state->cpu_transcoder;

	I915_WRITE(PCH_TRANS_HTOTAL(pch_transcoder),
		   I915_READ(HTOTAL(cpu_transcoder)));
	I915_WRITE(PCH_TRANS_HBLANK(pch_transcoder),
		   I915_READ(HBLANK(cpu_transcoder)));
	I915_WRITE(PCH_TRANS_HSYNC(pch_transcoder),
		   I915_READ(HSYNC(cpu_transcoder)));

	I915_WRITE(PCH_TRANS_VTOTAL(pch_transcoder),
		   I915_READ(VTOTAL(cpu_transcoder)));
	I915_WRITE(PCH_TRANS_VBLANK(pch_transcoder),
		   I915_READ(VBLANK(cpu_transcoder)));
	I915_WRITE(PCH_TRANS_VSYNC(pch_transcoder),
		   I915_READ(VSYNC(cpu_transcoder)));
	I915_WRITE(PCH_TRANS_VSYNCSHIFT(pch_transcoder),
		   I915_READ(VSYNCSHIFT(cpu_transcoder)));
}

static void cpt_set_fdi_bc_bifurcation(struct drm_i915_private *dev_priv, bool enable)
{
	u32 temp;

	temp = I915_READ(SOUTH_CHICKEN1);
	if (!!(temp & FDI_BC_BIFURCATION_SELECT) == enable)
		return;

	WARN_ON(I915_READ(FDI_RX_CTL(PIPE_B)) & FDI_RX_ENABLE);
	WARN_ON(I915_READ(FDI_RX_CTL(PIPE_C)) & FDI_RX_ENABLE);

	temp &= ~FDI_BC_BIFURCATION_SELECT;
	if (enable)
		temp |= FDI_BC_BIFURCATION_SELECT;

	DRM_DEBUG_KMS("%sabling fdi C rx\n", enable ? "en" : "dis");
	I915_WRITE(SOUTH_CHICKEN1, temp);
	POSTING_READ(SOUTH_CHICKEN1);
}

static void ivybridge_update_fdi_bc_bifurcation(const struct intel_crtc_state *crtc_state)
{
	struct intel_crtc *crtc = to_intel_crtc(crtc_state->base.crtc);
	struct drm_i915_private *dev_priv = to_i915(crtc->base.dev);

	switch (crtc->pipe) {
	case PIPE_A:
		break;
	case PIPE_B:
		if (crtc_state->fdi_lanes > 2)
			cpt_set_fdi_bc_bifurcation(dev_priv, false);
		else
			cpt_set_fdi_bc_bifurcation(dev_priv, true);

		break;
	case PIPE_C:
		cpt_set_fdi_bc_bifurcation(dev_priv, true);

		break;
	default:
		BUG();
	}
}

/*
 * Finds the encoder associated with the given CRTC. This can only be
 * used when we know that the CRTC isn't feeding multiple encoders!
 */
static struct intel_encoder *
intel_get_crtc_new_encoder(const struct intel_atomic_state *state,
			   const struct intel_crtc_state *crtc_state)
{
	struct intel_crtc *crtc = to_intel_crtc(crtc_state->base.crtc);
	const struct drm_connector_state *connector_state;
	const struct drm_connector *connector;
	struct intel_encoder *encoder = NULL;
	int num_encoders = 0;
	int i;

	for_each_new_connector_in_state(&state->base, connector, connector_state, i) {
		if (connector_state->crtc != &crtc->base)
			continue;

		encoder = to_intel_encoder(connector_state->best_encoder);
		num_encoders++;
	}

	WARN(num_encoders != 1, "%d encoders for pipe %c\n",
	     num_encoders, pipe_name(crtc->pipe));

	return encoder;
}

/*
 * Enable PCH resources required for PCH ports:
 *   - PCH PLLs
 *   - FDI training & RX/TX
 *   - update transcoder timings
 *   - DP transcoding bits
 *   - transcoder
 */
static void ironlake_pch_enable(const struct intel_atomic_state *state,
				const struct intel_crtc_state *crtc_state)
{
	struct intel_crtc *crtc = to_intel_crtc(crtc_state->base.crtc);
	struct drm_device *dev = crtc->base.dev;
	struct drm_i915_private *dev_priv = to_i915(dev);
	int pipe = crtc->pipe;
	u32 temp;

	assert_pch_transcoder_disabled(dev_priv, pipe);

	if (IS_IVYBRIDGE(dev_priv))
		ivybridge_update_fdi_bc_bifurcation(crtc_state);

	/* Write the TU size bits before fdi link training, so that error
	 * detection works. */
	I915_WRITE(FDI_RX_TUSIZE1(pipe),
		   I915_READ(PIPE_DATA_M1(pipe)) & TU_SIZE_MASK);

	/* For PCH output, training FDI link */
	dev_priv->display.fdi_link_train(crtc, crtc_state);

	/* We need to program the right clock selection before writing the pixel
	 * mutliplier into the DPLL. */
	if (HAS_PCH_CPT(dev_priv)) {
		u32 sel;

		temp = I915_READ(PCH_DPLL_SEL);
		temp |= TRANS_DPLL_ENABLE(pipe);
		sel = TRANS_DPLLB_SEL(pipe);
		if (crtc_state->shared_dpll ==
		    intel_get_shared_dpll_by_id(dev_priv, DPLL_ID_PCH_PLL_B))
			temp |= sel;
		else
			temp &= ~sel;
		I915_WRITE(PCH_DPLL_SEL, temp);
	}

	/* XXX: pch pll's can be enabled any time before we enable the PCH
	 * transcoder, and we actually should do this to not upset any PCH
	 * transcoder that already use the clock when we share it.
	 *
	 * Note that enable_shared_dpll tries to do the right thing, but
	 * get_shared_dpll unconditionally resets the pll - we need that to have
	 * the right LVDS enable sequence. */
	intel_enable_shared_dpll(crtc_state);

	/* set transcoder timing, panel must allow it */
	assert_panel_unlocked(dev_priv, pipe);
	ironlake_pch_transcoder_set_timings(crtc_state, pipe);

	intel_fdi_normal_train(crtc);

	/* For PCH DP, enable TRANS_DP_CTL */
	if (HAS_PCH_CPT(dev_priv) &&
	    intel_crtc_has_dp_encoder(crtc_state)) {
		const struct drm_display_mode *adjusted_mode =
			&crtc_state->base.adjusted_mode;
		u32 bpc = (I915_READ(PIPECONF(pipe)) & PIPECONF_BPC_MASK) >> 5;
		i915_reg_t reg = TRANS_DP_CTL(pipe);
		enum port port;

		temp = I915_READ(reg);
		temp &= ~(TRANS_DP_PORT_SEL_MASK |
			  TRANS_DP_SYNC_MASK |
			  TRANS_DP_BPC_MASK);
		temp |= TRANS_DP_OUTPUT_ENABLE;
		temp |= bpc << 9; /* same format but at 11:9 */

		if (adjusted_mode->flags & DRM_MODE_FLAG_PHSYNC)
			temp |= TRANS_DP_HSYNC_ACTIVE_HIGH;
		if (adjusted_mode->flags & DRM_MODE_FLAG_PVSYNC)
			temp |= TRANS_DP_VSYNC_ACTIVE_HIGH;

		port = intel_get_crtc_new_encoder(state, crtc_state)->port;
		WARN_ON(port < PORT_B || port > PORT_D);
		temp |= TRANS_DP_PORT_SEL(port);

		I915_WRITE(reg, temp);
	}

	ironlake_enable_pch_transcoder(crtc_state);
}

static void lpt_pch_enable(const struct intel_atomic_state *state,
			   const struct intel_crtc_state *crtc_state)
{
	struct intel_crtc *crtc = to_intel_crtc(crtc_state->base.crtc);
	struct drm_i915_private *dev_priv = to_i915(crtc->base.dev);
	enum transcoder cpu_transcoder = crtc_state->cpu_transcoder;

	assert_pch_transcoder_disabled(dev_priv, PIPE_A);

	lpt_program_iclkip(crtc_state);

	/* Set transcoder timing. */
	ironlake_pch_transcoder_set_timings(crtc_state, PIPE_A);

	lpt_enable_pch_transcoder(dev_priv, cpu_transcoder);
}

static void cpt_verify_modeset(struct drm_device *dev, int pipe)
{
	struct drm_i915_private *dev_priv = to_i915(dev);
	i915_reg_t dslreg = PIPEDSL(pipe);
	u32 temp;

	temp = I915_READ(dslreg);
	udelay(500);
	if (wait_for(I915_READ(dslreg) != temp, 5)) {
		if (wait_for(I915_READ(dslreg) != temp, 5))
			DRM_ERROR("mode set failed: pipe %c stuck\n", pipe_name(pipe));
	}
}

/*
 * The hardware phase 0.0 refers to the center of the pixel.
 * We want to start from the top/left edge which is phase
 * -0.5. That matches how the hardware calculates the scaling
 * factors (from top-left of the first pixel to bottom-right
 * of the last pixel, as opposed to the pixel centers).
 *
 * For 4:2:0 subsampled chroma planes we obviously have to
 * adjust that so that the chroma sample position lands in
 * the right spot.
 *
 * Note that for packed YCbCr 4:2:2 formats there is no way to
 * control chroma siting. The hardware simply replicates the
 * chroma samples for both of the luma samples, and thus we don't
 * actually get the expected MPEG2 chroma siting convention :(
 * The same behaviour is observed on pre-SKL platforms as well.
 *
 * Theory behind the formula (note that we ignore sub-pixel
 * source coordinates):
 * s = source sample position
 * d = destination sample position
 *
 * Downscaling 4:1:
 * -0.5
 * | 0.0
 * | |     1.5 (initial phase)
 * | |     |
 * v v     v
 * | s | s | s | s |
 * |       d       |
 *
 * Upscaling 1:4:
 * -0.5
 * | -0.375 (initial phase)
 * | |     0.0
 * | |     |
 * v v     v
 * |       s       |
 * | d | d | d | d |
 */
u16 skl_scaler_calc_phase(int sub, int scale, bool chroma_cosited)
{
	int phase = -0x8000;
	u16 trip = 0;

	if (chroma_cosited)
		phase += (sub - 1) * 0x8000 / sub;

	phase += scale / (2 * sub);

	/*
	 * Hardware initial phase limited to [-0.5:1.5].
	 * Since the max hardware scale factor is 3.0, we
	 * should never actually excdeed 1.0 here.
	 */
	WARN_ON(phase < -0x8000 || phase > 0x18000);

	if (phase < 0)
		phase = 0x10000 + phase;
	else
		trip = PS_PHASE_TRIP;

	return ((phase >> 2) & PS_PHASE_MASK) | trip;
}

static int
skl_update_scaler(struct intel_crtc_state *crtc_state, bool force_detach,
		  unsigned int scaler_user, int *scaler_id,
		  int src_w, int src_h, int dst_w, int dst_h,
		  const struct drm_format_info *format, bool need_scaler)
{
	struct intel_crtc_scaler_state *scaler_state =
		&crtc_state->scaler_state;
	struct intel_crtc *intel_crtc =
		to_intel_crtc(crtc_state->base.crtc);
	struct drm_i915_private *dev_priv = to_i915(intel_crtc->base.dev);
	const struct drm_display_mode *adjusted_mode =
		&crtc_state->base.adjusted_mode;

	/*
	 * Src coordinates are already rotated by 270 degrees for
	 * the 90/270 degree plane rotation cases (to match the
	 * GTT mapping), hence no need to account for rotation here.
	 */
	if (src_w != dst_w || src_h != dst_h)
		need_scaler = true;

	/*
	 * Scaling/fitting not supported in IF-ID mode in GEN9+
	 * TODO: Interlace fetch mode doesn't support YUV420 planar formats.
	 * Once NV12 is enabled, handle it here while allocating scaler
	 * for NV12.
	 */
	if (INTEL_GEN(dev_priv) >= 9 && crtc_state->base.enable &&
	    need_scaler && adjusted_mode->flags & DRM_MODE_FLAG_INTERLACE) {
		DRM_DEBUG_KMS("Pipe/Plane scaling not supported with IF-ID mode\n");
		return -EINVAL;
	}

	/*
	 * if plane is being disabled or scaler is no more required or force detach
	 *  - free scaler binded to this plane/crtc
	 *  - in order to do this, update crtc->scaler_usage
	 *
	 * Here scaler state in crtc_state is set free so that
	 * scaler can be assigned to other user. Actual register
	 * update to free the scaler is done in plane/panel-fit programming.
	 * For this purpose crtc/plane_state->scaler_id isn't reset here.
	 */
	if (force_detach || !need_scaler) {
		if (*scaler_id >= 0) {
			scaler_state->scaler_users &= ~(1 << scaler_user);
			scaler_state->scalers[*scaler_id].in_use = 0;

			DRM_DEBUG_KMS("scaler_user index %u.%u: "
				"Staged freeing scaler id %d scaler_users = 0x%x\n",
				intel_crtc->pipe, scaler_user, *scaler_id,
				scaler_state->scaler_users);
			*scaler_id = -1;
		}
		return 0;
	}

	if (format && format->format == DRM_FORMAT_NV12 &&
	    (src_h < SKL_MIN_YUV_420_SRC_H || src_w < SKL_MIN_YUV_420_SRC_W)) {
		DRM_DEBUG_KMS("NV12: src dimensions not met\n");
		return -EINVAL;
	}

	/* range checks */
	if (src_w < SKL_MIN_SRC_W || src_h < SKL_MIN_SRC_H ||
	    dst_w < SKL_MIN_DST_W || dst_h < SKL_MIN_DST_H ||
	    (IS_GEN(dev_priv, 11) &&
	     (src_w > ICL_MAX_SRC_W || src_h > ICL_MAX_SRC_H ||
	      dst_w > ICL_MAX_DST_W || dst_h > ICL_MAX_DST_H)) ||
	    (!IS_GEN(dev_priv, 11) &&
	     (src_w > SKL_MAX_SRC_W || src_h > SKL_MAX_SRC_H ||
	      dst_w > SKL_MAX_DST_W || dst_h > SKL_MAX_DST_H)))	{
		DRM_DEBUG_KMS("scaler_user index %u.%u: src %ux%u dst %ux%u "
			"size is out of scaler range\n",
			intel_crtc->pipe, scaler_user, src_w, src_h, dst_w, dst_h);
		return -EINVAL;
	}

	/* mark this plane as a scaler user in crtc_state */
	scaler_state->scaler_users |= (1 << scaler_user);
	DRM_DEBUG_KMS("scaler_user index %u.%u: "
		"staged scaling request for %ux%u->%ux%u scaler_users = 0x%x\n",
		intel_crtc->pipe, scaler_user, src_w, src_h, dst_w, dst_h,
		scaler_state->scaler_users);

	return 0;
}

/**
 * skl_update_scaler_crtc - Stages update to scaler state for a given crtc.
 *
 * @state: crtc's scaler state
 *
 * Return
 *     0 - scaler_usage updated successfully
 *    error - requested scaling cannot be supported or other error condition
 */
int skl_update_scaler_crtc(struct intel_crtc_state *state)
{
	const struct drm_display_mode *adjusted_mode = &state->base.adjusted_mode;
	bool need_scaler = false;

	if (state->output_format == INTEL_OUTPUT_FORMAT_YCBCR420)
		need_scaler = true;

	return skl_update_scaler(state, !state->base.active, SKL_CRTC_INDEX,
				 &state->scaler_state.scaler_id,
				 state->pipe_src_w, state->pipe_src_h,
				 adjusted_mode->crtc_hdisplay,
				 adjusted_mode->crtc_vdisplay, NULL, need_scaler);
}

/**
 * skl_update_scaler_plane - Stages update to scaler state for a given plane.
 * @crtc_state: crtc's scaler state
 * @plane_state: atomic plane state to update
 *
 * Return
 *     0 - scaler_usage updated successfully
 *    error - requested scaling cannot be supported or other error condition
 */
static int skl_update_scaler_plane(struct intel_crtc_state *crtc_state,
				   struct intel_plane_state *plane_state)
{
	struct intel_plane *intel_plane =
		to_intel_plane(plane_state->base.plane);
	struct drm_framebuffer *fb = plane_state->base.fb;
	int ret;
	bool force_detach = !fb || !plane_state->base.visible;
	bool need_scaler = false;

	/* Pre-gen11 and SDR planes always need a scaler for planar formats. */
	if (!icl_is_hdr_plane(intel_plane) &&
	    fb && fb->format->format == DRM_FORMAT_NV12)
		need_scaler = true;

	ret = skl_update_scaler(crtc_state, force_detach,
				drm_plane_index(&intel_plane->base),
				&plane_state->scaler_id,
				drm_rect_width(&plane_state->base.src) >> 16,
				drm_rect_height(&plane_state->base.src) >> 16,
				drm_rect_width(&plane_state->base.dst),
				drm_rect_height(&plane_state->base.dst),
				fb ? fb->format : NULL, need_scaler);

	if (ret || plane_state->scaler_id < 0)
		return ret;

	/* check colorkey */
	if (plane_state->ckey.flags) {
		DRM_DEBUG_KMS("[PLANE:%d:%s] scaling with color key not allowed",
			      intel_plane->base.base.id,
			      intel_plane->base.name);
		return -EINVAL;
	}

	/* Check src format */
	switch (fb->format->format) {
	case DRM_FORMAT_RGB565:
	case DRM_FORMAT_XBGR8888:
	case DRM_FORMAT_XRGB8888:
	case DRM_FORMAT_ABGR8888:
	case DRM_FORMAT_ARGB8888:
	case DRM_FORMAT_XRGB2101010:
	case DRM_FORMAT_XBGR2101010:
	case DRM_FORMAT_YUYV:
	case DRM_FORMAT_YVYU:
	case DRM_FORMAT_UYVY:
	case DRM_FORMAT_VYUY:
	case DRM_FORMAT_NV12:
		break;
	default:
		DRM_DEBUG_KMS("[PLANE:%d:%s] FB:%d unsupported scaling format 0x%x\n",
			      intel_plane->base.base.id, intel_plane->base.name,
			      fb->base.id, fb->format->format);
		return -EINVAL;
	}

	return 0;
}

static void skylake_scaler_disable(struct intel_crtc *crtc)
{
	int i;

	for (i = 0; i < crtc->num_scalers; i++)
		skl_detach_scaler(crtc, i);
}

static void skylake_pfit_enable(const struct intel_crtc_state *crtc_state)
{
	struct intel_crtc *crtc = to_intel_crtc(crtc_state->base.crtc);
	struct drm_i915_private *dev_priv = to_i915(crtc->base.dev);
	enum pipe pipe = crtc->pipe;
	const struct intel_crtc_scaler_state *scaler_state =
		&crtc_state->scaler_state;

	if (crtc_state->pch_pfit.enabled) {
		u16 uv_rgb_hphase, uv_rgb_vphase;
		int pfit_w, pfit_h, hscale, vscale;
		int id;

		if (WARN_ON(crtc_state->scaler_state.scaler_id < 0))
			return;

		pfit_w = (crtc_state->pch_pfit.size >> 16) & 0xFFFF;
		pfit_h = crtc_state->pch_pfit.size & 0xFFFF;

		hscale = (crtc_state->pipe_src_w << 16) / pfit_w;
		vscale = (crtc_state->pipe_src_h << 16) / pfit_h;

		uv_rgb_hphase = skl_scaler_calc_phase(1, hscale, false);
		uv_rgb_vphase = skl_scaler_calc_phase(1, vscale, false);

		id = scaler_state->scaler_id;
		I915_WRITE(SKL_PS_CTRL(pipe, id), PS_SCALER_EN |
			PS_FILTER_MEDIUM | scaler_state->scalers[id].mode);
		I915_WRITE_FW(SKL_PS_VPHASE(pipe, id),
			      PS_Y_PHASE(0) | PS_UV_RGB_PHASE(uv_rgb_vphase));
		I915_WRITE_FW(SKL_PS_HPHASE(pipe, id),
			      PS_Y_PHASE(0) | PS_UV_RGB_PHASE(uv_rgb_hphase));
		I915_WRITE(SKL_PS_WIN_POS(pipe, id), crtc_state->pch_pfit.pos);
		I915_WRITE(SKL_PS_WIN_SZ(pipe, id), crtc_state->pch_pfit.size);
	}
}

static void ironlake_pfit_enable(const struct intel_crtc_state *crtc_state)
{
	struct intel_crtc *crtc = to_intel_crtc(crtc_state->base.crtc);
	struct drm_i915_private *dev_priv = to_i915(crtc->base.dev);
	int pipe = crtc->pipe;

	if (crtc_state->pch_pfit.enabled) {
		/* Force use of hard-coded filter coefficients
		 * as some pre-programmed values are broken,
		 * e.g. x201.
		 */
		if (IS_IVYBRIDGE(dev_priv) || IS_HASWELL(dev_priv))
			I915_WRITE(PF_CTL(pipe), PF_ENABLE | PF_FILTER_MED_3x3 |
						 PF_PIPE_SEL_IVB(pipe));
		else
			I915_WRITE(PF_CTL(pipe), PF_ENABLE | PF_FILTER_MED_3x3);
		I915_WRITE(PF_WIN_POS(pipe), crtc_state->pch_pfit.pos);
		I915_WRITE(PF_WIN_SZ(pipe), crtc_state->pch_pfit.size);
	}
}

void hsw_enable_ips(const struct intel_crtc_state *crtc_state)
{
	struct intel_crtc *crtc = to_intel_crtc(crtc_state->base.crtc);
	struct drm_device *dev = crtc->base.dev;
	struct drm_i915_private *dev_priv = to_i915(dev);

	if (!crtc_state->ips_enabled)
		return;

	/*
	 * We can only enable IPS after we enable a plane and wait for a vblank
	 * This function is called from post_plane_update, which is run after
	 * a vblank wait.
	 */
	WARN_ON(!(crtc_state->active_planes & ~BIT(PLANE_CURSOR)));

	if (IS_BROADWELL(dev_priv)) {
		mutex_lock(&dev_priv->pcu_lock);
		WARN_ON(sandybridge_pcode_write(dev_priv, DISPLAY_IPS_CONTROL,
						IPS_ENABLE | IPS_PCODE_CONTROL));
		mutex_unlock(&dev_priv->pcu_lock);
		/* Quoting Art Runyan: "its not safe to expect any particular
		 * value in IPS_CTL bit 31 after enabling IPS through the
		 * mailbox." Moreover, the mailbox may return a bogus state,
		 * so we need to just enable it and continue on.
		 */
	} else {
		I915_WRITE(IPS_CTL, IPS_ENABLE);
		/* The bit only becomes 1 in the next vblank, so this wait here
		 * is essentially intel_wait_for_vblank. If we don't have this
		 * and don't wait for vblanks until the end of crtc_enable, then
		 * the HW state readout code will complain that the expected
		 * IPS_CTL value is not the one we read. */
		if (intel_wait_for_register(dev_priv,
					    IPS_CTL, IPS_ENABLE, IPS_ENABLE,
					    50))
			DRM_ERROR("Timed out waiting for IPS enable\n");
	}
}

void hsw_disable_ips(const struct intel_crtc_state *crtc_state)
{
	struct intel_crtc *crtc = to_intel_crtc(crtc_state->base.crtc);
	struct drm_device *dev = crtc->base.dev;
	struct drm_i915_private *dev_priv = to_i915(dev);

	if (!crtc_state->ips_enabled)
		return;

	if (IS_BROADWELL(dev_priv)) {
		mutex_lock(&dev_priv->pcu_lock);
		WARN_ON(sandybridge_pcode_write(dev_priv, DISPLAY_IPS_CONTROL, 0));
		mutex_unlock(&dev_priv->pcu_lock);
		/*
		 * Wait for PCODE to finish disabling IPS. The BSpec specified
		 * 42ms timeout value leads to occasional timeouts so use 100ms
		 * instead.
		 */
		if (intel_wait_for_register(dev_priv,
					    IPS_CTL, IPS_ENABLE, 0,
					    100))
			DRM_ERROR("Timed out waiting for IPS disable\n");
	} else {
		I915_WRITE(IPS_CTL, 0);
		POSTING_READ(IPS_CTL);
	}

	/* We need to wait for a vblank before we can disable the plane. */
	intel_wait_for_vblank(dev_priv, crtc->pipe);
}

static void intel_crtc_dpms_overlay_disable(struct intel_crtc *intel_crtc)
{
	if (intel_crtc->overlay) {
		struct drm_device *dev = intel_crtc->base.dev;

		mutex_lock(&dev->struct_mutex);
		(void) intel_overlay_switch_off(intel_crtc->overlay);
		mutex_unlock(&dev->struct_mutex);
	}

	/* Let userspace switch the overlay on again. In most cases userspace
	 * has to recompute where to put it anyway.
	 */
}

/**
 * intel_post_enable_primary - Perform operations after enabling primary plane
 * @crtc: the CRTC whose primary plane was just enabled
 * @new_crtc_state: the enabling state
 *
 * Performs potentially sleeping operations that must be done after the primary
 * plane is enabled, such as updating FBC and IPS.  Note that this may be
 * called due to an explicit primary plane update, or due to an implicit
 * re-enable that is caused when a sprite plane is updated to no longer
 * completely hide the primary plane.
 */
static void
intel_post_enable_primary(struct drm_crtc *crtc,
			  const struct intel_crtc_state *new_crtc_state)
{
	struct drm_device *dev = crtc->dev;
	struct drm_i915_private *dev_priv = to_i915(dev);
	struct intel_crtc *intel_crtc = to_intel_crtc(crtc);
	int pipe = intel_crtc->pipe;

	/*
	 * Gen2 reports pipe underruns whenever all planes are disabled.
	 * So don't enable underrun reporting before at least some planes
	 * are enabled.
	 * FIXME: Need to fix the logic to work when we turn off all planes
	 * but leave the pipe running.
	 */
	if (IS_GEN(dev_priv, 2))
		intel_set_cpu_fifo_underrun_reporting(dev_priv, pipe, true);

	/* Underruns don't always raise interrupts, so check manually. */
	intel_check_cpu_fifo_underruns(dev_priv);
	intel_check_pch_fifo_underruns(dev_priv);
}

/* FIXME get rid of this and use pre_plane_update */
static void
intel_pre_disable_primary_noatomic(struct drm_crtc *crtc)
{
	struct drm_device *dev = crtc->dev;
	struct drm_i915_private *dev_priv = to_i915(dev);
	struct intel_crtc *intel_crtc = to_intel_crtc(crtc);
	int pipe = intel_crtc->pipe;

	/*
	 * Gen2 reports pipe underruns whenever all planes are disabled.
	 * So disable underrun reporting before all the planes get disabled.
	 */
	if (IS_GEN(dev_priv, 2))
		intel_set_cpu_fifo_underrun_reporting(dev_priv, pipe, false);

	hsw_disable_ips(to_intel_crtc_state(crtc->state));

	/*
	 * Vblank time updates from the shadow to live plane control register
	 * are blocked if the memory self-refresh mode is active at that
	 * moment. So to make sure the plane gets truly disabled, disable
	 * first the self-refresh mode. The self-refresh enable bit in turn
	 * will be checked/applied by the HW only at the next frame start
	 * event which is after the vblank start event, so we need to have a
	 * wait-for-vblank between disabling the plane and the pipe.
	 */
	if (HAS_GMCH_DISPLAY(dev_priv) &&
	    intel_set_memory_cxsr(dev_priv, false))
		intel_wait_for_vblank(dev_priv, pipe);
}

static bool hsw_pre_update_disable_ips(const struct intel_crtc_state *old_crtc_state,
				       const struct intel_crtc_state *new_crtc_state)
{
	if (!old_crtc_state->ips_enabled)
		return false;

	if (needs_modeset(&new_crtc_state->base))
		return true;

	return !new_crtc_state->ips_enabled;
}

static bool hsw_post_update_enable_ips(const struct intel_crtc_state *old_crtc_state,
				       const struct intel_crtc_state *new_crtc_state)
{
	if (!new_crtc_state->ips_enabled)
		return false;

	if (needs_modeset(&new_crtc_state->base))
		return true;

	/*
	 * We can't read out IPS on broadwell, assume the worst and
	 * forcibly enable IPS on the first fastset.
	 */
	if (new_crtc_state->update_pipe &&
	    old_crtc_state->base.adjusted_mode.private_flags & I915_MODE_FLAG_INHERITED)
		return true;

	return !old_crtc_state->ips_enabled;
}

static bool needs_nv12_wa(struct drm_i915_private *dev_priv,
			  const struct intel_crtc_state *crtc_state)
{
	if (!crtc_state->nv12_planes)
		return false;

	/* WA Display #0827: Gen9:all */
	if (IS_GEN(dev_priv, 9) && !IS_GEMINILAKE(dev_priv))
		return true;

	return false;
}

static void intel_post_plane_update(struct intel_crtc_state *old_crtc_state)
{
	struct intel_crtc *crtc = to_intel_crtc(old_crtc_state->base.crtc);
	struct drm_device *dev = crtc->base.dev;
	struct drm_i915_private *dev_priv = to_i915(dev);
	struct drm_atomic_state *old_state = old_crtc_state->base.state;
	struct intel_crtc_state *pipe_config =
		intel_atomic_get_new_crtc_state(to_intel_atomic_state(old_state),
						crtc);
	struct drm_plane *primary = crtc->base.primary;
	struct drm_plane_state *old_primary_state =
		drm_atomic_get_old_plane_state(old_state, primary);

	intel_frontbuffer_flip(to_i915(crtc->base.dev), pipe_config->fb_bits);

	if (pipe_config->update_wm_post && pipe_config->base.active)
		intel_update_watermarks(crtc);

	if (hsw_post_update_enable_ips(old_crtc_state, pipe_config))
		hsw_enable_ips(pipe_config);

	if (old_primary_state) {
		struct drm_plane_state *new_primary_state =
			drm_atomic_get_new_plane_state(old_state, primary);

		intel_fbc_post_update(crtc);

		if (new_primary_state->visible &&
		    (needs_modeset(&pipe_config->base) ||
		     !old_primary_state->visible))
			intel_post_enable_primary(&crtc->base, pipe_config);
	}

	/* Display WA 827 */
	if (needs_nv12_wa(dev_priv, old_crtc_state) &&
	    !needs_nv12_wa(dev_priv, pipe_config)) {
		skl_wa_clkgate(dev_priv, crtc->pipe, false);
	}
}

static void intel_pre_plane_update(struct intel_crtc_state *old_crtc_state,
				   struct intel_crtc_state *pipe_config)
{
	struct intel_crtc *crtc = to_intel_crtc(old_crtc_state->base.crtc);
	struct drm_device *dev = crtc->base.dev;
	struct drm_i915_private *dev_priv = to_i915(dev);
	struct drm_atomic_state *old_state = old_crtc_state->base.state;
	struct drm_plane *primary = crtc->base.primary;
	struct drm_plane_state *old_primary_state =
		drm_atomic_get_old_plane_state(old_state, primary);
	bool modeset = needs_modeset(&pipe_config->base);
	struct intel_atomic_state *old_intel_state =
		to_intel_atomic_state(old_state);

	if (hsw_pre_update_disable_ips(old_crtc_state, pipe_config))
		hsw_disable_ips(old_crtc_state);

	if (old_primary_state) {
		struct intel_plane_state *new_primary_state =
			intel_atomic_get_new_plane_state(old_intel_state,
							 to_intel_plane(primary));

		intel_fbc_pre_update(crtc, pipe_config, new_primary_state);
		/*
		 * Gen2 reports pipe underruns whenever all planes are disabled.
		 * So disable underrun reporting before all the planes get disabled.
		 */
		if (IS_GEN(dev_priv, 2) && old_primary_state->visible &&
		    (modeset || !new_primary_state->base.visible))
			intel_set_cpu_fifo_underrun_reporting(dev_priv, crtc->pipe, false);
	}

	/* Display WA 827 */
	if (!needs_nv12_wa(dev_priv, old_crtc_state) &&
	    needs_nv12_wa(dev_priv, pipe_config)) {
		skl_wa_clkgate(dev_priv, crtc->pipe, true);
	}

	/*
	 * Vblank time updates from the shadow to live plane control register
	 * are blocked if the memory self-refresh mode is active at that
	 * moment. So to make sure the plane gets truly disabled, disable
	 * first the self-refresh mode. The self-refresh enable bit in turn
	 * will be checked/applied by the HW only at the next frame start
	 * event which is after the vblank start event, so we need to have a
	 * wait-for-vblank between disabling the plane and the pipe.
	 */
	if (HAS_GMCH_DISPLAY(dev_priv) && old_crtc_state->base.active &&
	    pipe_config->disable_cxsr && intel_set_memory_cxsr(dev_priv, false))
		intel_wait_for_vblank(dev_priv, crtc->pipe);

	/*
	 * IVB workaround: must disable low power watermarks for at least
	 * one frame before enabling scaling.  LP watermarks can be re-enabled
	 * when scaling is disabled.
	 *
	 * WaCxSRDisabledForSpriteScaling:ivb
	 */
	if (pipe_config->disable_lp_wm && ilk_disable_lp_wm(dev) &&
	    old_crtc_state->base.active)
		intel_wait_for_vblank(dev_priv, crtc->pipe);

	/*
	 * If we're doing a modeset, we're done.  No need to do any pre-vblank
	 * watermark programming here.
	 */
	if (needs_modeset(&pipe_config->base))
		return;

	/*
	 * For platforms that support atomic watermarks, program the
	 * 'intermediate' watermarks immediately.  On pre-gen9 platforms, these
	 * will be the intermediate values that are safe for both pre- and
	 * post- vblank; when vblank happens, the 'active' values will be set
	 * to the final 'target' values and we'll do this again to get the
	 * optimal watermarks.  For gen9+ platforms, the values we program here
	 * will be the final target values which will get automatically latched
	 * at vblank time; no further programming will be necessary.
	 *
	 * If a platform hasn't been transitioned to atomic watermarks yet,
	 * we'll continue to update watermarks the old way, if flags tell
	 * us to.
	 */
	if (dev_priv->display.initial_watermarks != NULL)
		dev_priv->display.initial_watermarks(old_intel_state,
						     pipe_config);
	else if (pipe_config->update_wm_pre)
		intel_update_watermarks(crtc);
}

static void intel_crtc_disable_planes(struct intel_atomic_state *state,
				      struct intel_crtc *crtc)
{
	struct drm_i915_private *dev_priv = to_i915(crtc->base.dev);
	const struct intel_crtc_state *new_crtc_state =
		intel_atomic_get_new_crtc_state(state, crtc);
	unsigned int update_mask = new_crtc_state->update_planes;
	const struct intel_plane_state *old_plane_state;
	struct intel_plane *plane;
	unsigned fb_bits = 0;
	int i;

	intel_crtc_dpms_overlay_disable(crtc);

	for_each_old_intel_plane_in_state(state, plane, old_plane_state, i) {
		if (crtc->pipe != plane->pipe ||
		    !(update_mask & BIT(plane->id)))
			continue;

		plane->disable_plane(plane, new_crtc_state);

		if (old_plane_state->base.visible)
			fb_bits |= plane->frontbuffer_bit;
	}

	intel_frontbuffer_flip(dev_priv, fb_bits);
}

static void intel_encoders_pre_pll_enable(struct drm_crtc *crtc,
					  struct intel_crtc_state *crtc_state,
					  struct drm_atomic_state *old_state)
{
	struct drm_connector_state *conn_state;
	struct drm_connector *conn;
	int i;

	for_each_new_connector_in_state(old_state, conn, conn_state, i) {
		struct intel_encoder *encoder =
			to_intel_encoder(conn_state->best_encoder);

		if (conn_state->crtc != crtc)
			continue;

		if (encoder->pre_pll_enable)
			encoder->pre_pll_enable(encoder, crtc_state, conn_state);
	}
}

static void intel_encoders_pre_enable(struct drm_crtc *crtc,
				      struct intel_crtc_state *crtc_state,
				      struct drm_atomic_state *old_state)
{
	struct drm_connector_state *conn_state;
	struct drm_connector *conn;
	int i;

	for_each_new_connector_in_state(old_state, conn, conn_state, i) {
		struct intel_encoder *encoder =
			to_intel_encoder(conn_state->best_encoder);

		if (conn_state->crtc != crtc)
			continue;

		if (encoder->pre_enable)
			encoder->pre_enable(encoder, crtc_state, conn_state);
	}
}

static void intel_encoders_enable(struct drm_crtc *crtc,
				  struct intel_crtc_state *crtc_state,
				  struct drm_atomic_state *old_state)
{
	struct drm_connector_state *conn_state;
	struct drm_connector *conn;
	int i;

	for_each_new_connector_in_state(old_state, conn, conn_state, i) {
		struct intel_encoder *encoder =
			to_intel_encoder(conn_state->best_encoder);

		if (conn_state->crtc != crtc)
			continue;

		if (encoder->enable)
			encoder->enable(encoder, crtc_state, conn_state);
		intel_opregion_notify_encoder(encoder, true);
	}
}

static void intel_encoders_disable(struct drm_crtc *crtc,
				   struct intel_crtc_state *old_crtc_state,
				   struct drm_atomic_state *old_state)
{
	struct drm_connector_state *old_conn_state;
	struct drm_connector *conn;
	int i;

	for_each_old_connector_in_state(old_state, conn, old_conn_state, i) {
		struct intel_encoder *encoder =
			to_intel_encoder(old_conn_state->best_encoder);

		if (old_conn_state->crtc != crtc)
			continue;

		intel_opregion_notify_encoder(encoder, false);
		if (encoder->disable)
			encoder->disable(encoder, old_crtc_state, old_conn_state);
	}
}

static void intel_encoders_post_disable(struct drm_crtc *crtc,
					struct intel_crtc_state *old_crtc_state,
					struct drm_atomic_state *old_state)
{
	struct drm_connector_state *old_conn_state;
	struct drm_connector *conn;
	int i;

	for_each_old_connector_in_state(old_state, conn, old_conn_state, i) {
		struct intel_encoder *encoder =
			to_intel_encoder(old_conn_state->best_encoder);

		if (old_conn_state->crtc != crtc)
			continue;

		if (encoder->post_disable)
			encoder->post_disable(encoder, old_crtc_state, old_conn_state);
	}
}

static void intel_encoders_post_pll_disable(struct drm_crtc *crtc,
					    struct intel_crtc_state *old_crtc_state,
					    struct drm_atomic_state *old_state)
{
	struct drm_connector_state *old_conn_state;
	struct drm_connector *conn;
	int i;

	for_each_old_connector_in_state(old_state, conn, old_conn_state, i) {
		struct intel_encoder *encoder =
			to_intel_encoder(old_conn_state->best_encoder);

		if (old_conn_state->crtc != crtc)
			continue;

		if (encoder->post_pll_disable)
			encoder->post_pll_disable(encoder, old_crtc_state, old_conn_state);
	}
}

static void intel_encoders_update_pipe(struct drm_crtc *crtc,
				       struct intel_crtc_state *crtc_state,
				       struct drm_atomic_state *old_state)
{
	struct drm_connector_state *conn_state;
	struct drm_connector *conn;
	int i;

	for_each_new_connector_in_state(old_state, conn, conn_state, i) {
		struct intel_encoder *encoder =
			to_intel_encoder(conn_state->best_encoder);

		if (conn_state->crtc != crtc)
			continue;

		if (encoder->update_pipe)
			encoder->update_pipe(encoder, crtc_state, conn_state);
	}
}

static void ironlake_crtc_enable(struct intel_crtc_state *pipe_config,
				 struct drm_atomic_state *old_state)
{
	struct drm_crtc *crtc = pipe_config->base.crtc;
	struct drm_device *dev = crtc->dev;
	struct drm_i915_private *dev_priv = to_i915(dev);
	struct intel_crtc *intel_crtc = to_intel_crtc(crtc);
	int pipe = intel_crtc->pipe;
	struct intel_atomic_state *old_intel_state =
		to_intel_atomic_state(old_state);

	if (WARN_ON(intel_crtc->active))
		return;

	/*
	 * Sometimes spurious CPU pipe underruns happen during FDI
	 * training, at least with VGA+HDMI cloning. Suppress them.
	 *
	 * On ILK we get an occasional spurious CPU pipe underruns
	 * between eDP port A enable and vdd enable. Also PCH port
	 * enable seems to result in the occasional CPU pipe underrun.
	 *
	 * Spurious PCH underruns also occur during PCH enabling.
	 */
	intel_set_cpu_fifo_underrun_reporting(dev_priv, pipe, false);
	intel_set_pch_fifo_underrun_reporting(dev_priv, pipe, false);

	if (pipe_config->has_pch_encoder)
		intel_prepare_shared_dpll(pipe_config);

	if (intel_crtc_has_dp_encoder(pipe_config))
		intel_dp_set_m_n(pipe_config, M1_N1);

	intel_set_pipe_timings(pipe_config);
	intel_set_pipe_src_size(pipe_config);

	if (pipe_config->has_pch_encoder) {
		intel_cpu_transcoder_set_m_n(pipe_config,
					     &pipe_config->fdi_m_n, NULL);
	}

	ironlake_set_pipeconf(pipe_config);

	intel_crtc->active = true;

	intel_encoders_pre_enable(crtc, pipe_config, old_state);

	if (pipe_config->has_pch_encoder) {
		/* Note: FDI PLL enabling _must_ be done before we enable the
		 * cpu pipes, hence this is separate from all the other fdi/pch
		 * enabling. */
		ironlake_fdi_pll_enable(pipe_config);
	} else {
		assert_fdi_tx_disabled(dev_priv, pipe);
		assert_fdi_rx_disabled(dev_priv, pipe);
	}

	ironlake_pfit_enable(pipe_config);

	/*
	 * On ILK+ LUT must be loaded before the pipe is running but with
	 * clocks enabled
	 */
	intel_color_load_luts(pipe_config);

	if (dev_priv->display.initial_watermarks != NULL)
		dev_priv->display.initial_watermarks(old_intel_state, pipe_config);
	intel_enable_pipe(pipe_config);

	if (pipe_config->has_pch_encoder)
		ironlake_pch_enable(old_intel_state, pipe_config);

	assert_vblank_disabled(crtc);
	intel_crtc_vblank_on(pipe_config);

	intel_encoders_enable(crtc, pipe_config, old_state);

	if (HAS_PCH_CPT(dev_priv))
		cpt_verify_modeset(dev, intel_crtc->pipe);

	/*
	 * Must wait for vblank to avoid spurious PCH FIFO underruns.
	 * And a second vblank wait is needed at least on ILK with
	 * some interlaced HDMI modes. Let's do the double wait always
	 * in case there are more corner cases we don't know about.
	 */
	if (pipe_config->has_pch_encoder) {
		intel_wait_for_vblank(dev_priv, pipe);
		intel_wait_for_vblank(dev_priv, pipe);
	}
	intel_set_cpu_fifo_underrun_reporting(dev_priv, pipe, true);
	intel_set_pch_fifo_underrun_reporting(dev_priv, pipe, true);
}

/* IPS only exists on ULT machines and is tied to pipe A. */
static bool hsw_crtc_supports_ips(struct intel_crtc *crtc)
{
	return HAS_IPS(to_i915(crtc->base.dev)) && crtc->pipe == PIPE_A;
}

static void glk_pipe_scaler_clock_gating_wa(struct drm_i915_private *dev_priv,
					    enum pipe pipe, bool apply)
{
	u32 val = I915_READ(CLKGATE_DIS_PSL(pipe));
	u32 mask = DPF_GATING_DIS | DPF_RAM_GATING_DIS | DPFR_GATING_DIS;

	if (apply)
		val |= mask;
	else
		val &= ~mask;

	I915_WRITE(CLKGATE_DIS_PSL(pipe), val);
}

static void icl_pipe_mbus_enable(struct intel_crtc *crtc)
{
	struct drm_i915_private *dev_priv = to_i915(crtc->base.dev);
	enum pipe pipe = crtc->pipe;
	u32 val;

	val = MBUS_DBOX_A_CREDIT(2);
	val |= MBUS_DBOX_BW_CREDIT(1);
	val |= MBUS_DBOX_B_CREDIT(8);

	I915_WRITE(PIPE_MBUS_DBOX_CTL(pipe), val);
}

static void haswell_crtc_enable(struct intel_crtc_state *pipe_config,
				struct drm_atomic_state *old_state)
{
	struct drm_crtc *crtc = pipe_config->base.crtc;
	struct drm_i915_private *dev_priv = to_i915(crtc->dev);
	struct intel_crtc *intel_crtc = to_intel_crtc(crtc);
	int pipe = intel_crtc->pipe, hsw_workaround_pipe;
	enum transcoder cpu_transcoder = pipe_config->cpu_transcoder;
	struct intel_atomic_state *old_intel_state =
		to_intel_atomic_state(old_state);
	bool psl_clkgate_wa;
	u32 pipe_chicken;

	if (WARN_ON(intel_crtc->active))
		return;

	intel_encoders_pre_pll_enable(crtc, pipe_config, old_state);

	if (pipe_config->shared_dpll)
		intel_enable_shared_dpll(pipe_config);

	intel_encoders_pre_enable(crtc, pipe_config, old_state);

	if (intel_crtc_has_dp_encoder(pipe_config))
		intel_dp_set_m_n(pipe_config, M1_N1);

	if (!transcoder_is_dsi(cpu_transcoder))
		intel_set_pipe_timings(pipe_config);

	intel_set_pipe_src_size(pipe_config);

	if (cpu_transcoder != TRANSCODER_EDP &&
	    !transcoder_is_dsi(cpu_transcoder)) {
		I915_WRITE(PIPE_MULT(cpu_transcoder),
			   pipe_config->pixel_multiplier - 1);
	}

	if (pipe_config->has_pch_encoder) {
		intel_cpu_transcoder_set_m_n(pipe_config,
					     &pipe_config->fdi_m_n, NULL);
	}

	if (!transcoder_is_dsi(cpu_transcoder))
		haswell_set_pipeconf(pipe_config);

	haswell_set_pipemisc(pipe_config);

	intel_color_set_csc(pipe_config);

	intel_crtc->active = true;

	/* Display WA #1180: WaDisableScalarClockGating: glk, cnl */
	psl_clkgate_wa = (IS_GEMINILAKE(dev_priv) || IS_CANNONLAKE(dev_priv)) &&
			 pipe_config->pch_pfit.enabled;
	if (psl_clkgate_wa)
		glk_pipe_scaler_clock_gating_wa(dev_priv, pipe, true);

	if (INTEL_GEN(dev_priv) >= 9)
		skylake_pfit_enable(pipe_config);
	else
		ironlake_pfit_enable(pipe_config);

	/*
	 * On ILK+ LUT must be loaded before the pipe is running but with
	 * clocks enabled
	 */
	intel_color_load_luts(pipe_config);

	/*
	 * Display WA #1153: enable hardware to bypass the alpha math
	 * and rounding for per-pixel values 00 and 0xff
	 */
	if (INTEL_GEN(dev_priv) >= 11) {
		pipe_chicken = I915_READ(PIPE_CHICKEN(pipe));
		if (!(pipe_chicken & PER_PIXEL_ALPHA_BYPASS_EN))
			I915_WRITE_FW(PIPE_CHICKEN(pipe),
				      pipe_chicken | PER_PIXEL_ALPHA_BYPASS_EN);
	}

	intel_ddi_set_pipe_settings(pipe_config);
	if (!transcoder_is_dsi(cpu_transcoder))
		intel_ddi_enable_transcoder_func(pipe_config);

	if (dev_priv->display.initial_watermarks != NULL)
		dev_priv->display.initial_watermarks(old_intel_state, pipe_config);

	if (INTEL_GEN(dev_priv) >= 11)
		icl_pipe_mbus_enable(intel_crtc);

	/* XXX: Do the pipe assertions at the right place for BXT DSI. */
	if (!transcoder_is_dsi(cpu_transcoder))
		intel_enable_pipe(pipe_config);

	if (pipe_config->has_pch_encoder)
		lpt_pch_enable(old_intel_state, pipe_config);

	if (intel_crtc_has_type(pipe_config, INTEL_OUTPUT_DP_MST))
		intel_ddi_set_vc_payload_alloc(pipe_config, true);

	assert_vblank_disabled(crtc);
	intel_crtc_vblank_on(pipe_config);

	intel_encoders_enable(crtc, pipe_config, old_state);

	if (psl_clkgate_wa) {
		intel_wait_for_vblank(dev_priv, pipe);
		glk_pipe_scaler_clock_gating_wa(dev_priv, pipe, false);
	}

	/* If we change the relative order between pipe/planes enabling, we need
	 * to change the workaround. */
	hsw_workaround_pipe = pipe_config->hsw_workaround_pipe;
	if (IS_HASWELL(dev_priv) && hsw_workaround_pipe != INVALID_PIPE) {
		intel_wait_for_vblank(dev_priv, hsw_workaround_pipe);
		intel_wait_for_vblank(dev_priv, hsw_workaround_pipe);
	}
}

static void ironlake_pfit_disable(const struct intel_crtc_state *old_crtc_state)
{
	struct intel_crtc *crtc = to_intel_crtc(old_crtc_state->base.crtc);
	struct drm_i915_private *dev_priv = to_i915(crtc->base.dev);
	enum pipe pipe = crtc->pipe;

	/* To avoid upsetting the power well on haswell only disable the pfit if
	 * it's in use. The hw state code will make sure we get this right. */
	if (old_crtc_state->pch_pfit.enabled) {
		I915_WRITE(PF_CTL(pipe), 0);
		I915_WRITE(PF_WIN_POS(pipe), 0);
		I915_WRITE(PF_WIN_SZ(pipe), 0);
	}
}

static void ironlake_crtc_disable(struct intel_crtc_state *old_crtc_state,
				  struct drm_atomic_state *old_state)
{
	struct drm_crtc *crtc = old_crtc_state->base.crtc;
	struct drm_device *dev = crtc->dev;
	struct drm_i915_private *dev_priv = to_i915(dev);
	struct intel_crtc *intel_crtc = to_intel_crtc(crtc);
	int pipe = intel_crtc->pipe;

	/*
	 * Sometimes spurious CPU pipe underruns happen when the
	 * pipe is already disabled, but FDI RX/TX is still enabled.
	 * Happens at least with VGA+HDMI cloning. Suppress them.
	 */
	intel_set_cpu_fifo_underrun_reporting(dev_priv, pipe, false);
	intel_set_pch_fifo_underrun_reporting(dev_priv, pipe, false);

	intel_encoders_disable(crtc, old_crtc_state, old_state);

	drm_crtc_vblank_off(crtc);
	assert_vblank_disabled(crtc);

	intel_disable_pipe(old_crtc_state);

	ironlake_pfit_disable(old_crtc_state);

	if (old_crtc_state->has_pch_encoder)
		ironlake_fdi_disable(crtc);

	intel_encoders_post_disable(crtc, old_crtc_state, old_state);

	if (old_crtc_state->has_pch_encoder) {
		ironlake_disable_pch_transcoder(dev_priv, pipe);

		if (HAS_PCH_CPT(dev_priv)) {
			i915_reg_t reg;
			u32 temp;

			/* disable TRANS_DP_CTL */
			reg = TRANS_DP_CTL(pipe);
			temp = I915_READ(reg);
			temp &= ~(TRANS_DP_OUTPUT_ENABLE |
				  TRANS_DP_PORT_SEL_MASK);
			temp |= TRANS_DP_PORT_SEL_NONE;
			I915_WRITE(reg, temp);

			/* disable DPLL_SEL */
			temp = I915_READ(PCH_DPLL_SEL);
			temp &= ~(TRANS_DPLL_ENABLE(pipe) | TRANS_DPLLB_SEL(pipe));
			I915_WRITE(PCH_DPLL_SEL, temp);
		}

		ironlake_fdi_pll_disable(intel_crtc);
	}

	intel_set_cpu_fifo_underrun_reporting(dev_priv, pipe, true);
	intel_set_pch_fifo_underrun_reporting(dev_priv, pipe, true);
}

static void haswell_crtc_disable(struct intel_crtc_state *old_crtc_state,
				 struct drm_atomic_state *old_state)
{
	struct drm_crtc *crtc = old_crtc_state->base.crtc;
	struct drm_i915_private *dev_priv = to_i915(crtc->dev);
	struct intel_crtc *intel_crtc = to_intel_crtc(crtc);
	enum transcoder cpu_transcoder = old_crtc_state->cpu_transcoder;

	intel_encoders_disable(crtc, old_crtc_state, old_state);

	drm_crtc_vblank_off(crtc);
	assert_vblank_disabled(crtc);

	/* XXX: Do the pipe assertions at the right place for BXT DSI. */
	if (!transcoder_is_dsi(cpu_transcoder))
		intel_disable_pipe(old_crtc_state);

	if (intel_crtc_has_type(old_crtc_state, INTEL_OUTPUT_DP_MST))
		intel_ddi_set_vc_payload_alloc(old_crtc_state, false);

	if (!transcoder_is_dsi(cpu_transcoder))
		intel_ddi_disable_transcoder_func(old_crtc_state);

	intel_dsc_disable(old_crtc_state);

	if (INTEL_GEN(dev_priv) >= 9)
		skylake_scaler_disable(intel_crtc);
	else
		ironlake_pfit_disable(old_crtc_state);

	intel_encoders_post_disable(crtc, old_crtc_state, old_state);

	intel_encoders_post_pll_disable(crtc, old_crtc_state, old_state);
}

static void i9xx_pfit_enable(const struct intel_crtc_state *crtc_state)
{
	struct intel_crtc *crtc = to_intel_crtc(crtc_state->base.crtc);
	struct drm_i915_private *dev_priv = to_i915(crtc->base.dev);

	if (!crtc_state->gmch_pfit.control)
		return;

	/*
	 * The panel fitter should only be adjusted whilst the pipe is disabled,
	 * according to register description and PRM.
	 */
	WARN_ON(I915_READ(PFIT_CONTROL) & PFIT_ENABLE);
	assert_pipe_disabled(dev_priv, crtc->pipe);

	I915_WRITE(PFIT_PGM_RATIOS, crtc_state->gmch_pfit.pgm_ratios);
	I915_WRITE(PFIT_CONTROL, crtc_state->gmch_pfit.control);

	/* Border color in case we don't scale up to the full screen. Black by
	 * default, change to something else for debugging. */
	I915_WRITE(BCLRPAT(crtc->pipe), 0);
}

bool intel_port_is_combophy(struct drm_i915_private *dev_priv, enum port port)
{
	if (port == PORT_NONE)
		return false;

	if (IS_ICELAKE(dev_priv))
		return port <= PORT_B;

	return false;
}

bool intel_port_is_tc(struct drm_i915_private *dev_priv, enum port port)
{
	if (IS_ICELAKE(dev_priv))
		return port >= PORT_C && port <= PORT_F;

	return false;
}

enum tc_port intel_port_to_tc(struct drm_i915_private *dev_priv, enum port port)
{
	if (!intel_port_is_tc(dev_priv, port))
		return PORT_TC_NONE;

	return port - PORT_C;
}

enum intel_display_power_domain intel_port_to_power_domain(enum port port)
{
	switch (port) {
	case PORT_A:
		return POWER_DOMAIN_PORT_DDI_A_LANES;
	case PORT_B:
		return POWER_DOMAIN_PORT_DDI_B_LANES;
	case PORT_C:
		return POWER_DOMAIN_PORT_DDI_C_LANES;
	case PORT_D:
		return POWER_DOMAIN_PORT_DDI_D_LANES;
	case PORT_E:
		return POWER_DOMAIN_PORT_DDI_E_LANES;
	case PORT_F:
		return POWER_DOMAIN_PORT_DDI_F_LANES;
	default:
		MISSING_CASE(port);
		return POWER_DOMAIN_PORT_OTHER;
	}
}

enum intel_display_power_domain
intel_aux_power_domain(struct intel_digital_port *dig_port)
{
	switch (dig_port->aux_ch) {
	case AUX_CH_A:
		return POWER_DOMAIN_AUX_A;
	case AUX_CH_B:
		return POWER_DOMAIN_AUX_B;
	case AUX_CH_C:
		return POWER_DOMAIN_AUX_C;
	case AUX_CH_D:
		return POWER_DOMAIN_AUX_D;
	case AUX_CH_E:
		return POWER_DOMAIN_AUX_E;
	case AUX_CH_F:
		return POWER_DOMAIN_AUX_F;
	default:
		MISSING_CASE(dig_port->aux_ch);
		return POWER_DOMAIN_AUX_A;
	}
}

static u64 get_crtc_power_domains(struct drm_crtc *crtc,
				  struct intel_crtc_state *crtc_state)
{
	struct drm_device *dev = crtc->dev;
	struct drm_i915_private *dev_priv = to_i915(dev);
	struct drm_encoder *encoder;
	struct intel_crtc *intel_crtc = to_intel_crtc(crtc);
	enum pipe pipe = intel_crtc->pipe;
	u64 mask;
	enum transcoder transcoder = crtc_state->cpu_transcoder;

	if (!crtc_state->base.active)
		return 0;

	mask = BIT_ULL(POWER_DOMAIN_PIPE(pipe));
	mask |= BIT_ULL(POWER_DOMAIN_TRANSCODER(transcoder));
	if (crtc_state->pch_pfit.enabled ||
	    crtc_state->pch_pfit.force_thru)
		mask |= BIT_ULL(POWER_DOMAIN_PIPE_PANEL_FITTER(pipe));

	drm_for_each_encoder_mask(encoder, dev, crtc_state->base.encoder_mask) {
		struct intel_encoder *intel_encoder = to_intel_encoder(encoder);

		mask |= BIT_ULL(intel_encoder->power_domain);
	}

	if (HAS_DDI(dev_priv) && crtc_state->has_audio)
		mask |= BIT_ULL(POWER_DOMAIN_AUDIO);

	if (crtc_state->shared_dpll)
		mask |= BIT_ULL(POWER_DOMAIN_PLLS);

	return mask;
}

static u64
modeset_get_crtc_power_domains(struct drm_crtc *crtc,
			       struct intel_crtc_state *crtc_state)
{
	struct drm_i915_private *dev_priv = to_i915(crtc->dev);
	struct intel_crtc *intel_crtc = to_intel_crtc(crtc);
	enum intel_display_power_domain domain;
	u64 domains, new_domains, old_domains;

	old_domains = intel_crtc->enabled_power_domains;
	intel_crtc->enabled_power_domains = new_domains =
		get_crtc_power_domains(crtc, crtc_state);

	domains = new_domains & ~old_domains;

	for_each_power_domain(domain, domains)
		intel_display_power_get(dev_priv, domain);

	return old_domains & ~new_domains;
}

static void modeset_put_power_domains(struct drm_i915_private *dev_priv,
				      u64 domains)
{
	enum intel_display_power_domain domain;

	for_each_power_domain(domain, domains)
		intel_display_power_put_unchecked(dev_priv, domain);
}

static void valleyview_crtc_enable(struct intel_crtc_state *pipe_config,
				   struct drm_atomic_state *old_state)
{
	struct intel_atomic_state *old_intel_state =
		to_intel_atomic_state(old_state);
	struct drm_crtc *crtc = pipe_config->base.crtc;
	struct drm_device *dev = crtc->dev;
	struct drm_i915_private *dev_priv = to_i915(dev);
	struct intel_crtc *intel_crtc = to_intel_crtc(crtc);
	int pipe = intel_crtc->pipe;

	if (WARN_ON(intel_crtc->active))
		return;

	if (intel_crtc_has_dp_encoder(pipe_config))
		intel_dp_set_m_n(pipe_config, M1_N1);

	intel_set_pipe_timings(pipe_config);
	intel_set_pipe_src_size(pipe_config);

	if (IS_CHERRYVIEW(dev_priv) && pipe == PIPE_B) {
		I915_WRITE(CHV_BLEND(pipe), CHV_BLEND_LEGACY);
		I915_WRITE(CHV_CANVAS(pipe), 0);
	}

	i9xx_set_pipeconf(pipe_config);

	intel_color_set_csc(pipe_config);

	intel_crtc->active = true;

	intel_set_cpu_fifo_underrun_reporting(dev_priv, pipe, true);

	intel_encoders_pre_pll_enable(crtc, pipe_config, old_state);

	if (IS_CHERRYVIEW(dev_priv)) {
		chv_prepare_pll(intel_crtc, pipe_config);
		chv_enable_pll(intel_crtc, pipe_config);
	} else {
		vlv_prepare_pll(intel_crtc, pipe_config);
		vlv_enable_pll(intel_crtc, pipe_config);
	}

	intel_encoders_pre_enable(crtc, pipe_config, old_state);

	i9xx_pfit_enable(pipe_config);

	intel_color_load_luts(pipe_config);

	dev_priv->display.initial_watermarks(old_intel_state,
					     pipe_config);
	intel_enable_pipe(pipe_config);

	assert_vblank_disabled(crtc);
	intel_crtc_vblank_on(pipe_config);

	intel_encoders_enable(crtc, pipe_config, old_state);
}

static void i9xx_set_pll_dividers(const struct intel_crtc_state *crtc_state)
{
	struct intel_crtc *crtc = to_intel_crtc(crtc_state->base.crtc);
	struct drm_i915_private *dev_priv = to_i915(crtc->base.dev);

	I915_WRITE(FP0(crtc->pipe), crtc_state->dpll_hw_state.fp0);
	I915_WRITE(FP1(crtc->pipe), crtc_state->dpll_hw_state.fp1);
}

static void i9xx_crtc_enable(struct intel_crtc_state *pipe_config,
			     struct drm_atomic_state *old_state)
{
	struct intel_atomic_state *old_intel_state =
		to_intel_atomic_state(old_state);
	struct drm_crtc *crtc = pipe_config->base.crtc;
	struct drm_device *dev = crtc->dev;
	struct drm_i915_private *dev_priv = to_i915(dev);
	struct intel_crtc *intel_crtc = to_intel_crtc(crtc);
	enum pipe pipe = intel_crtc->pipe;

	if (WARN_ON(intel_crtc->active))
		return;

	i9xx_set_pll_dividers(pipe_config);

	if (intel_crtc_has_dp_encoder(pipe_config))
		intel_dp_set_m_n(pipe_config, M1_N1);

	intel_set_pipe_timings(pipe_config);
	intel_set_pipe_src_size(pipe_config);

	i9xx_set_pipeconf(pipe_config);

	intel_crtc->active = true;

	if (!IS_GEN(dev_priv, 2))
		intel_set_cpu_fifo_underrun_reporting(dev_priv, pipe, true);

	intel_encoders_pre_enable(crtc, pipe_config, old_state);

	i9xx_enable_pll(intel_crtc, pipe_config);

	i9xx_pfit_enable(pipe_config);

	intel_color_load_luts(pipe_config);

	if (dev_priv->display.initial_watermarks != NULL)
		dev_priv->display.initial_watermarks(old_intel_state,
						     pipe_config);
	else
		intel_update_watermarks(intel_crtc);
	intel_enable_pipe(pipe_config);

	assert_vblank_disabled(crtc);
	intel_crtc_vblank_on(pipe_config);

	intel_encoders_enable(crtc, pipe_config, old_state);
}

static void i9xx_pfit_disable(const struct intel_crtc_state *old_crtc_state)
{
	struct intel_crtc *crtc = to_intel_crtc(old_crtc_state->base.crtc);
	struct drm_i915_private *dev_priv = to_i915(crtc->base.dev);

	if (!old_crtc_state->gmch_pfit.control)
		return;

	assert_pipe_disabled(dev_priv, crtc->pipe);

	DRM_DEBUG_KMS("disabling pfit, current: 0x%08x\n",
		      I915_READ(PFIT_CONTROL));
	I915_WRITE(PFIT_CONTROL, 0);
}

static void i9xx_crtc_disable(struct intel_crtc_state *old_crtc_state,
			      struct drm_atomic_state *old_state)
{
	struct drm_crtc *crtc = old_crtc_state->base.crtc;
	struct drm_device *dev = crtc->dev;
	struct drm_i915_private *dev_priv = to_i915(dev);
	struct intel_crtc *intel_crtc = to_intel_crtc(crtc);
	int pipe = intel_crtc->pipe;

	/*
	 * On gen2 planes are double buffered but the pipe isn't, so we must
	 * wait for planes to fully turn off before disabling the pipe.
	 */
	if (IS_GEN(dev_priv, 2))
		intel_wait_for_vblank(dev_priv, pipe);

	intel_encoders_disable(crtc, old_crtc_state, old_state);

	drm_crtc_vblank_off(crtc);
	assert_vblank_disabled(crtc);

	intel_disable_pipe(old_crtc_state);

	i9xx_pfit_disable(old_crtc_state);

	intel_encoders_post_disable(crtc, old_crtc_state, old_state);

	if (!intel_crtc_has_type(old_crtc_state, INTEL_OUTPUT_DSI)) {
		if (IS_CHERRYVIEW(dev_priv))
			chv_disable_pll(dev_priv, pipe);
		else if (IS_VALLEYVIEW(dev_priv))
			vlv_disable_pll(dev_priv, pipe);
		else
			i9xx_disable_pll(old_crtc_state);
	}

	intel_encoders_post_pll_disable(crtc, old_crtc_state, old_state);

	if (!IS_GEN(dev_priv, 2))
		intel_set_cpu_fifo_underrun_reporting(dev_priv, pipe, false);

	if (!dev_priv->display.initial_watermarks)
		intel_update_watermarks(intel_crtc);

	/* clock the pipe down to 640x480@60 to potentially save power */
	if (IS_I830(dev_priv))
		i830_enable_pipe(dev_priv, pipe);
}

static void intel_crtc_disable_noatomic(struct drm_crtc *crtc,
					struct drm_modeset_acquire_ctx *ctx)
{
	struct intel_encoder *encoder;
	struct intel_crtc *intel_crtc = to_intel_crtc(crtc);
	struct drm_i915_private *dev_priv = to_i915(crtc->dev);
	enum intel_display_power_domain domain;
	struct intel_plane *plane;
	u64 domains;
	struct drm_atomic_state *state;
	struct intel_crtc_state *crtc_state;
	int ret;

	if (!intel_crtc->active)
		return;

	for_each_intel_plane_on_crtc(&dev_priv->drm, intel_crtc, plane) {
		const struct intel_plane_state *plane_state =
			to_intel_plane_state(plane->base.state);

		if (plane_state->base.visible)
			intel_plane_disable_noatomic(intel_crtc, plane);
	}

	state = drm_atomic_state_alloc(crtc->dev);
	if (!state) {
		DRM_DEBUG_KMS("failed to disable [CRTC:%d:%s], out of memory",
			      crtc->base.id, crtc->name);
		return;
	}

	state->acquire_ctx = ctx;

	/* Everything's already locked, -EDEADLK can't happen. */
	crtc_state = intel_atomic_get_crtc_state(state, intel_crtc);
	ret = drm_atomic_add_affected_connectors(state, crtc);

	WARN_ON(IS_ERR(crtc_state) || ret);

	dev_priv->display.crtc_disable(crtc_state, state);

	drm_atomic_state_put(state);

	DRM_DEBUG_KMS("[CRTC:%d:%s] hw state adjusted, was enabled, now disabled\n",
		      crtc->base.id, crtc->name);

	WARN_ON(drm_atomic_set_mode_for_crtc(crtc->state, NULL) < 0);
	crtc->state->active = false;
	intel_crtc->active = false;
	crtc->enabled = false;
	crtc->state->connector_mask = 0;
	crtc->state->encoder_mask = 0;

	for_each_encoder_on_crtc(crtc->dev, crtc, encoder)
		encoder->base.crtc = NULL;

	intel_fbc_disable(intel_crtc);
	intel_update_watermarks(intel_crtc);
	intel_disable_shared_dpll(to_intel_crtc_state(crtc->state));

	domains = intel_crtc->enabled_power_domains;
	for_each_power_domain(domain, domains)
		intel_display_power_put_unchecked(dev_priv, domain);
	intel_crtc->enabled_power_domains = 0;

	dev_priv->active_crtcs &= ~(1 << intel_crtc->pipe);
	dev_priv->min_cdclk[intel_crtc->pipe] = 0;
	dev_priv->min_voltage_level[intel_crtc->pipe] = 0;
}

/*
 * turn all crtc's off, but do not adjust state
 * This has to be paired with a call to intel_modeset_setup_hw_state.
 */
int intel_display_suspend(struct drm_device *dev)
{
	struct drm_i915_private *dev_priv = to_i915(dev);
	struct drm_atomic_state *state;
	int ret;

	state = drm_atomic_helper_suspend(dev);
	ret = PTR_ERR_OR_ZERO(state);
	if (ret)
		DRM_ERROR("Suspending crtc's failed with %i\n", ret);
	else
		dev_priv->modeset_restore_state = state;
	return ret;
}

void intel_encoder_destroy(struct drm_encoder *encoder)
{
	struct intel_encoder *intel_encoder = to_intel_encoder(encoder);

	drm_encoder_cleanup(encoder);
	kfree(intel_encoder);
}

/* Cross check the actual hw state with our own modeset state tracking (and it's
 * internal consistency). */
static void intel_connector_verify_state(struct drm_crtc_state *crtc_state,
					 struct drm_connector_state *conn_state)
{
	struct intel_connector *connector = to_intel_connector(conn_state->connector);

	DRM_DEBUG_KMS("[CONNECTOR:%d:%s]\n",
		      connector->base.base.id,
		      connector->base.name);

	if (connector->get_hw_state(connector)) {
		struct intel_encoder *encoder = connector->encoder;

		I915_STATE_WARN(!crtc_state,
			 "connector enabled without attached crtc\n");

		if (!crtc_state)
			return;

		I915_STATE_WARN(!crtc_state->active,
		      "connector is active, but attached crtc isn't\n");

		if (!encoder || encoder->type == INTEL_OUTPUT_DP_MST)
			return;

		I915_STATE_WARN(conn_state->best_encoder != &encoder->base,
			"atomic encoder doesn't match attached encoder\n");

		I915_STATE_WARN(conn_state->crtc != encoder->base.crtc,
			"attached encoder crtc differs from connector crtc\n");
	} else {
		I915_STATE_WARN(crtc_state && crtc_state->active,
			"attached crtc is active, but connector isn't\n");
		I915_STATE_WARN(!crtc_state && conn_state->best_encoder,
			"best encoder set without crtc!\n");
	}
}

static int pipe_required_fdi_lanes(struct intel_crtc_state *crtc_state)
{
	if (crtc_state->base.enable && crtc_state->has_pch_encoder)
		return crtc_state->fdi_lanes;

	return 0;
}

static int ironlake_check_fdi_lanes(struct drm_device *dev, enum pipe pipe,
				     struct intel_crtc_state *pipe_config)
{
	struct drm_i915_private *dev_priv = to_i915(dev);
	struct drm_atomic_state *state = pipe_config->base.state;
	struct intel_crtc *other_crtc;
	struct intel_crtc_state *other_crtc_state;

	DRM_DEBUG_KMS("checking fdi config on pipe %c, lanes %i\n",
		      pipe_name(pipe), pipe_config->fdi_lanes);
	if (pipe_config->fdi_lanes > 4) {
		DRM_DEBUG_KMS("invalid fdi lane config on pipe %c: %i lanes\n",
			      pipe_name(pipe), pipe_config->fdi_lanes);
		return -EINVAL;
	}

	if (IS_HASWELL(dev_priv) || IS_BROADWELL(dev_priv)) {
		if (pipe_config->fdi_lanes > 2) {
			DRM_DEBUG_KMS("only 2 lanes on haswell, required: %i lanes\n",
				      pipe_config->fdi_lanes);
			return -EINVAL;
		} else {
			return 0;
		}
	}

	if (INTEL_INFO(dev_priv)->num_pipes == 2)
		return 0;

	/* Ivybridge 3 pipe is really complicated */
	switch (pipe) {
	case PIPE_A:
		return 0;
	case PIPE_B:
		if (pipe_config->fdi_lanes <= 2)
			return 0;

		other_crtc = intel_get_crtc_for_pipe(dev_priv, PIPE_C);
		other_crtc_state =
			intel_atomic_get_crtc_state(state, other_crtc);
		if (IS_ERR(other_crtc_state))
			return PTR_ERR(other_crtc_state);

		if (pipe_required_fdi_lanes(other_crtc_state) > 0) {
			DRM_DEBUG_KMS("invalid shared fdi lane config on pipe %c: %i lanes\n",
				      pipe_name(pipe), pipe_config->fdi_lanes);
			return -EINVAL;
		}
		return 0;
	case PIPE_C:
		if (pipe_config->fdi_lanes > 2) {
			DRM_DEBUG_KMS("only 2 lanes on pipe %c: required %i lanes\n",
				      pipe_name(pipe), pipe_config->fdi_lanes);
			return -EINVAL;
		}

		other_crtc = intel_get_crtc_for_pipe(dev_priv, PIPE_B);
		other_crtc_state =
			intel_atomic_get_crtc_state(state, other_crtc);
		if (IS_ERR(other_crtc_state))
			return PTR_ERR(other_crtc_state);

		if (pipe_required_fdi_lanes(other_crtc_state) > 2) {
			DRM_DEBUG_KMS("fdi link B uses too many lanes to enable link C\n");
			return -EINVAL;
		}
		return 0;
	default:
		BUG();
	}
}

#define RETRY 1
static int ironlake_fdi_compute_config(struct intel_crtc *intel_crtc,
				       struct intel_crtc_state *pipe_config)
{
	struct drm_device *dev = intel_crtc->base.dev;
	const struct drm_display_mode *adjusted_mode = &pipe_config->base.adjusted_mode;
	int lane, link_bw, fdi_dotclock, ret;
	bool needs_recompute = false;

retry:
	/* FDI is a binary signal running at ~2.7GHz, encoding
	 * each output octet as 10 bits. The actual frequency
	 * is stored as a divider into a 100MHz clock, and the
	 * mode pixel clock is stored in units of 1KHz.
	 * Hence the bw of each lane in terms of the mode signal
	 * is:
	 */
	link_bw = intel_fdi_link_freq(to_i915(dev), pipe_config);

	fdi_dotclock = adjusted_mode->crtc_clock;

	lane = ironlake_get_lanes_required(fdi_dotclock, link_bw,
					   pipe_config->pipe_bpp);

	pipe_config->fdi_lanes = lane;

	intel_link_compute_m_n(pipe_config->pipe_bpp, lane, fdi_dotclock,
			       link_bw, &pipe_config->fdi_m_n, false);

	ret = ironlake_check_fdi_lanes(dev, intel_crtc->pipe, pipe_config);
	if (ret == -EDEADLK)
		return ret;

	if (ret == -EINVAL && pipe_config->pipe_bpp > 6*3) {
		pipe_config->pipe_bpp -= 2*3;
		DRM_DEBUG_KMS("fdi link bw constraint, reducing pipe bpp to %i\n",
			      pipe_config->pipe_bpp);
		needs_recompute = true;
		pipe_config->bw_constrained = true;

		goto retry;
	}

	if (needs_recompute)
		return RETRY;

	return ret;
}

bool hsw_crtc_state_ips_capable(const struct intel_crtc_state *crtc_state)
{
	struct intel_crtc *crtc = to_intel_crtc(crtc_state->base.crtc);
	struct drm_i915_private *dev_priv = to_i915(crtc->base.dev);

	/* IPS only exists on ULT machines and is tied to pipe A. */
	if (!hsw_crtc_supports_ips(crtc))
		return false;

	if (!i915_modparams.enable_ips)
		return false;

	if (crtc_state->pipe_bpp > 24)
		return false;

	/*
	 * We compare against max which means we must take
	 * the increased cdclk requirement into account when
	 * calculating the new cdclk.
	 *
	 * Should measure whether using a lower cdclk w/o IPS
	 */
	if (IS_BROADWELL(dev_priv) &&
	    crtc_state->pixel_rate > dev_priv->max_cdclk_freq * 95 / 100)
		return false;

	return true;
}

static bool hsw_compute_ips_config(struct intel_crtc_state *crtc_state)
{
	struct drm_i915_private *dev_priv =
		to_i915(crtc_state->base.crtc->dev);
	struct intel_atomic_state *intel_state =
		to_intel_atomic_state(crtc_state->base.state);

	if (!hsw_crtc_state_ips_capable(crtc_state))
		return false;

	if (crtc_state->ips_force_disable)
		return false;

	/* IPS should be fine as long as at least one plane is enabled. */
	if (!(crtc_state->active_planes & ~BIT(PLANE_CURSOR)))
		return false;

	/* pixel rate mustn't exceed 95% of cdclk with IPS on BDW */
	if (IS_BROADWELL(dev_priv) &&
	    crtc_state->pixel_rate > intel_state->cdclk.logical.cdclk * 95 / 100)
		return false;

	return true;
}

static bool intel_crtc_supports_double_wide(const struct intel_crtc *crtc)
{
	const struct drm_i915_private *dev_priv = to_i915(crtc->base.dev);

	/* GDG double wide on either pipe, otherwise pipe A only */
	return INTEL_GEN(dev_priv) < 4 &&
		(crtc->pipe == PIPE_A || IS_I915G(dev_priv));
}

static u32 ilk_pipe_pixel_rate(const struct intel_crtc_state *pipe_config)
{
	u32 pixel_rate;

	pixel_rate = pipe_config->base.adjusted_mode.crtc_clock;

	/*
	 * We only use IF-ID interlacing. If we ever use
	 * PF-ID we'll need to adjust the pixel_rate here.
	 */

	if (pipe_config->pch_pfit.enabled) {
		u64 pipe_w, pipe_h, pfit_w, pfit_h;
		u32 pfit_size = pipe_config->pch_pfit.size;

		pipe_w = pipe_config->pipe_src_w;
		pipe_h = pipe_config->pipe_src_h;

		pfit_w = (pfit_size >> 16) & 0xFFFF;
		pfit_h = pfit_size & 0xFFFF;
		if (pipe_w < pfit_w)
			pipe_w = pfit_w;
		if (pipe_h < pfit_h)
			pipe_h = pfit_h;

		if (WARN_ON(!pfit_w || !pfit_h))
			return pixel_rate;

		pixel_rate = div_u64((u64)pixel_rate * pipe_w * pipe_h,
				     pfit_w * pfit_h);
	}

	return pixel_rate;
}

static void intel_crtc_compute_pixel_rate(struct intel_crtc_state *crtc_state)
{
	struct drm_i915_private *dev_priv = to_i915(crtc_state->base.crtc->dev);

	if (HAS_GMCH_DISPLAY(dev_priv))
		/* FIXME calculate proper pipe pixel rate for GMCH pfit */
		crtc_state->pixel_rate =
			crtc_state->base.adjusted_mode.crtc_clock;
	else
		crtc_state->pixel_rate =
			ilk_pipe_pixel_rate(crtc_state);
}

static int intel_crtc_compute_config(struct intel_crtc *crtc,
				     struct intel_crtc_state *pipe_config)
{
	struct drm_device *dev = crtc->base.dev;
	struct drm_i915_private *dev_priv = to_i915(dev);
	const struct drm_display_mode *adjusted_mode = &pipe_config->base.adjusted_mode;
	int clock_limit = dev_priv->max_dotclk_freq;

	if (INTEL_GEN(dev_priv) < 4) {
		clock_limit = dev_priv->max_cdclk_freq * 9 / 10;

		/*
		 * Enable double wide mode when the dot clock
		 * is > 90% of the (display) core speed.
		 */
		if (intel_crtc_supports_double_wide(crtc) &&
		    adjusted_mode->crtc_clock > clock_limit) {
			clock_limit = dev_priv->max_dotclk_freq;
			pipe_config->double_wide = true;
		}
	}

	if (adjusted_mode->crtc_clock > clock_limit) {
		DRM_DEBUG_KMS("requested pixel clock (%d kHz) too high (max: %d kHz, double wide: %s)\n",
			      adjusted_mode->crtc_clock, clock_limit,
			      yesno(pipe_config->double_wide));
		return -EINVAL;
	}

	if ((pipe_config->output_format == INTEL_OUTPUT_FORMAT_YCBCR420 ||
	     pipe_config->output_format == INTEL_OUTPUT_FORMAT_YCBCR444) &&
	     pipe_config->base.ctm) {
		/*
		 * There is only one pipe CSC unit per pipe, and we need that
		 * for output conversion from RGB->YCBCR. So if CTM is already
		 * applied we can't support YCBCR420 output.
		 */
		DRM_DEBUG_KMS("YCBCR420 and CTM together are not possible\n");
		return -EINVAL;
	}

	/*
	 * Pipe horizontal size must be even in:
	 * - DVO ganged mode
	 * - LVDS dual channel mode
	 * - Double wide pipe
	 */
	if (pipe_config->pipe_src_w & 1) {
		if (pipe_config->double_wide) {
			DRM_DEBUG_KMS("Odd pipe source width not supported with double wide pipe\n");
			return -EINVAL;
		}

		if (intel_crtc_has_type(pipe_config, INTEL_OUTPUT_LVDS) &&
		    intel_is_dual_link_lvds(dev)) {
			DRM_DEBUG_KMS("Odd pipe source width not supported with dual link LVDS\n");
			return -EINVAL;
		}
	}

	/* Cantiga+ cannot handle modes with a hsync front porch of 0.
	 * WaPruneModeWithIncorrectHsyncOffset:ctg,elk,ilk,snb,ivb,vlv,hsw.
	 */
	if ((INTEL_GEN(dev_priv) > 4 || IS_G4X(dev_priv)) &&
		adjusted_mode->crtc_hsync_start == adjusted_mode->crtc_hdisplay)
		return -EINVAL;

	intel_crtc_compute_pixel_rate(pipe_config);

	if (pipe_config->has_pch_encoder)
		return ironlake_fdi_compute_config(crtc, pipe_config);

	return 0;
}

static void
intel_reduce_m_n_ratio(u32 *num, u32 *den)
{
	while (*num > DATA_LINK_M_N_MASK ||
	       *den > DATA_LINK_M_N_MASK) {
		*num >>= 1;
		*den >>= 1;
	}
}

static void compute_m_n(unsigned int m, unsigned int n,
			u32 *ret_m, u32 *ret_n,
			bool constant_n)
{
	/*
	 * Several DP dongles in particular seem to be fussy about
	 * too large link M/N values. Give N value as 0x8000 that
	 * should be acceptable by specific devices. 0x8000 is the
	 * specified fixed N value for asynchronous clock mode,
	 * which the devices expect also in synchronous clock mode.
	 */
	if (constant_n)
		*ret_n = 0x8000;
	else
		*ret_n = min_t(unsigned int, roundup_pow_of_two(n), DATA_LINK_N_MAX);

	*ret_m = div_u64((u64)m * *ret_n, n);
	intel_reduce_m_n_ratio(ret_m, ret_n);
}

void
intel_link_compute_m_n(u16 bits_per_pixel, int nlanes,
		       int pixel_clock, int link_clock,
		       struct intel_link_m_n *m_n,
		       bool constant_n)
{
	m_n->tu = 64;

	compute_m_n(bits_per_pixel * pixel_clock,
		    link_clock * nlanes * 8,
		    &m_n->gmch_m, &m_n->gmch_n,
		    constant_n);

	compute_m_n(pixel_clock, link_clock,
		    &m_n->link_m, &m_n->link_n,
		    constant_n);
}

static inline bool intel_panel_use_ssc(struct drm_i915_private *dev_priv)
{
	if (i915_modparams.panel_use_ssc >= 0)
		return i915_modparams.panel_use_ssc != 0;
	return dev_priv->vbt.lvds_use_ssc
		&& !(dev_priv->quirks & QUIRK_LVDS_SSC_DISABLE);
}

static u32 pnv_dpll_compute_fp(struct dpll *dpll)
{
	return (1 << dpll->n) << 16 | dpll->m2;
}

static u32 i9xx_dpll_compute_fp(struct dpll *dpll)
{
	return dpll->n << 16 | dpll->m1 << 8 | dpll->m2;
}

static void i9xx_update_pll_dividers(struct intel_crtc *crtc,
				     struct intel_crtc_state *crtc_state,
				     struct dpll *reduced_clock)
{
	struct drm_i915_private *dev_priv = to_i915(crtc->base.dev);
	u32 fp, fp2 = 0;

	if (IS_PINEVIEW(dev_priv)) {
		fp = pnv_dpll_compute_fp(&crtc_state->dpll);
		if (reduced_clock)
			fp2 = pnv_dpll_compute_fp(reduced_clock);
	} else {
		fp = i9xx_dpll_compute_fp(&crtc_state->dpll);
		if (reduced_clock)
			fp2 = i9xx_dpll_compute_fp(reduced_clock);
	}

	crtc_state->dpll_hw_state.fp0 = fp;

	if (intel_crtc_has_type(crtc_state, INTEL_OUTPUT_LVDS) &&
	    reduced_clock) {
		crtc_state->dpll_hw_state.fp1 = fp2;
	} else {
		crtc_state->dpll_hw_state.fp1 = fp;
	}
}

static void vlv_pllb_recal_opamp(struct drm_i915_private *dev_priv, enum pipe
		pipe)
{
	u32 reg_val;

	/*
	 * PLLB opamp always calibrates to max value of 0x3f, force enable it
	 * and set it to a reasonable value instead.
	 */
	reg_val = vlv_dpio_read(dev_priv, pipe, VLV_PLL_DW9(1));
	reg_val &= 0xffffff00;
	reg_val |= 0x00000030;
	vlv_dpio_write(dev_priv, pipe, VLV_PLL_DW9(1), reg_val);

	reg_val = vlv_dpio_read(dev_priv, pipe, VLV_REF_DW13);
	reg_val &= 0x00ffffff;
	reg_val |= 0x8c000000;
	vlv_dpio_write(dev_priv, pipe, VLV_REF_DW13, reg_val);

	reg_val = vlv_dpio_read(dev_priv, pipe, VLV_PLL_DW9(1));
	reg_val &= 0xffffff00;
	vlv_dpio_write(dev_priv, pipe, VLV_PLL_DW9(1), reg_val);

	reg_val = vlv_dpio_read(dev_priv, pipe, VLV_REF_DW13);
	reg_val &= 0x00ffffff;
	reg_val |= 0xb0000000;
	vlv_dpio_write(dev_priv, pipe, VLV_REF_DW13, reg_val);
}

static void intel_pch_transcoder_set_m_n(const struct intel_crtc_state *crtc_state,
					 const struct intel_link_m_n *m_n)
{
	struct intel_crtc *crtc = to_intel_crtc(crtc_state->base.crtc);
	struct drm_i915_private *dev_priv = to_i915(crtc->base.dev);
	enum pipe pipe = crtc->pipe;

	I915_WRITE(PCH_TRANS_DATA_M1(pipe), TU_SIZE(m_n->tu) | m_n->gmch_m);
	I915_WRITE(PCH_TRANS_DATA_N1(pipe), m_n->gmch_n);
	I915_WRITE(PCH_TRANS_LINK_M1(pipe), m_n->link_m);
	I915_WRITE(PCH_TRANS_LINK_N1(pipe), m_n->link_n);
}

static bool transcoder_has_m2_n2(struct drm_i915_private *dev_priv,
				 enum transcoder transcoder)
{
	if (IS_HASWELL(dev_priv))
		return transcoder == TRANSCODER_EDP;

	/*
	 * Strictly speaking some registers are available before
	 * gen7, but we only support DRRS on gen7+
	 */
	return IS_GEN(dev_priv, 7) || IS_CHERRYVIEW(dev_priv);
}

static void intel_cpu_transcoder_set_m_n(const struct intel_crtc_state *crtc_state,
					 const struct intel_link_m_n *m_n,
					 const struct intel_link_m_n *m2_n2)
{
	struct intel_crtc *crtc = to_intel_crtc(crtc_state->base.crtc);
	struct drm_i915_private *dev_priv = to_i915(crtc->base.dev);
	enum pipe pipe = crtc->pipe;
	enum transcoder transcoder = crtc_state->cpu_transcoder;

	if (INTEL_GEN(dev_priv) >= 5) {
		I915_WRITE(PIPE_DATA_M1(transcoder), TU_SIZE(m_n->tu) | m_n->gmch_m);
		I915_WRITE(PIPE_DATA_N1(transcoder), m_n->gmch_n);
		I915_WRITE(PIPE_LINK_M1(transcoder), m_n->link_m);
		I915_WRITE(PIPE_LINK_N1(transcoder), m_n->link_n);
		/*
		 *  M2_N2 registers are set only if DRRS is supported
		 * (to make sure the registers are not unnecessarily accessed).
		 */
		if (m2_n2 && crtc_state->has_drrs &&
		    transcoder_has_m2_n2(dev_priv, transcoder)) {
			I915_WRITE(PIPE_DATA_M2(transcoder),
					TU_SIZE(m2_n2->tu) | m2_n2->gmch_m);
			I915_WRITE(PIPE_DATA_N2(transcoder), m2_n2->gmch_n);
			I915_WRITE(PIPE_LINK_M2(transcoder), m2_n2->link_m);
			I915_WRITE(PIPE_LINK_N2(transcoder), m2_n2->link_n);
		}
	} else {
		I915_WRITE(PIPE_DATA_M_G4X(pipe), TU_SIZE(m_n->tu) | m_n->gmch_m);
		I915_WRITE(PIPE_DATA_N_G4X(pipe), m_n->gmch_n);
		I915_WRITE(PIPE_LINK_M_G4X(pipe), m_n->link_m);
		I915_WRITE(PIPE_LINK_N_G4X(pipe), m_n->link_n);
	}
}

void intel_dp_set_m_n(const struct intel_crtc_state *crtc_state, enum link_m_n_set m_n)
{
	const struct intel_link_m_n *dp_m_n, *dp_m2_n2 = NULL;

	if (m_n == M1_N1) {
		dp_m_n = &crtc_state->dp_m_n;
		dp_m2_n2 = &crtc_state->dp_m2_n2;
	} else if (m_n == M2_N2) {

		/*
		 * M2_N2 registers are not supported. Hence m2_n2 divider value
		 * needs to be programmed into M1_N1.
		 */
		dp_m_n = &crtc_state->dp_m2_n2;
	} else {
		DRM_ERROR("Unsupported divider value\n");
		return;
	}

	if (crtc_state->has_pch_encoder)
		intel_pch_transcoder_set_m_n(crtc_state, &crtc_state->dp_m_n);
	else
		intel_cpu_transcoder_set_m_n(crtc_state, dp_m_n, dp_m2_n2);
}

static void vlv_compute_dpll(struct intel_crtc *crtc,
			     struct intel_crtc_state *pipe_config)
{
	pipe_config->dpll_hw_state.dpll = DPLL_INTEGRATED_REF_CLK_VLV |
		DPLL_REF_CLK_ENABLE_VLV | DPLL_VGA_MODE_DIS;
	if (crtc->pipe != PIPE_A)
		pipe_config->dpll_hw_state.dpll |= DPLL_INTEGRATED_CRI_CLK_VLV;

	/* DPLL not used with DSI, but still need the rest set up */
	if (!intel_crtc_has_type(pipe_config, INTEL_OUTPUT_DSI))
		pipe_config->dpll_hw_state.dpll |= DPLL_VCO_ENABLE |
			DPLL_EXT_BUFFER_ENABLE_VLV;

	pipe_config->dpll_hw_state.dpll_md =
		(pipe_config->pixel_multiplier - 1) << DPLL_MD_UDI_MULTIPLIER_SHIFT;
}

static void chv_compute_dpll(struct intel_crtc *crtc,
			     struct intel_crtc_state *pipe_config)
{
	pipe_config->dpll_hw_state.dpll = DPLL_SSC_REF_CLK_CHV |
		DPLL_REF_CLK_ENABLE_VLV | DPLL_VGA_MODE_DIS;
	if (crtc->pipe != PIPE_A)
		pipe_config->dpll_hw_state.dpll |= DPLL_INTEGRATED_CRI_CLK_VLV;

	/* DPLL not used with DSI, but still need the rest set up */
	if (!intel_crtc_has_type(pipe_config, INTEL_OUTPUT_DSI))
		pipe_config->dpll_hw_state.dpll |= DPLL_VCO_ENABLE;

	pipe_config->dpll_hw_state.dpll_md =
		(pipe_config->pixel_multiplier - 1) << DPLL_MD_UDI_MULTIPLIER_SHIFT;
}

static void vlv_prepare_pll(struct intel_crtc *crtc,
			    const struct intel_crtc_state *pipe_config)
{
	struct drm_device *dev = crtc->base.dev;
	struct drm_i915_private *dev_priv = to_i915(dev);
	enum pipe pipe = crtc->pipe;
	u32 mdiv;
	u32 bestn, bestm1, bestm2, bestp1, bestp2;
	u32 coreclk, reg_val;

	/* Enable Refclk */
	I915_WRITE(DPLL(pipe),
		   pipe_config->dpll_hw_state.dpll &
		   ~(DPLL_VCO_ENABLE | DPLL_EXT_BUFFER_ENABLE_VLV));

	/* No need to actually set up the DPLL with DSI */
	if ((pipe_config->dpll_hw_state.dpll & DPLL_VCO_ENABLE) == 0)
		return;

	mutex_lock(&dev_priv->sb_lock);

	bestn = pipe_config->dpll.n;
	bestm1 = pipe_config->dpll.m1;
	bestm2 = pipe_config->dpll.m2;
	bestp1 = pipe_config->dpll.p1;
	bestp2 = pipe_config->dpll.p2;

	/* See eDP HDMI DPIO driver vbios notes doc */

	/* PLL B needs special handling */
	if (pipe == PIPE_B)
		vlv_pllb_recal_opamp(dev_priv, pipe);

	/* Set up Tx target for periodic Rcomp update */
	vlv_dpio_write(dev_priv, pipe, VLV_PLL_DW9_BCAST, 0x0100000f);

	/* Disable target IRef on PLL */
	reg_val = vlv_dpio_read(dev_priv, pipe, VLV_PLL_DW8(pipe));
	reg_val &= 0x00ffffff;
	vlv_dpio_write(dev_priv, pipe, VLV_PLL_DW8(pipe), reg_val);

	/* Disable fast lock */
	vlv_dpio_write(dev_priv, pipe, VLV_CMN_DW0, 0x610);

	/* Set idtafcrecal before PLL is enabled */
	mdiv = ((bestm1 << DPIO_M1DIV_SHIFT) | (bestm2 & DPIO_M2DIV_MASK));
	mdiv |= ((bestp1 << DPIO_P1_SHIFT) | (bestp2 << DPIO_P2_SHIFT));
	mdiv |= ((bestn << DPIO_N_SHIFT));
	mdiv |= (1 << DPIO_K_SHIFT);

	/*
	 * Post divider depends on pixel clock rate, DAC vs digital (and LVDS,
	 * but we don't support that).
	 * Note: don't use the DAC post divider as it seems unstable.
	 */
	mdiv |= (DPIO_POST_DIV_HDMIDP << DPIO_POST_DIV_SHIFT);
	vlv_dpio_write(dev_priv, pipe, VLV_PLL_DW3(pipe), mdiv);

	mdiv |= DPIO_ENABLE_CALIBRATION;
	vlv_dpio_write(dev_priv, pipe, VLV_PLL_DW3(pipe), mdiv);

	/* Set HBR and RBR LPF coefficients */
	if (pipe_config->port_clock == 162000 ||
	    intel_crtc_has_type(pipe_config, INTEL_OUTPUT_ANALOG) ||
	    intel_crtc_has_type(pipe_config, INTEL_OUTPUT_HDMI))
		vlv_dpio_write(dev_priv, pipe, VLV_PLL_DW10(pipe),
				 0x009f0003);
	else
		vlv_dpio_write(dev_priv, pipe, VLV_PLL_DW10(pipe),
				 0x00d0000f);

	if (intel_crtc_has_dp_encoder(pipe_config)) {
		/* Use SSC source */
		if (pipe == PIPE_A)
			vlv_dpio_write(dev_priv, pipe, VLV_PLL_DW5(pipe),
					 0x0df40000);
		else
			vlv_dpio_write(dev_priv, pipe, VLV_PLL_DW5(pipe),
					 0x0df70000);
	} else { /* HDMI or VGA */
		/* Use bend source */
		if (pipe == PIPE_A)
			vlv_dpio_write(dev_priv, pipe, VLV_PLL_DW5(pipe),
					 0x0df70000);
		else
			vlv_dpio_write(dev_priv, pipe, VLV_PLL_DW5(pipe),
					 0x0df40000);
	}

	coreclk = vlv_dpio_read(dev_priv, pipe, VLV_PLL_DW7(pipe));
	coreclk = (coreclk & 0x0000ff00) | 0x01c00000;
	if (intel_crtc_has_dp_encoder(pipe_config))
		coreclk |= 0x01000000;
	vlv_dpio_write(dev_priv, pipe, VLV_PLL_DW7(pipe), coreclk);

	vlv_dpio_write(dev_priv, pipe, VLV_PLL_DW11(pipe), 0x87871000);
	mutex_unlock(&dev_priv->sb_lock);
}

static void chv_prepare_pll(struct intel_crtc *crtc,
			    const struct intel_crtc_state *pipe_config)
{
	struct drm_device *dev = crtc->base.dev;
	struct drm_i915_private *dev_priv = to_i915(dev);
	enum pipe pipe = crtc->pipe;
	enum dpio_channel port = vlv_pipe_to_channel(pipe);
	u32 loopfilter, tribuf_calcntr;
	u32 bestn, bestm1, bestm2, bestp1, bestp2, bestm2_frac;
	u32 dpio_val;
	int vco;

	/* Enable Refclk and SSC */
	I915_WRITE(DPLL(pipe),
		   pipe_config->dpll_hw_state.dpll & ~DPLL_VCO_ENABLE);

	/* No need to actually set up the DPLL with DSI */
	if ((pipe_config->dpll_hw_state.dpll & DPLL_VCO_ENABLE) == 0)
		return;

	bestn = pipe_config->dpll.n;
	bestm2_frac = pipe_config->dpll.m2 & 0x3fffff;
	bestm1 = pipe_config->dpll.m1;
	bestm2 = pipe_config->dpll.m2 >> 22;
	bestp1 = pipe_config->dpll.p1;
	bestp2 = pipe_config->dpll.p2;
	vco = pipe_config->dpll.vco;
	dpio_val = 0;
	loopfilter = 0;

	mutex_lock(&dev_priv->sb_lock);

	/* p1 and p2 divider */
	vlv_dpio_write(dev_priv, pipe, CHV_CMN_DW13(port),
			5 << DPIO_CHV_S1_DIV_SHIFT |
			bestp1 << DPIO_CHV_P1_DIV_SHIFT |
			bestp2 << DPIO_CHV_P2_DIV_SHIFT |
			1 << DPIO_CHV_K_DIV_SHIFT);

	/* Feedback post-divider - m2 */
	vlv_dpio_write(dev_priv, pipe, CHV_PLL_DW0(port), bestm2);

	/* Feedback refclk divider - n and m1 */
	vlv_dpio_write(dev_priv, pipe, CHV_PLL_DW1(port),
			DPIO_CHV_M1_DIV_BY_2 |
			1 << DPIO_CHV_N_DIV_SHIFT);

	/* M2 fraction division */
	vlv_dpio_write(dev_priv, pipe, CHV_PLL_DW2(port), bestm2_frac);

	/* M2 fraction division enable */
	dpio_val = vlv_dpio_read(dev_priv, pipe, CHV_PLL_DW3(port));
	dpio_val &= ~(DPIO_CHV_FEEDFWD_GAIN_MASK | DPIO_CHV_FRAC_DIV_EN);
	dpio_val |= (2 << DPIO_CHV_FEEDFWD_GAIN_SHIFT);
	if (bestm2_frac)
		dpio_val |= DPIO_CHV_FRAC_DIV_EN;
	vlv_dpio_write(dev_priv, pipe, CHV_PLL_DW3(port), dpio_val);

	/* Program digital lock detect threshold */
	dpio_val = vlv_dpio_read(dev_priv, pipe, CHV_PLL_DW9(port));
	dpio_val &= ~(DPIO_CHV_INT_LOCK_THRESHOLD_MASK |
					DPIO_CHV_INT_LOCK_THRESHOLD_SEL_COARSE);
	dpio_val |= (0x5 << DPIO_CHV_INT_LOCK_THRESHOLD_SHIFT);
	if (!bestm2_frac)
		dpio_val |= DPIO_CHV_INT_LOCK_THRESHOLD_SEL_COARSE;
	vlv_dpio_write(dev_priv, pipe, CHV_PLL_DW9(port), dpio_val);

	/* Loop filter */
	if (vco == 5400000) {
		loopfilter |= (0x3 << DPIO_CHV_PROP_COEFF_SHIFT);
		loopfilter |= (0x8 << DPIO_CHV_INT_COEFF_SHIFT);
		loopfilter |= (0x1 << DPIO_CHV_GAIN_CTRL_SHIFT);
		tribuf_calcntr = 0x9;
	} else if (vco <= 6200000) {
		loopfilter |= (0x5 << DPIO_CHV_PROP_COEFF_SHIFT);
		loopfilter |= (0xB << DPIO_CHV_INT_COEFF_SHIFT);
		loopfilter |= (0x3 << DPIO_CHV_GAIN_CTRL_SHIFT);
		tribuf_calcntr = 0x9;
	} else if (vco <= 6480000) {
		loopfilter |= (0x4 << DPIO_CHV_PROP_COEFF_SHIFT);
		loopfilter |= (0x9 << DPIO_CHV_INT_COEFF_SHIFT);
		loopfilter |= (0x3 << DPIO_CHV_GAIN_CTRL_SHIFT);
		tribuf_calcntr = 0x8;
	} else {
		/* Not supported. Apply the same limits as in the max case */
		loopfilter |= (0x4 << DPIO_CHV_PROP_COEFF_SHIFT);
		loopfilter |= (0x9 << DPIO_CHV_INT_COEFF_SHIFT);
		loopfilter |= (0x3 << DPIO_CHV_GAIN_CTRL_SHIFT);
		tribuf_calcntr = 0;
	}
	vlv_dpio_write(dev_priv, pipe, CHV_PLL_DW6(port), loopfilter);

	dpio_val = vlv_dpio_read(dev_priv, pipe, CHV_PLL_DW8(port));
	dpio_val &= ~DPIO_CHV_TDC_TARGET_CNT_MASK;
	dpio_val |= (tribuf_calcntr << DPIO_CHV_TDC_TARGET_CNT_SHIFT);
	vlv_dpio_write(dev_priv, pipe, CHV_PLL_DW8(port), dpio_val);

	/* AFC Recal */
	vlv_dpio_write(dev_priv, pipe, CHV_CMN_DW14(port),
			vlv_dpio_read(dev_priv, pipe, CHV_CMN_DW14(port)) |
			DPIO_AFC_RECAL);

	mutex_unlock(&dev_priv->sb_lock);
}

/**
 * vlv_force_pll_on - forcibly enable just the PLL
 * @dev_priv: i915 private structure
 * @pipe: pipe PLL to enable
 * @dpll: PLL configuration
 *
 * Enable the PLL for @pipe using the supplied @dpll config. To be used
 * in cases where we need the PLL enabled even when @pipe is not going to
 * be enabled.
 */
int vlv_force_pll_on(struct drm_i915_private *dev_priv, enum pipe pipe,
		     const struct dpll *dpll)
{
	struct intel_crtc *crtc = intel_get_crtc_for_pipe(dev_priv, pipe);
	struct intel_crtc_state *pipe_config;

	pipe_config = kzalloc(sizeof(*pipe_config), GFP_KERNEL);
	if (!pipe_config)
		return -ENOMEM;

	pipe_config->base.crtc = &crtc->base;
	pipe_config->pixel_multiplier = 1;
	pipe_config->dpll = *dpll;

	if (IS_CHERRYVIEW(dev_priv)) {
		chv_compute_dpll(crtc, pipe_config);
		chv_prepare_pll(crtc, pipe_config);
		chv_enable_pll(crtc, pipe_config);
	} else {
		vlv_compute_dpll(crtc, pipe_config);
		vlv_prepare_pll(crtc, pipe_config);
		vlv_enable_pll(crtc, pipe_config);
	}

	kfree(pipe_config);

	return 0;
}

/**
 * vlv_force_pll_off - forcibly disable just the PLL
 * @dev_priv: i915 private structure
 * @pipe: pipe PLL to disable
 *
 * Disable the PLL for @pipe. To be used in cases where we need
 * the PLL enabled even when @pipe is not going to be enabled.
 */
void vlv_force_pll_off(struct drm_i915_private *dev_priv, enum pipe pipe)
{
	if (IS_CHERRYVIEW(dev_priv))
		chv_disable_pll(dev_priv, pipe);
	else
		vlv_disable_pll(dev_priv, pipe);
}

static void i9xx_compute_dpll(struct intel_crtc *crtc,
			      struct intel_crtc_state *crtc_state,
			      struct dpll *reduced_clock)
{
	struct drm_i915_private *dev_priv = to_i915(crtc->base.dev);
	u32 dpll;
	struct dpll *clock = &crtc_state->dpll;

	i9xx_update_pll_dividers(crtc, crtc_state, reduced_clock);

	dpll = DPLL_VGA_MODE_DIS;

	if (intel_crtc_has_type(crtc_state, INTEL_OUTPUT_LVDS))
		dpll |= DPLLB_MODE_LVDS;
	else
		dpll |= DPLLB_MODE_DAC_SERIAL;

	if (IS_I945G(dev_priv) || IS_I945GM(dev_priv) ||
	    IS_G33(dev_priv) || IS_PINEVIEW(dev_priv)) {
		dpll |= (crtc_state->pixel_multiplier - 1)
			<< SDVO_MULTIPLIER_SHIFT_HIRES;
	}

	if (intel_crtc_has_type(crtc_state, INTEL_OUTPUT_SDVO) ||
	    intel_crtc_has_type(crtc_state, INTEL_OUTPUT_HDMI))
		dpll |= DPLL_SDVO_HIGH_SPEED;

	if (intel_crtc_has_dp_encoder(crtc_state))
		dpll |= DPLL_SDVO_HIGH_SPEED;

	/* compute bitmask from p1 value */
	if (IS_PINEVIEW(dev_priv))
		dpll |= (1 << (clock->p1 - 1)) << DPLL_FPA01_P1_POST_DIV_SHIFT_PINEVIEW;
	else {
		dpll |= (1 << (clock->p1 - 1)) << DPLL_FPA01_P1_POST_DIV_SHIFT;
		if (IS_G4X(dev_priv) && reduced_clock)
			dpll |= (1 << (reduced_clock->p1 - 1)) << DPLL_FPA1_P1_POST_DIV_SHIFT;
	}
	switch (clock->p2) {
	case 5:
		dpll |= DPLL_DAC_SERIAL_P2_CLOCK_DIV_5;
		break;
	case 7:
		dpll |= DPLLB_LVDS_P2_CLOCK_DIV_7;
		break;
	case 10:
		dpll |= DPLL_DAC_SERIAL_P2_CLOCK_DIV_10;
		break;
	case 14:
		dpll |= DPLLB_LVDS_P2_CLOCK_DIV_14;
		break;
	}
	if (INTEL_GEN(dev_priv) >= 4)
		dpll |= (6 << PLL_LOAD_PULSE_PHASE_SHIFT);

	if (crtc_state->sdvo_tv_clock)
		dpll |= PLL_REF_INPUT_TVCLKINBC;
	else if (intel_crtc_has_type(crtc_state, INTEL_OUTPUT_LVDS) &&
		 intel_panel_use_ssc(dev_priv))
		dpll |= PLLB_REF_INPUT_SPREADSPECTRUMIN;
	else
		dpll |= PLL_REF_INPUT_DREFCLK;

	dpll |= DPLL_VCO_ENABLE;
	crtc_state->dpll_hw_state.dpll = dpll;

	if (INTEL_GEN(dev_priv) >= 4) {
		u32 dpll_md = (crtc_state->pixel_multiplier - 1)
			<< DPLL_MD_UDI_MULTIPLIER_SHIFT;
		crtc_state->dpll_hw_state.dpll_md = dpll_md;
	}
}

static void i8xx_compute_dpll(struct intel_crtc *crtc,
			      struct intel_crtc_state *crtc_state,
			      struct dpll *reduced_clock)
{
	struct drm_device *dev = crtc->base.dev;
	struct drm_i915_private *dev_priv = to_i915(dev);
	u32 dpll;
	struct dpll *clock = &crtc_state->dpll;

	i9xx_update_pll_dividers(crtc, crtc_state, reduced_clock);

	dpll = DPLL_VGA_MODE_DIS;

	if (intel_crtc_has_type(crtc_state, INTEL_OUTPUT_LVDS)) {
		dpll |= (1 << (clock->p1 - 1)) << DPLL_FPA01_P1_POST_DIV_SHIFT;
	} else {
		if (clock->p1 == 2)
			dpll |= PLL_P1_DIVIDE_BY_TWO;
		else
			dpll |= (clock->p1 - 2) << DPLL_FPA01_P1_POST_DIV_SHIFT;
		if (clock->p2 == 4)
			dpll |= PLL_P2_DIVIDE_BY_4;
	}

	if (!IS_I830(dev_priv) &&
	    intel_crtc_has_type(crtc_state, INTEL_OUTPUT_DVO))
		dpll |= DPLL_DVO_2X_MODE;

	if (intel_crtc_has_type(crtc_state, INTEL_OUTPUT_LVDS) &&
	    intel_panel_use_ssc(dev_priv))
		dpll |= PLLB_REF_INPUT_SPREADSPECTRUMIN;
	else
		dpll |= PLL_REF_INPUT_DREFCLK;

	dpll |= DPLL_VCO_ENABLE;
	crtc_state->dpll_hw_state.dpll = dpll;
}

static void intel_set_pipe_timings(const struct intel_crtc_state *crtc_state)
{
	struct intel_crtc *crtc = to_intel_crtc(crtc_state->base.crtc);
	struct drm_i915_private *dev_priv = to_i915(crtc->base.dev);
	enum pipe pipe = crtc->pipe;
	enum transcoder cpu_transcoder = crtc_state->cpu_transcoder;
	const struct drm_display_mode *adjusted_mode = &crtc_state->base.adjusted_mode;
	u32 crtc_vtotal, crtc_vblank_end;
	int vsyncshift = 0;

	/* We need to be careful not to changed the adjusted mode, for otherwise
	 * the hw state checker will get angry at the mismatch. */
	crtc_vtotal = adjusted_mode->crtc_vtotal;
	crtc_vblank_end = adjusted_mode->crtc_vblank_end;

	if (adjusted_mode->flags & DRM_MODE_FLAG_INTERLACE) {
		/* the chip adds 2 halflines automatically */
		crtc_vtotal -= 1;
		crtc_vblank_end -= 1;

		if (intel_crtc_has_type(crtc_state, INTEL_OUTPUT_SDVO))
			vsyncshift = (adjusted_mode->crtc_htotal - 1) / 2;
		else
			vsyncshift = adjusted_mode->crtc_hsync_start -
				adjusted_mode->crtc_htotal / 2;
		if (vsyncshift < 0)
			vsyncshift += adjusted_mode->crtc_htotal;
	}

	if (INTEL_GEN(dev_priv) > 3)
		I915_WRITE(VSYNCSHIFT(cpu_transcoder), vsyncshift);

	I915_WRITE(HTOTAL(cpu_transcoder),
		   (adjusted_mode->crtc_hdisplay - 1) |
		   ((adjusted_mode->crtc_htotal - 1) << 16));
	I915_WRITE(HBLANK(cpu_transcoder),
		   (adjusted_mode->crtc_hblank_start - 1) |
		   ((adjusted_mode->crtc_hblank_end - 1) << 16));
	I915_WRITE(HSYNC(cpu_transcoder),
		   (adjusted_mode->crtc_hsync_start - 1) |
		   ((adjusted_mode->crtc_hsync_end - 1) << 16));

	I915_WRITE(VTOTAL(cpu_transcoder),
		   (adjusted_mode->crtc_vdisplay - 1) |
		   ((crtc_vtotal - 1) << 16));
	I915_WRITE(VBLANK(cpu_transcoder),
		   (adjusted_mode->crtc_vblank_start - 1) |
		   ((crtc_vblank_end - 1) << 16));
	I915_WRITE(VSYNC(cpu_transcoder),
		   (adjusted_mode->crtc_vsync_start - 1) |
		   ((adjusted_mode->crtc_vsync_end - 1) << 16));

	/* Workaround: when the EDP input selection is B, the VTOTAL_B must be
	 * programmed with the VTOTAL_EDP value. Same for VTOTAL_C. This is
	 * documented on the DDI_FUNC_CTL register description, EDP Input Select
	 * bits. */
	if (IS_HASWELL(dev_priv) && cpu_transcoder == TRANSCODER_EDP &&
	    (pipe == PIPE_B || pipe == PIPE_C))
		I915_WRITE(VTOTAL(pipe), I915_READ(VTOTAL(cpu_transcoder)));

}

static void intel_set_pipe_src_size(const struct intel_crtc_state *crtc_state)
{
	struct intel_crtc *crtc = to_intel_crtc(crtc_state->base.crtc);
	struct drm_i915_private *dev_priv = to_i915(crtc->base.dev);
	enum pipe pipe = crtc->pipe;

	/* pipesrc controls the size that is scaled from, which should
	 * always be the user's requested size.
	 */
	I915_WRITE(PIPESRC(pipe),
		   ((crtc_state->pipe_src_w - 1) << 16) |
		   (crtc_state->pipe_src_h - 1));
}

static void intel_get_pipe_timings(struct intel_crtc *crtc,
				   struct intel_crtc_state *pipe_config)
{
	struct drm_device *dev = crtc->base.dev;
	struct drm_i915_private *dev_priv = to_i915(dev);
	enum transcoder cpu_transcoder = pipe_config->cpu_transcoder;
	u32 tmp;

	tmp = I915_READ(HTOTAL(cpu_transcoder));
	pipe_config->base.adjusted_mode.crtc_hdisplay = (tmp & 0xffff) + 1;
	pipe_config->base.adjusted_mode.crtc_htotal = ((tmp >> 16) & 0xffff) + 1;
	tmp = I915_READ(HBLANK(cpu_transcoder));
	pipe_config->base.adjusted_mode.crtc_hblank_start = (tmp & 0xffff) + 1;
	pipe_config->base.adjusted_mode.crtc_hblank_end = ((tmp >> 16) & 0xffff) + 1;
	tmp = I915_READ(HSYNC(cpu_transcoder));
	pipe_config->base.adjusted_mode.crtc_hsync_start = (tmp & 0xffff) + 1;
	pipe_config->base.adjusted_mode.crtc_hsync_end = ((tmp >> 16) & 0xffff) + 1;

	tmp = I915_READ(VTOTAL(cpu_transcoder));
	pipe_config->base.adjusted_mode.crtc_vdisplay = (tmp & 0xffff) + 1;
	pipe_config->base.adjusted_mode.crtc_vtotal = ((tmp >> 16) & 0xffff) + 1;
	tmp = I915_READ(VBLANK(cpu_transcoder));
	pipe_config->base.adjusted_mode.crtc_vblank_start = (tmp & 0xffff) + 1;
	pipe_config->base.adjusted_mode.crtc_vblank_end = ((tmp >> 16) & 0xffff) + 1;
	tmp = I915_READ(VSYNC(cpu_transcoder));
	pipe_config->base.adjusted_mode.crtc_vsync_start = (tmp & 0xffff) + 1;
	pipe_config->base.adjusted_mode.crtc_vsync_end = ((tmp >> 16) & 0xffff) + 1;

	if (I915_READ(PIPECONF(cpu_transcoder)) & PIPECONF_INTERLACE_MASK) {
		pipe_config->base.adjusted_mode.flags |= DRM_MODE_FLAG_INTERLACE;
		pipe_config->base.adjusted_mode.crtc_vtotal += 1;
		pipe_config->base.adjusted_mode.crtc_vblank_end += 1;
	}
}

static void intel_get_pipe_src_size(struct intel_crtc *crtc,
				    struct intel_crtc_state *pipe_config)
{
	struct drm_device *dev = crtc->base.dev;
	struct drm_i915_private *dev_priv = to_i915(dev);
	u32 tmp;

	tmp = I915_READ(PIPESRC(crtc->pipe));
	pipe_config->pipe_src_h = (tmp & 0xffff) + 1;
	pipe_config->pipe_src_w = ((tmp >> 16) & 0xffff) + 1;

	pipe_config->base.mode.vdisplay = pipe_config->pipe_src_h;
	pipe_config->base.mode.hdisplay = pipe_config->pipe_src_w;
}

void intel_mode_from_pipe_config(struct drm_display_mode *mode,
				 struct intel_crtc_state *pipe_config)
{
	mode->hdisplay = pipe_config->base.adjusted_mode.crtc_hdisplay;
	mode->htotal = pipe_config->base.adjusted_mode.crtc_htotal;
	mode->hsync_start = pipe_config->base.adjusted_mode.crtc_hsync_start;
	mode->hsync_end = pipe_config->base.adjusted_mode.crtc_hsync_end;

	mode->vdisplay = pipe_config->base.adjusted_mode.crtc_vdisplay;
	mode->vtotal = pipe_config->base.adjusted_mode.crtc_vtotal;
	mode->vsync_start = pipe_config->base.adjusted_mode.crtc_vsync_start;
	mode->vsync_end = pipe_config->base.adjusted_mode.crtc_vsync_end;

	mode->flags = pipe_config->base.adjusted_mode.flags;
	mode->type = DRM_MODE_TYPE_DRIVER;

	mode->clock = pipe_config->base.adjusted_mode.crtc_clock;

	mode->hsync = drm_mode_hsync(mode);
	mode->vrefresh = drm_mode_vrefresh(mode);
	drm_mode_set_name(mode);
}

static void i9xx_set_pipeconf(const struct intel_crtc_state *crtc_state)
{
	struct intel_crtc *crtc = to_intel_crtc(crtc_state->base.crtc);
	struct drm_i915_private *dev_priv = to_i915(crtc->base.dev);
	u32 pipeconf;

	pipeconf = 0;

	/* we keep both pipes enabled on 830 */
	if (IS_I830(dev_priv))
		pipeconf |= I915_READ(PIPECONF(crtc->pipe)) & PIPECONF_ENABLE;

	if (crtc_state->double_wide)
		pipeconf |= PIPECONF_DOUBLE_WIDE;

	/* only g4x and later have fancy bpc/dither controls */
	if (IS_G4X(dev_priv) || IS_VALLEYVIEW(dev_priv) ||
	    IS_CHERRYVIEW(dev_priv)) {
		/* Bspec claims that we can't use dithering for 30bpp pipes. */
		if (crtc_state->dither && crtc_state->pipe_bpp != 30)
			pipeconf |= PIPECONF_DITHER_EN |
				    PIPECONF_DITHER_TYPE_SP;

		switch (crtc_state->pipe_bpp) {
		case 18:
			pipeconf |= PIPECONF_6BPC;
			break;
		case 24:
			pipeconf |= PIPECONF_8BPC;
			break;
		case 30:
			pipeconf |= PIPECONF_10BPC;
			break;
		default:
			/* Case prevented by intel_choose_pipe_bpp_dither. */
			BUG();
		}
	}

	if (crtc_state->base.adjusted_mode.flags & DRM_MODE_FLAG_INTERLACE) {
		if (INTEL_GEN(dev_priv) < 4 ||
		    intel_crtc_has_type(crtc_state, INTEL_OUTPUT_SDVO))
			pipeconf |= PIPECONF_INTERLACE_W_FIELD_INDICATION;
		else
			pipeconf |= PIPECONF_INTERLACE_W_SYNC_SHIFT;
	} else
		pipeconf |= PIPECONF_PROGRESSIVE;

	if ((IS_VALLEYVIEW(dev_priv) || IS_CHERRYVIEW(dev_priv)) &&
	     crtc_state->limited_color_range)
		pipeconf |= PIPECONF_COLOR_RANGE_SELECT;

	I915_WRITE(PIPECONF(crtc->pipe), pipeconf);
	POSTING_READ(PIPECONF(crtc->pipe));
}

static int i8xx_crtc_compute_clock(struct intel_crtc *crtc,
				   struct intel_crtc_state *crtc_state)
{
	struct drm_device *dev = crtc->base.dev;
	struct drm_i915_private *dev_priv = to_i915(dev);
	const struct intel_limit *limit;
	int refclk = 48000;

	memset(&crtc_state->dpll_hw_state, 0,
	       sizeof(crtc_state->dpll_hw_state));

	if (intel_crtc_has_type(crtc_state, INTEL_OUTPUT_LVDS)) {
		if (intel_panel_use_ssc(dev_priv)) {
			refclk = dev_priv->vbt.lvds_ssc_freq;
			DRM_DEBUG_KMS("using SSC reference clock of %d kHz\n", refclk);
		}

		limit = &intel_limits_i8xx_lvds;
	} else if (intel_crtc_has_type(crtc_state, INTEL_OUTPUT_DVO)) {
		limit = &intel_limits_i8xx_dvo;
	} else {
		limit = &intel_limits_i8xx_dac;
	}

	if (!crtc_state->clock_set &&
	    !i9xx_find_best_dpll(limit, crtc_state, crtc_state->port_clock,
				 refclk, NULL, &crtc_state->dpll)) {
		DRM_ERROR("Couldn't find PLL settings for mode!\n");
		return -EINVAL;
	}

	i8xx_compute_dpll(crtc, crtc_state, NULL);

	return 0;
}

static int g4x_crtc_compute_clock(struct intel_crtc *crtc,
				  struct intel_crtc_state *crtc_state)
{
	struct drm_device *dev = crtc->base.dev;
	struct drm_i915_private *dev_priv = to_i915(dev);
	const struct intel_limit *limit;
	int refclk = 96000;

	memset(&crtc_state->dpll_hw_state, 0,
	       sizeof(crtc_state->dpll_hw_state));

	if (intel_crtc_has_type(crtc_state, INTEL_OUTPUT_LVDS)) {
		if (intel_panel_use_ssc(dev_priv)) {
			refclk = dev_priv->vbt.lvds_ssc_freq;
			DRM_DEBUG_KMS("using SSC reference clock of %d kHz\n", refclk);
		}

		if (intel_is_dual_link_lvds(dev))
			limit = &intel_limits_g4x_dual_channel_lvds;
		else
			limit = &intel_limits_g4x_single_channel_lvds;
	} else if (intel_crtc_has_type(crtc_state, INTEL_OUTPUT_HDMI) ||
		   intel_crtc_has_type(crtc_state, INTEL_OUTPUT_ANALOG)) {
		limit = &intel_limits_g4x_hdmi;
	} else if (intel_crtc_has_type(crtc_state, INTEL_OUTPUT_SDVO)) {
		limit = &intel_limits_g4x_sdvo;
	} else {
		/* The option is for other outputs */
		limit = &intel_limits_i9xx_sdvo;
	}

	if (!crtc_state->clock_set &&
	    !g4x_find_best_dpll(limit, crtc_state, crtc_state->port_clock,
				refclk, NULL, &crtc_state->dpll)) {
		DRM_ERROR("Couldn't find PLL settings for mode!\n");
		return -EINVAL;
	}

	i9xx_compute_dpll(crtc, crtc_state, NULL);

	return 0;
}

static int pnv_crtc_compute_clock(struct intel_crtc *crtc,
				  struct intel_crtc_state *crtc_state)
{
	struct drm_device *dev = crtc->base.dev;
	struct drm_i915_private *dev_priv = to_i915(dev);
	const struct intel_limit *limit;
	int refclk = 96000;

	memset(&crtc_state->dpll_hw_state, 0,
	       sizeof(crtc_state->dpll_hw_state));

	if (intel_crtc_has_type(crtc_state, INTEL_OUTPUT_LVDS)) {
		if (intel_panel_use_ssc(dev_priv)) {
			refclk = dev_priv->vbt.lvds_ssc_freq;
			DRM_DEBUG_KMS("using SSC reference clock of %d kHz\n", refclk);
		}

		limit = &intel_limits_pineview_lvds;
	} else {
		limit = &intel_limits_pineview_sdvo;
	}

	if (!crtc_state->clock_set &&
	    !pnv_find_best_dpll(limit, crtc_state, crtc_state->port_clock,
				refclk, NULL, &crtc_state->dpll)) {
		DRM_ERROR("Couldn't find PLL settings for mode!\n");
		return -EINVAL;
	}

	i9xx_compute_dpll(crtc, crtc_state, NULL);

	return 0;
}

static int i9xx_crtc_compute_clock(struct intel_crtc *crtc,
				   struct intel_crtc_state *crtc_state)
{
	struct drm_device *dev = crtc->base.dev;
	struct drm_i915_private *dev_priv = to_i915(dev);
	const struct intel_limit *limit;
	int refclk = 96000;

	memset(&crtc_state->dpll_hw_state, 0,
	       sizeof(crtc_state->dpll_hw_state));

	if (intel_crtc_has_type(crtc_state, INTEL_OUTPUT_LVDS)) {
		if (intel_panel_use_ssc(dev_priv)) {
			refclk = dev_priv->vbt.lvds_ssc_freq;
			DRM_DEBUG_KMS("using SSC reference clock of %d kHz\n", refclk);
		}

		limit = &intel_limits_i9xx_lvds;
	} else {
		limit = &intel_limits_i9xx_sdvo;
	}

	if (!crtc_state->clock_set &&
	    !i9xx_find_best_dpll(limit, crtc_state, crtc_state->port_clock,
				 refclk, NULL, &crtc_state->dpll)) {
		DRM_ERROR("Couldn't find PLL settings for mode!\n");
		return -EINVAL;
	}

	i9xx_compute_dpll(crtc, crtc_state, NULL);

	return 0;
}

static int chv_crtc_compute_clock(struct intel_crtc *crtc,
				  struct intel_crtc_state *crtc_state)
{
	int refclk = 100000;
	const struct intel_limit *limit = &intel_limits_chv;

	memset(&crtc_state->dpll_hw_state, 0,
	       sizeof(crtc_state->dpll_hw_state));

	if (!crtc_state->clock_set &&
	    !chv_find_best_dpll(limit, crtc_state, crtc_state->port_clock,
				refclk, NULL, &crtc_state->dpll)) {
		DRM_ERROR("Couldn't find PLL settings for mode!\n");
		return -EINVAL;
	}

	chv_compute_dpll(crtc, crtc_state);

	return 0;
}

static int vlv_crtc_compute_clock(struct intel_crtc *crtc,
				  struct intel_crtc_state *crtc_state)
{
	int refclk = 100000;
	const struct intel_limit *limit = &intel_limits_vlv;

	memset(&crtc_state->dpll_hw_state, 0,
	       sizeof(crtc_state->dpll_hw_state));

	if (!crtc_state->clock_set &&
	    !vlv_find_best_dpll(limit, crtc_state, crtc_state->port_clock,
				refclk, NULL, &crtc_state->dpll)) {
		DRM_ERROR("Couldn't find PLL settings for mode!\n");
		return -EINVAL;
	}

	vlv_compute_dpll(crtc, crtc_state);

	return 0;
}

static void i9xx_get_pfit_config(struct intel_crtc *crtc,
				 struct intel_crtc_state *pipe_config)
{
	struct drm_i915_private *dev_priv = to_i915(crtc->base.dev);
	u32 tmp;

	if (INTEL_GEN(dev_priv) <= 3 &&
	    (IS_I830(dev_priv) || !IS_MOBILE(dev_priv)))
		return;

	tmp = I915_READ(PFIT_CONTROL);
	if (!(tmp & PFIT_ENABLE))
		return;

	/* Check whether the pfit is attached to our pipe. */
	if (INTEL_GEN(dev_priv) < 4) {
		if (crtc->pipe != PIPE_B)
			return;
	} else {
		if ((tmp & PFIT_PIPE_MASK) != (crtc->pipe << PFIT_PIPE_SHIFT))
			return;
	}

	pipe_config->gmch_pfit.control = tmp;
	pipe_config->gmch_pfit.pgm_ratios = I915_READ(PFIT_PGM_RATIOS);
}

static void vlv_crtc_clock_get(struct intel_crtc *crtc,
			       struct intel_crtc_state *pipe_config)
{
	struct drm_device *dev = crtc->base.dev;
	struct drm_i915_private *dev_priv = to_i915(dev);
	int pipe = pipe_config->cpu_transcoder;
	struct dpll clock;
	u32 mdiv;
	int refclk = 100000;

	/* In case of DSI, DPLL will not be used */
	if ((pipe_config->dpll_hw_state.dpll & DPLL_VCO_ENABLE) == 0)
		return;

	mutex_lock(&dev_priv->sb_lock);
	mdiv = vlv_dpio_read(dev_priv, pipe, VLV_PLL_DW3(pipe));
	mutex_unlock(&dev_priv->sb_lock);

	clock.m1 = (mdiv >> DPIO_M1DIV_SHIFT) & 7;
	clock.m2 = mdiv & DPIO_M2DIV_MASK;
	clock.n = (mdiv >> DPIO_N_SHIFT) & 0xf;
	clock.p1 = (mdiv >> DPIO_P1_SHIFT) & 7;
	clock.p2 = (mdiv >> DPIO_P2_SHIFT) & 0x1f;

	pipe_config->port_clock = vlv_calc_dpll_params(refclk, &clock);
}

static void
i9xx_get_initial_plane_config(struct intel_crtc *crtc,
			      struct intel_initial_plane_config *plane_config)
{
	struct drm_device *dev = crtc->base.dev;
	struct drm_i915_private *dev_priv = to_i915(dev);
	struct intel_plane *plane = to_intel_plane(crtc->base.primary);
	enum i9xx_plane_id i9xx_plane = plane->i9xx_plane;
	enum pipe pipe;
	u32 val, base, offset;
	int fourcc, pixel_format;
	unsigned int aligned_height;
	struct drm_framebuffer *fb;
	struct intel_framebuffer *intel_fb;

	if (!plane->get_hw_state(plane, &pipe))
		return;

	WARN_ON(pipe != crtc->pipe);

	intel_fb = kzalloc(sizeof(*intel_fb), GFP_KERNEL);
	if (!intel_fb) {
		DRM_DEBUG_KMS("failed to alloc fb\n");
		return;
	}

	fb = &intel_fb->base;

	fb->dev = dev;

	val = I915_READ(DSPCNTR(i9xx_plane));

	if (INTEL_GEN(dev_priv) >= 4) {
		if (val & DISPPLANE_TILED) {
			plane_config->tiling = I915_TILING_X;
			fb->modifier = I915_FORMAT_MOD_X_TILED;
		}

		if (val & DISPPLANE_ROTATE_180)
			plane_config->rotation = DRM_MODE_ROTATE_180;
	}

	if (IS_CHERRYVIEW(dev_priv) && pipe == PIPE_B &&
	    val & DISPPLANE_MIRROR)
		plane_config->rotation |= DRM_MODE_REFLECT_X;

	pixel_format = val & DISPPLANE_PIXFORMAT_MASK;
	fourcc = i9xx_format_to_fourcc(pixel_format);
	fb->format = drm_format_info(fourcc);

	if (IS_HASWELL(dev_priv) || IS_BROADWELL(dev_priv)) {
		offset = I915_READ(DSPOFFSET(i9xx_plane));
		base = I915_READ(DSPSURF(i9xx_plane)) & 0xfffff000;
	} else if (INTEL_GEN(dev_priv) >= 4) {
		if (plane_config->tiling)
			offset = I915_READ(DSPTILEOFF(i9xx_plane));
		else
			offset = I915_READ(DSPLINOFF(i9xx_plane));
		base = I915_READ(DSPSURF(i9xx_plane)) & 0xfffff000;
	} else {
		base = I915_READ(DSPADDR(i9xx_plane));
	}
	plane_config->base = base;

	val = I915_READ(PIPESRC(pipe));
	fb->width = ((val >> 16) & 0xfff) + 1;
	fb->height = ((val >> 0) & 0xfff) + 1;

	val = I915_READ(DSPSTRIDE(i9xx_plane));
	fb->pitches[0] = val & 0xffffffc0;

	aligned_height = intel_fb_align_height(fb, 0, fb->height);

	plane_config->size = fb->pitches[0] * aligned_height;

	DRM_DEBUG_KMS("%s/%s with fb: size=%dx%d@%d, offset=%x, pitch %d, size 0x%x\n",
		      crtc->base.name, plane->base.name, fb->width, fb->height,
		      fb->format->cpp[0] * 8, base, fb->pitches[0],
		      plane_config->size);

	plane_config->fb = intel_fb;
}

static void chv_crtc_clock_get(struct intel_crtc *crtc,
			       struct intel_crtc_state *pipe_config)
{
	struct drm_device *dev = crtc->base.dev;
	struct drm_i915_private *dev_priv = to_i915(dev);
	int pipe = pipe_config->cpu_transcoder;
	enum dpio_channel port = vlv_pipe_to_channel(pipe);
	struct dpll clock;
	u32 cmn_dw13, pll_dw0, pll_dw1, pll_dw2, pll_dw3;
	int refclk = 100000;

	/* In case of DSI, DPLL will not be used */
	if ((pipe_config->dpll_hw_state.dpll & DPLL_VCO_ENABLE) == 0)
		return;

	mutex_lock(&dev_priv->sb_lock);
	cmn_dw13 = vlv_dpio_read(dev_priv, pipe, CHV_CMN_DW13(port));
	pll_dw0 = vlv_dpio_read(dev_priv, pipe, CHV_PLL_DW0(port));
	pll_dw1 = vlv_dpio_read(dev_priv, pipe, CHV_PLL_DW1(port));
	pll_dw2 = vlv_dpio_read(dev_priv, pipe, CHV_PLL_DW2(port));
	pll_dw3 = vlv_dpio_read(dev_priv, pipe, CHV_PLL_DW3(port));
	mutex_unlock(&dev_priv->sb_lock);

	clock.m1 = (pll_dw1 & 0x7) == DPIO_CHV_M1_DIV_BY_2 ? 2 : 0;
	clock.m2 = (pll_dw0 & 0xff) << 22;
	if (pll_dw3 & DPIO_CHV_FRAC_DIV_EN)
		clock.m2 |= pll_dw2 & 0x3fffff;
	clock.n = (pll_dw1 >> DPIO_CHV_N_DIV_SHIFT) & 0xf;
	clock.p1 = (cmn_dw13 >> DPIO_CHV_P1_DIV_SHIFT) & 0x7;
	clock.p2 = (cmn_dw13 >> DPIO_CHV_P2_DIV_SHIFT) & 0x1f;

	pipe_config->port_clock = chv_calc_dpll_params(refclk, &clock);
}

static void intel_get_crtc_ycbcr_config(struct intel_crtc *crtc,
					struct intel_crtc_state *pipe_config)
{
	struct drm_i915_private *dev_priv = to_i915(crtc->base.dev);
	enum intel_output_format output = INTEL_OUTPUT_FORMAT_RGB;

	pipe_config->lspcon_downsampling = false;

	if (IS_BROADWELL(dev_priv) || INTEL_GEN(dev_priv) >= 9) {
		u32 tmp = I915_READ(PIPEMISC(crtc->pipe));

		if (tmp & PIPEMISC_OUTPUT_COLORSPACE_YUV) {
			bool ycbcr420_enabled = tmp & PIPEMISC_YUV420_ENABLE;
			bool blend = tmp & PIPEMISC_YUV420_MODE_FULL_BLEND;

			if (ycbcr420_enabled) {
				/* We support 4:2:0 in full blend mode only */
				if (!blend)
					output = INTEL_OUTPUT_FORMAT_INVALID;
				else if (!(IS_GEMINILAKE(dev_priv) ||
					   INTEL_GEN(dev_priv) >= 10))
					output = INTEL_OUTPUT_FORMAT_INVALID;
				else
					output = INTEL_OUTPUT_FORMAT_YCBCR420;
			} else {
				/*
				 * Currently there is no interface defined to
				 * check user preference between RGB/YCBCR444
				 * or YCBCR420. So the only possible case for
				 * YCBCR444 usage is driving YCBCR420 output
				 * with LSPCON, when pipe is configured for
				 * YCBCR444 output and LSPCON takes care of
				 * downsampling it.
				 */
				pipe_config->lspcon_downsampling = true;
				output = INTEL_OUTPUT_FORMAT_YCBCR444;
			}
		}
	}

	pipe_config->output_format = output;
}

static bool i9xx_get_pipe_config(struct intel_crtc *crtc,
				 struct intel_crtc_state *pipe_config)
{
	struct drm_i915_private *dev_priv = to_i915(crtc->base.dev);
	enum intel_display_power_domain power_domain;
	intel_wakeref_t wakeref;
	u32 tmp;
	bool ret;

	power_domain = POWER_DOMAIN_PIPE(crtc->pipe);
	wakeref = intel_display_power_get_if_enabled(dev_priv, power_domain);
	if (!wakeref)
		return false;

	pipe_config->output_format = INTEL_OUTPUT_FORMAT_RGB;
	pipe_config->cpu_transcoder = (enum transcoder) crtc->pipe;
	pipe_config->shared_dpll = NULL;

	ret = false;

	tmp = I915_READ(PIPECONF(crtc->pipe));
	if (!(tmp & PIPECONF_ENABLE))
		goto out;

	if (IS_G4X(dev_priv) || IS_VALLEYVIEW(dev_priv) ||
	    IS_CHERRYVIEW(dev_priv)) {
		switch (tmp & PIPECONF_BPC_MASK) {
		case PIPECONF_6BPC:
			pipe_config->pipe_bpp = 18;
			break;
		case PIPECONF_8BPC:
			pipe_config->pipe_bpp = 24;
			break;
		case PIPECONF_10BPC:
			pipe_config->pipe_bpp = 30;
			break;
		default:
			break;
		}
	}

	if ((IS_VALLEYVIEW(dev_priv) || IS_CHERRYVIEW(dev_priv)) &&
	    (tmp & PIPECONF_COLOR_RANGE_SELECT))
		pipe_config->limited_color_range = true;

	if (INTEL_GEN(dev_priv) < 4)
		pipe_config->double_wide = tmp & PIPECONF_DOUBLE_WIDE;

	intel_get_pipe_timings(crtc, pipe_config);
	intel_get_pipe_src_size(crtc, pipe_config);

	i9xx_get_pfit_config(crtc, pipe_config);

	if (INTEL_GEN(dev_priv) >= 4) {
		/* No way to read it out on pipes B and C */
		if (IS_CHERRYVIEW(dev_priv) && crtc->pipe != PIPE_A)
			tmp = dev_priv->chv_dpll_md[crtc->pipe];
		else
			tmp = I915_READ(DPLL_MD(crtc->pipe));
		pipe_config->pixel_multiplier =
			((tmp & DPLL_MD_UDI_MULTIPLIER_MASK)
			 >> DPLL_MD_UDI_MULTIPLIER_SHIFT) + 1;
		pipe_config->dpll_hw_state.dpll_md = tmp;
	} else if (IS_I945G(dev_priv) || IS_I945GM(dev_priv) ||
		   IS_G33(dev_priv) || IS_PINEVIEW(dev_priv)) {
		tmp = I915_READ(DPLL(crtc->pipe));
		pipe_config->pixel_multiplier =
			((tmp & SDVO_MULTIPLIER_MASK)
			 >> SDVO_MULTIPLIER_SHIFT_HIRES) + 1;
	} else {
		/* Note that on i915G/GM the pixel multiplier is in the sdvo
		 * port and will be fixed up in the encoder->get_config
		 * function. */
		pipe_config->pixel_multiplier = 1;
	}
	pipe_config->dpll_hw_state.dpll = I915_READ(DPLL(crtc->pipe));
	if (!IS_VALLEYVIEW(dev_priv) && !IS_CHERRYVIEW(dev_priv)) {
		/*
		 * DPLL_DVO_2X_MODE must be enabled for both DPLLs
		 * on 830. Filter it out here so that we don't
		 * report errors due to that.
		 */
		if (IS_I830(dev_priv))
			pipe_config->dpll_hw_state.dpll &= ~DPLL_DVO_2X_MODE;

		pipe_config->dpll_hw_state.fp0 = I915_READ(FP0(crtc->pipe));
		pipe_config->dpll_hw_state.fp1 = I915_READ(FP1(crtc->pipe));
	} else {
		/* Mask out read-only status bits. */
		pipe_config->dpll_hw_state.dpll &= ~(DPLL_LOCK_VLV |
						     DPLL_PORTC_READY_MASK |
						     DPLL_PORTB_READY_MASK);
	}

	if (IS_CHERRYVIEW(dev_priv))
		chv_crtc_clock_get(crtc, pipe_config);
	else if (IS_VALLEYVIEW(dev_priv))
		vlv_crtc_clock_get(crtc, pipe_config);
	else
		i9xx_crtc_clock_get(crtc, pipe_config);

	/*
	 * Normally the dotclock is filled in by the encoder .get_config()
	 * but in case the pipe is enabled w/o any ports we need a sane
	 * default.
	 */
	pipe_config->base.adjusted_mode.crtc_clock =
		pipe_config->port_clock / pipe_config->pixel_multiplier;

	ret = true;

out:
	intel_display_power_put(dev_priv, power_domain, wakeref);

	return ret;
}

static void ironlake_init_pch_refclk(struct drm_i915_private *dev_priv)
{
	struct intel_encoder *encoder;
	int i;
	u32 val, final;
	bool has_lvds = false;
	bool has_cpu_edp = false;
	bool has_panel = false;
	bool has_ck505 = false;
	bool can_ssc = false;
	bool using_ssc_source = false;

	/* We need to take the global config into account */
	for_each_intel_encoder(&dev_priv->drm, encoder) {
		switch (encoder->type) {
		case INTEL_OUTPUT_LVDS:
			has_panel = true;
			has_lvds = true;
			break;
		case INTEL_OUTPUT_EDP:
			has_panel = true;
			if (encoder->port == PORT_A)
				has_cpu_edp = true;
			break;
		default:
			break;
		}
	}

	if (HAS_PCH_IBX(dev_priv)) {
		has_ck505 = dev_priv->vbt.display_clock_mode;
		can_ssc = has_ck505;
	} else {
		has_ck505 = false;
		can_ssc = true;
	}

	/* Check if any DPLLs are using the SSC source */
	for (i = 0; i < dev_priv->num_shared_dpll; i++) {
		u32 temp = I915_READ(PCH_DPLL(i));

		if (!(temp & DPLL_VCO_ENABLE))
			continue;

		if ((temp & PLL_REF_INPUT_MASK) ==
		    PLLB_REF_INPUT_SPREADSPECTRUMIN) {
			using_ssc_source = true;
			break;
		}
	}

	DRM_DEBUG_KMS("has_panel %d has_lvds %d has_ck505 %d using_ssc_source %d\n",
		      has_panel, has_lvds, has_ck505, using_ssc_source);

	/* Ironlake: try to setup display ref clock before DPLL
	 * enabling. This is only under driver's control after
	 * PCH B stepping, previous chipset stepping should be
	 * ignoring this setting.
	 */
	val = I915_READ(PCH_DREF_CONTROL);

	/* As we must carefully and slowly disable/enable each source in turn,
	 * compute the final state we want first and check if we need to
	 * make any changes at all.
	 */
	final = val;
	final &= ~DREF_NONSPREAD_SOURCE_MASK;
	if (has_ck505)
		final |= DREF_NONSPREAD_CK505_ENABLE;
	else
		final |= DREF_NONSPREAD_SOURCE_ENABLE;

	final &= ~DREF_SSC_SOURCE_MASK;
	final &= ~DREF_CPU_SOURCE_OUTPUT_MASK;
	final &= ~DREF_SSC1_ENABLE;

	if (has_panel) {
		final |= DREF_SSC_SOURCE_ENABLE;

		if (intel_panel_use_ssc(dev_priv) && can_ssc)
			final |= DREF_SSC1_ENABLE;

		if (has_cpu_edp) {
			if (intel_panel_use_ssc(dev_priv) && can_ssc)
				final |= DREF_CPU_SOURCE_OUTPUT_DOWNSPREAD;
			else
				final |= DREF_CPU_SOURCE_OUTPUT_NONSPREAD;
		} else
			final |= DREF_CPU_SOURCE_OUTPUT_DISABLE;
	} else if (using_ssc_source) {
		final |= DREF_SSC_SOURCE_ENABLE;
		final |= DREF_SSC1_ENABLE;
	}

	if (final == val)
		return;

	/* Always enable nonspread source */
	val &= ~DREF_NONSPREAD_SOURCE_MASK;

	if (has_ck505)
		val |= DREF_NONSPREAD_CK505_ENABLE;
	else
		val |= DREF_NONSPREAD_SOURCE_ENABLE;

	if (has_panel) {
		val &= ~DREF_SSC_SOURCE_MASK;
		val |= DREF_SSC_SOURCE_ENABLE;

		/* SSC must be turned on before enabling the CPU output  */
		if (intel_panel_use_ssc(dev_priv) && can_ssc) {
			DRM_DEBUG_KMS("Using SSC on panel\n");
			val |= DREF_SSC1_ENABLE;
		} else
			val &= ~DREF_SSC1_ENABLE;

		/* Get SSC going before enabling the outputs */
		I915_WRITE(PCH_DREF_CONTROL, val);
		POSTING_READ(PCH_DREF_CONTROL);
		udelay(200);

		val &= ~DREF_CPU_SOURCE_OUTPUT_MASK;

		/* Enable CPU source on CPU attached eDP */
		if (has_cpu_edp) {
			if (intel_panel_use_ssc(dev_priv) && can_ssc) {
				DRM_DEBUG_KMS("Using SSC on eDP\n");
				val |= DREF_CPU_SOURCE_OUTPUT_DOWNSPREAD;
			} else
				val |= DREF_CPU_SOURCE_OUTPUT_NONSPREAD;
		} else
			val |= DREF_CPU_SOURCE_OUTPUT_DISABLE;

		I915_WRITE(PCH_DREF_CONTROL, val);
		POSTING_READ(PCH_DREF_CONTROL);
		udelay(200);
	} else {
		DRM_DEBUG_KMS("Disabling CPU source output\n");

		val &= ~DREF_CPU_SOURCE_OUTPUT_MASK;

		/* Turn off CPU output */
		val |= DREF_CPU_SOURCE_OUTPUT_DISABLE;

		I915_WRITE(PCH_DREF_CONTROL, val);
		POSTING_READ(PCH_DREF_CONTROL);
		udelay(200);

		if (!using_ssc_source) {
			DRM_DEBUG_KMS("Disabling SSC source\n");

			/* Turn off the SSC source */
			val &= ~DREF_SSC_SOURCE_MASK;
			val |= DREF_SSC_SOURCE_DISABLE;

			/* Turn off SSC1 */
			val &= ~DREF_SSC1_ENABLE;

			I915_WRITE(PCH_DREF_CONTROL, val);
			POSTING_READ(PCH_DREF_CONTROL);
			udelay(200);
		}
	}

	BUG_ON(val != final);
}

static void lpt_reset_fdi_mphy(struct drm_i915_private *dev_priv)
{
	u32 tmp;

	tmp = I915_READ(SOUTH_CHICKEN2);
	tmp |= FDI_MPHY_IOSFSB_RESET_CTL;
	I915_WRITE(SOUTH_CHICKEN2, tmp);

	if (wait_for_us(I915_READ(SOUTH_CHICKEN2) &
			FDI_MPHY_IOSFSB_RESET_STATUS, 100))
		DRM_ERROR("FDI mPHY reset assert timeout\n");

	tmp = I915_READ(SOUTH_CHICKEN2);
	tmp &= ~FDI_MPHY_IOSFSB_RESET_CTL;
	I915_WRITE(SOUTH_CHICKEN2, tmp);

	if (wait_for_us((I915_READ(SOUTH_CHICKEN2) &
			 FDI_MPHY_IOSFSB_RESET_STATUS) == 0, 100))
		DRM_ERROR("FDI mPHY reset de-assert timeout\n");
}

/* WaMPhyProgramming:hsw */
static void lpt_program_fdi_mphy(struct drm_i915_private *dev_priv)
{
	u32 tmp;

	tmp = intel_sbi_read(dev_priv, 0x8008, SBI_MPHY);
	tmp &= ~(0xFF << 24);
	tmp |= (0x12 << 24);
	intel_sbi_write(dev_priv, 0x8008, tmp, SBI_MPHY);

	tmp = intel_sbi_read(dev_priv, 0x2008, SBI_MPHY);
	tmp |= (1 << 11);
	intel_sbi_write(dev_priv, 0x2008, tmp, SBI_MPHY);

	tmp = intel_sbi_read(dev_priv, 0x2108, SBI_MPHY);
	tmp |= (1 << 11);
	intel_sbi_write(dev_priv, 0x2108, tmp, SBI_MPHY);

	tmp = intel_sbi_read(dev_priv, 0x206C, SBI_MPHY);
	tmp |= (1 << 24) | (1 << 21) | (1 << 18);
	intel_sbi_write(dev_priv, 0x206C, tmp, SBI_MPHY);

	tmp = intel_sbi_read(dev_priv, 0x216C, SBI_MPHY);
	tmp |= (1 << 24) | (1 << 21) | (1 << 18);
	intel_sbi_write(dev_priv, 0x216C, tmp, SBI_MPHY);

	tmp = intel_sbi_read(dev_priv, 0x2080, SBI_MPHY);
	tmp &= ~(7 << 13);
	tmp |= (5 << 13);
	intel_sbi_write(dev_priv, 0x2080, tmp, SBI_MPHY);

	tmp = intel_sbi_read(dev_priv, 0x2180, SBI_MPHY);
	tmp &= ~(7 << 13);
	tmp |= (5 << 13);
	intel_sbi_write(dev_priv, 0x2180, tmp, SBI_MPHY);

	tmp = intel_sbi_read(dev_priv, 0x208C, SBI_MPHY);
	tmp &= ~0xFF;
	tmp |= 0x1C;
	intel_sbi_write(dev_priv, 0x208C, tmp, SBI_MPHY);

	tmp = intel_sbi_read(dev_priv, 0x218C, SBI_MPHY);
	tmp &= ~0xFF;
	tmp |= 0x1C;
	intel_sbi_write(dev_priv, 0x218C, tmp, SBI_MPHY);

	tmp = intel_sbi_read(dev_priv, 0x2098, SBI_MPHY);
	tmp &= ~(0xFF << 16);
	tmp |= (0x1C << 16);
	intel_sbi_write(dev_priv, 0x2098, tmp, SBI_MPHY);

	tmp = intel_sbi_read(dev_priv, 0x2198, SBI_MPHY);
	tmp &= ~(0xFF << 16);
	tmp |= (0x1C << 16);
	intel_sbi_write(dev_priv, 0x2198, tmp, SBI_MPHY);

	tmp = intel_sbi_read(dev_priv, 0x20C4, SBI_MPHY);
	tmp |= (1 << 27);
	intel_sbi_write(dev_priv, 0x20C4, tmp, SBI_MPHY);

	tmp = intel_sbi_read(dev_priv, 0x21C4, SBI_MPHY);
	tmp |= (1 << 27);
	intel_sbi_write(dev_priv, 0x21C4, tmp, SBI_MPHY);

	tmp = intel_sbi_read(dev_priv, 0x20EC, SBI_MPHY);
	tmp &= ~(0xF << 28);
	tmp |= (4 << 28);
	intel_sbi_write(dev_priv, 0x20EC, tmp, SBI_MPHY);

	tmp = intel_sbi_read(dev_priv, 0x21EC, SBI_MPHY);
	tmp &= ~(0xF << 28);
	tmp |= (4 << 28);
	intel_sbi_write(dev_priv, 0x21EC, tmp, SBI_MPHY);
}

/* Implements 3 different sequences from BSpec chapter "Display iCLK
 * Programming" based on the parameters passed:
 * - Sequence to enable CLKOUT_DP
 * - Sequence to enable CLKOUT_DP without spread
 * - Sequence to enable CLKOUT_DP for FDI usage and configure PCH FDI I/O
 */
static void lpt_enable_clkout_dp(struct drm_i915_private *dev_priv,
				 bool with_spread, bool with_fdi)
{
	u32 reg, tmp;

	if (WARN(with_fdi && !with_spread, "FDI requires downspread\n"))
		with_spread = true;
	if (WARN(HAS_PCH_LPT_LP(dev_priv) &&
	    with_fdi, "LP PCH doesn't have FDI\n"))
		with_fdi = false;

	mutex_lock(&dev_priv->sb_lock);

	tmp = intel_sbi_read(dev_priv, SBI_SSCCTL, SBI_ICLK);
	tmp &= ~SBI_SSCCTL_DISABLE;
	tmp |= SBI_SSCCTL_PATHALT;
	intel_sbi_write(dev_priv, SBI_SSCCTL, tmp, SBI_ICLK);

	udelay(24);

	if (with_spread) {
		tmp = intel_sbi_read(dev_priv, SBI_SSCCTL, SBI_ICLK);
		tmp &= ~SBI_SSCCTL_PATHALT;
		intel_sbi_write(dev_priv, SBI_SSCCTL, tmp, SBI_ICLK);

		if (with_fdi) {
			lpt_reset_fdi_mphy(dev_priv);
			lpt_program_fdi_mphy(dev_priv);
		}
	}

	reg = HAS_PCH_LPT_LP(dev_priv) ? SBI_GEN0 : SBI_DBUFF0;
	tmp = intel_sbi_read(dev_priv, reg, SBI_ICLK);
	tmp |= SBI_GEN0_CFG_BUFFENABLE_DISABLE;
	intel_sbi_write(dev_priv, reg, tmp, SBI_ICLK);

	mutex_unlock(&dev_priv->sb_lock);
}

/* Sequence to disable CLKOUT_DP */
static void lpt_disable_clkout_dp(struct drm_i915_private *dev_priv)
{
	u32 reg, tmp;

	mutex_lock(&dev_priv->sb_lock);

	reg = HAS_PCH_LPT_LP(dev_priv) ? SBI_GEN0 : SBI_DBUFF0;
	tmp = intel_sbi_read(dev_priv, reg, SBI_ICLK);
	tmp &= ~SBI_GEN0_CFG_BUFFENABLE_DISABLE;
	intel_sbi_write(dev_priv, reg, tmp, SBI_ICLK);

	tmp = intel_sbi_read(dev_priv, SBI_SSCCTL, SBI_ICLK);
	if (!(tmp & SBI_SSCCTL_DISABLE)) {
		if (!(tmp & SBI_SSCCTL_PATHALT)) {
			tmp |= SBI_SSCCTL_PATHALT;
			intel_sbi_write(dev_priv, SBI_SSCCTL, tmp, SBI_ICLK);
			udelay(32);
		}
		tmp |= SBI_SSCCTL_DISABLE;
		intel_sbi_write(dev_priv, SBI_SSCCTL, tmp, SBI_ICLK);
	}

	mutex_unlock(&dev_priv->sb_lock);
}

#define BEND_IDX(steps) ((50 + (steps)) / 5)

static const u16 sscdivintphase[] = {
	[BEND_IDX( 50)] = 0x3B23,
	[BEND_IDX( 45)] = 0x3B23,
	[BEND_IDX( 40)] = 0x3C23,
	[BEND_IDX( 35)] = 0x3C23,
	[BEND_IDX( 30)] = 0x3D23,
	[BEND_IDX( 25)] = 0x3D23,
	[BEND_IDX( 20)] = 0x3E23,
	[BEND_IDX( 15)] = 0x3E23,
	[BEND_IDX( 10)] = 0x3F23,
	[BEND_IDX(  5)] = 0x3F23,
	[BEND_IDX(  0)] = 0x0025,
	[BEND_IDX( -5)] = 0x0025,
	[BEND_IDX(-10)] = 0x0125,
	[BEND_IDX(-15)] = 0x0125,
	[BEND_IDX(-20)] = 0x0225,
	[BEND_IDX(-25)] = 0x0225,
	[BEND_IDX(-30)] = 0x0325,
	[BEND_IDX(-35)] = 0x0325,
	[BEND_IDX(-40)] = 0x0425,
	[BEND_IDX(-45)] = 0x0425,
	[BEND_IDX(-50)] = 0x0525,
};

/*
 * Bend CLKOUT_DP
 * steps -50 to 50 inclusive, in steps of 5
 * < 0 slow down the clock, > 0 speed up the clock, 0 == no bend (135MHz)
 * change in clock period = -(steps / 10) * 5.787 ps
 */
static void lpt_bend_clkout_dp(struct drm_i915_private *dev_priv, int steps)
{
	u32 tmp;
	int idx = BEND_IDX(steps);

	if (WARN_ON(steps % 5 != 0))
		return;

	if (WARN_ON(idx >= ARRAY_SIZE(sscdivintphase)))
		return;

	mutex_lock(&dev_priv->sb_lock);

	if (steps % 10 != 0)
		tmp = 0xAAAAAAAB;
	else
		tmp = 0x00000000;
	intel_sbi_write(dev_priv, SBI_SSCDITHPHASE, tmp, SBI_ICLK);

	tmp = intel_sbi_read(dev_priv, SBI_SSCDIVINTPHASE, SBI_ICLK);
	tmp &= 0xffff0000;
	tmp |= sscdivintphase[idx];
	intel_sbi_write(dev_priv, SBI_SSCDIVINTPHASE, tmp, SBI_ICLK);

	mutex_unlock(&dev_priv->sb_lock);
}

#undef BEND_IDX

static void lpt_init_pch_refclk(struct drm_i915_private *dev_priv)
{
	struct intel_encoder *encoder;
	bool has_vga = false;

	for_each_intel_encoder(&dev_priv->drm, encoder) {
		switch (encoder->type) {
		case INTEL_OUTPUT_ANALOG:
			has_vga = true;
			break;
		default:
			break;
		}
	}

	if (has_vga) {
		lpt_bend_clkout_dp(dev_priv, 0);
		lpt_enable_clkout_dp(dev_priv, true, true);
	} else {
		lpt_disable_clkout_dp(dev_priv);
	}
}

/*
 * Initialize reference clocks when the driver loads
 */
void intel_init_pch_refclk(struct drm_i915_private *dev_priv)
{
	if (HAS_PCH_IBX(dev_priv) || HAS_PCH_CPT(dev_priv))
		ironlake_init_pch_refclk(dev_priv);
	else if (HAS_PCH_LPT(dev_priv))
		lpt_init_pch_refclk(dev_priv);
}

static void ironlake_set_pipeconf(const struct intel_crtc_state *crtc_state)
{
	struct intel_crtc *crtc = to_intel_crtc(crtc_state->base.crtc);
	struct drm_i915_private *dev_priv = to_i915(crtc->base.dev);
	enum pipe pipe = crtc->pipe;
	u32 val;

	val = 0;

	switch (crtc_state->pipe_bpp) {
	case 18:
		val |= PIPECONF_6BPC;
		break;
	case 24:
		val |= PIPECONF_8BPC;
		break;
	case 30:
		val |= PIPECONF_10BPC;
		break;
	case 36:
		val |= PIPECONF_12BPC;
		break;
	default:
		/* Case prevented by intel_choose_pipe_bpp_dither. */
		BUG();
	}

	if (crtc_state->dither)
		val |= (PIPECONF_DITHER_EN | PIPECONF_DITHER_TYPE_SP);

	if (crtc_state->base.adjusted_mode.flags & DRM_MODE_FLAG_INTERLACE)
		val |= PIPECONF_INTERLACED_ILK;
	else
		val |= PIPECONF_PROGRESSIVE;

	if (crtc_state->limited_color_range)
		val |= PIPECONF_COLOR_RANGE_SELECT;

	I915_WRITE(PIPECONF(pipe), val);
	POSTING_READ(PIPECONF(pipe));
}

static void haswell_set_pipeconf(const struct intel_crtc_state *crtc_state)
{
	struct intel_crtc *crtc = to_intel_crtc(crtc_state->base.crtc);
	struct drm_i915_private *dev_priv = to_i915(crtc->base.dev);
	enum transcoder cpu_transcoder = crtc_state->cpu_transcoder;
	u32 val = 0;

	if (IS_HASWELL(dev_priv) && crtc_state->dither)
		val |= (PIPECONF_DITHER_EN | PIPECONF_DITHER_TYPE_SP);

	if (crtc_state->base.adjusted_mode.flags & DRM_MODE_FLAG_INTERLACE)
		val |= PIPECONF_INTERLACED_ILK;
	else
		val |= PIPECONF_PROGRESSIVE;

	I915_WRITE(PIPECONF(cpu_transcoder), val);
	POSTING_READ(PIPECONF(cpu_transcoder));
}

static void haswell_set_pipemisc(const struct intel_crtc_state *crtc_state)
{
	struct intel_crtc *intel_crtc = to_intel_crtc(crtc_state->base.crtc);
	struct drm_i915_private *dev_priv = to_i915(intel_crtc->base.dev);

	if (IS_BROADWELL(dev_priv) || INTEL_GEN(dev_priv) >= 9) {
		u32 val = 0;

		switch (crtc_state->pipe_bpp) {
		case 18:
			val |= PIPEMISC_DITHER_6_BPC;
			break;
		case 24:
			val |= PIPEMISC_DITHER_8_BPC;
			break;
		case 30:
			val |= PIPEMISC_DITHER_10_BPC;
			break;
		case 36:
			val |= PIPEMISC_DITHER_12_BPC;
			break;
		default:
			/* Case prevented by pipe_config_set_bpp. */
			BUG();
		}

		if (crtc_state->dither)
			val |= PIPEMISC_DITHER_ENABLE | PIPEMISC_DITHER_TYPE_SP;

		if (crtc_state->output_format == INTEL_OUTPUT_FORMAT_YCBCR420 ||
		    crtc_state->output_format == INTEL_OUTPUT_FORMAT_YCBCR444)
			val |= PIPEMISC_OUTPUT_COLORSPACE_YUV;

		if (crtc_state->output_format == INTEL_OUTPUT_FORMAT_YCBCR420)
			val |= PIPEMISC_YUV420_ENABLE |
				PIPEMISC_YUV420_MODE_FULL_BLEND;

		I915_WRITE(PIPEMISC(intel_crtc->pipe), val);
	}
}

int ironlake_get_lanes_required(int target_clock, int link_bw, int bpp)
{
	/*
	 * Account for spread spectrum to avoid
	 * oversubscribing the link. Max center spread
	 * is 2.5%; use 5% for safety's sake.
	 */
	u32 bps = target_clock * bpp * 21 / 20;
	return DIV_ROUND_UP(bps, link_bw * 8);
}

static bool ironlake_needs_fb_cb_tune(struct dpll *dpll, int factor)
{
	return i9xx_dpll_compute_m(dpll) < factor * dpll->n;
}

static void ironlake_compute_dpll(struct intel_crtc *intel_crtc,
				  struct intel_crtc_state *crtc_state,
				  struct dpll *reduced_clock)
{
	struct drm_crtc *crtc = &intel_crtc->base;
	struct drm_device *dev = crtc->dev;
	struct drm_i915_private *dev_priv = to_i915(dev);
	u32 dpll, fp, fp2;
	int factor;

	/* Enable autotuning of the PLL clock (if permissible) */
	factor = 21;
	if (intel_crtc_has_type(crtc_state, INTEL_OUTPUT_LVDS)) {
		if ((intel_panel_use_ssc(dev_priv) &&
		     dev_priv->vbt.lvds_ssc_freq == 100000) ||
		    (HAS_PCH_IBX(dev_priv) && intel_is_dual_link_lvds(dev)))
			factor = 25;
	} else if (crtc_state->sdvo_tv_clock)
		factor = 20;

	fp = i9xx_dpll_compute_fp(&crtc_state->dpll);

	if (ironlake_needs_fb_cb_tune(&crtc_state->dpll, factor))
		fp |= FP_CB_TUNE;

	if (reduced_clock) {
		fp2 = i9xx_dpll_compute_fp(reduced_clock);

		if (reduced_clock->m < factor * reduced_clock->n)
			fp2 |= FP_CB_TUNE;
	} else {
		fp2 = fp;
	}

	dpll = 0;

	if (intel_crtc_has_type(crtc_state, INTEL_OUTPUT_LVDS))
		dpll |= DPLLB_MODE_LVDS;
	else
		dpll |= DPLLB_MODE_DAC_SERIAL;

	dpll |= (crtc_state->pixel_multiplier - 1)
		<< PLL_REF_SDVO_HDMI_MULTIPLIER_SHIFT;

	if (intel_crtc_has_type(crtc_state, INTEL_OUTPUT_SDVO) ||
	    intel_crtc_has_type(crtc_state, INTEL_OUTPUT_HDMI))
		dpll |= DPLL_SDVO_HIGH_SPEED;

	if (intel_crtc_has_dp_encoder(crtc_state))
		dpll |= DPLL_SDVO_HIGH_SPEED;

	/*
	 * The high speed IO clock is only really required for
	 * SDVO/HDMI/DP, but we also enable it for CRT to make it
	 * possible to share the DPLL between CRT and HDMI. Enabling
	 * the clock needlessly does no real harm, except use up a
	 * bit of power potentially.
	 *
	 * We'll limit this to IVB with 3 pipes, since it has only two
	 * DPLLs and so DPLL sharing is the only way to get three pipes
	 * driving PCH ports at the same time. On SNB we could do this,
	 * and potentially avoid enabling the second DPLL, but it's not
	 * clear if it''s a win or loss power wise. No point in doing
	 * this on ILK at all since it has a fixed DPLL<->pipe mapping.
	 */
	if (INTEL_INFO(dev_priv)->num_pipes == 3 &&
	    intel_crtc_has_type(crtc_state, INTEL_OUTPUT_ANALOG))
		dpll |= DPLL_SDVO_HIGH_SPEED;

	/* compute bitmask from p1 value */
	dpll |= (1 << (crtc_state->dpll.p1 - 1)) << DPLL_FPA01_P1_POST_DIV_SHIFT;
	/* also FPA1 */
	dpll |= (1 << (crtc_state->dpll.p1 - 1)) << DPLL_FPA1_P1_POST_DIV_SHIFT;

	switch (crtc_state->dpll.p2) {
	case 5:
		dpll |= DPLL_DAC_SERIAL_P2_CLOCK_DIV_5;
		break;
	case 7:
		dpll |= DPLLB_LVDS_P2_CLOCK_DIV_7;
		break;
	case 10:
		dpll |= DPLL_DAC_SERIAL_P2_CLOCK_DIV_10;
		break;
	case 14:
		dpll |= DPLLB_LVDS_P2_CLOCK_DIV_14;
		break;
	}

	if (intel_crtc_has_type(crtc_state, INTEL_OUTPUT_LVDS) &&
	    intel_panel_use_ssc(dev_priv))
		dpll |= PLLB_REF_INPUT_SPREADSPECTRUMIN;
	else
		dpll |= PLL_REF_INPUT_DREFCLK;

	dpll |= DPLL_VCO_ENABLE;

	crtc_state->dpll_hw_state.dpll = dpll;
	crtc_state->dpll_hw_state.fp0 = fp;
	crtc_state->dpll_hw_state.fp1 = fp2;
}

static int ironlake_crtc_compute_clock(struct intel_crtc *crtc,
				       struct intel_crtc_state *crtc_state)
{
	struct drm_device *dev = crtc->base.dev;
	struct drm_i915_private *dev_priv = to_i915(dev);
	const struct intel_limit *limit;
	int refclk = 120000;

	memset(&crtc_state->dpll_hw_state, 0,
	       sizeof(crtc_state->dpll_hw_state));

	/* CPU eDP is the only output that doesn't need a PCH PLL of its own. */
	if (!crtc_state->has_pch_encoder)
		return 0;

	if (intel_crtc_has_type(crtc_state, INTEL_OUTPUT_LVDS)) {
		if (intel_panel_use_ssc(dev_priv)) {
			DRM_DEBUG_KMS("using SSC reference clock of %d kHz\n",
				      dev_priv->vbt.lvds_ssc_freq);
			refclk = dev_priv->vbt.lvds_ssc_freq;
		}

		if (intel_is_dual_link_lvds(dev)) {
			if (refclk == 100000)
				limit = &intel_limits_ironlake_dual_lvds_100m;
			else
				limit = &intel_limits_ironlake_dual_lvds;
		} else {
			if (refclk == 100000)
				limit = &intel_limits_ironlake_single_lvds_100m;
			else
				limit = &intel_limits_ironlake_single_lvds;
		}
	} else {
		limit = &intel_limits_ironlake_dac;
	}

	if (!crtc_state->clock_set &&
	    !g4x_find_best_dpll(limit, crtc_state, crtc_state->port_clock,
				refclk, NULL, &crtc_state->dpll)) {
		DRM_ERROR("Couldn't find PLL settings for mode!\n");
		return -EINVAL;
	}

	ironlake_compute_dpll(crtc, crtc_state, NULL);

	if (!intel_get_shared_dpll(crtc, crtc_state, NULL)) {
		DRM_DEBUG_KMS("failed to find PLL for pipe %c\n",
			      pipe_name(crtc->pipe));
		return -EINVAL;
	}

	return 0;
}

static void intel_pch_transcoder_get_m_n(struct intel_crtc *crtc,
					 struct intel_link_m_n *m_n)
{
	struct drm_device *dev = crtc->base.dev;
	struct drm_i915_private *dev_priv = to_i915(dev);
	enum pipe pipe = crtc->pipe;

	m_n->link_m = I915_READ(PCH_TRANS_LINK_M1(pipe));
	m_n->link_n = I915_READ(PCH_TRANS_LINK_N1(pipe));
	m_n->gmch_m = I915_READ(PCH_TRANS_DATA_M1(pipe))
		& ~TU_SIZE_MASK;
	m_n->gmch_n = I915_READ(PCH_TRANS_DATA_N1(pipe));
	m_n->tu = ((I915_READ(PCH_TRANS_DATA_M1(pipe))
		    & TU_SIZE_MASK) >> TU_SIZE_SHIFT) + 1;
}

static void intel_cpu_transcoder_get_m_n(struct intel_crtc *crtc,
					 enum transcoder transcoder,
					 struct intel_link_m_n *m_n,
					 struct intel_link_m_n *m2_n2)
{
	struct drm_i915_private *dev_priv = to_i915(crtc->base.dev);
	enum pipe pipe = crtc->pipe;

	if (INTEL_GEN(dev_priv) >= 5) {
		m_n->link_m = I915_READ(PIPE_LINK_M1(transcoder));
		m_n->link_n = I915_READ(PIPE_LINK_N1(transcoder));
		m_n->gmch_m = I915_READ(PIPE_DATA_M1(transcoder))
			& ~TU_SIZE_MASK;
		m_n->gmch_n = I915_READ(PIPE_DATA_N1(transcoder));
		m_n->tu = ((I915_READ(PIPE_DATA_M1(transcoder))
			    & TU_SIZE_MASK) >> TU_SIZE_SHIFT) + 1;

		if (m2_n2 && transcoder_has_m2_n2(dev_priv, transcoder)) {
			m2_n2->link_m = I915_READ(PIPE_LINK_M2(transcoder));
			m2_n2->link_n =	I915_READ(PIPE_LINK_N2(transcoder));
			m2_n2->gmch_m =	I915_READ(PIPE_DATA_M2(transcoder))
					& ~TU_SIZE_MASK;
			m2_n2->gmch_n =	I915_READ(PIPE_DATA_N2(transcoder));
			m2_n2->tu = ((I915_READ(PIPE_DATA_M2(transcoder))
					& TU_SIZE_MASK) >> TU_SIZE_SHIFT) + 1;
		}
	} else {
		m_n->link_m = I915_READ(PIPE_LINK_M_G4X(pipe));
		m_n->link_n = I915_READ(PIPE_LINK_N_G4X(pipe));
		m_n->gmch_m = I915_READ(PIPE_DATA_M_G4X(pipe))
			& ~TU_SIZE_MASK;
		m_n->gmch_n = I915_READ(PIPE_DATA_N_G4X(pipe));
		m_n->tu = ((I915_READ(PIPE_DATA_M_G4X(pipe))
			    & TU_SIZE_MASK) >> TU_SIZE_SHIFT) + 1;
	}
}

void intel_dp_get_m_n(struct intel_crtc *crtc,
		      struct intel_crtc_state *pipe_config)
{
	if (pipe_config->has_pch_encoder)
		intel_pch_transcoder_get_m_n(crtc, &pipe_config->dp_m_n);
	else
		intel_cpu_transcoder_get_m_n(crtc, pipe_config->cpu_transcoder,
					     &pipe_config->dp_m_n,
					     &pipe_config->dp_m2_n2);
}

static void ironlake_get_fdi_m_n_config(struct intel_crtc *crtc,
					struct intel_crtc_state *pipe_config)
{
	intel_cpu_transcoder_get_m_n(crtc, pipe_config->cpu_transcoder,
				     &pipe_config->fdi_m_n, NULL);
}

static void skylake_get_pfit_config(struct intel_crtc *crtc,
				    struct intel_crtc_state *pipe_config)
{
	struct drm_device *dev = crtc->base.dev;
	struct drm_i915_private *dev_priv = to_i915(dev);
	struct intel_crtc_scaler_state *scaler_state = &pipe_config->scaler_state;
	u32 ps_ctrl = 0;
	int id = -1;
	int i;

	/* find scaler attached to this pipe */
	for (i = 0; i < crtc->num_scalers; i++) {
		ps_ctrl = I915_READ(SKL_PS_CTRL(crtc->pipe, i));
		if (ps_ctrl & PS_SCALER_EN && !(ps_ctrl & PS_PLANE_SEL_MASK)) {
			id = i;
			pipe_config->pch_pfit.enabled = true;
			pipe_config->pch_pfit.pos = I915_READ(SKL_PS_WIN_POS(crtc->pipe, i));
			pipe_config->pch_pfit.size = I915_READ(SKL_PS_WIN_SZ(crtc->pipe, i));
			scaler_state->scalers[i].in_use = true;
			break;
		}
	}

	scaler_state->scaler_id = id;
	if (id >= 0) {
		scaler_state->scaler_users |= (1 << SKL_CRTC_INDEX);
	} else {
		scaler_state->scaler_users &= ~(1 << SKL_CRTC_INDEX);
	}
}

static void
skylake_get_initial_plane_config(struct intel_crtc *crtc,
				 struct intel_initial_plane_config *plane_config)
{
	struct drm_device *dev = crtc->base.dev;
	struct drm_i915_private *dev_priv = to_i915(dev);
	struct intel_plane *plane = to_intel_plane(crtc->base.primary);
	enum plane_id plane_id = plane->id;
	enum pipe pipe;
	u32 val, base, offset, stride_mult, tiling, alpha;
	int fourcc, pixel_format;
	unsigned int aligned_height;
	struct drm_framebuffer *fb;
	struct intel_framebuffer *intel_fb;

	if (!plane->get_hw_state(plane, &pipe))
		return;

	WARN_ON(pipe != crtc->pipe);

	intel_fb = kzalloc(sizeof(*intel_fb), GFP_KERNEL);
	if (!intel_fb) {
		DRM_DEBUG_KMS("failed to alloc fb\n");
		return;
	}

	fb = &intel_fb->base;

	fb->dev = dev;

	val = I915_READ(PLANE_CTL(pipe, plane_id));

	if (INTEL_GEN(dev_priv) >= 11)
		pixel_format = val & ICL_PLANE_CTL_FORMAT_MASK;
	else
		pixel_format = val & PLANE_CTL_FORMAT_MASK;

	if (INTEL_GEN(dev_priv) >= 10 || IS_GEMINILAKE(dev_priv)) {
		alpha = I915_READ(PLANE_COLOR_CTL(pipe, plane_id));
		alpha &= PLANE_COLOR_ALPHA_MASK;
	} else {
		alpha = val & PLANE_CTL_ALPHA_MASK;
	}

	fourcc = skl_format_to_fourcc(pixel_format,
				      val & PLANE_CTL_ORDER_RGBX, alpha);
	fb->format = drm_format_info(fourcc);

	tiling = val & PLANE_CTL_TILED_MASK;
	switch (tiling) {
	case PLANE_CTL_TILED_LINEAR:
		fb->modifier = DRM_FORMAT_MOD_LINEAR;
		break;
	case PLANE_CTL_TILED_X:
		plane_config->tiling = I915_TILING_X;
		fb->modifier = I915_FORMAT_MOD_X_TILED;
		break;
	case PLANE_CTL_TILED_Y:
		plane_config->tiling = I915_TILING_Y;
		if (val & PLANE_CTL_RENDER_DECOMPRESSION_ENABLE)
			fb->modifier = I915_FORMAT_MOD_Y_TILED_CCS;
		else
			fb->modifier = I915_FORMAT_MOD_Y_TILED;
		break;
	case PLANE_CTL_TILED_YF:
		if (val & PLANE_CTL_RENDER_DECOMPRESSION_ENABLE)
			fb->modifier = I915_FORMAT_MOD_Yf_TILED_CCS;
		else
			fb->modifier = I915_FORMAT_MOD_Yf_TILED;
		break;
	default:
		MISSING_CASE(tiling);
		goto error;
	}

	/*
	 * DRM_MODE_ROTATE_ is counter clockwise to stay compatible with Xrandr
	 * while i915 HW rotation is clockwise, thats why this swapping.
	 */
	switch (val & PLANE_CTL_ROTATE_MASK) {
	case PLANE_CTL_ROTATE_0:
		plane_config->rotation = DRM_MODE_ROTATE_0;
		break;
	case PLANE_CTL_ROTATE_90:
		plane_config->rotation = DRM_MODE_ROTATE_270;
		break;
	case PLANE_CTL_ROTATE_180:
		plane_config->rotation = DRM_MODE_ROTATE_180;
		break;
	case PLANE_CTL_ROTATE_270:
		plane_config->rotation = DRM_MODE_ROTATE_90;
		break;
	}

	if (INTEL_GEN(dev_priv) >= 10 &&
	    val & PLANE_CTL_FLIP_HORIZONTAL)
		plane_config->rotation |= DRM_MODE_REFLECT_X;

	base = I915_READ(PLANE_SURF(pipe, plane_id)) & 0xfffff000;
	plane_config->base = base;

	offset = I915_READ(PLANE_OFFSET(pipe, plane_id));

	val = I915_READ(PLANE_SIZE(pipe, plane_id));
	fb->height = ((val >> 16) & 0xfff) + 1;
	fb->width = ((val >> 0) & 0x1fff) + 1;

	val = I915_READ(PLANE_STRIDE(pipe, plane_id));
	stride_mult = skl_plane_stride_mult(fb, 0, DRM_MODE_ROTATE_0);
	fb->pitches[0] = (val & 0x3ff) * stride_mult;

	aligned_height = intel_fb_align_height(fb, 0, fb->height);

	plane_config->size = fb->pitches[0] * aligned_height;

	DRM_DEBUG_KMS("%s/%s with fb: size=%dx%d@%d, offset=%x, pitch %d, size 0x%x\n",
		      crtc->base.name, plane->base.name, fb->width, fb->height,
		      fb->format->cpp[0] * 8, base, fb->pitches[0],
		      plane_config->size);

	plane_config->fb = intel_fb;
	return;

error:
	kfree(intel_fb);
}

static void ironlake_get_pfit_config(struct intel_crtc *crtc,
				     struct intel_crtc_state *pipe_config)
{
	struct drm_device *dev = crtc->base.dev;
	struct drm_i915_private *dev_priv = to_i915(dev);
	u32 tmp;

	tmp = I915_READ(PF_CTL(crtc->pipe));

	if (tmp & PF_ENABLE) {
		pipe_config->pch_pfit.enabled = true;
		pipe_config->pch_pfit.pos = I915_READ(PF_WIN_POS(crtc->pipe));
		pipe_config->pch_pfit.size = I915_READ(PF_WIN_SZ(crtc->pipe));

		/* We currently do not free assignements of panel fitters on
		 * ivb/hsw (since we don't use the higher upscaling modes which
		 * differentiates them) so just WARN about this case for now. */
		if (IS_GEN(dev_priv, 7)) {
			WARN_ON((tmp & PF_PIPE_SEL_MASK_IVB) !=
				PF_PIPE_SEL_IVB(crtc->pipe));
		}
	}
}

static bool ironlake_get_pipe_config(struct intel_crtc *crtc,
				     struct intel_crtc_state *pipe_config)
{
	struct drm_device *dev = crtc->base.dev;
	struct drm_i915_private *dev_priv = to_i915(dev);
	enum intel_display_power_domain power_domain;
	intel_wakeref_t wakeref;
	u32 tmp;
	bool ret;

	power_domain = POWER_DOMAIN_PIPE(crtc->pipe);
	wakeref = intel_display_power_get_if_enabled(dev_priv, power_domain);
	if (!wakeref)
		return false;

	pipe_config->output_format = INTEL_OUTPUT_FORMAT_RGB;
	pipe_config->cpu_transcoder = (enum transcoder) crtc->pipe;
	pipe_config->shared_dpll = NULL;

	ret = false;
	tmp = I915_READ(PIPECONF(crtc->pipe));
	if (!(tmp & PIPECONF_ENABLE))
		goto out;

	switch (tmp & PIPECONF_BPC_MASK) {
	case PIPECONF_6BPC:
		pipe_config->pipe_bpp = 18;
		break;
	case PIPECONF_8BPC:
		pipe_config->pipe_bpp = 24;
		break;
	case PIPECONF_10BPC:
		pipe_config->pipe_bpp = 30;
		break;
	case PIPECONF_12BPC:
		pipe_config->pipe_bpp = 36;
		break;
	default:
		break;
	}

	if (tmp & PIPECONF_COLOR_RANGE_SELECT)
		pipe_config->limited_color_range = true;

	if (I915_READ(PCH_TRANSCONF(crtc->pipe)) & TRANS_ENABLE) {
		struct intel_shared_dpll *pll;
		enum intel_dpll_id pll_id;

		pipe_config->has_pch_encoder = true;

		tmp = I915_READ(FDI_RX_CTL(crtc->pipe));
		pipe_config->fdi_lanes = ((FDI_DP_PORT_WIDTH_MASK & tmp) >>
					  FDI_DP_PORT_WIDTH_SHIFT) + 1;

		ironlake_get_fdi_m_n_config(crtc, pipe_config);

		if (HAS_PCH_IBX(dev_priv)) {
			/*
			 * The pipe->pch transcoder and pch transcoder->pll
			 * mapping is fixed.
			 */
			pll_id = (enum intel_dpll_id) crtc->pipe;
		} else {
			tmp = I915_READ(PCH_DPLL_SEL);
			if (tmp & TRANS_DPLLB_SEL(crtc->pipe))
				pll_id = DPLL_ID_PCH_PLL_B;
			else
				pll_id= DPLL_ID_PCH_PLL_A;
		}

		pipe_config->shared_dpll =
			intel_get_shared_dpll_by_id(dev_priv, pll_id);
		pll = pipe_config->shared_dpll;

		WARN_ON(!pll->info->funcs->get_hw_state(dev_priv, pll,
						&pipe_config->dpll_hw_state));

		tmp = pipe_config->dpll_hw_state.dpll;
		pipe_config->pixel_multiplier =
			((tmp & PLL_REF_SDVO_HDMI_MULTIPLIER_MASK)
			 >> PLL_REF_SDVO_HDMI_MULTIPLIER_SHIFT) + 1;

		ironlake_pch_clock_get(crtc, pipe_config);
	} else {
		pipe_config->pixel_multiplier = 1;
	}

	intel_get_pipe_timings(crtc, pipe_config);
	intel_get_pipe_src_size(crtc, pipe_config);

	ironlake_get_pfit_config(crtc, pipe_config);

	ret = true;

out:
	intel_display_power_put(dev_priv, power_domain, wakeref);

	return ret;
}

static void assert_can_disable_lcpll(struct drm_i915_private *dev_priv)
{
	struct drm_device *dev = &dev_priv->drm;
	struct intel_crtc *crtc;

	for_each_intel_crtc(dev, crtc)
		I915_STATE_WARN(crtc->active, "CRTC for pipe %c enabled\n",
		     pipe_name(crtc->pipe));

	I915_STATE_WARN(I915_READ(HSW_PWR_WELL_CTL2),
			"Display power well on\n");
	I915_STATE_WARN(I915_READ(SPLL_CTL) & SPLL_PLL_ENABLE, "SPLL enabled\n");
	I915_STATE_WARN(I915_READ(WRPLL_CTL(0)) & WRPLL_PLL_ENABLE, "WRPLL1 enabled\n");
	I915_STATE_WARN(I915_READ(WRPLL_CTL(1)) & WRPLL_PLL_ENABLE, "WRPLL2 enabled\n");
	I915_STATE_WARN(I915_READ(PP_STATUS(0)) & PP_ON, "Panel power on\n");
	I915_STATE_WARN(I915_READ(BLC_PWM_CPU_CTL2) & BLM_PWM_ENABLE,
	     "CPU PWM1 enabled\n");
	if (IS_HASWELL(dev_priv))
		I915_STATE_WARN(I915_READ(HSW_BLC_PWM2_CTL) & BLM_PWM_ENABLE,
		     "CPU PWM2 enabled\n");
	I915_STATE_WARN(I915_READ(BLC_PWM_PCH_CTL1) & BLM_PCH_PWM_ENABLE,
	     "PCH PWM1 enabled\n");
	I915_STATE_WARN(I915_READ(UTIL_PIN_CTL) & UTIL_PIN_ENABLE,
	     "Utility pin enabled\n");
	I915_STATE_WARN(I915_READ(PCH_GTC_CTL) & PCH_GTC_ENABLE, "PCH GTC enabled\n");

	/*
	 * In theory we can still leave IRQs enabled, as long as only the HPD
	 * interrupts remain enabled. We used to check for that, but since it's
	 * gen-specific and since we only disable LCPLL after we fully disable
	 * the interrupts, the check below should be enough.
	 */
	I915_STATE_WARN(intel_irqs_enabled(dev_priv), "IRQs enabled\n");
}

static u32 hsw_read_dcomp(struct drm_i915_private *dev_priv)
{
	if (IS_HASWELL(dev_priv))
		return I915_READ(D_COMP_HSW);
	else
		return I915_READ(D_COMP_BDW);
}

static void hsw_write_dcomp(struct drm_i915_private *dev_priv, u32 val)
{
	if (IS_HASWELL(dev_priv)) {
		mutex_lock(&dev_priv->pcu_lock);
		if (sandybridge_pcode_write(dev_priv, GEN6_PCODE_WRITE_D_COMP,
					    val))
			DRM_DEBUG_KMS("Failed to write to D_COMP\n");
		mutex_unlock(&dev_priv->pcu_lock);
	} else {
		I915_WRITE(D_COMP_BDW, val);
		POSTING_READ(D_COMP_BDW);
	}
}

/*
 * This function implements pieces of two sequences from BSpec:
 * - Sequence for display software to disable LCPLL
 * - Sequence for display software to allow package C8+
 * The steps implemented here are just the steps that actually touch the LCPLL
 * register. Callers should take care of disabling all the display engine
 * functions, doing the mode unset, fixing interrupts, etc.
 */
static void hsw_disable_lcpll(struct drm_i915_private *dev_priv,
			      bool switch_to_fclk, bool allow_power_down)
{
	u32 val;

	assert_can_disable_lcpll(dev_priv);

	val = I915_READ(LCPLL_CTL);

	if (switch_to_fclk) {
		val |= LCPLL_CD_SOURCE_FCLK;
		I915_WRITE(LCPLL_CTL, val);

		if (wait_for_us(I915_READ(LCPLL_CTL) &
				LCPLL_CD_SOURCE_FCLK_DONE, 1))
			DRM_ERROR("Switching to FCLK failed\n");

		val = I915_READ(LCPLL_CTL);
	}

	val |= LCPLL_PLL_DISABLE;
	I915_WRITE(LCPLL_CTL, val);
	POSTING_READ(LCPLL_CTL);

	if (intel_wait_for_register(dev_priv, LCPLL_CTL, LCPLL_PLL_LOCK, 0, 1))
		DRM_ERROR("LCPLL still locked\n");

	val = hsw_read_dcomp(dev_priv);
	val |= D_COMP_COMP_DISABLE;
	hsw_write_dcomp(dev_priv, val);
	ndelay(100);

	if (wait_for((hsw_read_dcomp(dev_priv) & D_COMP_RCOMP_IN_PROGRESS) == 0,
		     1))
		DRM_ERROR("D_COMP RCOMP still in progress\n");

	if (allow_power_down) {
		val = I915_READ(LCPLL_CTL);
		val |= LCPLL_POWER_DOWN_ALLOW;
		I915_WRITE(LCPLL_CTL, val);
		POSTING_READ(LCPLL_CTL);
	}
}

/*
 * Fully restores LCPLL, disallowing power down and switching back to LCPLL
 * source.
 */
static void hsw_restore_lcpll(struct drm_i915_private *dev_priv)
{
	u32 val;

	val = I915_READ(LCPLL_CTL);

	if ((val & (LCPLL_PLL_LOCK | LCPLL_PLL_DISABLE | LCPLL_CD_SOURCE_FCLK |
		    LCPLL_POWER_DOWN_ALLOW)) == LCPLL_PLL_LOCK)
		return;

	/*
	 * Make sure we're not on PC8 state before disabling PC8, otherwise
	 * we'll hang the machine. To prevent PC8 state, just enable force_wake.
	 */
	intel_uncore_forcewake_get(dev_priv, FORCEWAKE_ALL);

	if (val & LCPLL_POWER_DOWN_ALLOW) {
		val &= ~LCPLL_POWER_DOWN_ALLOW;
		I915_WRITE(LCPLL_CTL, val);
		POSTING_READ(LCPLL_CTL);
	}

	val = hsw_read_dcomp(dev_priv);
	val |= D_COMP_COMP_FORCE;
	val &= ~D_COMP_COMP_DISABLE;
	hsw_write_dcomp(dev_priv, val);

	val = I915_READ(LCPLL_CTL);
	val &= ~LCPLL_PLL_DISABLE;
	I915_WRITE(LCPLL_CTL, val);

	if (intel_wait_for_register(dev_priv,
				    LCPLL_CTL, LCPLL_PLL_LOCK, LCPLL_PLL_LOCK,
				    5))
		DRM_ERROR("LCPLL not locked yet\n");

	if (val & LCPLL_CD_SOURCE_FCLK) {
		val = I915_READ(LCPLL_CTL);
		val &= ~LCPLL_CD_SOURCE_FCLK;
		I915_WRITE(LCPLL_CTL, val);

		if (wait_for_us((I915_READ(LCPLL_CTL) &
				 LCPLL_CD_SOURCE_FCLK_DONE) == 0, 1))
			DRM_ERROR("Switching back to LCPLL failed\n");
	}

	intel_uncore_forcewake_put(dev_priv, FORCEWAKE_ALL);

	intel_update_cdclk(dev_priv);
	intel_dump_cdclk_state(&dev_priv->cdclk.hw, "Current CDCLK");
}

/*
 * Package states C8 and deeper are really deep PC states that can only be
 * reached when all the devices on the system allow it, so even if the graphics
 * device allows PC8+, it doesn't mean the system will actually get to these
 * states. Our driver only allows PC8+ when going into runtime PM.
 *
 * The requirements for PC8+ are that all the outputs are disabled, the power
 * well is disabled and most interrupts are disabled, and these are also
 * requirements for runtime PM. When these conditions are met, we manually do
 * the other conditions: disable the interrupts, clocks and switch LCPLL refclk
 * to Fclk. If we're in PC8+ and we get an non-hotplug interrupt, we can hard
 * hang the machine.
 *
 * When we really reach PC8 or deeper states (not just when we allow it) we lose
 * the state of some registers, so when we come back from PC8+ we need to
 * restore this state. We don't get into PC8+ if we're not in RC6, so we don't
 * need to take care of the registers kept by RC6. Notice that this happens even
 * if we don't put the device in PCI D3 state (which is what currently happens
 * because of the runtime PM support).
 *
 * For more, read "Display Sequences for Package C8" on the hardware
 * documentation.
 */
void hsw_enable_pc8(struct drm_i915_private *dev_priv)
{
	u32 val;

	DRM_DEBUG_KMS("Enabling package C8+\n");

	if (HAS_PCH_LPT_LP(dev_priv)) {
		val = I915_READ(SOUTH_DSPCLK_GATE_D);
		val &= ~PCH_LP_PARTITION_LEVEL_DISABLE;
		I915_WRITE(SOUTH_DSPCLK_GATE_D, val);
	}

	lpt_disable_clkout_dp(dev_priv);
	hsw_disable_lcpll(dev_priv, true, true);
}

void hsw_disable_pc8(struct drm_i915_private *dev_priv)
{
	u32 val;

	DRM_DEBUG_KMS("Disabling package C8+\n");

	hsw_restore_lcpll(dev_priv);
	lpt_init_pch_refclk(dev_priv);

	if (HAS_PCH_LPT_LP(dev_priv)) {
		val = I915_READ(SOUTH_DSPCLK_GATE_D);
		val |= PCH_LP_PARTITION_LEVEL_DISABLE;
		I915_WRITE(SOUTH_DSPCLK_GATE_D, val);
	}
}

static int haswell_crtc_compute_clock(struct intel_crtc *crtc,
				      struct intel_crtc_state *crtc_state)
{
	struct drm_i915_private *dev_priv = to_i915(crtc->base.dev);
	struct intel_atomic_state *state =
		to_intel_atomic_state(crtc_state->base.state);

	if (!intel_crtc_has_type(crtc_state, INTEL_OUTPUT_DSI) ||
	    IS_ICELAKE(dev_priv)) {
		struct intel_encoder *encoder =
			intel_get_crtc_new_encoder(state, crtc_state);

		if (!intel_get_shared_dpll(crtc, crtc_state, encoder)) {
			DRM_DEBUG_KMS("failed to find PLL for pipe %c\n",
				      pipe_name(crtc->pipe));
			return -EINVAL;
		}
	}

	return 0;
}

static void cannonlake_get_ddi_pll(struct drm_i915_private *dev_priv,
				   enum port port,
				   struct intel_crtc_state *pipe_config)
{
	enum intel_dpll_id id;
	u32 temp;

	temp = I915_READ(DPCLKA_CFGCR0) & DPCLKA_CFGCR0_DDI_CLK_SEL_MASK(port);
	id = temp >> DPCLKA_CFGCR0_DDI_CLK_SEL_SHIFT(port);

	if (WARN_ON(id < SKL_DPLL0 || id > SKL_DPLL2))
		return;

	pipe_config->shared_dpll = intel_get_shared_dpll_by_id(dev_priv, id);
}

static void icelake_get_ddi_pll(struct drm_i915_private *dev_priv,
				enum port port,
				struct intel_crtc_state *pipe_config)
{
	enum intel_dpll_id id;
	u32 temp;

	/* TODO: TBT pll not implemented. */
	if (intel_port_is_combophy(dev_priv, port)) {
		temp = I915_READ(DPCLKA_CFGCR0_ICL) &
		       DPCLKA_CFGCR0_DDI_CLK_SEL_MASK(port);
		id = temp >> DPCLKA_CFGCR0_DDI_CLK_SEL_SHIFT(port);

		if (WARN_ON(!intel_dpll_is_combophy(id)))
			return;
	} else if (intel_port_is_tc(dev_priv, port)) {
		id = icl_tc_port_to_pll_id(intel_port_to_tc(dev_priv, port));
	} else {
		WARN(1, "Invalid port %x\n", port);
		return;
	}

	pipe_config->shared_dpll = intel_get_shared_dpll_by_id(dev_priv, id);
}

static void bxt_get_ddi_pll(struct drm_i915_private *dev_priv,
				enum port port,
				struct intel_crtc_state *pipe_config)
{
	enum intel_dpll_id id;

	switch (port) {
	case PORT_A:
		id = DPLL_ID_SKL_DPLL0;
		break;
	case PORT_B:
		id = DPLL_ID_SKL_DPLL1;
		break;
	case PORT_C:
		id = DPLL_ID_SKL_DPLL2;
		break;
	default:
		DRM_ERROR("Incorrect port type\n");
		return;
	}

	pipe_config->shared_dpll = intel_get_shared_dpll_by_id(dev_priv, id);
}

static void skylake_get_ddi_pll(struct drm_i915_private *dev_priv,
				enum port port,
				struct intel_crtc_state *pipe_config)
{
	enum intel_dpll_id id;
	u32 temp;

	temp = I915_READ(DPLL_CTRL2) & DPLL_CTRL2_DDI_CLK_SEL_MASK(port);
	id = temp >> (port * 3 + 1);

	if (WARN_ON(id < SKL_DPLL0 || id > SKL_DPLL3))
		return;

	pipe_config->shared_dpll = intel_get_shared_dpll_by_id(dev_priv, id);
}

static void haswell_get_ddi_pll(struct drm_i915_private *dev_priv,
				enum port port,
				struct intel_crtc_state *pipe_config)
{
	enum intel_dpll_id id;
	u32 ddi_pll_sel = I915_READ(PORT_CLK_SEL(port));

	switch (ddi_pll_sel) {
	case PORT_CLK_SEL_WRPLL1:
		id = DPLL_ID_WRPLL1;
		break;
	case PORT_CLK_SEL_WRPLL2:
		id = DPLL_ID_WRPLL2;
		break;
	case PORT_CLK_SEL_SPLL:
		id = DPLL_ID_SPLL;
		break;
	case PORT_CLK_SEL_LCPLL_810:
		id = DPLL_ID_LCPLL_810;
		break;
	case PORT_CLK_SEL_LCPLL_1350:
		id = DPLL_ID_LCPLL_1350;
		break;
	case PORT_CLK_SEL_LCPLL_2700:
		id = DPLL_ID_LCPLL_2700;
		break;
	default:
		MISSING_CASE(ddi_pll_sel);
		/* fall through */
	case PORT_CLK_SEL_NONE:
		return;
	}

	pipe_config->shared_dpll = intel_get_shared_dpll_by_id(dev_priv, id);
}

static bool hsw_get_transcoder_state(struct intel_crtc *crtc,
				     struct intel_crtc_state *pipe_config,
				     u64 *power_domain_mask)
{
	struct drm_device *dev = crtc->base.dev;
	struct drm_i915_private *dev_priv = to_i915(dev);
	enum intel_display_power_domain power_domain;
	unsigned long panel_transcoder_mask = BIT(TRANSCODER_EDP);
	unsigned long enabled_panel_transcoders = 0;
	enum transcoder panel_transcoder;
	u32 tmp;

	if (IS_ICELAKE(dev_priv))
		panel_transcoder_mask |=
			BIT(TRANSCODER_DSI_0) | BIT(TRANSCODER_DSI_1);

	/*
	 * The pipe->transcoder mapping is fixed with the exception of the eDP
	 * and DSI transcoders handled below.
	 */
	pipe_config->cpu_transcoder = (enum transcoder) crtc->pipe;

	/*
	 * XXX: Do intel_display_power_get_if_enabled before reading this (for
	 * consistency and less surprising code; it's in always on power).
	 */
	for_each_set_bit(panel_transcoder,
			 &panel_transcoder_mask,
			 ARRAY_SIZE(INTEL_INFO(dev_priv)->trans_offsets)) {
		enum pipe trans_pipe;

		tmp = I915_READ(TRANS_DDI_FUNC_CTL(panel_transcoder));
		if (!(tmp & TRANS_DDI_FUNC_ENABLE))
			continue;

		/*
		 * Log all enabled ones, only use the first one.
		 *
		 * FIXME: This won't work for two separate DSI displays.
		 */
		enabled_panel_transcoders |= BIT(panel_transcoder);
		if (enabled_panel_transcoders != BIT(panel_transcoder))
			continue;

		switch (tmp & TRANS_DDI_EDP_INPUT_MASK) {
		default:
			WARN(1, "unknown pipe linked to transcoder %s\n",
			     transcoder_name(panel_transcoder));
			/* fall through */
		case TRANS_DDI_EDP_INPUT_A_ONOFF:
		case TRANS_DDI_EDP_INPUT_A_ON:
			trans_pipe = PIPE_A;
			break;
		case TRANS_DDI_EDP_INPUT_B_ONOFF:
			trans_pipe = PIPE_B;
			break;
		case TRANS_DDI_EDP_INPUT_C_ONOFF:
			trans_pipe = PIPE_C;
			break;
		}

		if (trans_pipe == crtc->pipe)
			pipe_config->cpu_transcoder = panel_transcoder;
	}

	/*
	 * Valid combos: none, eDP, DSI0, DSI1, DSI0+DSI1
	 */
	WARN_ON((enabled_panel_transcoders & BIT(TRANSCODER_EDP)) &&
		enabled_panel_transcoders != BIT(TRANSCODER_EDP));

	power_domain = POWER_DOMAIN_TRANSCODER(pipe_config->cpu_transcoder);
	if (!intel_display_power_get_if_enabled(dev_priv, power_domain))
		return false;

	WARN_ON(*power_domain_mask & BIT_ULL(power_domain));
	*power_domain_mask |= BIT_ULL(power_domain);

	tmp = I915_READ(PIPECONF(pipe_config->cpu_transcoder));

	return tmp & PIPECONF_ENABLE;
}

static bool bxt_get_dsi_transcoder_state(struct intel_crtc *crtc,
					 struct intel_crtc_state *pipe_config,
					 u64 *power_domain_mask)
{
	struct drm_device *dev = crtc->base.dev;
	struct drm_i915_private *dev_priv = to_i915(dev);
	enum intel_display_power_domain power_domain;
	enum port port;
	enum transcoder cpu_transcoder;
	u32 tmp;

	for_each_port_masked(port, BIT(PORT_A) | BIT(PORT_C)) {
		if (port == PORT_A)
			cpu_transcoder = TRANSCODER_DSI_A;
		else
			cpu_transcoder = TRANSCODER_DSI_C;

		power_domain = POWER_DOMAIN_TRANSCODER(cpu_transcoder);
		if (!intel_display_power_get_if_enabled(dev_priv, power_domain))
			continue;

		WARN_ON(*power_domain_mask & BIT_ULL(power_domain));
		*power_domain_mask |= BIT_ULL(power_domain);

		/*
		 * The PLL needs to be enabled with a valid divider
		 * configuration, otherwise accessing DSI registers will hang
		 * the machine. See BSpec North Display Engine
		 * registers/MIPI[BXT]. We can break out here early, since we
		 * need the same DSI PLL to be enabled for both DSI ports.
		 */
		if (!bxt_dsi_pll_is_enabled(dev_priv))
			break;

		/* XXX: this works for video mode only */
		tmp = I915_READ(BXT_MIPI_PORT_CTRL(port));
		if (!(tmp & DPI_ENABLE))
			continue;

		tmp = I915_READ(MIPI_CTRL(port));
		if ((tmp & BXT_PIPE_SELECT_MASK) != BXT_PIPE_SELECT(crtc->pipe))
			continue;

		pipe_config->cpu_transcoder = cpu_transcoder;
		break;
	}

	return transcoder_is_dsi(pipe_config->cpu_transcoder);
}

static void haswell_get_ddi_port_state(struct intel_crtc *crtc,
				       struct intel_crtc_state *pipe_config)
{
	struct drm_i915_private *dev_priv = to_i915(crtc->base.dev);
	struct intel_shared_dpll *pll;
	enum port port;
	u32 tmp;

	tmp = I915_READ(TRANS_DDI_FUNC_CTL(pipe_config->cpu_transcoder));

	port = (tmp & TRANS_DDI_PORT_MASK) >> TRANS_DDI_PORT_SHIFT;

	if (IS_ICELAKE(dev_priv))
		icelake_get_ddi_pll(dev_priv, port, pipe_config);
	else if (IS_CANNONLAKE(dev_priv))
		cannonlake_get_ddi_pll(dev_priv, port, pipe_config);
	else if (IS_GEN9_BC(dev_priv))
		skylake_get_ddi_pll(dev_priv, port, pipe_config);
	else if (IS_GEN9_LP(dev_priv))
		bxt_get_ddi_pll(dev_priv, port, pipe_config);
	else
		haswell_get_ddi_pll(dev_priv, port, pipe_config);

	pll = pipe_config->shared_dpll;
	if (pll) {
		WARN_ON(!pll->info->funcs->get_hw_state(dev_priv, pll,
						&pipe_config->dpll_hw_state));
	}

	/*
	 * Haswell has only FDI/PCH transcoder A. It is which is connected to
	 * DDI E. So just check whether this pipe is wired to DDI E and whether
	 * the PCH transcoder is on.
	 */
	if (INTEL_GEN(dev_priv) < 9 &&
	    (port == PORT_E) && I915_READ(LPT_TRANSCONF) & TRANS_ENABLE) {
		pipe_config->has_pch_encoder = true;

		tmp = I915_READ(FDI_RX_CTL(PIPE_A));
		pipe_config->fdi_lanes = ((FDI_DP_PORT_WIDTH_MASK & tmp) >>
					  FDI_DP_PORT_WIDTH_SHIFT) + 1;

		ironlake_get_fdi_m_n_config(crtc, pipe_config);
	}
}

static bool haswell_get_pipe_config(struct intel_crtc *crtc,
				    struct intel_crtc_state *pipe_config)
{
	struct drm_i915_private *dev_priv = to_i915(crtc->base.dev);
	enum intel_display_power_domain power_domain;
	u64 power_domain_mask;
	bool active;

	intel_crtc_init_scalers(crtc, pipe_config);

	power_domain = POWER_DOMAIN_PIPE(crtc->pipe);
	if (!intel_display_power_get_if_enabled(dev_priv, power_domain))
		return false;
	power_domain_mask = BIT_ULL(power_domain);

	pipe_config->shared_dpll = NULL;

	active = hsw_get_transcoder_state(crtc, pipe_config, &power_domain_mask);

	if (IS_GEN9_LP(dev_priv) &&
	    bxt_get_dsi_transcoder_state(crtc, pipe_config, &power_domain_mask)) {
		WARN_ON(active);
		active = true;
	}

	if (!active)
		goto out;

	if (!transcoder_is_dsi(pipe_config->cpu_transcoder) ||
	    IS_ICELAKE(dev_priv)) {
		haswell_get_ddi_port_state(crtc, pipe_config);
		intel_get_pipe_timings(crtc, pipe_config);
	}

	intel_get_pipe_src_size(crtc, pipe_config);
	intel_get_crtc_ycbcr_config(crtc, pipe_config);

	pipe_config->gamma_mode =
		I915_READ(GAMMA_MODE(crtc->pipe)) & GAMMA_MODE_MODE_MASK;

	power_domain = POWER_DOMAIN_PIPE_PANEL_FITTER(crtc->pipe);
	if (intel_display_power_get_if_enabled(dev_priv, power_domain)) {
		WARN_ON(power_domain_mask & BIT_ULL(power_domain));
		power_domain_mask |= BIT_ULL(power_domain);

		if (INTEL_GEN(dev_priv) >= 9)
			skylake_get_pfit_config(crtc, pipe_config);
		else
			ironlake_get_pfit_config(crtc, pipe_config);
	}

	if (hsw_crtc_supports_ips(crtc)) {
		if (IS_HASWELL(dev_priv))
			pipe_config->ips_enabled = I915_READ(IPS_CTL) & IPS_ENABLE;
		else {
			/*
			 * We cannot readout IPS state on broadwell, set to
			 * true so we can set it to a defined state on first
			 * commit.
			 */
			pipe_config->ips_enabled = true;
		}
	}

	if (pipe_config->cpu_transcoder != TRANSCODER_EDP &&
	    !transcoder_is_dsi(pipe_config->cpu_transcoder)) {
		pipe_config->pixel_multiplier =
			I915_READ(PIPE_MULT(pipe_config->cpu_transcoder)) + 1;
	} else {
		pipe_config->pixel_multiplier = 1;
	}

out:
	for_each_power_domain(power_domain, power_domain_mask)
		intel_display_power_put_unchecked(dev_priv, power_domain);

	return active;
}

static u32 intel_cursor_base(const struct intel_plane_state *plane_state)
{
	struct drm_i915_private *dev_priv =
		to_i915(plane_state->base.plane->dev);
	const struct drm_framebuffer *fb = plane_state->base.fb;
	const struct drm_i915_gem_object *obj = intel_fb_obj(fb);
	u32 base;

	if (INTEL_INFO(dev_priv)->display.cursor_needs_physical)
		base = obj->phys_handle->busaddr;
	else
		base = intel_plane_ggtt_offset(plane_state);

	base += plane_state->color_plane[0].offset;

	/* ILK+ do this automagically */
	if (HAS_GMCH_DISPLAY(dev_priv) &&
	    plane_state->base.rotation & DRM_MODE_ROTATE_180)
		base += (plane_state->base.crtc_h *
			 plane_state->base.crtc_w - 1) * fb->format->cpp[0];

	return base;
}

static u32 intel_cursor_position(const struct intel_plane_state *plane_state)
{
	int x = plane_state->base.crtc_x;
	int y = plane_state->base.crtc_y;
	u32 pos = 0;

	if (x < 0) {
		pos |= CURSOR_POS_SIGN << CURSOR_X_SHIFT;
		x = -x;
	}
	pos |= x << CURSOR_X_SHIFT;

	if (y < 0) {
		pos |= CURSOR_POS_SIGN << CURSOR_Y_SHIFT;
		y = -y;
	}
	pos |= y << CURSOR_Y_SHIFT;

	return pos;
}

static bool intel_cursor_size_ok(const struct intel_plane_state *plane_state)
{
	const struct drm_mode_config *config =
		&plane_state->base.plane->dev->mode_config;
	int width = plane_state->base.crtc_w;
	int height = plane_state->base.crtc_h;

	return width > 0 && width <= config->cursor_width &&
		height > 0 && height <= config->cursor_height;
}

static int intel_cursor_check_surface(struct intel_plane_state *plane_state)
{
	const struct drm_framebuffer *fb = plane_state->base.fb;
	unsigned int rotation = plane_state->base.rotation;
	int src_x, src_y;
	u32 offset;
	int ret;

	intel_fill_fb_ggtt_view(&plane_state->view, fb, rotation);
	plane_state->color_plane[0].stride = intel_fb_pitch(fb, 0, rotation);

	ret = intel_plane_check_stride(plane_state);
	if (ret)
		return ret;

	src_x = plane_state->base.src_x >> 16;
	src_y = plane_state->base.src_y >> 16;

	intel_add_fb_offsets(&src_x, &src_y, plane_state, 0);
	offset = intel_plane_compute_aligned_offset(&src_x, &src_y,
						    plane_state, 0);

	if (src_x != 0 || src_y != 0) {
		DRM_DEBUG_KMS("Arbitrary cursor panning not supported\n");
		return -EINVAL;
	}

	plane_state->color_plane[0].offset = offset;

	return 0;
}

static int intel_check_cursor(struct intel_crtc_state *crtc_state,
			      struct intel_plane_state *plane_state)
{
	const struct drm_framebuffer *fb = plane_state->base.fb;
	int ret;

	if (fb && fb->modifier != DRM_FORMAT_MOD_LINEAR) {
		DRM_DEBUG_KMS("cursor cannot be tiled\n");
		return -EINVAL;
	}

	ret = drm_atomic_helper_check_plane_state(&plane_state->base,
						  &crtc_state->base,
						  DRM_PLANE_HELPER_NO_SCALING,
						  DRM_PLANE_HELPER_NO_SCALING,
						  true, true);
	if (ret)
		return ret;

	if (!plane_state->base.visible)
		return 0;

	ret = intel_plane_check_src_coordinates(plane_state);
	if (ret)
		return ret;

	ret = intel_cursor_check_surface(plane_state);
	if (ret)
		return ret;

	return 0;
}

static unsigned int
i845_cursor_max_stride(struct intel_plane *plane,
		       u32 pixel_format, u64 modifier,
		       unsigned int rotation)
{
	return 2048;
}

static u32 i845_cursor_ctl(const struct intel_crtc_state *crtc_state,
			   const struct intel_plane_state *plane_state)
{
	return CURSOR_ENABLE |
		CURSOR_GAMMA_ENABLE |
		CURSOR_FORMAT_ARGB |
		CURSOR_STRIDE(plane_state->color_plane[0].stride);
}

static bool i845_cursor_size_ok(const struct intel_plane_state *plane_state)
{
	int width = plane_state->base.crtc_w;

	/*
	 * 845g/865g are only limited by the width of their cursors,
	 * the height is arbitrary up to the precision of the register.
	 */
	return intel_cursor_size_ok(plane_state) && IS_ALIGNED(width, 64);
}

static int i845_check_cursor(struct intel_crtc_state *crtc_state,
			     struct intel_plane_state *plane_state)
{
	const struct drm_framebuffer *fb = plane_state->base.fb;
	int ret;

	ret = intel_check_cursor(crtc_state, plane_state);
	if (ret)
		return ret;

	/* if we want to turn off the cursor ignore width and height */
	if (!fb)
		return 0;

	/* Check for which cursor types we support */
	if (!i845_cursor_size_ok(plane_state)) {
		DRM_DEBUG("Cursor dimension %dx%d not supported\n",
			  plane_state->base.crtc_w,
			  plane_state->base.crtc_h);
		return -EINVAL;
	}

	WARN_ON(plane_state->base.visible &&
		plane_state->color_plane[0].stride != fb->pitches[0]);

	switch (fb->pitches[0]) {
	case 256:
	case 512:
	case 1024:
	case 2048:
		break;
	default:
		DRM_DEBUG_KMS("Invalid cursor stride (%u)\n",
			      fb->pitches[0]);
		return -EINVAL;
	}

	plane_state->ctl = i845_cursor_ctl(crtc_state, plane_state);

	return 0;
}

static void i845_update_cursor(struct intel_plane *plane,
			       const struct intel_crtc_state *crtc_state,
			       const struct intel_plane_state *plane_state)
{
	struct drm_i915_private *dev_priv = to_i915(plane->base.dev);
	u32 cntl = 0, base = 0, pos = 0, size = 0;
	unsigned long irqflags;

	if (plane_state && plane_state->base.visible) {
		unsigned int width = plane_state->base.crtc_w;
		unsigned int height = plane_state->base.crtc_h;

		cntl = plane_state->ctl;
		size = (height << 12) | width;

		base = intel_cursor_base(plane_state);
		pos = intel_cursor_position(plane_state);
	}

	spin_lock_irqsave(&dev_priv->uncore.lock, irqflags);

	/* On these chipsets we can only modify the base/size/stride
	 * whilst the cursor is disabled.
	 */
	if (plane->cursor.base != base ||
	    plane->cursor.size != size ||
	    plane->cursor.cntl != cntl) {
		I915_WRITE_FW(CURCNTR(PIPE_A), 0);
		I915_WRITE_FW(CURBASE(PIPE_A), base);
		I915_WRITE_FW(CURSIZE, size);
		I915_WRITE_FW(CURPOS(PIPE_A), pos);
		I915_WRITE_FW(CURCNTR(PIPE_A), cntl);

		plane->cursor.base = base;
		plane->cursor.size = size;
		plane->cursor.cntl = cntl;
	} else {
		I915_WRITE_FW(CURPOS(PIPE_A), pos);
	}

	spin_unlock_irqrestore(&dev_priv->uncore.lock, irqflags);
}

static void i845_disable_cursor(struct intel_plane *plane,
				const struct intel_crtc_state *crtc_state)
{
	i845_update_cursor(plane, crtc_state, NULL);
}

static bool i845_cursor_get_hw_state(struct intel_plane *plane,
				     enum pipe *pipe)
{
	struct drm_i915_private *dev_priv = to_i915(plane->base.dev);
	enum intel_display_power_domain power_domain;
	intel_wakeref_t wakeref;
	bool ret;

	power_domain = POWER_DOMAIN_PIPE(PIPE_A);
	wakeref = intel_display_power_get_if_enabled(dev_priv, power_domain);
	if (!wakeref)
		return false;

	ret = I915_READ(CURCNTR(PIPE_A)) & CURSOR_ENABLE;

	*pipe = PIPE_A;

	intel_display_power_put(dev_priv, power_domain, wakeref);

	return ret;
}

static unsigned int
i9xx_cursor_max_stride(struct intel_plane *plane,
		       u32 pixel_format, u64 modifier,
		       unsigned int rotation)
{
	return plane->base.dev->mode_config.cursor_width * 4;
}

static u32 i9xx_cursor_ctl(const struct intel_crtc_state *crtc_state,
			   const struct intel_plane_state *plane_state)
{
	struct drm_i915_private *dev_priv =
		to_i915(plane_state->base.plane->dev);
	struct intel_crtc *crtc = to_intel_crtc(crtc_state->base.crtc);
	u32 cntl = 0;

	if (IS_GEN(dev_priv, 6) || IS_IVYBRIDGE(dev_priv))
		cntl |= MCURSOR_TRICKLE_FEED_DISABLE;

	if (INTEL_GEN(dev_priv) <= 10) {
		cntl |= MCURSOR_GAMMA_ENABLE;

		if (HAS_DDI(dev_priv))
			cntl |= MCURSOR_PIPE_CSC_ENABLE;
	}

	if (INTEL_GEN(dev_priv) < 5 && !IS_G4X(dev_priv))
		cntl |= MCURSOR_PIPE_SELECT(crtc->pipe);

	switch (plane_state->base.crtc_w) {
	case 64:
		cntl |= MCURSOR_MODE_64_ARGB_AX;
		break;
	case 128:
		cntl |= MCURSOR_MODE_128_ARGB_AX;
		break;
	case 256:
		cntl |= MCURSOR_MODE_256_ARGB_AX;
		break;
	default:
		MISSING_CASE(plane_state->base.crtc_w);
		return 0;
	}

	if (plane_state->base.rotation & DRM_MODE_ROTATE_180)
		cntl |= MCURSOR_ROTATE_180;

	return cntl;
}

static bool i9xx_cursor_size_ok(const struct intel_plane_state *plane_state)
{
	struct drm_i915_private *dev_priv =
		to_i915(plane_state->base.plane->dev);
	int width = plane_state->base.crtc_w;
	int height = plane_state->base.crtc_h;

	if (!intel_cursor_size_ok(plane_state))
		return false;

	/* Cursor width is limited to a few power-of-two sizes */
	switch (width) {
	case 256:
	case 128:
	case 64:
		break;
	default:
		return false;
	}

	/*
	 * IVB+ have CUR_FBC_CTL which allows an arbitrary cursor
	 * height from 8 lines up to the cursor width, when the
	 * cursor is not rotated. Everything else requires square
	 * cursors.
	 */
	if (HAS_CUR_FBC(dev_priv) &&
	    plane_state->base.rotation & DRM_MODE_ROTATE_0) {
		if (height < 8 || height > width)
			return false;
	} else {
		if (height != width)
			return false;
	}

	return true;
}

static int i9xx_check_cursor(struct intel_crtc_state *crtc_state,
			     struct intel_plane_state *plane_state)
{
	struct intel_plane *plane = to_intel_plane(plane_state->base.plane);
	struct drm_i915_private *dev_priv = to_i915(plane->base.dev);
	const struct drm_framebuffer *fb = plane_state->base.fb;
	enum pipe pipe = plane->pipe;
	int ret;

	ret = intel_check_cursor(crtc_state, plane_state);
	if (ret)
		return ret;

	/* if we want to turn off the cursor ignore width and height */
	if (!fb)
		return 0;

	/* Check for which cursor types we support */
	if (!i9xx_cursor_size_ok(plane_state)) {
		DRM_DEBUG("Cursor dimension %dx%d not supported\n",
			  plane_state->base.crtc_w,
			  plane_state->base.crtc_h);
		return -EINVAL;
	}

	WARN_ON(plane_state->base.visible &&
		plane_state->color_plane[0].stride != fb->pitches[0]);

	if (fb->pitches[0] != plane_state->base.crtc_w * fb->format->cpp[0]) {
		DRM_DEBUG_KMS("Invalid cursor stride (%u) (cursor width %d)\n",
			      fb->pitches[0], plane_state->base.crtc_w);
		return -EINVAL;
	}

	/*
	 * There's something wrong with the cursor on CHV pipe C.
	 * If it straddles the left edge of the screen then
	 * moving it away from the edge or disabling it often
	 * results in a pipe underrun, and often that can lead to
	 * dead pipe (constant underrun reported, and it scans
	 * out just a solid color). To recover from that, the
	 * display power well must be turned off and on again.
	 * Refuse the put the cursor into that compromised position.
	 */
	if (IS_CHERRYVIEW(dev_priv) && pipe == PIPE_C &&
	    plane_state->base.visible && plane_state->base.crtc_x < 0) {
		DRM_DEBUG_KMS("CHV cursor C not allowed to straddle the left screen edge\n");
		return -EINVAL;
	}

	plane_state->ctl = i9xx_cursor_ctl(crtc_state, plane_state);

	return 0;
}

static void i9xx_update_cursor(struct intel_plane *plane,
			       const struct intel_crtc_state *crtc_state,
			       const struct intel_plane_state *plane_state)
{
	struct drm_i915_private *dev_priv = to_i915(plane->base.dev);
	enum pipe pipe = plane->pipe;
	u32 cntl = 0, base = 0, pos = 0, fbc_ctl = 0;
	unsigned long irqflags;

	if (plane_state && plane_state->base.visible) {
		cntl = plane_state->ctl;

		if (plane_state->base.crtc_h != plane_state->base.crtc_w)
			fbc_ctl = CUR_FBC_CTL_EN | (plane_state->base.crtc_h - 1);

		base = intel_cursor_base(plane_state);
		pos = intel_cursor_position(plane_state);
	}

	spin_lock_irqsave(&dev_priv->uncore.lock, irqflags);

	/*
	 * On some platforms writing CURCNTR first will also
	 * cause CURPOS to be armed by the CURBASE write.
	 * Without the CURCNTR write the CURPOS write would
	 * arm itself. Thus we always update CURCNTR before
	 * CURPOS.
	 *
	 * On other platforms CURPOS always requires the
	 * CURBASE write to arm the update. Additonally
	 * a write to any of the cursor register will cancel
	 * an already armed cursor update. Thus leaving out
	 * the CURBASE write after CURPOS could lead to a
	 * cursor that doesn't appear to move, or even change
	 * shape. Thus we always write CURBASE.
	 *
	 * The other registers are armed by by the CURBASE write
	 * except when the plane is getting enabled at which time
	 * the CURCNTR write arms the update.
	 */

	if (INTEL_GEN(dev_priv) >= 9)
		skl_write_cursor_wm(plane, crtc_state);

	if (plane->cursor.base != base ||
	    plane->cursor.size != fbc_ctl ||
	    plane->cursor.cntl != cntl) {
		if (HAS_CUR_FBC(dev_priv))
			I915_WRITE_FW(CUR_FBC_CTL(pipe), fbc_ctl);
		I915_WRITE_FW(CURCNTR(pipe), cntl);
		I915_WRITE_FW(CURPOS(pipe), pos);
		I915_WRITE_FW(CURBASE(pipe), base);

		plane->cursor.base = base;
		plane->cursor.size = fbc_ctl;
		plane->cursor.cntl = cntl;
	} else {
		I915_WRITE_FW(CURPOS(pipe), pos);
		I915_WRITE_FW(CURBASE(pipe), base);
	}

	spin_unlock_irqrestore(&dev_priv->uncore.lock, irqflags);
}

static void i9xx_disable_cursor(struct intel_plane *plane,
				const struct intel_crtc_state *crtc_state)
{
	i9xx_update_cursor(plane, crtc_state, NULL);
}

static bool i9xx_cursor_get_hw_state(struct intel_plane *plane,
				     enum pipe *pipe)
{
	struct drm_i915_private *dev_priv = to_i915(plane->base.dev);
	enum intel_display_power_domain power_domain;
	intel_wakeref_t wakeref;
	bool ret;
	u32 val;

	/*
	 * Not 100% correct for planes that can move between pipes,
	 * but that's only the case for gen2-3 which don't have any
	 * display power wells.
	 */
	power_domain = POWER_DOMAIN_PIPE(plane->pipe);
	wakeref = intel_display_power_get_if_enabled(dev_priv, power_domain);
	if (!wakeref)
		return false;

	val = I915_READ(CURCNTR(plane->pipe));

	ret = val & MCURSOR_MODE;

	if (INTEL_GEN(dev_priv) >= 5 || IS_G4X(dev_priv))
		*pipe = plane->pipe;
	else
		*pipe = (val & MCURSOR_PIPE_SELECT_MASK) >>
			MCURSOR_PIPE_SELECT_SHIFT;

	intel_display_power_put(dev_priv, power_domain, wakeref);

	return ret;
}

/* VESA 640x480x72Hz mode to set on the pipe */
static const struct drm_display_mode load_detect_mode = {
	DRM_MODE("640x480", DRM_MODE_TYPE_DEFAULT, 31500, 640, 664,
		 704, 832, 0, 480, 489, 491, 520, 0, DRM_MODE_FLAG_NHSYNC | DRM_MODE_FLAG_NVSYNC),
};

struct drm_framebuffer *
intel_framebuffer_create(struct drm_i915_gem_object *obj,
			 struct drm_mode_fb_cmd2 *mode_cmd)
{
	struct intel_framebuffer *intel_fb;
	int ret;

	intel_fb = kzalloc(sizeof(*intel_fb), GFP_KERNEL);
	if (!intel_fb)
		return ERR_PTR(-ENOMEM);

	ret = intel_framebuffer_init(intel_fb, obj, mode_cmd);
	if (ret)
		goto err;

	return &intel_fb->base;

err:
	kfree(intel_fb);
	return ERR_PTR(ret);
}

static int intel_modeset_disable_planes(struct drm_atomic_state *state,
					struct drm_crtc *crtc)
{
	struct drm_plane *plane;
	struct drm_plane_state *plane_state;
	int ret, i;

	ret = drm_atomic_add_affected_planes(state, crtc);
	if (ret)
		return ret;

	for_each_new_plane_in_state(state, plane, plane_state, i) {
		if (plane_state->crtc != crtc)
			continue;

		ret = drm_atomic_set_crtc_for_plane(plane_state, NULL);
		if (ret)
			return ret;

		drm_atomic_set_fb_for_plane(plane_state, NULL);
	}

	return 0;
}

int intel_get_load_detect_pipe(struct drm_connector *connector,
			       const struct drm_display_mode *mode,
			       struct intel_load_detect_pipe *old,
			       struct drm_modeset_acquire_ctx *ctx)
{
	struct intel_crtc *intel_crtc;
	struct intel_encoder *intel_encoder =
		intel_attached_encoder(connector);
	struct drm_crtc *possible_crtc;
	struct drm_encoder *encoder = &intel_encoder->base;
	struct drm_crtc *crtc = NULL;
	struct drm_device *dev = encoder->dev;
	struct drm_i915_private *dev_priv = to_i915(dev);
	struct drm_mode_config *config = &dev->mode_config;
	struct drm_atomic_state *state = NULL, *restore_state = NULL;
	struct drm_connector_state *connector_state;
	struct intel_crtc_state *crtc_state;
	int ret, i = -1;

	DRM_DEBUG_KMS("[CONNECTOR:%d:%s], [ENCODER:%d:%s]\n",
		      connector->base.id, connector->name,
		      encoder->base.id, encoder->name);

	old->restore_state = NULL;

	WARN_ON(!drm_modeset_is_locked(&config->connection_mutex));

	/*
	 * Algorithm gets a little messy:
	 *
	 *   - if the connector already has an assigned crtc, use it (but make
	 *     sure it's on first)
	 *
	 *   - try to find the first unused crtc that can drive this connector,
	 *     and use that if we find one
	 */

	/* See if we already have a CRTC for this connector */
	if (connector->state->crtc) {
		crtc = connector->state->crtc;

		ret = drm_modeset_lock(&crtc->mutex, ctx);
		if (ret)
			goto fail;

		/* Make sure the crtc and connector are running */
		goto found;
	}

	/* Find an unused one (if possible) */
	for_each_crtc(dev, possible_crtc) {
		i++;
		if (!(encoder->possible_crtcs & (1 << i)))
			continue;

		ret = drm_modeset_lock(&possible_crtc->mutex, ctx);
		if (ret)
			goto fail;

		if (possible_crtc->state->enable) {
			drm_modeset_unlock(&possible_crtc->mutex);
			continue;
		}

		crtc = possible_crtc;
		break;
	}

	/*
	 * If we didn't find an unused CRTC, don't use any.
	 */
	if (!crtc) {
		DRM_DEBUG_KMS("no pipe available for load-detect\n");
		ret = -ENODEV;
		goto fail;
	}

found:
	intel_crtc = to_intel_crtc(crtc);

	state = drm_atomic_state_alloc(dev);
	restore_state = drm_atomic_state_alloc(dev);
	if (!state || !restore_state) {
		ret = -ENOMEM;
		goto fail;
	}

	state->acquire_ctx = ctx;
	restore_state->acquire_ctx = ctx;

	connector_state = drm_atomic_get_connector_state(state, connector);
	if (IS_ERR(connector_state)) {
		ret = PTR_ERR(connector_state);
		goto fail;
	}

	ret = drm_atomic_set_crtc_for_connector(connector_state, crtc);
	if (ret)
		goto fail;

	crtc_state = intel_atomic_get_crtc_state(state, intel_crtc);
	if (IS_ERR(crtc_state)) {
		ret = PTR_ERR(crtc_state);
		goto fail;
	}

	crtc_state->base.active = crtc_state->base.enable = true;

	if (!mode)
		mode = &load_detect_mode;

	ret = drm_atomic_set_mode_for_crtc(&crtc_state->base, mode);
	if (ret)
		goto fail;

	ret = intel_modeset_disable_planes(state, crtc);
	if (ret)
		goto fail;

	ret = PTR_ERR_OR_ZERO(drm_atomic_get_connector_state(restore_state, connector));
	if (!ret)
		ret = PTR_ERR_OR_ZERO(drm_atomic_get_crtc_state(restore_state, crtc));
	if (!ret)
		ret = drm_atomic_add_affected_planes(restore_state, crtc);
	if (ret) {
		DRM_DEBUG_KMS("Failed to create a copy of old state to restore: %i\n", ret);
		goto fail;
	}

	ret = drm_atomic_commit(state);
	if (ret) {
		DRM_DEBUG_KMS("failed to set mode on load-detect pipe\n");
		goto fail;
	}

	old->restore_state = restore_state;
	drm_atomic_state_put(state);

	/* let the connector get through one full cycle before testing */
	intel_wait_for_vblank(dev_priv, intel_crtc->pipe);
	return true;

fail:
	if (state) {
		drm_atomic_state_put(state);
		state = NULL;
	}
	if (restore_state) {
		drm_atomic_state_put(restore_state);
		restore_state = NULL;
	}

	if (ret == -EDEADLK)
		return ret;

	return false;
}

void intel_release_load_detect_pipe(struct drm_connector *connector,
				    struct intel_load_detect_pipe *old,
				    struct drm_modeset_acquire_ctx *ctx)
{
	struct intel_encoder *intel_encoder =
		intel_attached_encoder(connector);
	struct drm_encoder *encoder = &intel_encoder->base;
	struct drm_atomic_state *state = old->restore_state;
	int ret;

	DRM_DEBUG_KMS("[CONNECTOR:%d:%s], [ENCODER:%d:%s]\n",
		      connector->base.id, connector->name,
		      encoder->base.id, encoder->name);

	if (!state)
		return;

	ret = drm_atomic_helper_commit_duplicated_state(state, ctx);
	if (ret)
		DRM_DEBUG_KMS("Couldn't release load detect pipe: %i\n", ret);
	drm_atomic_state_put(state);
}

static int i9xx_pll_refclk(struct drm_device *dev,
			   const struct intel_crtc_state *pipe_config)
{
	struct drm_i915_private *dev_priv = to_i915(dev);
	u32 dpll = pipe_config->dpll_hw_state.dpll;

	if ((dpll & PLL_REF_INPUT_MASK) == PLLB_REF_INPUT_SPREADSPECTRUMIN)
		return dev_priv->vbt.lvds_ssc_freq;
	else if (HAS_PCH_SPLIT(dev_priv))
		return 120000;
	else if (!IS_GEN(dev_priv, 2))
		return 96000;
	else
		return 48000;
}

/* Returns the clock of the currently programmed mode of the given pipe. */
static void i9xx_crtc_clock_get(struct intel_crtc *crtc,
				struct intel_crtc_state *pipe_config)
{
	struct drm_device *dev = crtc->base.dev;
	struct drm_i915_private *dev_priv = to_i915(dev);
	int pipe = pipe_config->cpu_transcoder;
	u32 dpll = pipe_config->dpll_hw_state.dpll;
	u32 fp;
	struct dpll clock;
	int port_clock;
	int refclk = i9xx_pll_refclk(dev, pipe_config);

	if ((dpll & DISPLAY_RATE_SELECT_FPA1) == 0)
		fp = pipe_config->dpll_hw_state.fp0;
	else
		fp = pipe_config->dpll_hw_state.fp1;

	clock.m1 = (fp & FP_M1_DIV_MASK) >> FP_M1_DIV_SHIFT;
	if (IS_PINEVIEW(dev_priv)) {
		clock.n = ffs((fp & FP_N_PINEVIEW_DIV_MASK) >> FP_N_DIV_SHIFT) - 1;
		clock.m2 = (fp & FP_M2_PINEVIEW_DIV_MASK) >> FP_M2_DIV_SHIFT;
	} else {
		clock.n = (fp & FP_N_DIV_MASK) >> FP_N_DIV_SHIFT;
		clock.m2 = (fp & FP_M2_DIV_MASK) >> FP_M2_DIV_SHIFT;
	}

	if (!IS_GEN(dev_priv, 2)) {
		if (IS_PINEVIEW(dev_priv))
			clock.p1 = ffs((dpll & DPLL_FPA01_P1_POST_DIV_MASK_PINEVIEW) >>
				DPLL_FPA01_P1_POST_DIV_SHIFT_PINEVIEW);
		else
			clock.p1 = ffs((dpll & DPLL_FPA01_P1_POST_DIV_MASK) >>
			       DPLL_FPA01_P1_POST_DIV_SHIFT);

		switch (dpll & DPLL_MODE_MASK) {
		case DPLLB_MODE_DAC_SERIAL:
			clock.p2 = dpll & DPLL_DAC_SERIAL_P2_CLOCK_DIV_5 ?
				5 : 10;
			break;
		case DPLLB_MODE_LVDS:
			clock.p2 = dpll & DPLLB_LVDS_P2_CLOCK_DIV_7 ?
				7 : 14;
			break;
		default:
			DRM_DEBUG_KMS("Unknown DPLL mode %08x in programmed "
				  "mode\n", (int)(dpll & DPLL_MODE_MASK));
			return;
		}

		if (IS_PINEVIEW(dev_priv))
			port_clock = pnv_calc_dpll_params(refclk, &clock);
		else
			port_clock = i9xx_calc_dpll_params(refclk, &clock);
	} else {
		u32 lvds = IS_I830(dev_priv) ? 0 : I915_READ(LVDS);
		bool is_lvds = (pipe == 1) && (lvds & LVDS_PORT_EN);

		if (is_lvds) {
			clock.p1 = ffs((dpll & DPLL_FPA01_P1_POST_DIV_MASK_I830_LVDS) >>
				       DPLL_FPA01_P1_POST_DIV_SHIFT);

			if (lvds & LVDS_CLKB_POWER_UP)
				clock.p2 = 7;
			else
				clock.p2 = 14;
		} else {
			if (dpll & PLL_P1_DIVIDE_BY_TWO)
				clock.p1 = 2;
			else {
				clock.p1 = ((dpll & DPLL_FPA01_P1_POST_DIV_MASK_I830) >>
					    DPLL_FPA01_P1_POST_DIV_SHIFT) + 2;
			}
			if (dpll & PLL_P2_DIVIDE_BY_4)
				clock.p2 = 4;
			else
				clock.p2 = 2;
		}

		port_clock = i9xx_calc_dpll_params(refclk, &clock);
	}

	/*
	 * This value includes pixel_multiplier. We will use
	 * port_clock to compute adjusted_mode.crtc_clock in the
	 * encoder's get_config() function.
	 */
	pipe_config->port_clock = port_clock;
}

int intel_dotclock_calculate(int link_freq,
			     const struct intel_link_m_n *m_n)
{
	/*
	 * The calculation for the data clock is:
	 * pixel_clock = ((m/n)*(link_clock * nr_lanes))/bpp
	 * But we want to avoid losing precison if possible, so:
	 * pixel_clock = ((m * link_clock * nr_lanes)/(n*bpp))
	 *
	 * and the link clock is simpler:
	 * link_clock = (m * link_clock) / n
	 */

	if (!m_n->link_n)
		return 0;

	return div_u64(mul_u32_u32(m_n->link_m, link_freq), m_n->link_n);
}

static void ironlake_pch_clock_get(struct intel_crtc *crtc,
				   struct intel_crtc_state *pipe_config)
{
	struct drm_i915_private *dev_priv = to_i915(crtc->base.dev);

	/* read out port_clock from the DPLL */
	i9xx_crtc_clock_get(crtc, pipe_config);

	/*
	 * In case there is an active pipe without active ports,
	 * we may need some idea for the dotclock anyway.
	 * Calculate one based on the FDI configuration.
	 */
	pipe_config->base.adjusted_mode.crtc_clock =
		intel_dotclock_calculate(intel_fdi_link_freq(dev_priv, pipe_config),
					 &pipe_config->fdi_m_n);
}

/* Returns the currently programmed mode of the given encoder. */
struct drm_display_mode *
intel_encoder_current_mode(struct intel_encoder *encoder)
{
	struct drm_i915_private *dev_priv = to_i915(encoder->base.dev);
	struct intel_crtc_state *crtc_state;
	struct drm_display_mode *mode;
	struct intel_crtc *crtc;
	enum pipe pipe;

	if (!encoder->get_hw_state(encoder, &pipe))
		return NULL;

	crtc = intel_get_crtc_for_pipe(dev_priv, pipe);

	mode = kzalloc(sizeof(*mode), GFP_KERNEL);
	if (!mode)
		return NULL;

	crtc_state = kzalloc(sizeof(*crtc_state), GFP_KERNEL);
	if (!crtc_state) {
		kfree(mode);
		return NULL;
	}

	crtc_state->base.crtc = &crtc->base;

	if (!dev_priv->display.get_pipe_config(crtc, crtc_state)) {
		kfree(crtc_state);
		kfree(mode);
		return NULL;
	}

	encoder->get_config(encoder, crtc_state);

	intel_mode_from_pipe_config(mode, crtc_state);

	kfree(crtc_state);

	return mode;
}

static void intel_crtc_destroy(struct drm_crtc *crtc)
{
	struct intel_crtc *intel_crtc = to_intel_crtc(crtc);

	drm_crtc_cleanup(crtc);
	kfree(intel_crtc);
}

/**
 * intel_wm_need_update - Check whether watermarks need updating
 * @cur: current plane state
 * @new: new plane state
 *
 * Check current plane state versus the new one to determine whether
 * watermarks need to be recalculated.
 *
 * Returns true or false.
 */
static bool intel_wm_need_update(struct intel_plane_state *cur,
				 struct intel_plane_state *new)
{
	/* Update watermarks on tiling or size changes. */
	if (new->base.visible != cur->base.visible)
		return true;

	if (!cur->base.fb || !new->base.fb)
		return false;

	if (cur->base.fb->modifier != new->base.fb->modifier ||
	    cur->base.rotation != new->base.rotation ||
	    drm_rect_width(&new->base.src) != drm_rect_width(&cur->base.src) ||
	    drm_rect_height(&new->base.src) != drm_rect_height(&cur->base.src) ||
	    drm_rect_width(&new->base.dst) != drm_rect_width(&cur->base.dst) ||
	    drm_rect_height(&new->base.dst) != drm_rect_height(&cur->base.dst))
		return true;

	return false;
}

static bool needs_scaling(const struct intel_plane_state *state)
{
	int src_w = drm_rect_width(&state->base.src) >> 16;
	int src_h = drm_rect_height(&state->base.src) >> 16;
	int dst_w = drm_rect_width(&state->base.dst);
	int dst_h = drm_rect_height(&state->base.dst);

	return (src_w != dst_w || src_h != dst_h);
}

int intel_plane_atomic_calc_changes(const struct intel_crtc_state *old_crtc_state,
				    struct drm_crtc_state *crtc_state,
				    const struct intel_plane_state *old_plane_state,
				    struct drm_plane_state *plane_state)
{
	struct intel_crtc_state *pipe_config = to_intel_crtc_state(crtc_state);
	struct drm_crtc *crtc = crtc_state->crtc;
	struct intel_crtc *intel_crtc = to_intel_crtc(crtc);
	struct intel_plane *plane = to_intel_plane(plane_state->plane);
	struct drm_device *dev = crtc->dev;
	struct drm_i915_private *dev_priv = to_i915(dev);
	bool mode_changed = needs_modeset(crtc_state);
	bool was_crtc_enabled = old_crtc_state->base.active;
	bool is_crtc_enabled = crtc_state->active;
	bool turn_off, turn_on, visible, was_visible;
	struct drm_framebuffer *fb = plane_state->fb;
	int ret;

	if (INTEL_GEN(dev_priv) >= 9 && plane->id != PLANE_CURSOR) {
		ret = skl_update_scaler_plane(
			to_intel_crtc_state(crtc_state),
			to_intel_plane_state(plane_state));
		if (ret)
			return ret;
	}

	was_visible = old_plane_state->base.visible;
	visible = plane_state->visible;

	if (!was_crtc_enabled && WARN_ON(was_visible))
		was_visible = false;

	/*
	 * Visibility is calculated as if the crtc was on, but
	 * after scaler setup everything depends on it being off
	 * when the crtc isn't active.
	 *
	 * FIXME this is wrong for watermarks. Watermarks should also
	 * be computed as if the pipe would be active. Perhaps move
	 * per-plane wm computation to the .check_plane() hook, and
	 * only combine the results from all planes in the current place?
	 */
	if (!is_crtc_enabled) {
		plane_state->visible = visible = false;
		to_intel_crtc_state(crtc_state)->active_planes &= ~BIT(plane->id);
	}

	if (!was_visible && !visible)
		return 0;

	if (fb != old_plane_state->base.fb)
		pipe_config->fb_changed = true;

	turn_off = was_visible && (!visible || mode_changed);
	turn_on = visible && (!was_visible || mode_changed);

	DRM_DEBUG_ATOMIC("[CRTC:%d:%s] has [PLANE:%d:%s] with fb %i\n",
			 intel_crtc->base.base.id, intel_crtc->base.name,
			 plane->base.base.id, plane->base.name,
			 fb ? fb->base.id : -1);

	DRM_DEBUG_ATOMIC("[PLANE:%d:%s] visible %i -> %i, off %i, on %i, ms %i\n",
			 plane->base.base.id, plane->base.name,
			 was_visible, visible,
			 turn_off, turn_on, mode_changed);

	if (turn_on) {
		if (INTEL_GEN(dev_priv) < 5 && !IS_G4X(dev_priv))
			pipe_config->update_wm_pre = true;

		/* must disable cxsr around plane enable/disable */
		if (plane->id != PLANE_CURSOR)
			pipe_config->disable_cxsr = true;
	} else if (turn_off) {
		if (INTEL_GEN(dev_priv) < 5 && !IS_G4X(dev_priv))
			pipe_config->update_wm_post = true;

		/* must disable cxsr around plane enable/disable */
		if (plane->id != PLANE_CURSOR)
			pipe_config->disable_cxsr = true;
	} else if (intel_wm_need_update(to_intel_plane_state(plane->base.state),
					to_intel_plane_state(plane_state))) {
		if (INTEL_GEN(dev_priv) < 5 && !IS_G4X(dev_priv)) {
			/* FIXME bollocks */
			pipe_config->update_wm_pre = true;
			pipe_config->update_wm_post = true;
		}
	}

	if (visible || was_visible)
		pipe_config->fb_bits |= plane->frontbuffer_bit;

	/*
	 * ILK/SNB DVSACNTR/Sprite Enable
	 * IVB SPR_CTL/Sprite Enable
	 * "When in Self Refresh Big FIFO mode, a write to enable the
	 *  plane will be internally buffered and delayed while Big FIFO
	 *  mode is exiting."
	 *
	 * Which means that enabling the sprite can take an extra frame
	 * when we start in big FIFO mode (LP1+). Thus we need to drop
	 * down to LP0 and wait for vblank in order to make sure the
	 * sprite gets enabled on the next vblank after the register write.
	 * Doing otherwise would risk enabling the sprite one frame after
	 * we've already signalled flip completion. We can resume LP1+
	 * once the sprite has been enabled.
	 *
	 *
	 * WaCxSRDisabledForSpriteScaling:ivb
	 * IVB SPR_SCALE/Scaling Enable
	 * "Low Power watermarks must be disabled for at least one
	 *  frame before enabling sprite scaling, and kept disabled
	 *  until sprite scaling is disabled."
	 *
	 * ILK/SNB DVSASCALE/Scaling Enable
	 * "When in Self Refresh Big FIFO mode, scaling enable will be
	 *  masked off while Big FIFO mode is exiting."
	 *
	 * Despite the w/a only being listed for IVB we assume that
	 * the ILK/SNB note has similar ramifications, hence we apply
	 * the w/a on all three platforms.
	 *
	 * With experimental results seems this is needed also for primary
	 * plane, not only sprite plane.
	 */
	if (plane->id != PLANE_CURSOR &&
	    (IS_GEN_RANGE(dev_priv, 5, 6) ||
	     IS_IVYBRIDGE(dev_priv)) &&
	    (turn_on || (!needs_scaling(old_plane_state) &&
			 needs_scaling(to_intel_plane_state(plane_state)))))
		pipe_config->disable_lp_wm = true;

	return 0;
}

static bool encoders_cloneable(const struct intel_encoder *a,
			       const struct intel_encoder *b)
{
	/* masks could be asymmetric, so check both ways */
	return a == b || (a->cloneable & (1 << b->type) &&
			  b->cloneable & (1 << a->type));
}

static bool check_single_encoder_cloning(struct drm_atomic_state *state,
					 struct intel_crtc *crtc,
					 struct intel_encoder *encoder)
{
	struct intel_encoder *source_encoder;
	struct drm_connector *connector;
	struct drm_connector_state *connector_state;
	int i;

	for_each_new_connector_in_state(state, connector, connector_state, i) {
		if (connector_state->crtc != &crtc->base)
			continue;

		source_encoder =
			to_intel_encoder(connector_state->best_encoder);
		if (!encoders_cloneable(encoder, source_encoder))
			return false;
	}

	return true;
}

static int icl_add_linked_planes(struct intel_atomic_state *state)
{
	struct intel_plane *plane, *linked;
	struct intel_plane_state *plane_state, *linked_plane_state;
	int i;

	for_each_new_intel_plane_in_state(state, plane, plane_state, i) {
		linked = plane_state->linked_plane;

		if (!linked)
			continue;

		linked_plane_state = intel_atomic_get_plane_state(state, linked);
		if (IS_ERR(linked_plane_state))
			return PTR_ERR(linked_plane_state);

		WARN_ON(linked_plane_state->linked_plane != plane);
		WARN_ON(linked_plane_state->slave == plane_state->slave);
	}

	return 0;
}

static int icl_check_nv12_planes(struct intel_crtc_state *crtc_state)
{
	struct intel_crtc *crtc = to_intel_crtc(crtc_state->base.crtc);
	struct drm_i915_private *dev_priv = to_i915(crtc->base.dev);
	struct intel_atomic_state *state = to_intel_atomic_state(crtc_state->base.state);
	struct intel_plane *plane, *linked;
	struct intel_plane_state *plane_state;
	int i;

	if (INTEL_GEN(dev_priv) < 11)
		return 0;

	/*
	 * Destroy all old plane links and make the slave plane invisible
	 * in the crtc_state->active_planes mask.
	 */
	for_each_new_intel_plane_in_state(state, plane, plane_state, i) {
		if (plane->pipe != crtc->pipe || !plane_state->linked_plane)
			continue;

		plane_state->linked_plane = NULL;
		if (plane_state->slave && !plane_state->base.visible) {
			crtc_state->active_planes &= ~BIT(plane->id);
			crtc_state->update_planes |= BIT(plane->id);
		}

		plane_state->slave = false;
	}

	if (!crtc_state->nv12_planes)
		return 0;

	for_each_new_intel_plane_in_state(state, plane, plane_state, i) {
		struct intel_plane_state *linked_state = NULL;

		if (plane->pipe != crtc->pipe ||
		    !(crtc_state->nv12_planes & BIT(plane->id)))
			continue;

		for_each_intel_plane_on_crtc(&dev_priv->drm, crtc, linked) {
			if (!icl_is_nv12_y_plane(linked->id))
				continue;

			if (crtc_state->active_planes & BIT(linked->id))
				continue;

			linked_state = intel_atomic_get_plane_state(state, linked);
			if (IS_ERR(linked_state))
				return PTR_ERR(linked_state);

			break;
		}

		if (!linked_state) {
			DRM_DEBUG_KMS("Need %d free Y planes for NV12\n",
				      hweight8(crtc_state->nv12_planes));

			return -EINVAL;
		}

		plane_state->linked_plane = linked;

		linked_state->slave = true;
		linked_state->linked_plane = plane;
		crtc_state->active_planes |= BIT(linked->id);
		crtc_state->update_planes |= BIT(linked->id);
		DRM_DEBUG_KMS("Using %s as Y plane for %s\n", linked->base.name, plane->base.name);
	}

	return 0;
}

static int intel_crtc_atomic_check(struct drm_crtc *crtc,
				   struct drm_crtc_state *crtc_state)
{
	struct drm_i915_private *dev_priv = to_i915(crtc->dev);
	struct intel_crtc *intel_crtc = to_intel_crtc(crtc);
	struct intel_crtc_state *pipe_config =
		to_intel_crtc_state(crtc_state);
	int ret;
	bool mode_changed = needs_modeset(crtc_state);

	if (mode_changed && !crtc_state->active)
		pipe_config->update_wm_post = true;

	if (mode_changed && crtc_state->enable &&
	    dev_priv->display.crtc_compute_clock &&
	    !WARN_ON(pipe_config->shared_dpll)) {
		ret = dev_priv->display.crtc_compute_clock(intel_crtc,
							   pipe_config);
		if (ret)
			return ret;
	}

	if (crtc_state->color_mgmt_changed) {
		ret = intel_color_check(pipe_config);
		if (ret)
			return ret;

		/*
		 * Changing color management on Intel hardware is
		 * handled as part of planes update.
		 */
		crtc_state->planes_changed = true;
	}

	ret = 0;
	if (dev_priv->display.compute_pipe_wm) {
		ret = dev_priv->display.compute_pipe_wm(pipe_config);
		if (ret) {
			DRM_DEBUG_KMS("Target pipe watermarks are invalid\n");
			return ret;
		}
	}

	if (dev_priv->display.compute_intermediate_wm) {
		if (WARN_ON(!dev_priv->display.compute_pipe_wm))
			return 0;

		/*
		 * Calculate 'intermediate' watermarks that satisfy both the
		 * old state and the new state.  We can program these
		 * immediately.
		 */
		ret = dev_priv->display.compute_intermediate_wm(pipe_config);
		if (ret) {
			DRM_DEBUG_KMS("No valid intermediate pipe watermarks are possible\n");
			return ret;
		}
	}

	if (INTEL_GEN(dev_priv) >= 9) {
		if (mode_changed || pipe_config->update_pipe)
			ret = skl_update_scaler_crtc(pipe_config);

		if (!ret)
			ret = icl_check_nv12_planes(pipe_config);
		if (!ret)
			ret = skl_check_pipe_max_pixel_rate(intel_crtc,
							    pipe_config);
		if (!ret)
			ret = intel_atomic_setup_scalers(dev_priv, intel_crtc,
							 pipe_config);
	}

	if (HAS_IPS(dev_priv))
		pipe_config->ips_enabled = hsw_compute_ips_config(pipe_config);

	return ret;
}

static const struct drm_crtc_helper_funcs intel_helper_funcs = {
	.atomic_check = intel_crtc_atomic_check,
};

static void intel_modeset_update_connector_atomic_state(struct drm_device *dev)
{
	struct intel_connector *connector;
	struct drm_connector_list_iter conn_iter;

	drm_connector_list_iter_begin(dev, &conn_iter);
	for_each_intel_connector_iter(connector, &conn_iter) {
		if (connector->base.state->crtc)
			drm_connector_put(&connector->base);

		if (connector->base.encoder) {
			connector->base.state->best_encoder =
				connector->base.encoder;
			connector->base.state->crtc =
				connector->base.encoder->crtc;

			drm_connector_get(&connector->base);
		} else {
			connector->base.state->best_encoder = NULL;
			connector->base.state->crtc = NULL;
		}
	}
	drm_connector_list_iter_end(&conn_iter);
}

static int
compute_sink_pipe_bpp(const struct drm_connector_state *conn_state,
		      struct intel_crtc_state *pipe_config)
{
	struct drm_connector *connector = conn_state->connector;
	const struct drm_display_info *info = &connector->display_info;
	int bpp;

	switch (conn_state->max_bpc) {
	case 6 ... 7:
		bpp = 6 * 3;
		break;
	case 8 ... 9:
		bpp = 8 * 3;
		break;
	case 10 ... 11:
		bpp = 10 * 3;
		break;
	case 12:
		bpp = 12 * 3;
		break;
	default:
		return -EINVAL;
	}

	if (bpp < pipe_config->pipe_bpp) {
		DRM_DEBUG_KMS("[CONNECTOR:%d:%s] Limiting display bpp to %d instead of "
			      "EDID bpp %d, requested bpp %d, max platform bpp %d\n",
			      connector->base.id, connector->name,
			      bpp, 3 * info->bpc, 3 * conn_state->max_requested_bpc,
			      pipe_config->pipe_bpp);

		pipe_config->pipe_bpp = bpp;
	}

	return 0;
}

static int
compute_baseline_pipe_bpp(struct intel_crtc *crtc,
			  struct intel_crtc_state *pipe_config)
{
	struct drm_i915_private *dev_priv = to_i915(crtc->base.dev);
	struct drm_atomic_state *state = pipe_config->base.state;
	struct drm_connector *connector;
	struct drm_connector_state *connector_state;
	int bpp, i;

	if ((IS_G4X(dev_priv) || IS_VALLEYVIEW(dev_priv) ||
	    IS_CHERRYVIEW(dev_priv)))
		bpp = 10*3;
	else if (INTEL_GEN(dev_priv) >= 5)
		bpp = 12*3;
	else
		bpp = 8*3;

	pipe_config->pipe_bpp = bpp;

	/* Clamp display bpp to connector max bpp */
	for_each_new_connector_in_state(state, connector, connector_state, i) {
		int ret;

		if (connector_state->crtc != &crtc->base)
			continue;

		ret = compute_sink_pipe_bpp(connector_state, pipe_config);
		if (ret)
			return ret;
	}

	return 0;
}

static void intel_dump_crtc_timings(const struct drm_display_mode *mode)
{
	DRM_DEBUG_KMS("crtc timings: %d %d %d %d %d %d %d %d %d, "
			"type: 0x%x flags: 0x%x\n",
		mode->crtc_clock,
		mode->crtc_hdisplay, mode->crtc_hsync_start,
		mode->crtc_hsync_end, mode->crtc_htotal,
		mode->crtc_vdisplay, mode->crtc_vsync_start,
		mode->crtc_vsync_end, mode->crtc_vtotal, mode->type, mode->flags);
}

static inline void
intel_dump_m_n_config(struct intel_crtc_state *pipe_config, char *id,
		      unsigned int lane_count, struct intel_link_m_n *m_n)
{
	DRM_DEBUG_KMS("%s: lanes: %i; gmch_m: %u, gmch_n: %u, link_m: %u, link_n: %u, tu: %u\n",
		      id, lane_count,
		      m_n->gmch_m, m_n->gmch_n,
		      m_n->link_m, m_n->link_n, m_n->tu);
}

#define OUTPUT_TYPE(x) [INTEL_OUTPUT_ ## x] = #x

static const char * const output_type_str[] = {
	OUTPUT_TYPE(UNUSED),
	OUTPUT_TYPE(ANALOG),
	OUTPUT_TYPE(DVO),
	OUTPUT_TYPE(SDVO),
	OUTPUT_TYPE(LVDS),
	OUTPUT_TYPE(TVOUT),
	OUTPUT_TYPE(HDMI),
	OUTPUT_TYPE(DP),
	OUTPUT_TYPE(EDP),
	OUTPUT_TYPE(DSI),
	OUTPUT_TYPE(DDI),
	OUTPUT_TYPE(DP_MST),
};

#undef OUTPUT_TYPE

static void snprintf_output_types(char *buf, size_t len,
				  unsigned int output_types)
{
	char *str = buf;
	int i;

	str[0] = '\0';

	for (i = 0; i < ARRAY_SIZE(output_type_str); i++) {
		int r;

		if ((output_types & BIT(i)) == 0)
			continue;

		r = snprintf(str, len, "%s%s",
			     str != buf ? "," : "", output_type_str[i]);
		if (r >= len)
			break;
		str += r;
		len -= r;

		output_types &= ~BIT(i);
	}

	WARN_ON_ONCE(output_types != 0);
}

static const char * const output_format_str[] = {
	[INTEL_OUTPUT_FORMAT_INVALID] = "Invalid",
	[INTEL_OUTPUT_FORMAT_RGB] = "RGB",
	[INTEL_OUTPUT_FORMAT_YCBCR420] = "YCBCR4:2:0",
	[INTEL_OUTPUT_FORMAT_YCBCR444] = "YCBCR4:4:4",
};

static const char *output_formats(enum intel_output_format format)
{
	if (format >= ARRAY_SIZE(output_format_str))
		format = INTEL_OUTPUT_FORMAT_INVALID;
	return output_format_str[format];
}

static void intel_dump_pipe_config(struct intel_crtc *crtc,
				   struct intel_crtc_state *pipe_config,
				   const char *context)
{
	struct drm_device *dev = crtc->base.dev;
	struct drm_i915_private *dev_priv = to_i915(dev);
	struct drm_plane *plane;
	struct intel_plane *intel_plane;
	struct intel_plane_state *state;
	struct drm_framebuffer *fb;
	char buf[64];

	DRM_DEBUG_KMS("[CRTC:%d:%s]%s\n",
		      crtc->base.base.id, crtc->base.name, context);

	snprintf_output_types(buf, sizeof(buf), pipe_config->output_types);
	DRM_DEBUG_KMS("output_types: %s (0x%x)\n",
		      buf, pipe_config->output_types);

	DRM_DEBUG_KMS("output format: %s\n",
		      output_formats(pipe_config->output_format));

	DRM_DEBUG_KMS("cpu_transcoder: %s, pipe bpp: %i, dithering: %i\n",
		      transcoder_name(pipe_config->cpu_transcoder),
		      pipe_config->pipe_bpp, pipe_config->dither);

	if (pipe_config->has_pch_encoder)
		intel_dump_m_n_config(pipe_config, "fdi",
				      pipe_config->fdi_lanes,
				      &pipe_config->fdi_m_n);

	if (intel_crtc_has_dp_encoder(pipe_config)) {
		intel_dump_m_n_config(pipe_config, "dp m_n",
				pipe_config->lane_count, &pipe_config->dp_m_n);
		if (pipe_config->has_drrs)
			intel_dump_m_n_config(pipe_config, "dp m2_n2",
					      pipe_config->lane_count,
					      &pipe_config->dp_m2_n2);
	}

	DRM_DEBUG_KMS("audio: %i, infoframes: %i\n",
		      pipe_config->has_audio, pipe_config->has_infoframe);

	DRM_DEBUG_KMS("requested mode:\n");
	drm_mode_debug_printmodeline(&pipe_config->base.mode);
	DRM_DEBUG_KMS("adjusted mode:\n");
	drm_mode_debug_printmodeline(&pipe_config->base.adjusted_mode);
	intel_dump_crtc_timings(&pipe_config->base.adjusted_mode);
	DRM_DEBUG_KMS("port clock: %d, pipe src size: %dx%d, pixel rate %d\n",
		      pipe_config->port_clock,
		      pipe_config->pipe_src_w, pipe_config->pipe_src_h,
		      pipe_config->pixel_rate);

	if (INTEL_GEN(dev_priv) >= 9)
		DRM_DEBUG_KMS("num_scalers: %d, scaler_users: 0x%x, scaler_id: %d\n",
			      crtc->num_scalers,
			      pipe_config->scaler_state.scaler_users,
		              pipe_config->scaler_state.scaler_id);

	if (HAS_GMCH_DISPLAY(dev_priv))
		DRM_DEBUG_KMS("gmch pfit: control: 0x%08x, ratios: 0x%08x, lvds border: 0x%08x\n",
			      pipe_config->gmch_pfit.control,
			      pipe_config->gmch_pfit.pgm_ratios,
			      pipe_config->gmch_pfit.lvds_border_bits);
	else
		DRM_DEBUG_KMS("pch pfit: pos: 0x%08x, size: 0x%08x, %s\n",
			      pipe_config->pch_pfit.pos,
			      pipe_config->pch_pfit.size,
		              enableddisabled(pipe_config->pch_pfit.enabled));

	DRM_DEBUG_KMS("ips: %i, double wide: %i\n",
		      pipe_config->ips_enabled, pipe_config->double_wide);

	intel_dpll_dump_hw_state(dev_priv, &pipe_config->dpll_hw_state);

	DRM_DEBUG_KMS("planes on this crtc\n");
	list_for_each_entry(plane, &dev->mode_config.plane_list, head) {
		struct drm_format_name_buf format_name;
		intel_plane = to_intel_plane(plane);
		if (intel_plane->pipe != crtc->pipe)
			continue;

		state = to_intel_plane_state(plane->state);
		fb = state->base.fb;
		if (!fb) {
			DRM_DEBUG_KMS("[PLANE:%d:%s] disabled, scaler_id = %d\n",
				      plane->base.id, plane->name, state->scaler_id);
			continue;
		}

		DRM_DEBUG_KMS("[PLANE:%d:%s] FB:%d, fb = %ux%u format = %s\n",
			      plane->base.id, plane->name,
			      fb->base.id, fb->width, fb->height,
			      drm_get_format_name(fb->format->format, &format_name));
		if (INTEL_GEN(dev_priv) >= 9)
			DRM_DEBUG_KMS("\tscaler:%d src %dx%d+%d+%d dst %dx%d+%d+%d\n",
				      state->scaler_id,
				      state->base.src.x1 >> 16,
				      state->base.src.y1 >> 16,
				      drm_rect_width(&state->base.src) >> 16,
				      drm_rect_height(&state->base.src) >> 16,
				      state->base.dst.x1, state->base.dst.y1,
				      drm_rect_width(&state->base.dst),
				      drm_rect_height(&state->base.dst));
	}
}

static bool check_digital_port_conflicts(struct drm_atomic_state *state)
{
	struct drm_device *dev = state->dev;
	struct drm_connector *connector;
	struct drm_connector_list_iter conn_iter;
	unsigned int used_ports = 0;
	unsigned int used_mst_ports = 0;
	bool ret = true;

	/*
	 * Walk the connector list instead of the encoder
	 * list to detect the problem on ddi platforms
	 * where there's just one encoder per digital port.
	 */
	drm_connector_list_iter_begin(dev, &conn_iter);
	drm_for_each_connector_iter(connector, &conn_iter) {
		struct drm_connector_state *connector_state;
		struct intel_encoder *encoder;

		connector_state = drm_atomic_get_new_connector_state(state, connector);
		if (!connector_state)
			connector_state = connector->state;

		if (!connector_state->best_encoder)
			continue;

		encoder = to_intel_encoder(connector_state->best_encoder);

		WARN_ON(!connector_state->crtc);

		switch (encoder->type) {
			unsigned int port_mask;
		case INTEL_OUTPUT_DDI:
			if (WARN_ON(!HAS_DDI(to_i915(dev))))
				break;
			/* else: fall through */
		case INTEL_OUTPUT_DP:
		case INTEL_OUTPUT_HDMI:
		case INTEL_OUTPUT_EDP:
			port_mask = 1 << encoder->port;

			/* the same port mustn't appear more than once */
			if (used_ports & port_mask)
				ret = false;

			used_ports |= port_mask;
			break;
		case INTEL_OUTPUT_DP_MST:
			used_mst_ports |=
				1 << encoder->port;
			break;
		default:
			break;
		}
	}
	drm_connector_list_iter_end(&conn_iter);

	/* can't mix MST and SST/HDMI on the same port */
	if (used_ports & used_mst_ports)
		return false;

	return ret;
}

static void
clear_intel_crtc_state(struct intel_crtc_state *crtc_state)
{
	struct drm_i915_private *dev_priv =
		to_i915(crtc_state->base.crtc->dev);
	struct intel_crtc_scaler_state scaler_state;
	struct intel_dpll_hw_state dpll_hw_state;
	struct intel_shared_dpll *shared_dpll;
	struct intel_crtc_wm_state wm_state;
	bool force_thru, ips_force_disable;

	/* FIXME: before the switch to atomic started, a new pipe_config was
	 * kzalloc'd. Code that depends on any field being zero should be
	 * fixed, so that the crtc_state can be safely duplicated. For now,
	 * only fields that are know to not cause problems are preserved. */

	scaler_state = crtc_state->scaler_state;
	shared_dpll = crtc_state->shared_dpll;
	dpll_hw_state = crtc_state->dpll_hw_state;
	force_thru = crtc_state->pch_pfit.force_thru;
	ips_force_disable = crtc_state->ips_force_disable;
	if (IS_G4X(dev_priv) ||
	    IS_VALLEYVIEW(dev_priv) || IS_CHERRYVIEW(dev_priv))
		wm_state = crtc_state->wm;

	/* Keep base drm_crtc_state intact, only clear our extended struct */
	BUILD_BUG_ON(offsetof(struct intel_crtc_state, base));
	memset(&crtc_state->base + 1, 0,
	       sizeof(*crtc_state) - sizeof(crtc_state->base));

	crtc_state->scaler_state = scaler_state;
	crtc_state->shared_dpll = shared_dpll;
	crtc_state->dpll_hw_state = dpll_hw_state;
	crtc_state->pch_pfit.force_thru = force_thru;
	crtc_state->ips_force_disable = ips_force_disable;
	if (IS_G4X(dev_priv) ||
	    IS_VALLEYVIEW(dev_priv) || IS_CHERRYVIEW(dev_priv))
		crtc_state->wm = wm_state;
}

static int
intel_modeset_pipe_config(struct drm_crtc *crtc,
			  struct intel_crtc_state *pipe_config)
{
	struct drm_atomic_state *state = pipe_config->base.state;
	struct intel_encoder *encoder;
	struct drm_connector *connector;
	struct drm_connector_state *connector_state;
	int base_bpp, ret;
	int i;
	bool retry = true;

	clear_intel_crtc_state(pipe_config);

	pipe_config->cpu_transcoder =
		(enum transcoder) to_intel_crtc(crtc)->pipe;

	/*
	 * Sanitize sync polarity flags based on requested ones. If neither
	 * positive or negative polarity is requested, treat this as meaning
	 * negative polarity.
	 */
	if (!(pipe_config->base.adjusted_mode.flags &
	      (DRM_MODE_FLAG_PHSYNC | DRM_MODE_FLAG_NHSYNC)))
		pipe_config->base.adjusted_mode.flags |= DRM_MODE_FLAG_NHSYNC;

	if (!(pipe_config->base.adjusted_mode.flags &
	      (DRM_MODE_FLAG_PVSYNC | DRM_MODE_FLAG_NVSYNC)))
		pipe_config->base.adjusted_mode.flags |= DRM_MODE_FLAG_NVSYNC;

	ret = compute_baseline_pipe_bpp(to_intel_crtc(crtc),
					pipe_config);
	if (ret)
		return ret;

	base_bpp = pipe_config->pipe_bpp;

	/*
	 * Determine the real pipe dimensions. Note that stereo modes can
	 * increase the actual pipe size due to the frame doubling and
	 * insertion of additional space for blanks between the frame. This
	 * is stored in the crtc timings. We use the requested mode to do this
	 * computation to clearly distinguish it from the adjusted mode, which
	 * can be changed by the connectors in the below retry loop.
	 */
	drm_mode_get_hv_timing(&pipe_config->base.mode,
			       &pipe_config->pipe_src_w,
			       &pipe_config->pipe_src_h);

	for_each_new_connector_in_state(state, connector, connector_state, i) {
		if (connector_state->crtc != crtc)
			continue;

		encoder = to_intel_encoder(connector_state->best_encoder);

		if (!check_single_encoder_cloning(state, to_intel_crtc(crtc), encoder)) {
			DRM_DEBUG_KMS("rejecting invalid cloning configuration\n");
			return -EINVAL;
		}

		/*
		 * Determine output_types before calling the .compute_config()
		 * hooks so that the hooks can use this information safely.
		 */
		if (encoder->compute_output_type)
			pipe_config->output_types |=
				BIT(encoder->compute_output_type(encoder, pipe_config,
								 connector_state));
		else
			pipe_config->output_types |= BIT(encoder->type);
	}

encoder_retry:
	/* Ensure the port clock defaults are reset when retrying. */
	pipe_config->port_clock = 0;
	pipe_config->pixel_multiplier = 1;

	/* Fill in default crtc timings, allow encoders to overwrite them. */
	drm_mode_set_crtcinfo(&pipe_config->base.adjusted_mode,
			      CRTC_STEREO_DOUBLE);

	/* Pass our mode to the connectors and the CRTC to give them a chance to
	 * adjust it according to limitations or connector properties, and also
	 * a chance to reject the mode entirely.
	 */
	for_each_new_connector_in_state(state, connector, connector_state, i) {
		if (connector_state->crtc != crtc)
			continue;

		encoder = to_intel_encoder(connector_state->best_encoder);
		ret = encoder->compute_config(encoder, pipe_config,
					      connector_state);
		if (ret < 0) {
			if (ret != -EDEADLK)
				DRM_DEBUG_KMS("Encoder config failure: %d\n",
					      ret);
			return ret;
		}
	}

	/* Set default port clock if not overwritten by the encoder. Needs to be
	 * done afterwards in case the encoder adjusts the mode. */
	if (!pipe_config->port_clock)
		pipe_config->port_clock = pipe_config->base.adjusted_mode.crtc_clock
			* pipe_config->pixel_multiplier;

	ret = intel_crtc_compute_config(to_intel_crtc(crtc), pipe_config);
	if (ret == -EDEADLK)
		return ret;
	if (ret < 0) {
		DRM_DEBUG_KMS("CRTC fixup failed\n");
		return ret;
	}

	if (ret == RETRY) {
		if (WARN(!retry, "loop in pipe configuration computation\n"))
			return -EINVAL;

		DRM_DEBUG_KMS("CRTC bw constrained, retrying\n");
		retry = false;
		goto encoder_retry;
	}

	/* Dithering seems to not pass-through bits correctly when it should, so
	 * only enable it on 6bpc panels and when its not a compliance
	 * test requesting 6bpc video pattern.
	 */
	pipe_config->dither = (pipe_config->pipe_bpp == 6*3) &&
		!pipe_config->dither_force_disable;
	DRM_DEBUG_KMS("hw max bpp: %i, pipe bpp: %i, dithering: %i\n",
		      base_bpp, pipe_config->pipe_bpp, pipe_config->dither);

	return 0;
}

static bool intel_fuzzy_clock_check(int clock1, int clock2)
{
	int diff;

	if (clock1 == clock2)
		return true;

	if (!clock1 || !clock2)
		return false;

	diff = abs(clock1 - clock2);

	if (((((diff + clock1 + clock2) * 100)) / (clock1 + clock2)) < 105)
		return true;

	return false;
}

static bool
intel_compare_m_n(unsigned int m, unsigned int n,
		  unsigned int m2, unsigned int n2,
		  bool exact)
{
	if (m == m2 && n == n2)
		return true;

	if (exact || !m || !n || !m2 || !n2)
		return false;

	BUILD_BUG_ON(DATA_LINK_M_N_MASK > INT_MAX);

	if (n > n2) {
		while (n > n2) {
			m2 <<= 1;
			n2 <<= 1;
		}
	} else if (n < n2) {
		while (n < n2) {
			m <<= 1;
			n <<= 1;
		}
	}

	if (n != n2)
		return false;

	return intel_fuzzy_clock_check(m, m2);
}

static bool
intel_compare_link_m_n(const struct intel_link_m_n *m_n,
		       struct intel_link_m_n *m2_n2,
		       bool adjust)
{
	if (m_n->tu == m2_n2->tu &&
	    intel_compare_m_n(m_n->gmch_m, m_n->gmch_n,
			      m2_n2->gmch_m, m2_n2->gmch_n, !adjust) &&
	    intel_compare_m_n(m_n->link_m, m_n->link_n,
			      m2_n2->link_m, m2_n2->link_n, !adjust)) {
		if (adjust)
			*m2_n2 = *m_n;

		return true;
	}

	return false;
}

static void __printf(3, 4)
pipe_config_err(bool adjust, const char *name, const char *format, ...)
{
	struct va_format vaf;
	va_list args;

	va_start(args, format);
	vaf.fmt = format;
	vaf.va = &args;

	if (adjust)
		drm_dbg(DRM_UT_KMS, "mismatch in %s %pV", name, &vaf);
	else
		drm_err("mismatch in %s %pV", name, &vaf);

	va_end(args);
}

static bool fastboot_enabled(struct drm_i915_private *dev_priv)
{
	if (i915_modparams.fastboot != -1)
		return i915_modparams.fastboot;

	/* Enable fastboot by default on Skylake and newer */
	if (INTEL_GEN(dev_priv) >= 9)
		return true;

	/* Enable fastboot by default on VLV and CHV */
	if (IS_VALLEYVIEW(dev_priv) || IS_CHERRYVIEW(dev_priv))
		return true;

	/* Disabled by default on all others */
	return false;
}

static bool
intel_pipe_config_compare(struct drm_i915_private *dev_priv,
			  struct intel_crtc_state *current_config,
			  struct intel_crtc_state *pipe_config,
			  bool adjust)
{
	bool ret = true;
	bool fixup_inherited = adjust &&
		(current_config->base.mode.private_flags & I915_MODE_FLAG_INHERITED) &&
		!(pipe_config->base.mode.private_flags & I915_MODE_FLAG_INHERITED);

	if (fixup_inherited && !fastboot_enabled(dev_priv)) {
		DRM_DEBUG_KMS("initial modeset and fastboot not set\n");
		ret = false;
	}

#define PIPE_CONF_CHECK_X(name) do { \
	if (current_config->name != pipe_config->name) { \
		pipe_config_err(adjust, __stringify(name), \
			  "(expected 0x%08x, found 0x%08x)\n", \
			  current_config->name, \
			  pipe_config->name); \
		ret = false; \
	} \
} while (0)

#define PIPE_CONF_CHECK_I(name) do { \
	if (current_config->name != pipe_config->name) { \
		pipe_config_err(adjust, __stringify(name), \
			  "(expected %i, found %i)\n", \
			  current_config->name, \
			  pipe_config->name); \
		ret = false; \
	} \
} while (0)

#define PIPE_CONF_CHECK_BOOL(name) do { \
	if (current_config->name != pipe_config->name) { \
		pipe_config_err(adjust, __stringify(name), \
			  "(expected %s, found %s)\n", \
			  yesno(current_config->name), \
			  yesno(pipe_config->name)); \
		ret = false; \
	} \
} while (0)

/*
 * Checks state where we only read out the enabling, but not the entire
 * state itself (like full infoframes or ELD for audio). These states
 * require a full modeset on bootup to fix up.
 */
#define PIPE_CONF_CHECK_BOOL_INCOMPLETE(name) do { \
	if (!fixup_inherited || (!current_config->name && !pipe_config->name)) { \
		PIPE_CONF_CHECK_BOOL(name); \
	} else { \
		pipe_config_err(adjust, __stringify(name), \
			  "unable to verify whether state matches exactly, forcing modeset (expected %s, found %s)\n", \
			  yesno(current_config->name), \
			  yesno(pipe_config->name)); \
		ret = false; \
	} \
} while (0)

#define PIPE_CONF_CHECK_P(name) do { \
	if (current_config->name != pipe_config->name) { \
		pipe_config_err(adjust, __stringify(name), \
			  "(expected %p, found %p)\n", \
			  current_config->name, \
			  pipe_config->name); \
		ret = false; \
	} \
} while (0)

#define PIPE_CONF_CHECK_M_N(name) do { \
	if (!intel_compare_link_m_n(&current_config->name, \
				    &pipe_config->name,\
				    adjust)) { \
		pipe_config_err(adjust, __stringify(name), \
			  "(expected tu %i gmch %i/%i link %i/%i, " \
			  "found tu %i, gmch %i/%i link %i/%i)\n", \
			  current_config->name.tu, \
			  current_config->name.gmch_m, \
			  current_config->name.gmch_n, \
			  current_config->name.link_m, \
			  current_config->name.link_n, \
			  pipe_config->name.tu, \
			  pipe_config->name.gmch_m, \
			  pipe_config->name.gmch_n, \
			  pipe_config->name.link_m, \
			  pipe_config->name.link_n); \
		ret = false; \
	} \
} while (0)

/* This is required for BDW+ where there is only one set of registers for
 * switching between high and low RR.
 * This macro can be used whenever a comparison has to be made between one
 * hw state and multiple sw state variables.
 */
#define PIPE_CONF_CHECK_M_N_ALT(name, alt_name) do { \
	if (!intel_compare_link_m_n(&current_config->name, \
				    &pipe_config->name, adjust) && \
	    !intel_compare_link_m_n(&current_config->alt_name, \
				    &pipe_config->name, adjust)) { \
		pipe_config_err(adjust, __stringify(name), \
			  "(expected tu %i gmch %i/%i link %i/%i, " \
			  "or tu %i gmch %i/%i link %i/%i, " \
			  "found tu %i, gmch %i/%i link %i/%i)\n", \
			  current_config->name.tu, \
			  current_config->name.gmch_m, \
			  current_config->name.gmch_n, \
			  current_config->name.link_m, \
			  current_config->name.link_n, \
			  current_config->alt_name.tu, \
			  current_config->alt_name.gmch_m, \
			  current_config->alt_name.gmch_n, \
			  current_config->alt_name.link_m, \
			  current_config->alt_name.link_n, \
			  pipe_config->name.tu, \
			  pipe_config->name.gmch_m, \
			  pipe_config->name.gmch_n, \
			  pipe_config->name.link_m, \
			  pipe_config->name.link_n); \
		ret = false; \
	} \
} while (0)

#define PIPE_CONF_CHECK_FLAGS(name, mask) do { \
	if ((current_config->name ^ pipe_config->name) & (mask)) { \
		pipe_config_err(adjust, __stringify(name), \
			  "(%x) (expected %i, found %i)\n", \
			  (mask), \
			  current_config->name & (mask), \
			  pipe_config->name & (mask)); \
		ret = false; \
	} \
} while (0)

#define PIPE_CONF_CHECK_CLOCK_FUZZY(name) do { \
	if (!intel_fuzzy_clock_check(current_config->name, pipe_config->name)) { \
		pipe_config_err(adjust, __stringify(name), \
			  "(expected %i, found %i)\n", \
			  current_config->name, \
			  pipe_config->name); \
		ret = false; \
	} \
} while (0)

#define PIPE_CONF_QUIRK(quirk)	\
	((current_config->quirks | pipe_config->quirks) & (quirk))

	PIPE_CONF_CHECK_I(cpu_transcoder);

	PIPE_CONF_CHECK_BOOL(has_pch_encoder);
	PIPE_CONF_CHECK_I(fdi_lanes);
	PIPE_CONF_CHECK_M_N(fdi_m_n);

	PIPE_CONF_CHECK_I(lane_count);
	PIPE_CONF_CHECK_X(lane_lat_optim_mask);

	if (INTEL_GEN(dev_priv) < 8) {
		PIPE_CONF_CHECK_M_N(dp_m_n);

		if (current_config->has_drrs)
			PIPE_CONF_CHECK_M_N(dp_m2_n2);
	} else
		PIPE_CONF_CHECK_M_N_ALT(dp_m_n, dp_m2_n2);

	PIPE_CONF_CHECK_X(output_types);

	PIPE_CONF_CHECK_I(base.adjusted_mode.crtc_hdisplay);
	PIPE_CONF_CHECK_I(base.adjusted_mode.crtc_htotal);
	PIPE_CONF_CHECK_I(base.adjusted_mode.crtc_hblank_start);
	PIPE_CONF_CHECK_I(base.adjusted_mode.crtc_hblank_end);
	PIPE_CONF_CHECK_I(base.adjusted_mode.crtc_hsync_start);
	PIPE_CONF_CHECK_I(base.adjusted_mode.crtc_hsync_end);

	PIPE_CONF_CHECK_I(base.adjusted_mode.crtc_vdisplay);
	PIPE_CONF_CHECK_I(base.adjusted_mode.crtc_vtotal);
	PIPE_CONF_CHECK_I(base.adjusted_mode.crtc_vblank_start);
	PIPE_CONF_CHECK_I(base.adjusted_mode.crtc_vblank_end);
	PIPE_CONF_CHECK_I(base.adjusted_mode.crtc_vsync_start);
	PIPE_CONF_CHECK_I(base.adjusted_mode.crtc_vsync_end);

	PIPE_CONF_CHECK_I(pixel_multiplier);
	PIPE_CONF_CHECK_I(output_format);
	PIPE_CONF_CHECK_BOOL(has_hdmi_sink);
	if ((INTEL_GEN(dev_priv) < 8 && !IS_HASWELL(dev_priv)) ||
	    IS_VALLEYVIEW(dev_priv) || IS_CHERRYVIEW(dev_priv))
		PIPE_CONF_CHECK_BOOL(limited_color_range);

	PIPE_CONF_CHECK_BOOL(hdmi_scrambling);
	PIPE_CONF_CHECK_BOOL(hdmi_high_tmds_clock_ratio);
	PIPE_CONF_CHECK_BOOL_INCOMPLETE(has_infoframe);

	PIPE_CONF_CHECK_BOOL_INCOMPLETE(has_audio);

	PIPE_CONF_CHECK_FLAGS(base.adjusted_mode.flags,
			      DRM_MODE_FLAG_INTERLACE);

	if (!PIPE_CONF_QUIRK(PIPE_CONFIG_QUIRK_MODE_SYNC_FLAGS)) {
		PIPE_CONF_CHECK_FLAGS(base.adjusted_mode.flags,
				      DRM_MODE_FLAG_PHSYNC);
		PIPE_CONF_CHECK_FLAGS(base.adjusted_mode.flags,
				      DRM_MODE_FLAG_NHSYNC);
		PIPE_CONF_CHECK_FLAGS(base.adjusted_mode.flags,
				      DRM_MODE_FLAG_PVSYNC);
		PIPE_CONF_CHECK_FLAGS(base.adjusted_mode.flags,
				      DRM_MODE_FLAG_NVSYNC);
	}

	PIPE_CONF_CHECK_X(gmch_pfit.control);
	/* pfit ratios are autocomputed by the hw on gen4+ */
	if (INTEL_GEN(dev_priv) < 4)
		PIPE_CONF_CHECK_X(gmch_pfit.pgm_ratios);
	PIPE_CONF_CHECK_X(gmch_pfit.lvds_border_bits);

	if (!adjust) {
		PIPE_CONF_CHECK_I(pipe_src_w);
		PIPE_CONF_CHECK_I(pipe_src_h);

		PIPE_CONF_CHECK_BOOL(pch_pfit.enabled);
		if (current_config->pch_pfit.enabled) {
			PIPE_CONF_CHECK_X(pch_pfit.pos);
			PIPE_CONF_CHECK_X(pch_pfit.size);
		}

		PIPE_CONF_CHECK_I(scaler_state.scaler_id);
		PIPE_CONF_CHECK_CLOCK_FUZZY(pixel_rate);
	}

	PIPE_CONF_CHECK_BOOL(double_wide);

	PIPE_CONF_CHECK_P(shared_dpll);
	PIPE_CONF_CHECK_X(dpll_hw_state.dpll);
	PIPE_CONF_CHECK_X(dpll_hw_state.dpll_md);
	PIPE_CONF_CHECK_X(dpll_hw_state.fp0);
	PIPE_CONF_CHECK_X(dpll_hw_state.fp1);
	PIPE_CONF_CHECK_X(dpll_hw_state.wrpll);
	PIPE_CONF_CHECK_X(dpll_hw_state.spll);
	PIPE_CONF_CHECK_X(dpll_hw_state.ctrl1);
	PIPE_CONF_CHECK_X(dpll_hw_state.cfgcr1);
	PIPE_CONF_CHECK_X(dpll_hw_state.cfgcr2);
	PIPE_CONF_CHECK_X(dpll_hw_state.cfgcr0);
	PIPE_CONF_CHECK_X(dpll_hw_state.ebb0);
	PIPE_CONF_CHECK_X(dpll_hw_state.ebb4);
	PIPE_CONF_CHECK_X(dpll_hw_state.pll0);
	PIPE_CONF_CHECK_X(dpll_hw_state.pll1);
	PIPE_CONF_CHECK_X(dpll_hw_state.pll2);
	PIPE_CONF_CHECK_X(dpll_hw_state.pll3);
	PIPE_CONF_CHECK_X(dpll_hw_state.pll6);
	PIPE_CONF_CHECK_X(dpll_hw_state.pll8);
	PIPE_CONF_CHECK_X(dpll_hw_state.pll9);
	PIPE_CONF_CHECK_X(dpll_hw_state.pll10);
	PIPE_CONF_CHECK_X(dpll_hw_state.pcsdw12);
	PIPE_CONF_CHECK_X(dpll_hw_state.mg_refclkin_ctl);
	PIPE_CONF_CHECK_X(dpll_hw_state.mg_clktop2_coreclkctl1);
	PIPE_CONF_CHECK_X(dpll_hw_state.mg_clktop2_hsclkctl);
	PIPE_CONF_CHECK_X(dpll_hw_state.mg_pll_div0);
	PIPE_CONF_CHECK_X(dpll_hw_state.mg_pll_div1);
	PIPE_CONF_CHECK_X(dpll_hw_state.mg_pll_lf);
	PIPE_CONF_CHECK_X(dpll_hw_state.mg_pll_frac_lock);
	PIPE_CONF_CHECK_X(dpll_hw_state.mg_pll_ssc);
	PIPE_CONF_CHECK_X(dpll_hw_state.mg_pll_bias);
	PIPE_CONF_CHECK_X(dpll_hw_state.mg_pll_tdc_coldst_bias);

	PIPE_CONF_CHECK_X(dsi_pll.ctrl);
	PIPE_CONF_CHECK_X(dsi_pll.div);

	if (IS_G4X(dev_priv) || INTEL_GEN(dev_priv) >= 5)
		PIPE_CONF_CHECK_I(pipe_bpp);

	PIPE_CONF_CHECK_CLOCK_FUZZY(base.adjusted_mode.crtc_clock);
	PIPE_CONF_CHECK_CLOCK_FUZZY(port_clock);

	PIPE_CONF_CHECK_I(min_voltage_level);

#undef PIPE_CONF_CHECK_X
#undef PIPE_CONF_CHECK_I
#undef PIPE_CONF_CHECK_BOOL
#undef PIPE_CONF_CHECK_BOOL_INCOMPLETE
#undef PIPE_CONF_CHECK_P
#undef PIPE_CONF_CHECK_FLAGS
#undef PIPE_CONF_CHECK_CLOCK_FUZZY
#undef PIPE_CONF_QUIRK

	return ret;
}

static void intel_pipe_config_sanity_check(struct drm_i915_private *dev_priv,
					   const struct intel_crtc_state *pipe_config)
{
	if (pipe_config->has_pch_encoder) {
		int fdi_dotclock = intel_dotclock_calculate(intel_fdi_link_freq(dev_priv, pipe_config),
							    &pipe_config->fdi_m_n);
		int dotclock = pipe_config->base.adjusted_mode.crtc_clock;

		/*
		 * FDI already provided one idea for the dotclock.
		 * Yell if the encoder disagrees.
		 */
		WARN(!intel_fuzzy_clock_check(fdi_dotclock, dotclock),
		     "FDI dotclock and encoder dotclock mismatch, fdi: %i, encoder: %i\n",
		     fdi_dotclock, dotclock);
	}
}

static void verify_wm_state(struct drm_crtc *crtc,
			    struct drm_crtc_state *new_state)
{
	struct drm_i915_private *dev_priv = to_i915(crtc->dev);
	struct skl_ddb_allocation hw_ddb, *sw_ddb;
	struct skl_pipe_wm hw_wm, *sw_wm;
	struct skl_plane_wm *hw_plane_wm, *sw_plane_wm;
	struct skl_ddb_entry *hw_ddb_entry, *sw_ddb_entry;
	struct skl_ddb_entry hw_ddb_y[I915_MAX_PLANES];
	struct skl_ddb_entry hw_ddb_uv[I915_MAX_PLANES];
	struct intel_crtc *intel_crtc = to_intel_crtc(crtc);
	const enum pipe pipe = intel_crtc->pipe;
	int plane, level, max_level = ilk_wm_max_level(dev_priv);

	if (INTEL_GEN(dev_priv) < 9 || !new_state->active)
		return;

	skl_pipe_wm_get_hw_state(intel_crtc, &hw_wm);
	sw_wm = &to_intel_crtc_state(new_state)->wm.skl.optimal;

	skl_pipe_ddb_get_hw_state(intel_crtc, hw_ddb_y, hw_ddb_uv);

	skl_ddb_get_hw_state(dev_priv, &hw_ddb);
	sw_ddb = &dev_priv->wm.skl_hw.ddb;

	if (INTEL_GEN(dev_priv) >= 11)
		if (hw_ddb.enabled_slices != sw_ddb->enabled_slices)
			DRM_ERROR("mismatch in DBUF Slices (expected %u, got %u)\n",
				  sw_ddb->enabled_slices,
				  hw_ddb.enabled_slices);
	/* planes */
	for_each_universal_plane(dev_priv, pipe, plane) {
		hw_plane_wm = &hw_wm.planes[plane];
		sw_plane_wm = &sw_wm->planes[plane];

		/* Watermarks */
		for (level = 0; level <= max_level; level++) {
			if (skl_wm_level_equals(&hw_plane_wm->wm[level],
						&sw_plane_wm->wm[level]))
				continue;

			DRM_ERROR("mismatch in WM pipe %c plane %d level %d (expected e=%d b=%u l=%u, got e=%d b=%u l=%u)\n",
				  pipe_name(pipe), plane + 1, level,
				  sw_plane_wm->wm[level].plane_en,
				  sw_plane_wm->wm[level].plane_res_b,
				  sw_plane_wm->wm[level].plane_res_l,
				  hw_plane_wm->wm[level].plane_en,
				  hw_plane_wm->wm[level].plane_res_b,
				  hw_plane_wm->wm[level].plane_res_l);
		}

		if (!skl_wm_level_equals(&hw_plane_wm->trans_wm,
					 &sw_plane_wm->trans_wm)) {
			DRM_ERROR("mismatch in trans WM pipe %c plane %d (expected e=%d b=%u l=%u, got e=%d b=%u l=%u)\n",
				  pipe_name(pipe), plane + 1,
				  sw_plane_wm->trans_wm.plane_en,
				  sw_plane_wm->trans_wm.plane_res_b,
				  sw_plane_wm->trans_wm.plane_res_l,
				  hw_plane_wm->trans_wm.plane_en,
				  hw_plane_wm->trans_wm.plane_res_b,
				  hw_plane_wm->trans_wm.plane_res_l);
		}

		/* DDB */
		hw_ddb_entry = &hw_ddb_y[plane];
		sw_ddb_entry = &to_intel_crtc_state(new_state)->wm.skl.plane_ddb_y[plane];

		if (!skl_ddb_entry_equal(hw_ddb_entry, sw_ddb_entry)) {
			DRM_ERROR("mismatch in DDB state pipe %c plane %d (expected (%u,%u), found (%u,%u))\n",
				  pipe_name(pipe), plane + 1,
				  sw_ddb_entry->start, sw_ddb_entry->end,
				  hw_ddb_entry->start, hw_ddb_entry->end);
		}
	}

	/*
	 * cursor
	 * If the cursor plane isn't active, we may not have updated it's ddb
	 * allocation. In that case since the ddb allocation will be updated
	 * once the plane becomes visible, we can skip this check
	 */
	if (1) {
		hw_plane_wm = &hw_wm.planes[PLANE_CURSOR];
		sw_plane_wm = &sw_wm->planes[PLANE_CURSOR];

		/* Watermarks */
		for (level = 0; level <= max_level; level++) {
			if (skl_wm_level_equals(&hw_plane_wm->wm[level],
						&sw_plane_wm->wm[level]))
				continue;

			DRM_ERROR("mismatch in WM pipe %c cursor level %d (expected e=%d b=%u l=%u, got e=%d b=%u l=%u)\n",
				  pipe_name(pipe), level,
				  sw_plane_wm->wm[level].plane_en,
				  sw_plane_wm->wm[level].plane_res_b,
				  sw_plane_wm->wm[level].plane_res_l,
				  hw_plane_wm->wm[level].plane_en,
				  hw_plane_wm->wm[level].plane_res_b,
				  hw_plane_wm->wm[level].plane_res_l);
		}

		if (!skl_wm_level_equals(&hw_plane_wm->trans_wm,
					 &sw_plane_wm->trans_wm)) {
			DRM_ERROR("mismatch in trans WM pipe %c cursor (expected e=%d b=%u l=%u, got e=%d b=%u l=%u)\n",
				  pipe_name(pipe),
				  sw_plane_wm->trans_wm.plane_en,
				  sw_plane_wm->trans_wm.plane_res_b,
				  sw_plane_wm->trans_wm.plane_res_l,
				  hw_plane_wm->trans_wm.plane_en,
				  hw_plane_wm->trans_wm.plane_res_b,
				  hw_plane_wm->trans_wm.plane_res_l);
		}

		/* DDB */
		hw_ddb_entry = &hw_ddb_y[PLANE_CURSOR];
		sw_ddb_entry = &to_intel_crtc_state(new_state)->wm.skl.plane_ddb_y[PLANE_CURSOR];

		if (!skl_ddb_entry_equal(hw_ddb_entry, sw_ddb_entry)) {
			DRM_ERROR("mismatch in DDB state pipe %c cursor (expected (%u,%u), found (%u,%u))\n",
				  pipe_name(pipe),
				  sw_ddb_entry->start, sw_ddb_entry->end,
				  hw_ddb_entry->start, hw_ddb_entry->end);
		}
	}
}

static void
verify_connector_state(struct drm_device *dev,
		       struct drm_atomic_state *state,
		       struct drm_crtc *crtc)
{
	struct drm_connector *connector;
	struct drm_connector_state *new_conn_state;
	int i;

	for_each_new_connector_in_state(state, connector, new_conn_state, i) {
		struct drm_encoder *encoder = connector->encoder;
		struct drm_crtc_state *crtc_state = NULL;

		if (new_conn_state->crtc != crtc)
			continue;

		if (crtc)
			crtc_state = drm_atomic_get_new_crtc_state(state, new_conn_state->crtc);

		intel_connector_verify_state(crtc_state, new_conn_state);

		I915_STATE_WARN(new_conn_state->best_encoder != encoder,
		     "connector's atomic encoder doesn't match legacy encoder\n");
	}
}

static void
verify_encoder_state(struct drm_device *dev, struct drm_atomic_state *state)
{
	struct intel_encoder *encoder;
	struct drm_connector *connector;
	struct drm_connector_state *old_conn_state, *new_conn_state;
	int i;

	for_each_intel_encoder(dev, encoder) {
		bool enabled = false, found = false;
		enum pipe pipe;

		DRM_DEBUG_KMS("[ENCODER:%d:%s]\n",
			      encoder->base.base.id,
			      encoder->base.name);

		for_each_oldnew_connector_in_state(state, connector, old_conn_state,
						   new_conn_state, i) {
			if (old_conn_state->best_encoder == &encoder->base)
				found = true;

			if (new_conn_state->best_encoder != &encoder->base)
				continue;
			found = enabled = true;

			I915_STATE_WARN(new_conn_state->crtc !=
					encoder->base.crtc,
			     "connector's crtc doesn't match encoder crtc\n");
		}

		if (!found)
			continue;

		I915_STATE_WARN(!!encoder->base.crtc != enabled,
		     "encoder's enabled state mismatch "
		     "(expected %i, found %i)\n",
		     !!encoder->base.crtc, enabled);

		if (!encoder->base.crtc) {
			bool active;

			active = encoder->get_hw_state(encoder, &pipe);
			I915_STATE_WARN(active,
			     "encoder detached but still enabled on pipe %c.\n",
			     pipe_name(pipe));
		}
	}
}

static void
verify_crtc_state(struct drm_crtc *crtc,
		  struct drm_crtc_state *old_crtc_state,
		  struct drm_crtc_state *new_crtc_state)
{
	struct drm_device *dev = crtc->dev;
	struct drm_i915_private *dev_priv = to_i915(dev);
	struct intel_encoder *encoder;
	struct intel_crtc *intel_crtc = to_intel_crtc(crtc);
	struct intel_crtc_state *pipe_config, *sw_config;
	struct drm_atomic_state *old_state;
	bool active;

	old_state = old_crtc_state->state;
	__drm_atomic_helper_crtc_destroy_state(old_crtc_state);
	pipe_config = to_intel_crtc_state(old_crtc_state);
	memset(pipe_config, 0, sizeof(*pipe_config));
	pipe_config->base.crtc = crtc;
	pipe_config->base.state = old_state;

	DRM_DEBUG_KMS("[CRTC:%d:%s]\n", crtc->base.id, crtc->name);

	active = dev_priv->display.get_pipe_config(intel_crtc, pipe_config);

	/* we keep both pipes enabled on 830 */
	if (IS_I830(dev_priv))
		active = new_crtc_state->active;

	I915_STATE_WARN(new_crtc_state->active != active,
	     "crtc active state doesn't match with hw state "
	     "(expected %i, found %i)\n", new_crtc_state->active, active);

	I915_STATE_WARN(intel_crtc->active != new_crtc_state->active,
	     "transitional active state does not match atomic hw state "
	     "(expected %i, found %i)\n", new_crtc_state->active, intel_crtc->active);

	for_each_encoder_on_crtc(dev, crtc, encoder) {
		enum pipe pipe;

		active = encoder->get_hw_state(encoder, &pipe);
		I915_STATE_WARN(active != new_crtc_state->active,
			"[ENCODER:%i] active %i with crtc active %i\n",
			encoder->base.base.id, active, new_crtc_state->active);

		I915_STATE_WARN(active && intel_crtc->pipe != pipe,
				"Encoder connected to wrong pipe %c\n",
				pipe_name(pipe));

		if (active)
			encoder->get_config(encoder, pipe_config);
	}

	intel_crtc_compute_pixel_rate(pipe_config);

	if (!new_crtc_state->active)
		return;

	intel_pipe_config_sanity_check(dev_priv, pipe_config);

	sw_config = to_intel_crtc_state(new_crtc_state);
	if (!intel_pipe_config_compare(dev_priv, sw_config,
				       pipe_config, false)) {
		I915_STATE_WARN(1, "pipe state doesn't match!\n");
		intel_dump_pipe_config(intel_crtc, pipe_config,
				       "[hw state]");
		intel_dump_pipe_config(intel_crtc, sw_config,
				       "[sw state]");
	}
}

static void
intel_verify_planes(struct intel_atomic_state *state)
{
	struct intel_plane *plane;
	const struct intel_plane_state *plane_state;
	int i;

	for_each_new_intel_plane_in_state(state, plane,
					  plane_state, i)
		assert_plane(plane, plane_state->base.visible);
}

static void
verify_single_dpll_state(struct drm_i915_private *dev_priv,
			 struct intel_shared_dpll *pll,
			 struct drm_crtc *crtc,
			 struct drm_crtc_state *new_state)
{
	struct intel_dpll_hw_state dpll_hw_state;
	unsigned int crtc_mask;
	bool active;

	memset(&dpll_hw_state, 0, sizeof(dpll_hw_state));

	DRM_DEBUG_KMS("%s\n", pll->info->name);

	active = pll->info->funcs->get_hw_state(dev_priv, pll, &dpll_hw_state);

	if (!(pll->info->flags & INTEL_DPLL_ALWAYS_ON)) {
		I915_STATE_WARN(!pll->on && pll->active_mask,
		     "pll in active use but not on in sw tracking\n");
		I915_STATE_WARN(pll->on && !pll->active_mask,
		     "pll is on but not used by any active crtc\n");
		I915_STATE_WARN(pll->on != active,
		     "pll on state mismatch (expected %i, found %i)\n",
		     pll->on, active);
	}

	if (!crtc) {
		I915_STATE_WARN(pll->active_mask & ~pll->state.crtc_mask,
				"more active pll users than references: %x vs %x\n",
				pll->active_mask, pll->state.crtc_mask);

		return;
	}

	crtc_mask = drm_crtc_mask(crtc);

	if (new_state->active)
		I915_STATE_WARN(!(pll->active_mask & crtc_mask),
				"pll active mismatch (expected pipe %c in active mask 0x%02x)\n",
				pipe_name(drm_crtc_index(crtc)), pll->active_mask);
	else
		I915_STATE_WARN(pll->active_mask & crtc_mask,
				"pll active mismatch (didn't expect pipe %c in active mask 0x%02x)\n",
				pipe_name(drm_crtc_index(crtc)), pll->active_mask);

	I915_STATE_WARN(!(pll->state.crtc_mask & crtc_mask),
			"pll enabled crtcs mismatch (expected 0x%x in 0x%02x)\n",
			crtc_mask, pll->state.crtc_mask);

	I915_STATE_WARN(pll->on && memcmp(&pll->state.hw_state,
					  &dpll_hw_state,
					  sizeof(dpll_hw_state)),
			"pll hw state mismatch\n");
}

static void
verify_shared_dpll_state(struct drm_device *dev, struct drm_crtc *crtc,
			 struct drm_crtc_state *old_crtc_state,
			 struct drm_crtc_state *new_crtc_state)
{
	struct drm_i915_private *dev_priv = to_i915(dev);
	struct intel_crtc_state *old_state = to_intel_crtc_state(old_crtc_state);
	struct intel_crtc_state *new_state = to_intel_crtc_state(new_crtc_state);

	if (new_state->shared_dpll)
		verify_single_dpll_state(dev_priv, new_state->shared_dpll, crtc, new_crtc_state);

	if (old_state->shared_dpll &&
	    old_state->shared_dpll != new_state->shared_dpll) {
		unsigned int crtc_mask = drm_crtc_mask(crtc);
		struct intel_shared_dpll *pll = old_state->shared_dpll;

		I915_STATE_WARN(pll->active_mask & crtc_mask,
				"pll active mismatch (didn't expect pipe %c in active mask)\n",
				pipe_name(drm_crtc_index(crtc)));
		I915_STATE_WARN(pll->state.crtc_mask & crtc_mask,
				"pll enabled crtcs mismatch (found %x in enabled mask)\n",
				pipe_name(drm_crtc_index(crtc)));
	}
}

static void
intel_modeset_verify_crtc(struct drm_crtc *crtc,
			  struct drm_atomic_state *state,
			  struct drm_crtc_state *old_state,
			  struct drm_crtc_state *new_state)
{
	if (!needs_modeset(new_state) &&
	    !to_intel_crtc_state(new_state)->update_pipe)
		return;

	verify_wm_state(crtc, new_state);
	verify_connector_state(crtc->dev, state, crtc);
	verify_crtc_state(crtc, old_state, new_state);
	verify_shared_dpll_state(crtc->dev, crtc, old_state, new_state);
}

static void
verify_disabled_dpll_state(struct drm_device *dev)
{
	struct drm_i915_private *dev_priv = to_i915(dev);
	int i;

	for (i = 0; i < dev_priv->num_shared_dpll; i++)
		verify_single_dpll_state(dev_priv, &dev_priv->shared_dplls[i], NULL, NULL);
}

static void
intel_modeset_verify_disabled(struct drm_device *dev,
			      struct drm_atomic_state *state)
{
	verify_encoder_state(dev, state);
	verify_connector_state(dev, state, NULL);
	verify_disabled_dpll_state(dev);
}

static void update_scanline_offset(const struct intel_crtc_state *crtc_state)
{
	struct intel_crtc *crtc = to_intel_crtc(crtc_state->base.crtc);
	struct drm_i915_private *dev_priv = to_i915(crtc->base.dev);

	/*
	 * The scanline counter increments at the leading edge of hsync.
	 *
	 * On most platforms it starts counting from vtotal-1 on the
	 * first active line. That means the scanline counter value is
	 * always one less than what we would expect. Ie. just after
	 * start of vblank, which also occurs at start of hsync (on the
	 * last active line), the scanline counter will read vblank_start-1.
	 *
	 * On gen2 the scanline counter starts counting from 1 instead
	 * of vtotal-1, so we have to subtract one (or rather add vtotal-1
	 * to keep the value positive), instead of adding one.
	 *
	 * On HSW+ the behaviour of the scanline counter depends on the output
	 * type. For DP ports it behaves like most other platforms, but on HDMI
	 * there's an extra 1 line difference. So we need to add two instead of
	 * one to the value.
	 *
	 * On VLV/CHV DSI the scanline counter would appear to increment
	 * approx. 1/3 of a scanline before start of vblank. Unfortunately
	 * that means we can't tell whether we're in vblank or not while
	 * we're on that particular line. We must still set scanline_offset
	 * to 1 so that the vblank timestamps come out correct when we query
	 * the scanline counter from within the vblank interrupt handler.
	 * However if queried just before the start of vblank we'll get an
	 * answer that's slightly in the future.
	 */
	if (IS_GEN(dev_priv, 2)) {
		const struct drm_display_mode *adjusted_mode = &crtc_state->base.adjusted_mode;
		int vtotal;

		vtotal = adjusted_mode->crtc_vtotal;
		if (adjusted_mode->flags & DRM_MODE_FLAG_INTERLACE)
			vtotal /= 2;

		crtc->scanline_offset = vtotal - 1;
	} else if (HAS_DDI(dev_priv) &&
		   intel_crtc_has_type(crtc_state, INTEL_OUTPUT_HDMI)) {
		crtc->scanline_offset = 2;
	} else
		crtc->scanline_offset = 1;
}

static void intel_modeset_clear_plls(struct drm_atomic_state *state)
{
	struct drm_device *dev = state->dev;
	struct drm_i915_private *dev_priv = to_i915(dev);
	struct drm_crtc *crtc;
	struct drm_crtc_state *old_crtc_state, *new_crtc_state;
	int i;

	if (!dev_priv->display.crtc_compute_clock)
		return;

	for_each_oldnew_crtc_in_state(state, crtc, old_crtc_state, new_crtc_state, i) {
		struct intel_crtc *intel_crtc = to_intel_crtc(crtc);
		struct intel_shared_dpll *old_dpll =
			to_intel_crtc_state(old_crtc_state)->shared_dpll;

		if (!needs_modeset(new_crtc_state))
			continue;

		to_intel_crtc_state(new_crtc_state)->shared_dpll = NULL;

		if (!old_dpll)
			continue;

		intel_release_shared_dpll(old_dpll, intel_crtc, state);
	}
}

/*
 * This implements the workaround described in the "notes" section of the mode
 * set sequence documentation. When going from no pipes or single pipe to
 * multiple pipes, and planes are enabled after the pipe, we need to wait at
 * least 2 vblanks on the first pipe before enabling planes on the second pipe.
 */
static int haswell_mode_set_planes_workaround(struct drm_atomic_state *state)
{
	struct drm_crtc_state *crtc_state;
	struct intel_crtc *intel_crtc;
	struct drm_crtc *crtc;
	struct intel_crtc_state *first_crtc_state = NULL;
	struct intel_crtc_state *other_crtc_state = NULL;
	enum pipe first_pipe = INVALID_PIPE, enabled_pipe = INVALID_PIPE;
	int i;

	/* look at all crtc's that are going to be enabled in during modeset */
	for_each_new_crtc_in_state(state, crtc, crtc_state, i) {
		intel_crtc = to_intel_crtc(crtc);

		if (!crtc_state->active || !needs_modeset(crtc_state))
			continue;

		if (first_crtc_state) {
			other_crtc_state = to_intel_crtc_state(crtc_state);
			break;
		} else {
			first_crtc_state = to_intel_crtc_state(crtc_state);
			first_pipe = intel_crtc->pipe;
		}
	}

	/* No workaround needed? */
	if (!first_crtc_state)
		return 0;

	/* w/a possibly needed, check how many crtc's are already enabled. */
	for_each_intel_crtc(state->dev, intel_crtc) {
		struct intel_crtc_state *pipe_config;

		pipe_config = intel_atomic_get_crtc_state(state, intel_crtc);
		if (IS_ERR(pipe_config))
			return PTR_ERR(pipe_config);

		pipe_config->hsw_workaround_pipe = INVALID_PIPE;

		if (!pipe_config->base.active ||
		    needs_modeset(&pipe_config->base))
			continue;

		/* 2 or more enabled crtcs means no need for w/a */
		if (enabled_pipe != INVALID_PIPE)
			return 0;

		enabled_pipe = intel_crtc->pipe;
	}

	if (enabled_pipe != INVALID_PIPE)
		first_crtc_state->hsw_workaround_pipe = enabled_pipe;
	else if (other_crtc_state)
		other_crtc_state->hsw_workaround_pipe = first_pipe;

	return 0;
}

static int intel_lock_all_pipes(struct drm_atomic_state *state)
{
	struct drm_crtc *crtc;

	/* Add all pipes to the state */
	for_each_crtc(state->dev, crtc) {
		struct drm_crtc_state *crtc_state;

		crtc_state = drm_atomic_get_crtc_state(state, crtc);
		if (IS_ERR(crtc_state))
			return PTR_ERR(crtc_state);
	}

	return 0;
}

static int intel_modeset_all_pipes(struct drm_atomic_state *state)
{
	struct drm_crtc *crtc;

	/*
	 * Add all pipes to the state, and force
	 * a modeset on all the active ones.
	 */
	for_each_crtc(state->dev, crtc) {
		struct drm_crtc_state *crtc_state;
		int ret;

		crtc_state = drm_atomic_get_crtc_state(state, crtc);
		if (IS_ERR(crtc_state))
			return PTR_ERR(crtc_state);

		if (!crtc_state->active || needs_modeset(crtc_state))
			continue;

		crtc_state->mode_changed = true;

		ret = drm_atomic_add_affected_connectors(state, crtc);
		if (ret)
			return ret;

		ret = drm_atomic_add_affected_planes(state, crtc);
		if (ret)
			return ret;
	}

	return 0;
}

static int intel_modeset_checks(struct drm_atomic_state *state)
{
	struct intel_atomic_state *intel_state = to_intel_atomic_state(state);
	struct drm_i915_private *dev_priv = to_i915(state->dev);
	struct drm_crtc *crtc;
	struct drm_crtc_state *old_crtc_state, *new_crtc_state;
	int ret = 0, i;

	if (!check_digital_port_conflicts(state)) {
		DRM_DEBUG_KMS("rejecting conflicting digital port configuration\n");
		return -EINVAL;
	}

	intel_state->modeset = true;
	intel_state->active_crtcs = dev_priv->active_crtcs;
	intel_state->cdclk.logical = dev_priv->cdclk.logical;
	intel_state->cdclk.actual = dev_priv->cdclk.actual;

	for_each_oldnew_crtc_in_state(state, crtc, old_crtc_state, new_crtc_state, i) {
		if (new_crtc_state->active)
			intel_state->active_crtcs |= 1 << i;
		else
			intel_state->active_crtcs &= ~(1 << i);

		if (old_crtc_state->active != new_crtc_state->active)
			intel_state->active_pipe_changes |= drm_crtc_mask(crtc);
	}

	/*
	 * See if the config requires any additional preparation, e.g.
	 * to adjust global state with pipes off.  We need to do this
	 * here so we can get the modeset_pipe updated config for the new
	 * mode set on this crtc.  For other crtcs we need to use the
	 * adjusted_mode bits in the crtc directly.
	 */
	if (dev_priv->display.modeset_calc_cdclk) {
		ret = dev_priv->display.modeset_calc_cdclk(state);
		if (ret < 0)
			return ret;

		/*
		 * Writes to dev_priv->cdclk.logical must protected by
		 * holding all the crtc locks, even if we don't end up
		 * touching the hardware
		 */
		if (intel_cdclk_changed(&dev_priv->cdclk.logical,
					&intel_state->cdclk.logical)) {
			ret = intel_lock_all_pipes(state);
			if (ret < 0)
				return ret;
		}

		/* All pipes must be switched off while we change the cdclk. */
		if (intel_cdclk_needs_modeset(&dev_priv->cdclk.actual,
					      &intel_state->cdclk.actual)) {
			ret = intel_modeset_all_pipes(state);
			if (ret < 0)
				return ret;
		}

		DRM_DEBUG_KMS("New cdclk calculated to be logical %u kHz, actual %u kHz\n",
			      intel_state->cdclk.logical.cdclk,
			      intel_state->cdclk.actual.cdclk);
		DRM_DEBUG_KMS("New voltage level calculated to be logical %u, actual %u\n",
			      intel_state->cdclk.logical.voltage_level,
			      intel_state->cdclk.actual.voltage_level);
	} else {
		to_intel_atomic_state(state)->cdclk.logical = dev_priv->cdclk.logical;
	}

	intel_modeset_clear_plls(state);

	if (IS_HASWELL(dev_priv))
		return haswell_mode_set_planes_workaround(state);

	return 0;
}

/*
 * Handle calculation of various watermark data at the end of the atomic check
 * phase.  The code here should be run after the per-crtc and per-plane 'check'
 * handlers to ensure that all derived state has been updated.
 */
static int calc_watermark_data(struct intel_atomic_state *state)
{
	struct drm_device *dev = state->base.dev;
	struct drm_i915_private *dev_priv = to_i915(dev);

	/* Is there platform-specific watermark information to calculate? */
	if (dev_priv->display.compute_global_watermarks)
		return dev_priv->display.compute_global_watermarks(state);

	return 0;
}

/**
 * intel_atomic_check - validate state object
 * @dev: drm device
 * @state: state to validate
 */
static int intel_atomic_check(struct drm_device *dev,
			      struct drm_atomic_state *state)
{
	struct drm_i915_private *dev_priv = to_i915(dev);
	struct intel_atomic_state *intel_state = to_intel_atomic_state(state);
	struct drm_crtc *crtc;
	struct drm_crtc_state *old_crtc_state, *crtc_state;
	int ret, i;
	bool any_ms = false;

	/* Catch I915_MODE_FLAG_INHERITED */
	for_each_oldnew_crtc_in_state(state, crtc, old_crtc_state,
				      crtc_state, i) {
		if (crtc_state->mode.private_flags !=
		    old_crtc_state->mode.private_flags)
			crtc_state->mode_changed = true;
	}

	ret = drm_atomic_helper_check_modeset(dev, state);
	if (ret)
		return ret;

	for_each_oldnew_crtc_in_state(state, crtc, old_crtc_state, crtc_state, i) {
		struct intel_crtc_state *pipe_config =
			to_intel_crtc_state(crtc_state);

		if (!needs_modeset(crtc_state))
			continue;

		if (!crtc_state->enable) {
			any_ms = true;
			continue;
		}

		ret = intel_modeset_pipe_config(crtc, pipe_config);
		if (ret == -EDEADLK)
			return ret;
		if (ret) {
			intel_dump_pipe_config(to_intel_crtc(crtc),
					       pipe_config, "[failed]");
			return ret;
		}

		if (intel_pipe_config_compare(dev_priv,
					to_intel_crtc_state(old_crtc_state),
					pipe_config, true)) {
			crtc_state->mode_changed = false;
			pipe_config->update_pipe = true;
		}

		if (needs_modeset(crtc_state))
			any_ms = true;

		intel_dump_pipe_config(to_intel_crtc(crtc), pipe_config,
				       needs_modeset(crtc_state) ?
				       "[modeset]" : "[fastset]");
	}

	ret = drm_dp_mst_atomic_check(state);
	if (ret)
		return ret;

	if (any_ms) {
		ret = intel_modeset_checks(state);

		if (ret)
			return ret;
	} else {
		intel_state->cdclk.logical = dev_priv->cdclk.logical;
	}

	ret = icl_add_linked_planes(intel_state);
	if (ret)
		return ret;

	ret = drm_atomic_helper_check_planes(dev, state);
	if (ret)
		return ret;

	intel_fbc_choose_crtc(dev_priv, intel_state);
	return calc_watermark_data(intel_state);
}

static int intel_atomic_prepare_commit(struct drm_device *dev,
				       struct drm_atomic_state *state)
{
	return drm_atomic_helper_prepare_planes(dev, state);
}

u32 intel_crtc_get_vblank_counter(struct intel_crtc *crtc)
{
	struct drm_device *dev = crtc->base.dev;
	struct drm_vblank_crtc *vblank = &dev->vblank[drm_crtc_index(&crtc->base)];

	if (!vblank->max_vblank_count)
		return (u32)drm_crtc_accurate_vblank_count(&crtc->base);

	return dev->driver->get_vblank_counter(dev, crtc->pipe);
}

static void intel_update_crtc(struct drm_crtc *crtc,
			      struct drm_atomic_state *state,
			      struct drm_crtc_state *old_crtc_state,
			      struct drm_crtc_state *new_crtc_state)
{
	struct drm_device *dev = crtc->dev;
	struct drm_i915_private *dev_priv = to_i915(dev);
	struct intel_crtc *intel_crtc = to_intel_crtc(crtc);
	struct intel_crtc_state *pipe_config = to_intel_crtc_state(new_crtc_state);
	bool modeset = needs_modeset(new_crtc_state);
	struct intel_plane_state *new_plane_state =
		intel_atomic_get_new_plane_state(to_intel_atomic_state(state),
						 to_intel_plane(crtc->primary));

	if (modeset) {
		update_scanline_offset(pipe_config);
		dev_priv->display.crtc_enable(pipe_config, state);

		/* vblanks work again, re-enable pipe CRC. */
		intel_crtc_enable_pipe_crc(intel_crtc);
	} else {
		intel_pre_plane_update(to_intel_crtc_state(old_crtc_state),
				       pipe_config);

		if (pipe_config->update_pipe)
			intel_encoders_update_pipe(crtc, pipe_config, state);
	}

	if (pipe_config->update_pipe && !pipe_config->enable_fbc)
		intel_fbc_disable(intel_crtc);
	else if (new_plane_state)
		intel_fbc_enable(intel_crtc, pipe_config, new_plane_state);

	intel_begin_crtc_commit(crtc, old_crtc_state);

	if (INTEL_GEN(dev_priv) >= 9)
		skl_update_planes_on_crtc(to_intel_atomic_state(state), intel_crtc);
	else
		i9xx_update_planes_on_crtc(to_intel_atomic_state(state), intel_crtc);

	intel_finish_crtc_commit(crtc, old_crtc_state);
}

static void intel_update_crtcs(struct drm_atomic_state *state)
{
	struct drm_crtc *crtc;
	struct drm_crtc_state *old_crtc_state, *new_crtc_state;
	int i;

	for_each_oldnew_crtc_in_state(state, crtc, old_crtc_state, new_crtc_state, i) {
		if (!new_crtc_state->active)
			continue;

		intel_update_crtc(crtc, state, old_crtc_state,
				  new_crtc_state);
	}
}

static void skl_update_crtcs(struct drm_atomic_state *state)
{
	struct drm_i915_private *dev_priv = to_i915(state->dev);
	struct intel_atomic_state *intel_state = to_intel_atomic_state(state);
	struct drm_crtc *crtc;
	struct intel_crtc *intel_crtc;
	struct drm_crtc_state *old_crtc_state, *new_crtc_state;
	struct intel_crtc_state *cstate;
	unsigned int updated = 0;
	bool progress;
	enum pipe pipe;
	int i;
	u8 hw_enabled_slices = dev_priv->wm.skl_hw.ddb.enabled_slices;
	u8 required_slices = intel_state->wm_results.ddb.enabled_slices;
	struct skl_ddb_entry entries[I915_MAX_PIPES] = {};

	for_each_oldnew_crtc_in_state(state, crtc, old_crtc_state, new_crtc_state, i)
		/* ignore allocations for crtc's that have been turned off. */
		if (new_crtc_state->active)
			entries[i] = to_intel_crtc_state(old_crtc_state)->wm.skl.ddb;

	/* If 2nd DBuf slice required, enable it here */
	if (INTEL_GEN(dev_priv) >= 11 && required_slices > hw_enabled_slices)
		icl_dbuf_slices_update(dev_priv, required_slices);

	/*
	 * Whenever the number of active pipes changes, we need to make sure we
	 * update the pipes in the right order so that their ddb allocations
	 * never overlap with eachother inbetween CRTC updates. Otherwise we'll
	 * cause pipe underruns and other bad stuff.
	 */
	do {
		progress = false;

		for_each_oldnew_crtc_in_state(state, crtc, old_crtc_state, new_crtc_state, i) {
			bool vbl_wait = false;
			unsigned int cmask = drm_crtc_mask(crtc);

			intel_crtc = to_intel_crtc(crtc);
			cstate = to_intel_crtc_state(new_crtc_state);
			pipe = intel_crtc->pipe;

			if (updated & cmask || !cstate->base.active)
				continue;

			if (skl_ddb_allocation_overlaps(&cstate->wm.skl.ddb,
							entries,
							INTEL_INFO(dev_priv)->num_pipes, i))
				continue;

			updated |= cmask;
			entries[i] = cstate->wm.skl.ddb;

			/*
			 * If this is an already active pipe, it's DDB changed,
			 * and this isn't the last pipe that needs updating
			 * then we need to wait for a vblank to pass for the
			 * new ddb allocation to take effect.
			 */
			if (!skl_ddb_entry_equal(&cstate->wm.skl.ddb,
						 &to_intel_crtc_state(old_crtc_state)->wm.skl.ddb) &&
			    !new_crtc_state->active_changed &&
			    intel_state->wm_results.dirty_pipes != updated)
				vbl_wait = true;

			intel_update_crtc(crtc, state, old_crtc_state,
					  new_crtc_state);

			if (vbl_wait)
				intel_wait_for_vblank(dev_priv, pipe);

			progress = true;
		}
	} while (progress);

	/* If 2nd DBuf slice is no more required disable it */
	if (INTEL_GEN(dev_priv) >= 11 && required_slices < hw_enabled_slices)
		icl_dbuf_slices_update(dev_priv, required_slices);
}

static void intel_atomic_helper_free_state(struct drm_i915_private *dev_priv)
{
	struct intel_atomic_state *state, *next;
	struct llist_node *freed;

	freed = llist_del_all(&dev_priv->atomic_helper.free_list);
	llist_for_each_entry_safe(state, next, freed, freed)
		drm_atomic_state_put(&state->base);
}

static void intel_atomic_helper_free_state_worker(struct work_struct *work)
{
	struct drm_i915_private *dev_priv =
		container_of(work, typeof(*dev_priv), atomic_helper.free_work);

	intel_atomic_helper_free_state(dev_priv);
}

static void intel_atomic_commit_fence_wait(struct intel_atomic_state *intel_state)
{
	struct wait_queue_entry wait_fence, wait_reset;
	struct drm_i915_private *dev_priv = to_i915(intel_state->base.dev);

	init_wait_entry(&wait_fence, 0);
	init_wait_entry(&wait_reset, 0);
	for (;;) {
		prepare_to_wait(&intel_state->commit_ready.wait,
				&wait_fence, TASK_UNINTERRUPTIBLE);
		prepare_to_wait(&dev_priv->gpu_error.wait_queue,
				&wait_reset, TASK_UNINTERRUPTIBLE);


		if (i915_sw_fence_done(&intel_state->commit_ready)
		    || test_bit(I915_RESET_MODESET, &dev_priv->gpu_error.flags))
			break;

		schedule();
	}
	finish_wait(&intel_state->commit_ready.wait, &wait_fence);
	finish_wait(&dev_priv->gpu_error.wait_queue, &wait_reset);
}

static void intel_atomic_cleanup_work(struct work_struct *work)
{
	struct drm_atomic_state *state =
		container_of(work, struct drm_atomic_state, commit_work);
	struct drm_i915_private *i915 = to_i915(state->dev);

	drm_atomic_helper_cleanup_planes(&i915->drm, state);
	drm_atomic_helper_commit_cleanup_done(state);
	drm_atomic_state_put(state);

	intel_atomic_helper_free_state(i915);
}

static void intel_atomic_commit_tail(struct drm_atomic_state *state)
{
	struct drm_device *dev = state->dev;
	struct intel_atomic_state *intel_state = to_intel_atomic_state(state);
	struct drm_i915_private *dev_priv = to_i915(dev);
	struct drm_crtc_state *old_crtc_state, *new_crtc_state;
	struct intel_crtc_state *new_intel_crtc_state, *old_intel_crtc_state;
	struct drm_crtc *crtc;
	struct intel_crtc *intel_crtc;
	u64 put_domains[I915_MAX_PIPES] = {};
	intel_wakeref_t wakeref = 0;
	int i;

	intel_atomic_commit_fence_wait(intel_state);

	drm_atomic_helper_wait_for_dependencies(state);

	if (intel_state->modeset)
		wakeref = intel_display_power_get(dev_priv, POWER_DOMAIN_MODESET);

	for_each_oldnew_crtc_in_state(state, crtc, old_crtc_state, new_crtc_state, i) {
		old_intel_crtc_state = to_intel_crtc_state(old_crtc_state);
		new_intel_crtc_state = to_intel_crtc_state(new_crtc_state);
		intel_crtc = to_intel_crtc(crtc);

		if (needs_modeset(new_crtc_state) ||
		    to_intel_crtc_state(new_crtc_state)->update_pipe) {

			put_domains[intel_crtc->pipe] =
				modeset_get_crtc_power_domains(crtc,
					new_intel_crtc_state);
		}

		if (!needs_modeset(new_crtc_state))
			continue;

		intel_pre_plane_update(old_intel_crtc_state, new_intel_crtc_state);

		if (old_crtc_state->active) {
			intel_crtc_disable_planes(intel_state, intel_crtc);

			/*
			 * We need to disable pipe CRC before disabling the pipe,
			 * or we race against vblank off.
			 */
			intel_crtc_disable_pipe_crc(intel_crtc);

			dev_priv->display.crtc_disable(old_intel_crtc_state, state);
			intel_crtc->active = false;
			intel_fbc_disable(intel_crtc);
			intel_disable_shared_dpll(old_intel_crtc_state);

			/*
			 * Underruns don't always raise
			 * interrupts, so check manually.
			 */
			intel_check_cpu_fifo_underruns(dev_priv);
			intel_check_pch_fifo_underruns(dev_priv);

			/* FIXME unify this for all platforms */
			if (!new_crtc_state->active &&
			    !HAS_GMCH_DISPLAY(dev_priv) &&
			    dev_priv->display.initial_watermarks)
				dev_priv->display.initial_watermarks(intel_state,
								     new_intel_crtc_state);
		}
	}

	/* FIXME: Eventually get rid of our intel_crtc->config pointer */
	for_each_new_crtc_in_state(state, crtc, new_crtc_state, i)
		to_intel_crtc(crtc)->config = to_intel_crtc_state(new_crtc_state);

	if (intel_state->modeset) {
		drm_atomic_helper_update_legacy_modeset_state(state->dev, state);

		intel_set_cdclk(dev_priv, &dev_priv->cdclk.actual);

		/*
		 * SKL workaround: bspec recommends we disable the SAGV when we
		 * have more then one pipe enabled
		 */
		if (!intel_can_enable_sagv(state))
			intel_disable_sagv(dev_priv);

		intel_modeset_verify_disabled(dev, state);
	}

	/* Complete the events for pipes that have now been disabled */
	for_each_new_crtc_in_state(state, crtc, new_crtc_state, i) {
		bool modeset = needs_modeset(new_crtc_state);

		/* Complete events for now disable pipes here. */
		if (modeset && !new_crtc_state->active && new_crtc_state->event) {
			spin_lock_irq(&dev->event_lock);
			drm_crtc_send_vblank_event(crtc, new_crtc_state->event);
			spin_unlock_irq(&dev->event_lock);

			new_crtc_state->event = NULL;
		}
	}

	/* Now enable the clocks, plane, pipe, and connectors that we set up. */
	dev_priv->display.update_crtcs(state);

	/* FIXME: We should call drm_atomic_helper_commit_hw_done() here
	 * already, but still need the state for the delayed optimization. To
	 * fix this:
	 * - wrap the optimization/post_plane_update stuff into a per-crtc work.
	 * - schedule that vblank worker _before_ calling hw_done
	 * - at the start of commit_tail, cancel it _synchrously
	 * - switch over to the vblank wait helper in the core after that since
	 *   we don't need out special handling any more.
	 */
	drm_atomic_helper_wait_for_flip_done(dev, state);

	/*
	 * Now that the vblank has passed, we can go ahead and program the
	 * optimal watermarks on platforms that need two-step watermark
	 * programming.
	 *
	 * TODO: Move this (and other cleanup) to an async worker eventually.
	 */
	for_each_new_crtc_in_state(state, crtc, new_crtc_state, i) {
		new_intel_crtc_state = to_intel_crtc_state(new_crtc_state);

		if (dev_priv->display.optimize_watermarks)
			dev_priv->display.optimize_watermarks(intel_state,
							      new_intel_crtc_state);
	}

	for_each_oldnew_crtc_in_state(state, crtc, old_crtc_state, new_crtc_state, i) {
		intel_post_plane_update(to_intel_crtc_state(old_crtc_state));

		if (put_domains[i])
			modeset_put_power_domains(dev_priv, put_domains[i]);

		intel_modeset_verify_crtc(crtc, state, old_crtc_state, new_crtc_state);
	}

	if (intel_state->modeset)
		intel_verify_planes(intel_state);

	if (intel_state->modeset && intel_can_enable_sagv(state))
		intel_enable_sagv(dev_priv);

	drm_atomic_helper_commit_hw_done(state);

	if (intel_state->modeset) {
		/* As one of the primary mmio accessors, KMS has a high
		 * likelihood of triggering bugs in unclaimed access. After we
		 * finish modesetting, see if an error has been flagged, and if
		 * so enable debugging for the next modeset - and hope we catch
		 * the culprit.
		 */
		intel_uncore_arm_unclaimed_mmio_detection(dev_priv);
		intel_display_power_put(dev_priv, POWER_DOMAIN_MODESET, wakeref);
	}

	/*
	 * Defer the cleanup of the old state to a separate worker to not
	 * impede the current task (userspace for blocking modesets) that
	 * are executed inline. For out-of-line asynchronous modesets/flips,
	 * deferring to a new worker seems overkill, but we would place a
	 * schedule point (cond_resched()) here anyway to keep latencies
	 * down.
	 */
	INIT_WORK(&state->commit_work, intel_atomic_cleanup_work);
	queue_work(system_highpri_wq, &state->commit_work);
}

static void intel_atomic_commit_work(struct work_struct *work)
{
	struct drm_atomic_state *state =
		container_of(work, struct drm_atomic_state, commit_work);

	intel_atomic_commit_tail(state);
}

static int __i915_sw_fence_call
intel_atomic_commit_ready(struct i915_sw_fence *fence,
			  enum i915_sw_fence_notify notify)
{
	struct intel_atomic_state *state =
		container_of(fence, struct intel_atomic_state, commit_ready);

	switch (notify) {
	case FENCE_COMPLETE:
		/* we do blocking waits in the worker, nothing to do here */
		break;
	case FENCE_FREE:
		{
			struct intel_atomic_helper *helper =
				&to_i915(state->base.dev)->atomic_helper;

			if (llist_add(&state->freed, &helper->free_list))
				schedule_work(&helper->free_work);
			break;
		}
	}

	return NOTIFY_DONE;
}

static void intel_atomic_track_fbs(struct drm_atomic_state *state)
{
	struct drm_plane_state *old_plane_state, *new_plane_state;
	struct drm_plane *plane;
	int i;

	for_each_oldnew_plane_in_state(state, plane, old_plane_state, new_plane_state, i)
		i915_gem_track_fb(intel_fb_obj(old_plane_state->fb),
				  intel_fb_obj(new_plane_state->fb),
				  to_intel_plane(plane)->frontbuffer_bit);
}

/**
 * intel_atomic_commit - commit validated state object
 * @dev: DRM device
 * @state: the top-level driver state object
 * @nonblock: nonblocking commit
 *
 * This function commits a top-level state object that has been validated
 * with drm_atomic_helper_check().
 *
 * RETURNS
 * Zero for success or -errno.
 */
static int intel_atomic_commit(struct drm_device *dev,
			       struct drm_atomic_state *state,
			       bool nonblock)
{
	struct intel_atomic_state *intel_state = to_intel_atomic_state(state);
	struct drm_i915_private *dev_priv = to_i915(dev);
	int ret = 0;

	drm_atomic_state_get(state);
	i915_sw_fence_init(&intel_state->commit_ready,
			   intel_atomic_commit_ready);

	/*
	 * The intel_legacy_cursor_update() fast path takes care
	 * of avoiding the vblank waits for simple cursor
	 * movement and flips. For cursor on/off and size changes,
	 * we want to perform the vblank waits so that watermark
	 * updates happen during the correct frames. Gen9+ have
	 * double buffered watermarks and so shouldn't need this.
	 *
	 * Unset state->legacy_cursor_update before the call to
	 * drm_atomic_helper_setup_commit() because otherwise
	 * drm_atomic_helper_wait_for_flip_done() is a noop and
	 * we get FIFO underruns because we didn't wait
	 * for vblank.
	 *
	 * FIXME doing watermarks and fb cleanup from a vblank worker
	 * (assuming we had any) would solve these problems.
	 */
	if (INTEL_GEN(dev_priv) < 9 && state->legacy_cursor_update) {
		struct intel_crtc_state *new_crtc_state;
		struct intel_crtc *crtc;
		int i;

		for_each_new_intel_crtc_in_state(intel_state, crtc, new_crtc_state, i)
			if (new_crtc_state->wm.need_postvbl_update ||
			    new_crtc_state->update_wm_post)
				state->legacy_cursor_update = false;
	}

	ret = intel_atomic_prepare_commit(dev, state);
	if (ret) {
		DRM_DEBUG_ATOMIC("Preparing state failed with %i\n", ret);
		i915_sw_fence_commit(&intel_state->commit_ready);
		return ret;
	}

	ret = drm_atomic_helper_setup_commit(state, nonblock);
	if (!ret)
		ret = drm_atomic_helper_swap_state(state, true);

	if (ret) {
		i915_sw_fence_commit(&intel_state->commit_ready);

		drm_atomic_helper_cleanup_planes(dev, state);
		return ret;
	}
	dev_priv->wm.distrust_bios_wm = false;
	intel_shared_dpll_swap_state(state);
	intel_atomic_track_fbs(state);

	if (intel_state->modeset) {
		memcpy(dev_priv->min_cdclk, intel_state->min_cdclk,
		       sizeof(intel_state->min_cdclk));
		memcpy(dev_priv->min_voltage_level,
		       intel_state->min_voltage_level,
		       sizeof(intel_state->min_voltage_level));
		dev_priv->active_crtcs = intel_state->active_crtcs;
		dev_priv->cdclk.logical = intel_state->cdclk.logical;
		dev_priv->cdclk.actual = intel_state->cdclk.actual;
	}

	drm_atomic_state_get(state);
	INIT_WORK(&state->commit_work, intel_atomic_commit_work);

	i915_sw_fence_commit(&intel_state->commit_ready);
	if (nonblock && intel_state->modeset) {
		queue_work(dev_priv->modeset_wq, &state->commit_work);
	} else if (nonblock) {
		queue_work(system_unbound_wq, &state->commit_work);
	} else {
		if (intel_state->modeset)
			flush_workqueue(dev_priv->modeset_wq);
		intel_atomic_commit_tail(state);
	}

	return 0;
}

static const struct drm_crtc_funcs intel_crtc_funcs = {
	.gamma_set = drm_atomic_helper_legacy_gamma_set,
	.set_config = drm_atomic_helper_set_config,
	.destroy = intel_crtc_destroy,
	.page_flip = drm_atomic_helper_page_flip,
	.atomic_duplicate_state = intel_crtc_duplicate_state,
	.atomic_destroy_state = intel_crtc_destroy_state,
	.set_crc_source = intel_crtc_set_crc_source,
	.verify_crc_source = intel_crtc_verify_crc_source,
	.get_crc_sources = intel_crtc_get_crc_sources,
};

struct wait_rps_boost {
	struct wait_queue_entry wait;

	struct drm_crtc *crtc;
	struct i915_request *request;
};

static int do_rps_boost(struct wait_queue_entry *_wait,
			unsigned mode, int sync, void *key)
{
	struct wait_rps_boost *wait = container_of(_wait, typeof(*wait), wait);
	struct i915_request *rq = wait->request;

	/*
	 * If we missed the vblank, but the request is already running it
	 * is reasonable to assume that it will complete before the next
	 * vblank without our intervention, so leave RPS alone.
	 */
	if (!i915_request_started(rq))
		gen6_rps_boost(rq, NULL);
	i915_request_put(rq);

	drm_crtc_vblank_put(wait->crtc);

	list_del(&wait->wait.entry);
	kfree(wait);
	return 1;
}

static void add_rps_boost_after_vblank(struct drm_crtc *crtc,
				       struct dma_fence *fence)
{
	struct wait_rps_boost *wait;

	if (!dma_fence_is_i915(fence))
		return;

	if (INTEL_GEN(to_i915(crtc->dev)) < 6)
		return;

	if (drm_crtc_vblank_get(crtc))
		return;

	wait = kmalloc(sizeof(*wait), GFP_KERNEL);
	if (!wait) {
		drm_crtc_vblank_put(crtc);
		return;
	}

	wait->request = to_request(dma_fence_get(fence));
	wait->crtc = crtc;

	wait->wait.func = do_rps_boost;
	wait->wait.flags = 0;

	add_wait_queue(drm_crtc_vblank_waitqueue(crtc), &wait->wait);
}

static int intel_plane_pin_fb(struct intel_plane_state *plane_state)
{
	struct intel_plane *plane = to_intel_plane(plane_state->base.plane);
	struct drm_i915_private *dev_priv = to_i915(plane->base.dev);
	struct drm_framebuffer *fb = plane_state->base.fb;
	struct i915_vma *vma;

	if (plane->id == PLANE_CURSOR &&
	    INTEL_INFO(dev_priv)->display.cursor_needs_physical) {
		struct drm_i915_gem_object *obj = intel_fb_obj(fb);
		const int align = intel_cursor_alignment(dev_priv);
		int err;

		err = i915_gem_object_attach_phys(obj, align);
		if (err)
			return err;
	}

	vma = intel_pin_and_fence_fb_obj(fb,
					 &plane_state->view,
					 intel_plane_uses_fence(plane_state),
					 &plane_state->flags);
	if (IS_ERR(vma))
		return PTR_ERR(vma);

	plane_state->vma = vma;

	return 0;
}

static void intel_plane_unpin_fb(struct intel_plane_state *old_plane_state)
{
	struct i915_vma *vma;

	vma = fetch_and_zero(&old_plane_state->vma);
	if (vma)
		intel_unpin_fb_vma(vma, old_plane_state->flags);
}

static void fb_obj_bump_render_priority(struct drm_i915_gem_object *obj)
{
	struct i915_sched_attr attr = {
		.priority = I915_PRIORITY_DISPLAY,
	};

	i915_gem_object_wait_priority(obj, 0, &attr);
}

/**
 * intel_prepare_plane_fb - Prepare fb for usage on plane
 * @plane: drm plane to prepare for
 * @new_state: the plane state being prepared
 *
 * Prepares a framebuffer for usage on a display plane.  Generally this
 * involves pinning the underlying object and updating the frontbuffer tracking
 * bits.  Some older platforms need special physical address handling for
 * cursor planes.
 *
 * Must be called with struct_mutex held.
 *
 * Returns 0 on success, negative error code on failure.
 */
int
intel_prepare_plane_fb(struct drm_plane *plane,
		       struct drm_plane_state *new_state)
{
	struct intel_atomic_state *intel_state =
		to_intel_atomic_state(new_state->state);
	struct drm_i915_private *dev_priv = to_i915(plane->dev);
	struct drm_framebuffer *fb = new_state->fb;
	struct drm_i915_gem_object *obj = intel_fb_obj(fb);
	struct drm_i915_gem_object *old_obj = intel_fb_obj(plane->state->fb);
	int ret;

	if (old_obj) {
		struct drm_crtc_state *crtc_state =
			drm_atomic_get_new_crtc_state(new_state->state,
						      plane->state->crtc);

		/* Big Hammer, we also need to ensure that any pending
		 * MI_WAIT_FOR_EVENT inside a user batch buffer on the
		 * current scanout is retired before unpinning the old
		 * framebuffer. Note that we rely on userspace rendering
		 * into the buffer attached to the pipe they are waiting
		 * on. If not, userspace generates a GPU hang with IPEHR
		 * point to the MI_WAIT_FOR_EVENT.
		 *
		 * This should only fail upon a hung GPU, in which case we
		 * can safely continue.
		 */
		if (needs_modeset(crtc_state)) {
			ret = i915_sw_fence_await_reservation(&intel_state->commit_ready,
							      old_obj->resv, NULL,
							      false, 0,
							      GFP_KERNEL);
			if (ret < 0)
				return ret;
		}
	}

	if (new_state->fence) { /* explicit fencing */
		ret = i915_sw_fence_await_dma_fence(&intel_state->commit_ready,
						    new_state->fence,
						    I915_FENCE_TIMEOUT,
						    GFP_KERNEL);
		if (ret < 0)
			return ret;
	}

	if (!obj)
		return 0;

	ret = i915_gem_object_pin_pages(obj);
	if (ret)
		return ret;

	ret = mutex_lock_interruptible(&dev_priv->drm.struct_mutex);
	if (ret) {
		i915_gem_object_unpin_pages(obj);
		return ret;
	}

	ret = intel_plane_pin_fb(to_intel_plane_state(new_state));

	mutex_unlock(&dev_priv->drm.struct_mutex);
	i915_gem_object_unpin_pages(obj);
	if (ret)
		return ret;

	fb_obj_bump_render_priority(obj);
	intel_fb_obj_flush(obj, ORIGIN_DIRTYFB);

	if (!new_state->fence) { /* implicit fencing */
		struct dma_fence *fence;

		ret = i915_sw_fence_await_reservation(&intel_state->commit_ready,
						      obj->resv, NULL,
						      false, I915_FENCE_TIMEOUT,
						      GFP_KERNEL);
		if (ret < 0)
			return ret;

		fence = reservation_object_get_excl_rcu(obj->resv);
		if (fence) {
			add_rps_boost_after_vblank(new_state->crtc, fence);
			dma_fence_put(fence);
		}
	} else {
		add_rps_boost_after_vblank(new_state->crtc, new_state->fence);
	}

	/*
	 * We declare pageflips to be interactive and so merit a small bias
	 * towards upclocking to deliver the frame on time. By only changing
	 * the RPS thresholds to sample more regularly and aim for higher
	 * clocks we can hopefully deliver low power workloads (like kodi)
	 * that are not quite steady state without resorting to forcing
	 * maximum clocks following a vblank miss (see do_rps_boost()).
	 */
	if (!intel_state->rps_interactive) {
		intel_rps_mark_interactive(dev_priv, true);
		intel_state->rps_interactive = true;
	}

	return 0;
}

/**
 * intel_cleanup_plane_fb - Cleans up an fb after plane use
 * @plane: drm plane to clean up for
 * @old_state: the state from the previous modeset
 *
 * Cleans up a framebuffer that has just been removed from a plane.
 *
 * Must be called with struct_mutex held.
 */
void
intel_cleanup_plane_fb(struct drm_plane *plane,
		       struct drm_plane_state *old_state)
{
	struct intel_atomic_state *intel_state =
		to_intel_atomic_state(old_state->state);
	struct drm_i915_private *dev_priv = to_i915(plane->dev);

	if (intel_state->rps_interactive) {
		intel_rps_mark_interactive(dev_priv, false);
		intel_state->rps_interactive = false;
	}

	/* Should only be called after a successful intel_prepare_plane_fb()! */
	mutex_lock(&dev_priv->drm.struct_mutex);
	intel_plane_unpin_fb(to_intel_plane_state(old_state));
	mutex_unlock(&dev_priv->drm.struct_mutex);
}

int
skl_max_scale(const struct intel_crtc_state *crtc_state,
	      u32 pixel_format)
{
	struct intel_crtc *crtc = to_intel_crtc(crtc_state->base.crtc);
	struct drm_i915_private *dev_priv = to_i915(crtc->base.dev);
	int max_scale, mult;
	int crtc_clock, max_dotclk, tmpclk1, tmpclk2;

	if (!crtc_state->base.enable)
		return DRM_PLANE_HELPER_NO_SCALING;

	crtc_clock = crtc_state->base.adjusted_mode.crtc_clock;
	max_dotclk = to_intel_atomic_state(crtc_state->base.state)->cdclk.logical.cdclk;

	if (IS_GEMINILAKE(dev_priv) || INTEL_GEN(dev_priv) >= 10)
		max_dotclk *= 2;

	if (WARN_ON_ONCE(!crtc_clock || max_dotclk < crtc_clock))
		return DRM_PLANE_HELPER_NO_SCALING;

	/*
	 * skl max scale is lower of:
	 *    close to 3 but not 3, -1 is for that purpose
	 *            or
	 *    cdclk/crtc_clock
	 */
	mult = pixel_format == DRM_FORMAT_NV12 ? 2 : 3;
	tmpclk1 = (1 << 16) * mult - 1;
	tmpclk2 = (1 << 8) * ((max_dotclk << 8) / crtc_clock);
	max_scale = min(tmpclk1, tmpclk2);

	return max_scale;
}

static void intel_begin_crtc_commit(struct drm_crtc *crtc,
				    struct drm_crtc_state *old_crtc_state)
{
	struct drm_device *dev = crtc->dev;
	struct drm_i915_private *dev_priv = to_i915(dev);
	struct intel_crtc *intel_crtc = to_intel_crtc(crtc);
	struct intel_crtc_state *old_intel_cstate =
		to_intel_crtc_state(old_crtc_state);
	struct intel_atomic_state *old_intel_state =
		to_intel_atomic_state(old_crtc_state->state);
	struct intel_crtc_state *intel_cstate =
		intel_atomic_get_new_crtc_state(old_intel_state, intel_crtc);
	bool modeset = needs_modeset(&intel_cstate->base);

	if (!modeset &&
	    (intel_cstate->base.color_mgmt_changed ||
	     intel_cstate->update_pipe)) {
		intel_color_set_csc(intel_cstate);
		intel_color_load_luts(intel_cstate);
	}

	/* Perform vblank evasion around commit operation */
	intel_pipe_update_start(intel_cstate);

	if (modeset)
		goto out;

	if (intel_cstate->update_pipe)
		intel_update_pipe_config(old_intel_cstate, intel_cstate);
	else if (INTEL_GEN(dev_priv) >= 9)
		skl_detach_scalers(intel_cstate);

out:
	if (dev_priv->display.atomic_update_watermarks)
		dev_priv->display.atomic_update_watermarks(old_intel_state,
							   intel_cstate);
}

void intel_crtc_arm_fifo_underrun(struct intel_crtc *crtc,
				  struct intel_crtc_state *crtc_state)
{
	struct drm_i915_private *dev_priv = to_i915(crtc->base.dev);

	if (!IS_GEN(dev_priv, 2))
		intel_set_cpu_fifo_underrun_reporting(dev_priv, crtc->pipe, true);

	if (crtc_state->has_pch_encoder) {
		enum pipe pch_transcoder =
			intel_crtc_pch_transcoder(crtc);

		intel_set_pch_fifo_underrun_reporting(dev_priv, pch_transcoder, true);
	}
}

static void intel_finish_crtc_commit(struct drm_crtc *crtc,
				     struct drm_crtc_state *old_crtc_state)
{
	struct intel_crtc *intel_crtc = to_intel_crtc(crtc);
	struct intel_atomic_state *old_intel_state =
		to_intel_atomic_state(old_crtc_state->state);
	struct intel_crtc_state *new_crtc_state =
		intel_atomic_get_new_crtc_state(old_intel_state, intel_crtc);

	intel_pipe_update_end(new_crtc_state);

	if (new_crtc_state->update_pipe &&
	    !needs_modeset(&new_crtc_state->base) &&
	    old_crtc_state->mode.private_flags & I915_MODE_FLAG_INHERITED)
		intel_crtc_arm_fifo_underrun(intel_crtc, new_crtc_state);
}

/**
 * intel_plane_destroy - destroy a plane
 * @plane: plane to destroy
 *
 * Common destruction function for all types of planes (primary, cursor,
 * sprite).
 */
void intel_plane_destroy(struct drm_plane *plane)
{
	drm_plane_cleanup(plane);
	kfree(to_intel_plane(plane));
}

static bool i8xx_plane_format_mod_supported(struct drm_plane *_plane,
					    u32 format, u64 modifier)
{
	switch (modifier) {
	case DRM_FORMAT_MOD_LINEAR:
	case I915_FORMAT_MOD_X_TILED:
		break;
	default:
		return false;
	}

	switch (format) {
	case DRM_FORMAT_C8:
	case DRM_FORMAT_RGB565:
	case DRM_FORMAT_XRGB1555:
	case DRM_FORMAT_XRGB8888:
		return modifier == DRM_FORMAT_MOD_LINEAR ||
			modifier == I915_FORMAT_MOD_X_TILED;
	default:
		return false;
	}
}

static bool i965_plane_format_mod_supported(struct drm_plane *_plane,
					    u32 format, u64 modifier)
{
	switch (modifier) {
	case DRM_FORMAT_MOD_LINEAR:
	case I915_FORMAT_MOD_X_TILED:
		break;
	default:
		return false;
	}

	switch (format) {
	case DRM_FORMAT_C8:
	case DRM_FORMAT_RGB565:
	case DRM_FORMAT_XRGB8888:
	case DRM_FORMAT_XBGR8888:
	case DRM_FORMAT_XRGB2101010:
	case DRM_FORMAT_XBGR2101010:
		return modifier == DRM_FORMAT_MOD_LINEAR ||
			modifier == I915_FORMAT_MOD_X_TILED;
	default:
		return false;
	}
}

static bool intel_cursor_format_mod_supported(struct drm_plane *_plane,
					      u32 format, u64 modifier)
{
	return modifier == DRM_FORMAT_MOD_LINEAR &&
		format == DRM_FORMAT_ARGB8888;
}

static const struct drm_plane_funcs i965_plane_funcs = {
	.update_plane = drm_atomic_helper_update_plane,
	.disable_plane = drm_atomic_helper_disable_plane,
	.destroy = intel_plane_destroy,
	.atomic_get_property = intel_plane_atomic_get_property,
	.atomic_set_property = intel_plane_atomic_set_property,
	.atomic_duplicate_state = intel_plane_duplicate_state,
	.atomic_destroy_state = intel_plane_destroy_state,
	.format_mod_supported = i965_plane_format_mod_supported,
};

static const struct drm_plane_funcs i8xx_plane_funcs = {
	.update_plane = drm_atomic_helper_update_plane,
	.disable_plane = drm_atomic_helper_disable_plane,
	.destroy = intel_plane_destroy,
	.atomic_get_property = intel_plane_atomic_get_property,
	.atomic_set_property = intel_plane_atomic_set_property,
	.atomic_duplicate_state = intel_plane_duplicate_state,
	.atomic_destroy_state = intel_plane_destroy_state,
	.format_mod_supported = i8xx_plane_format_mod_supported,
};

static int
intel_legacy_cursor_update(struct drm_plane *plane,
			   struct drm_crtc *crtc,
			   struct drm_framebuffer *fb,
			   int crtc_x, int crtc_y,
			   unsigned int crtc_w, unsigned int crtc_h,
			   u32 src_x, u32 src_y,
			   u32 src_w, u32 src_h,
			   struct drm_modeset_acquire_ctx *ctx)
{
	struct drm_i915_private *dev_priv = to_i915(crtc->dev);
	int ret;
	struct drm_plane_state *old_plane_state, *new_plane_state;
	struct intel_plane *intel_plane = to_intel_plane(plane);
	struct drm_framebuffer *old_fb;
	struct intel_crtc_state *crtc_state =
		to_intel_crtc_state(crtc->state);
	struct intel_crtc_state *new_crtc_state;

	/*
	 * When crtc is inactive or there is a modeset pending,
	 * wait for it to complete in the slowpath
	 */
	if (!crtc_state->base.active || needs_modeset(&crtc_state->base) ||
	    crtc_state->update_pipe)
		goto slow;

	old_plane_state = plane->state;
	/*
	 * Don't do an async update if there is an outstanding commit modifying
	 * the plane.  This prevents our async update's changes from getting
	 * overridden by a previous synchronous update's state.
	 */
	if (old_plane_state->commit &&
	    !try_wait_for_completion(&old_plane_state->commit->hw_done))
		goto slow;

	/*
	 * If any parameters change that may affect watermarks,
	 * take the slowpath. Only changing fb or position should be
	 * in the fastpath.
	 */
	if (old_plane_state->crtc != crtc ||
	    old_plane_state->src_w != src_w ||
	    old_plane_state->src_h != src_h ||
	    old_plane_state->crtc_w != crtc_w ||
	    old_plane_state->crtc_h != crtc_h ||
	    !old_plane_state->fb != !fb)
		goto slow;

	new_plane_state = intel_plane_duplicate_state(plane);
	if (!new_plane_state)
		return -ENOMEM;

	new_crtc_state = to_intel_crtc_state(intel_crtc_duplicate_state(crtc));
	if (!new_crtc_state) {
		ret = -ENOMEM;
		goto out_free;
	}

	drm_atomic_set_fb_for_plane(new_plane_state, fb);

	new_plane_state->src_x = src_x;
	new_plane_state->src_y = src_y;
	new_plane_state->src_w = src_w;
	new_plane_state->src_h = src_h;
	new_plane_state->crtc_x = crtc_x;
	new_plane_state->crtc_y = crtc_y;
	new_plane_state->crtc_w = crtc_w;
	new_plane_state->crtc_h = crtc_h;

	ret = intel_plane_atomic_check_with_state(crtc_state, new_crtc_state,
						  to_intel_plane_state(old_plane_state),
						  to_intel_plane_state(new_plane_state));
	if (ret)
		goto out_free;

	ret = mutex_lock_interruptible(&dev_priv->drm.struct_mutex);
	if (ret)
		goto out_free;

	ret = intel_plane_pin_fb(to_intel_plane_state(new_plane_state));
	if (ret)
		goto out_unlock;

	intel_fb_obj_flush(intel_fb_obj(fb), ORIGIN_FLIP);

	old_fb = old_plane_state->fb;
	i915_gem_track_fb(intel_fb_obj(old_fb), intel_fb_obj(fb),
			  intel_plane->frontbuffer_bit);

	/* Swap plane state */
	plane->state = new_plane_state;

	/*
	 * We cannot swap crtc_state as it may be in use by an atomic commit or
	 * page flip that's running simultaneously. If we swap crtc_state and
	 * destroy the old state, we will cause a use-after-free there.
	 *
	 * Only update active_planes, which is needed for our internal
	 * bookkeeping. Either value will do the right thing when updating
	 * planes atomically. If the cursor was part of the atomic update then
	 * we would have taken the slowpath.
	 */
	crtc_state->active_planes = new_crtc_state->active_planes;

	if (plane->state->visible) {
		trace_intel_update_plane(plane, to_intel_crtc(crtc));
		intel_plane->update_plane(intel_plane, crtc_state,
					  to_intel_plane_state(plane->state));
	} else {
		trace_intel_disable_plane(plane, to_intel_crtc(crtc));
		intel_plane->disable_plane(intel_plane, crtc_state);
	}

	intel_plane_unpin_fb(to_intel_plane_state(old_plane_state));

out_unlock:
	mutex_unlock(&dev_priv->drm.struct_mutex);
out_free:
	if (new_crtc_state)
		intel_crtc_destroy_state(crtc, &new_crtc_state->base);
	if (ret)
		intel_plane_destroy_state(plane, new_plane_state);
	else
		intel_plane_destroy_state(plane, old_plane_state);
	return ret;

slow:
	return drm_atomic_helper_update_plane(plane, crtc, fb,
					      crtc_x, crtc_y, crtc_w, crtc_h,
					      src_x, src_y, src_w, src_h, ctx);
}

static const struct drm_plane_funcs intel_cursor_plane_funcs = {
	.update_plane = intel_legacy_cursor_update,
	.disable_plane = drm_atomic_helper_disable_plane,
	.destroy = intel_plane_destroy,
	.atomic_get_property = intel_plane_atomic_get_property,
	.atomic_set_property = intel_plane_atomic_set_property,
	.atomic_duplicate_state = intel_plane_duplicate_state,
	.atomic_destroy_state = intel_plane_destroy_state,
	.format_mod_supported = intel_cursor_format_mod_supported,
};

static bool i9xx_plane_has_fbc(struct drm_i915_private *dev_priv,
			       enum i9xx_plane_id i9xx_plane)
{
	if (!HAS_FBC(dev_priv))
		return false;

	if (IS_BROADWELL(dev_priv) || IS_HASWELL(dev_priv))
		return i9xx_plane == PLANE_A; /* tied to pipe A */
	else if (IS_IVYBRIDGE(dev_priv))
		return i9xx_plane == PLANE_A || i9xx_plane == PLANE_B ||
			i9xx_plane == PLANE_C;
	else if (INTEL_GEN(dev_priv) >= 4)
		return i9xx_plane == PLANE_A || i9xx_plane == PLANE_B;
	else
		return i9xx_plane == PLANE_A;
}

static struct intel_plane *
intel_primary_plane_create(struct drm_i915_private *dev_priv, enum pipe pipe)
{
	struct intel_plane *plane;
	const struct drm_plane_funcs *plane_funcs;
	unsigned int supported_rotations;
	unsigned int possible_crtcs;
	const u64 *modifiers;
	const u32 *formats;
	int num_formats;
	int ret;

	if (INTEL_GEN(dev_priv) >= 9)
		return skl_universal_plane_create(dev_priv, pipe,
						  PLANE_PRIMARY);

	plane = intel_plane_alloc();
	if (IS_ERR(plane))
		return plane;

	plane->pipe = pipe;
	/*
	 * On gen2/3 only plane A can do FBC, but the panel fitter and LVDS
	 * port is hooked to pipe B. Hence we want plane A feeding pipe B.
	 */
	if (HAS_FBC(dev_priv) && INTEL_GEN(dev_priv) < 4)
		plane->i9xx_plane = (enum i9xx_plane_id) !pipe;
	else
		plane->i9xx_plane = (enum i9xx_plane_id) pipe;
	plane->id = PLANE_PRIMARY;
	plane->frontbuffer_bit = INTEL_FRONTBUFFER(pipe, plane->id);

	plane->has_fbc = i9xx_plane_has_fbc(dev_priv, plane->i9xx_plane);
	if (plane->has_fbc) {
		struct intel_fbc *fbc = &dev_priv->fbc;

		fbc->possible_framebuffer_bits |= plane->frontbuffer_bit;
	}

	if (INTEL_GEN(dev_priv) >= 4) {
		formats = i965_primary_formats;
		num_formats = ARRAY_SIZE(i965_primary_formats);
		modifiers = i9xx_format_modifiers;

		plane->max_stride = i9xx_plane_max_stride;
		plane->update_plane = i9xx_update_plane;
		plane->disable_plane = i9xx_disable_plane;
		plane->get_hw_state = i9xx_plane_get_hw_state;
		plane->check_plane = i9xx_plane_check;

		plane_funcs = &i965_plane_funcs;
	} else {
		formats = i8xx_primary_formats;
		num_formats = ARRAY_SIZE(i8xx_primary_formats);
		modifiers = i9xx_format_modifiers;

		plane->max_stride = i9xx_plane_max_stride;
		plane->update_plane = i9xx_update_plane;
		plane->disable_plane = i9xx_disable_plane;
		plane->get_hw_state = i9xx_plane_get_hw_state;
		plane->check_plane = i9xx_plane_check;

		plane_funcs = &i8xx_plane_funcs;
	}

	possible_crtcs = BIT(pipe);

	if (INTEL_GEN(dev_priv) >= 5 || IS_G4X(dev_priv))
		ret = drm_universal_plane_init(&dev_priv->drm, &plane->base,
					       possible_crtcs, plane_funcs,
					       formats, num_formats, modifiers,
					       DRM_PLANE_TYPE_PRIMARY,
					       "primary %c", pipe_name(pipe));
	else
		ret = drm_universal_plane_init(&dev_priv->drm, &plane->base,
					       possible_crtcs, plane_funcs,
					       formats, num_formats, modifiers,
					       DRM_PLANE_TYPE_PRIMARY,
					       "plane %c",
					       plane_name(plane->i9xx_plane));
	if (ret)
		goto fail;

	if (IS_CHERRYVIEW(dev_priv) && pipe == PIPE_B) {
		supported_rotations =
			DRM_MODE_ROTATE_0 | DRM_MODE_ROTATE_180 |
			DRM_MODE_REFLECT_X;
	} else if (INTEL_GEN(dev_priv) >= 4) {
		supported_rotations =
			DRM_MODE_ROTATE_0 | DRM_MODE_ROTATE_180;
	} else {
		supported_rotations = DRM_MODE_ROTATE_0;
	}

	if (INTEL_GEN(dev_priv) >= 4)
		drm_plane_create_rotation_property(&plane->base,
						   DRM_MODE_ROTATE_0,
						   supported_rotations);

	drm_plane_helper_add(&plane->base, &intel_plane_helper_funcs);

	return plane;

fail:
	intel_plane_free(plane);

	return ERR_PTR(ret);
}

static struct intel_plane *
intel_cursor_plane_create(struct drm_i915_private *dev_priv,
			  enum pipe pipe)
{
	unsigned int possible_crtcs;
	struct intel_plane *cursor;
	int ret;

	cursor = intel_plane_alloc();
	if (IS_ERR(cursor))
		return cursor;

	cursor->pipe = pipe;
	cursor->i9xx_plane = (enum i9xx_plane_id) pipe;
	cursor->id = PLANE_CURSOR;
	cursor->frontbuffer_bit = INTEL_FRONTBUFFER(pipe, cursor->id);

	if (IS_I845G(dev_priv) || IS_I865G(dev_priv)) {
		cursor->max_stride = i845_cursor_max_stride;
		cursor->update_plane = i845_update_cursor;
		cursor->disable_plane = i845_disable_cursor;
		cursor->get_hw_state = i845_cursor_get_hw_state;
		cursor->check_plane = i845_check_cursor;
	} else {
		cursor->max_stride = i9xx_cursor_max_stride;
		cursor->update_plane = i9xx_update_cursor;
		cursor->disable_plane = i9xx_disable_cursor;
		cursor->get_hw_state = i9xx_cursor_get_hw_state;
		cursor->check_plane = i9xx_check_cursor;
	}

	cursor->cursor.base = ~0;
	cursor->cursor.cntl = ~0;

	if (IS_I845G(dev_priv) || IS_I865G(dev_priv) || HAS_CUR_FBC(dev_priv))
		cursor->cursor.size = ~0;

	possible_crtcs = BIT(pipe);

	ret = drm_universal_plane_init(&dev_priv->drm, &cursor->base,
				       possible_crtcs, &intel_cursor_plane_funcs,
				       intel_cursor_formats,
				       ARRAY_SIZE(intel_cursor_formats),
				       cursor_format_modifiers,
				       DRM_PLANE_TYPE_CURSOR,
				       "cursor %c", pipe_name(pipe));
	if (ret)
		goto fail;

	if (INTEL_GEN(dev_priv) >= 4)
		drm_plane_create_rotation_property(&cursor->base,
						   DRM_MODE_ROTATE_0,
						   DRM_MODE_ROTATE_0 |
						   DRM_MODE_ROTATE_180);

	drm_plane_helper_add(&cursor->base, &intel_plane_helper_funcs);

	return cursor;

fail:
	intel_plane_free(cursor);

	return ERR_PTR(ret);
}

static void intel_crtc_init_scalers(struct intel_crtc *crtc,
				    struct intel_crtc_state *crtc_state)
{
	struct intel_crtc_scaler_state *scaler_state =
		&crtc_state->scaler_state;
	struct drm_i915_private *dev_priv = to_i915(crtc->base.dev);
	int i;

	crtc->num_scalers = RUNTIME_INFO(dev_priv)->num_scalers[crtc->pipe];
	if (!crtc->num_scalers)
		return;

	for (i = 0; i < crtc->num_scalers; i++) {
		struct intel_scaler *scaler = &scaler_state->scalers[i];

		scaler->in_use = 0;
		scaler->mode = 0;
	}

	scaler_state->scaler_id = -1;
}

static int intel_crtc_init(struct drm_i915_private *dev_priv, enum pipe pipe)
{
	struct intel_crtc *intel_crtc;
	struct intel_crtc_state *crtc_state = NULL;
	struct intel_plane *primary = NULL;
	struct intel_plane *cursor = NULL;
	int sprite, ret;

	intel_crtc = kzalloc(sizeof(*intel_crtc), GFP_KERNEL);
	if (!intel_crtc)
		return -ENOMEM;

	crtc_state = kzalloc(sizeof(*crtc_state), GFP_KERNEL);
	if (!crtc_state) {
		ret = -ENOMEM;
		goto fail;
	}
	intel_crtc->config = crtc_state;
	intel_crtc->base.state = &crtc_state->base;
	crtc_state->base.crtc = &intel_crtc->base;

	primary = intel_primary_plane_create(dev_priv, pipe);
	if (IS_ERR(primary)) {
		ret = PTR_ERR(primary);
		goto fail;
	}
	intel_crtc->plane_ids_mask |= BIT(primary->id);

	for_each_sprite(dev_priv, pipe, sprite) {
		struct intel_plane *plane;

		plane = intel_sprite_plane_create(dev_priv, pipe, sprite);
		if (IS_ERR(plane)) {
			ret = PTR_ERR(plane);
			goto fail;
		}
		intel_crtc->plane_ids_mask |= BIT(plane->id);
	}

	cursor = intel_cursor_plane_create(dev_priv, pipe);
	if (IS_ERR(cursor)) {
		ret = PTR_ERR(cursor);
		goto fail;
	}
	intel_crtc->plane_ids_mask |= BIT(cursor->id);

	ret = drm_crtc_init_with_planes(&dev_priv->drm, &intel_crtc->base,
					&primary->base, &cursor->base,
					&intel_crtc_funcs,
					"pipe %c", pipe_name(pipe));
	if (ret)
		goto fail;

	intel_crtc->pipe = pipe;

	/* initialize shared scalers */
	intel_crtc_init_scalers(intel_crtc, crtc_state);

	BUG_ON(pipe >= ARRAY_SIZE(dev_priv->pipe_to_crtc_mapping) ||
	       dev_priv->pipe_to_crtc_mapping[pipe] != NULL);
	dev_priv->pipe_to_crtc_mapping[pipe] = intel_crtc;

	if (INTEL_GEN(dev_priv) < 9) {
		enum i9xx_plane_id i9xx_plane = primary->i9xx_plane;

		BUG_ON(i9xx_plane >= ARRAY_SIZE(dev_priv->plane_to_crtc_mapping) ||
		       dev_priv->plane_to_crtc_mapping[i9xx_plane] != NULL);
		dev_priv->plane_to_crtc_mapping[i9xx_plane] = intel_crtc;
	}

	drm_crtc_helper_add(&intel_crtc->base, &intel_helper_funcs);

	intel_color_init(intel_crtc);

	WARN_ON(drm_crtc_index(&intel_crtc->base) != intel_crtc->pipe);

	return 0;

fail:
	/*
	 * drm_mode_config_cleanup() will free up any
	 * crtcs/planes already initialized.
	 */
	kfree(crtc_state);
	kfree(intel_crtc);

	return ret;
}

int intel_get_pipe_from_crtc_id_ioctl(struct drm_device *dev, void *data,
				      struct drm_file *file)
{
	struct drm_i915_get_pipe_from_crtc_id *pipe_from_crtc_id = data;
	struct drm_crtc *drmmode_crtc;
	struct intel_crtc *crtc;

	drmmode_crtc = drm_crtc_find(dev, file, pipe_from_crtc_id->crtc_id);
	if (!drmmode_crtc)
		return -ENOENT;

	crtc = to_intel_crtc(drmmode_crtc);
	pipe_from_crtc_id->pipe = crtc->pipe;

	return 0;
}

static int intel_encoder_clones(struct intel_encoder *encoder)
{
	struct drm_device *dev = encoder->base.dev;
	struct intel_encoder *source_encoder;
	int index_mask = 0;
	int entry = 0;

	for_each_intel_encoder(dev, source_encoder) {
		if (encoders_cloneable(encoder, source_encoder))
			index_mask |= (1 << entry);

		entry++;
	}

	return index_mask;
}

static bool ilk_has_edp_a(struct drm_i915_private *dev_priv)
{
	if (!IS_MOBILE(dev_priv))
		return false;

	if ((I915_READ(DP_A) & DP_DETECTED) == 0)
		return false;

	if (IS_GEN(dev_priv, 5) && (I915_READ(FUSE_STRAP) & ILK_eDP_A_DISABLE))
		return false;

	return true;
}

static bool intel_ddi_crt_present(struct drm_i915_private *dev_priv)
{
	if (INTEL_GEN(dev_priv) >= 9)
		return false;

	if (IS_HSW_ULT(dev_priv) || IS_BDW_ULT(dev_priv))
		return false;

	if (HAS_PCH_LPT_H(dev_priv) &&
	    I915_READ(SFUSE_STRAP) & SFUSE_STRAP_CRT_DISABLED)
		return false;

	/* DDI E can't be used if DDI A requires 4 lanes */
	if (I915_READ(DDI_BUF_CTL(PORT_A)) & DDI_A_4_LANES)
		return false;

	if (!dev_priv->vbt.int_crt_support)
		return false;

	return true;
}

void intel_pps_unlock_regs_wa(struct drm_i915_private *dev_priv)
{
	int pps_num;
	int pps_idx;

	if (HAS_DDI(dev_priv))
		return;
	/*
	 * This w/a is needed at least on CPT/PPT, but to be sure apply it
	 * everywhere where registers can be write protected.
	 */
	if (IS_VALLEYVIEW(dev_priv) || IS_CHERRYVIEW(dev_priv))
		pps_num = 2;
	else
		pps_num = 1;

	for (pps_idx = 0; pps_idx < pps_num; pps_idx++) {
		u32 val = I915_READ(PP_CONTROL(pps_idx));

		val = (val & ~PANEL_UNLOCK_MASK) | PANEL_UNLOCK_REGS;
		I915_WRITE(PP_CONTROL(pps_idx), val);
	}
}

static void intel_pps_init(struct drm_i915_private *dev_priv)
{
	if (HAS_PCH_SPLIT(dev_priv) || IS_GEN9_LP(dev_priv))
		dev_priv->pps_mmio_base = PCH_PPS_BASE;
	else if (IS_VALLEYVIEW(dev_priv) || IS_CHERRYVIEW(dev_priv))
		dev_priv->pps_mmio_base = VLV_PPS_BASE;
	else
		dev_priv->pps_mmio_base = PPS_BASE;

	intel_pps_unlock_regs_wa(dev_priv);
}

static void intel_setup_outputs(struct drm_i915_private *dev_priv)
{
	struct intel_encoder *encoder;
	bool dpd_is_edp = false;

	intel_pps_init(dev_priv);

	if (!HAS_DISPLAY(dev_priv))
		return;

	if (IS_ICELAKE(dev_priv)) {
		intel_ddi_init(dev_priv, PORT_A);
		intel_ddi_init(dev_priv, PORT_B);
		intel_ddi_init(dev_priv, PORT_C);
		intel_ddi_init(dev_priv, PORT_D);
		intel_ddi_init(dev_priv, PORT_E);
		/*
		 * On some ICL SKUs port F is not present. No strap bits for
		 * this, so rely on VBT.
		 * Work around broken VBTs on SKUs known to have no port F.
		 */
		if (IS_ICL_WITH_PORT_F(dev_priv) &&
		    intel_bios_is_port_present(dev_priv, PORT_F))
			intel_ddi_init(dev_priv, PORT_F);

		icl_dsi_init(dev_priv);
	} else if (IS_GEN9_LP(dev_priv)) {
		/*
		 * FIXME: Broxton doesn't support port detection via the
		 * DDI_BUF_CTL_A or SFUSE_STRAP registers, find another way to
		 * detect the ports.
		 */
		intel_ddi_init(dev_priv, PORT_A);
		intel_ddi_init(dev_priv, PORT_B);
		intel_ddi_init(dev_priv, PORT_C);

		vlv_dsi_init(dev_priv);
	} else if (HAS_DDI(dev_priv)) {
		int found;

		if (intel_ddi_crt_present(dev_priv))
			intel_crt_init(dev_priv);

		/*
		 * Haswell uses DDI functions to detect digital outputs.
		 * On SKL pre-D0 the strap isn't connected, so we assume
		 * it's there.
		 */
		found = I915_READ(DDI_BUF_CTL(PORT_A)) & DDI_INIT_DISPLAY_DETECTED;
		/* WaIgnoreDDIAStrap: skl */
		if (found || IS_GEN9_BC(dev_priv))
			intel_ddi_init(dev_priv, PORT_A);

		/* DDI B, C, D, and F detection is indicated by the SFUSE_STRAP
		 * register */
		found = I915_READ(SFUSE_STRAP);

		if (found & SFUSE_STRAP_DDIB_DETECTED)
			intel_ddi_init(dev_priv, PORT_B);
		if (found & SFUSE_STRAP_DDIC_DETECTED)
			intel_ddi_init(dev_priv, PORT_C);
		if (found & SFUSE_STRAP_DDID_DETECTED)
			intel_ddi_init(dev_priv, PORT_D);
		if (found & SFUSE_STRAP_DDIF_DETECTED)
			intel_ddi_init(dev_priv, PORT_F);
		/*
		 * On SKL we don't have a way to detect DDI-E so we rely on VBT.
		 */
		if (IS_GEN9_BC(dev_priv) &&
		    intel_bios_is_port_present(dev_priv, PORT_E))
			intel_ddi_init(dev_priv, PORT_E);

	} else if (HAS_PCH_SPLIT(dev_priv)) {
		int found;

		/*
		 * intel_edp_init_connector() depends on this completing first,
		 * to prevent the registration of both eDP and LVDS and the
		 * incorrect sharing of the PPS.
		 */
		intel_lvds_init(dev_priv);
		intel_crt_init(dev_priv);

		dpd_is_edp = intel_dp_is_port_edp(dev_priv, PORT_D);

		if (ilk_has_edp_a(dev_priv))
			intel_dp_init(dev_priv, DP_A, PORT_A);

		if (I915_READ(PCH_HDMIB) & SDVO_DETECTED) {
			/* PCH SDVOB multiplex with HDMIB */
			found = intel_sdvo_init(dev_priv, PCH_SDVOB, PORT_B);
			if (!found)
				intel_hdmi_init(dev_priv, PCH_HDMIB, PORT_B);
			if (!found && (I915_READ(PCH_DP_B) & DP_DETECTED))
				intel_dp_init(dev_priv, PCH_DP_B, PORT_B);
		}

		if (I915_READ(PCH_HDMIC) & SDVO_DETECTED)
			intel_hdmi_init(dev_priv, PCH_HDMIC, PORT_C);

		if (!dpd_is_edp && I915_READ(PCH_HDMID) & SDVO_DETECTED)
			intel_hdmi_init(dev_priv, PCH_HDMID, PORT_D);

		if (I915_READ(PCH_DP_C) & DP_DETECTED)
			intel_dp_init(dev_priv, PCH_DP_C, PORT_C);

		if (I915_READ(PCH_DP_D) & DP_DETECTED)
			intel_dp_init(dev_priv, PCH_DP_D, PORT_D);
	} else if (IS_VALLEYVIEW(dev_priv) || IS_CHERRYVIEW(dev_priv)) {
		bool has_edp, has_port;

		if (IS_VALLEYVIEW(dev_priv) && dev_priv->vbt.int_crt_support)
			intel_crt_init(dev_priv);

		/*
		 * The DP_DETECTED bit is the latched state of the DDC
		 * SDA pin at boot. However since eDP doesn't require DDC
		 * (no way to plug in a DP->HDMI dongle) the DDC pins for
		 * eDP ports may have been muxed to an alternate function.
		 * Thus we can't rely on the DP_DETECTED bit alone to detect
		 * eDP ports. Consult the VBT as well as DP_DETECTED to
		 * detect eDP ports.
		 *
		 * Sadly the straps seem to be missing sometimes even for HDMI
		 * ports (eg. on Voyo V3 - CHT x7-Z8700), so check both strap
		 * and VBT for the presence of the port. Additionally we can't
		 * trust the port type the VBT declares as we've seen at least
		 * HDMI ports that the VBT claim are DP or eDP.
		 */
		has_edp = intel_dp_is_port_edp(dev_priv, PORT_B);
		has_port = intel_bios_is_port_present(dev_priv, PORT_B);
		if (I915_READ(VLV_DP_B) & DP_DETECTED || has_port)
			has_edp &= intel_dp_init(dev_priv, VLV_DP_B, PORT_B);
		if ((I915_READ(VLV_HDMIB) & SDVO_DETECTED || has_port) && !has_edp)
			intel_hdmi_init(dev_priv, VLV_HDMIB, PORT_B);

		has_edp = intel_dp_is_port_edp(dev_priv, PORT_C);
		has_port = intel_bios_is_port_present(dev_priv, PORT_C);
		if (I915_READ(VLV_DP_C) & DP_DETECTED || has_port)
			has_edp &= intel_dp_init(dev_priv, VLV_DP_C, PORT_C);
		if ((I915_READ(VLV_HDMIC) & SDVO_DETECTED || has_port) && !has_edp)
			intel_hdmi_init(dev_priv, VLV_HDMIC, PORT_C);

		if (IS_CHERRYVIEW(dev_priv)) {
			/*
			 * eDP not supported on port D,
			 * so no need to worry about it
			 */
			has_port = intel_bios_is_port_present(dev_priv, PORT_D);
			if (I915_READ(CHV_DP_D) & DP_DETECTED || has_port)
				intel_dp_init(dev_priv, CHV_DP_D, PORT_D);
			if (I915_READ(CHV_HDMID) & SDVO_DETECTED || has_port)
				intel_hdmi_init(dev_priv, CHV_HDMID, PORT_D);
		}

		vlv_dsi_init(dev_priv);
	} else if (IS_PINEVIEW(dev_priv)) {
		intel_lvds_init(dev_priv);
		intel_crt_init(dev_priv);
	} else if (IS_GEN_RANGE(dev_priv, 3, 4)) {
		bool found = false;

		if (IS_MOBILE(dev_priv))
			intel_lvds_init(dev_priv);

		intel_crt_init(dev_priv);

		if (I915_READ(GEN3_SDVOB) & SDVO_DETECTED) {
			DRM_DEBUG_KMS("probing SDVOB\n");
			found = intel_sdvo_init(dev_priv, GEN3_SDVOB, PORT_B);
			if (!found && IS_G4X(dev_priv)) {
				DRM_DEBUG_KMS("probing HDMI on SDVOB\n");
				intel_hdmi_init(dev_priv, GEN4_HDMIB, PORT_B);
			}

			if (!found && IS_G4X(dev_priv))
				intel_dp_init(dev_priv, DP_B, PORT_B);
		}

		/* Before G4X SDVOC doesn't have its own detect register */

		if (I915_READ(GEN3_SDVOB) & SDVO_DETECTED) {
			DRM_DEBUG_KMS("probing SDVOC\n");
			found = intel_sdvo_init(dev_priv, GEN3_SDVOC, PORT_C);
		}

		if (!found && (I915_READ(GEN3_SDVOC) & SDVO_DETECTED)) {

			if (IS_G4X(dev_priv)) {
				DRM_DEBUG_KMS("probing HDMI on SDVOC\n");
				intel_hdmi_init(dev_priv, GEN4_HDMIC, PORT_C);
			}
			if (IS_G4X(dev_priv))
				intel_dp_init(dev_priv, DP_C, PORT_C);
		}

		if (IS_G4X(dev_priv) && (I915_READ(DP_D) & DP_DETECTED))
			intel_dp_init(dev_priv, DP_D, PORT_D);

		if (SUPPORTS_TV(dev_priv))
			intel_tv_init(dev_priv);
	} else if (IS_GEN(dev_priv, 2)) {
		if (IS_I85X(dev_priv))
			intel_lvds_init(dev_priv);

		intel_crt_init(dev_priv);
		intel_dvo_init(dev_priv);
	}

	intel_psr_init(dev_priv);

	for_each_intel_encoder(&dev_priv->drm, encoder) {
		encoder->base.possible_crtcs = encoder->crtc_mask;
		encoder->base.possible_clones =
			intel_encoder_clones(encoder);
	}

	intel_init_pch_refclk(dev_priv);

	drm_helper_move_panel_connectors_to_head(&dev_priv->drm);
}

static void intel_user_framebuffer_destroy(struct drm_framebuffer *fb)
{
	struct intel_framebuffer *intel_fb = to_intel_framebuffer(fb);
	struct drm_i915_gem_object *obj = intel_fb_obj(fb);

	drm_framebuffer_cleanup(fb);

	i915_gem_object_lock(obj);
	WARN_ON(!obj->framebuffer_references--);
	i915_gem_object_unlock(obj);

	i915_gem_object_put(obj);

	kfree(intel_fb);
}

static int intel_user_framebuffer_create_handle(struct drm_framebuffer *fb,
						struct drm_file *file,
						unsigned int *handle)
{
	struct drm_i915_gem_object *obj = intel_fb_obj(fb);

	if (obj->userptr.mm) {
		DRM_DEBUG("attempting to use a userptr for a framebuffer, denied\n");
		return -EINVAL;
	}

	return drm_gem_handle_create(file, &obj->base, handle);
}

static int intel_user_framebuffer_dirty(struct drm_framebuffer *fb,
					struct drm_file *file,
					unsigned flags, unsigned color,
					struct drm_clip_rect *clips,
					unsigned num_clips)
{
	struct drm_i915_gem_object *obj = intel_fb_obj(fb);

	i915_gem_object_flush_if_display(obj);
	intel_fb_obj_flush(obj, ORIGIN_DIRTYFB);

	return 0;
}

static const struct drm_framebuffer_funcs intel_fb_funcs = {
	.destroy = intel_user_framebuffer_destroy,
	.create_handle = intel_user_framebuffer_create_handle,
	.dirty = intel_user_framebuffer_dirty,
};

static
u32 intel_fb_pitch_limit(struct drm_i915_private *dev_priv,
			 u32 pixel_format, u64 fb_modifier)
{
	struct intel_crtc *crtc;
	struct intel_plane *plane;

	/*
	 * We assume the primary plane for pipe A has
	 * the highest stride limits of them all.
	 */
	crtc = intel_get_crtc_for_pipe(dev_priv, PIPE_A);
	plane = to_intel_plane(crtc->base.primary);

	return plane->max_stride(plane, pixel_format, fb_modifier,
				 DRM_MODE_ROTATE_0);
}

static int intel_framebuffer_init(struct intel_framebuffer *intel_fb,
				  struct drm_i915_gem_object *obj,
				  struct drm_mode_fb_cmd2 *mode_cmd)
{
	struct drm_i915_private *dev_priv = to_i915(obj->base.dev);
	struct drm_framebuffer *fb = &intel_fb->base;
	u32 pitch_limit;
	unsigned int tiling, stride;
	int ret = -EINVAL;
	int i;

	i915_gem_object_lock(obj);
	obj->framebuffer_references++;
	tiling = i915_gem_object_get_tiling(obj);
	stride = i915_gem_object_get_stride(obj);
	i915_gem_object_unlock(obj);

	if (mode_cmd->flags & DRM_MODE_FB_MODIFIERS) {
		/*
		 * If there's a fence, enforce that
		 * the fb modifier and tiling mode match.
		 */
		if (tiling != I915_TILING_NONE &&
		    tiling != intel_fb_modifier_to_tiling(mode_cmd->modifier[0])) {
			DRM_DEBUG_KMS("tiling_mode doesn't match fb modifier\n");
			goto err;
		}
	} else {
		if (tiling == I915_TILING_X) {
			mode_cmd->modifier[0] = I915_FORMAT_MOD_X_TILED;
		} else if (tiling == I915_TILING_Y) {
			DRM_DEBUG_KMS("No Y tiling for legacy addfb\n");
			goto err;
		}
	}

	if (!drm_any_plane_has_format(&dev_priv->drm,
				      mode_cmd->pixel_format,
				      mode_cmd->modifier[0])) {
		struct drm_format_name_buf format_name;

		DRM_DEBUG_KMS("unsupported pixel format %s / modifier 0x%llx\n",
			      drm_get_format_name(mode_cmd->pixel_format,
						  &format_name),
			      mode_cmd->modifier[0]);
		goto err;
	}

	/*
	 * gen2/3 display engine uses the fence if present,
	 * so the tiling mode must match the fb modifier exactly.
	 */
	if (INTEL_GEN(dev_priv) < 4 &&
	    tiling != intel_fb_modifier_to_tiling(mode_cmd->modifier[0])) {
		DRM_DEBUG_KMS("tiling_mode must match fb modifier exactly on gen2/3\n");
		goto err;
	}

	pitch_limit = intel_fb_pitch_limit(dev_priv, mode_cmd->pixel_format,
					   mode_cmd->modifier[0]);
	if (mode_cmd->pitches[0] > pitch_limit) {
		DRM_DEBUG_KMS("%s pitch (%u) must be at most %d\n",
			      mode_cmd->modifier[0] != DRM_FORMAT_MOD_LINEAR ?
			      "tiled" : "linear",
			      mode_cmd->pitches[0], pitch_limit);
		goto err;
	}

	/*
	 * If there's a fence, enforce that
	 * the fb pitch and fence stride match.
	 */
	if (tiling != I915_TILING_NONE && mode_cmd->pitches[0] != stride) {
		DRM_DEBUG_KMS("pitch (%d) must match tiling stride (%d)\n",
			      mode_cmd->pitches[0], stride);
		goto err;
	}

	/* FIXME need to adjust LINOFF/TILEOFF accordingly. */
	if (mode_cmd->offsets[0] != 0)
		goto err;

	drm_helper_mode_fill_fb_struct(&dev_priv->drm, fb, mode_cmd);

	for (i = 0; i < fb->format->num_planes; i++) {
		u32 stride_alignment;

		if (mode_cmd->handles[i] != mode_cmd->handles[0]) {
			DRM_DEBUG_KMS("bad plane %d handle\n", i);
			goto err;
		}

		stride_alignment = intel_fb_stride_alignment(fb, i);

		/*
		 * Display WA #0531: skl,bxt,kbl,glk
		 *
		 * Render decompression and plane width > 3840
		 * combined with horizontal panning requires the
		 * plane stride to be a multiple of 4. We'll just
		 * require the entire fb to accommodate that to avoid
		 * potential runtime errors at plane configuration time.
		 */
		if (IS_GEN(dev_priv, 9) && i == 0 && fb->width > 3840 &&
		    is_ccs_modifier(fb->modifier))
			stride_alignment *= 4;

		if (fb->pitches[i] & (stride_alignment - 1)) {
			DRM_DEBUG_KMS("plane %d pitch (%d) must be at least %u byte aligned\n",
				      i, fb->pitches[i], stride_alignment);
			goto err;
		}

		fb->obj[i] = &obj->base;
	}

	ret = intel_fill_fb_info(dev_priv, fb);
	if (ret)
		goto err;

	ret = drm_framebuffer_init(&dev_priv->drm, fb, &intel_fb_funcs);
	if (ret) {
		DRM_ERROR("framebuffer init failed %d\n", ret);
		goto err;
	}

	return 0;

err:
	i915_gem_object_lock(obj);
	obj->framebuffer_references--;
	i915_gem_object_unlock(obj);
	return ret;
}

static struct drm_framebuffer *
intel_user_framebuffer_create(struct drm_device *dev,
			      struct drm_file *filp,
			      const struct drm_mode_fb_cmd2 *user_mode_cmd)
{
	struct drm_framebuffer *fb;
	struct drm_i915_gem_object *obj;
	struct drm_mode_fb_cmd2 mode_cmd = *user_mode_cmd;

	obj = i915_gem_object_lookup(filp, mode_cmd.handles[0]);
	if (!obj)
		return ERR_PTR(-ENOENT);

	fb = intel_framebuffer_create(obj, &mode_cmd);
	if (IS_ERR(fb))
		i915_gem_object_put(obj);

	return fb;
}

static void intel_atomic_state_free(struct drm_atomic_state *state)
{
	struct intel_atomic_state *intel_state = to_intel_atomic_state(state);

	drm_atomic_state_default_release(state);

	i915_sw_fence_fini(&intel_state->commit_ready);

	kfree(state);
}

static enum drm_mode_status
intel_mode_valid(struct drm_device *dev,
		 const struct drm_display_mode *mode)
{
	struct drm_i915_private *dev_priv = to_i915(dev);
	int hdisplay_max, htotal_max;
	int vdisplay_max, vtotal_max;

	/*
	 * Can't reject DBLSCAN here because Xorg ddxen can add piles
	 * of DBLSCAN modes to the output's mode list when they detect
	 * the scaling mode property on the connector. And they don't
	 * ask the kernel to validate those modes in any way until
	 * modeset time at which point the client gets a protocol error.
	 * So in order to not upset those clients we silently ignore the
	 * DBLSCAN flag on such connectors. For other connectors we will
	 * reject modes with the DBLSCAN flag in encoder->compute_config().
	 * And we always reject DBLSCAN modes in connector->mode_valid()
	 * as we never want such modes on the connector's mode list.
	 */

	if (mode->vscan > 1)
		return MODE_NO_VSCAN;

	if (mode->flags & DRM_MODE_FLAG_HSKEW)
		return MODE_H_ILLEGAL;

	if (mode->flags & (DRM_MODE_FLAG_CSYNC |
			   DRM_MODE_FLAG_NCSYNC |
			   DRM_MODE_FLAG_PCSYNC))
		return MODE_HSYNC;

	if (mode->flags & (DRM_MODE_FLAG_BCAST |
			   DRM_MODE_FLAG_PIXMUX |
			   DRM_MODE_FLAG_CLKDIV2))
		return MODE_BAD;

	if (INTEL_GEN(dev_priv) >= 9 ||
	    IS_BROADWELL(dev_priv) || IS_HASWELL(dev_priv)) {
		hdisplay_max = 8192; /* FDI max 4096 handled elsewhere */
		vdisplay_max = 4096;
		htotal_max = 8192;
		vtotal_max = 8192;
	} else if (INTEL_GEN(dev_priv) >= 3) {
		hdisplay_max = 4096;
		vdisplay_max = 4096;
		htotal_max = 8192;
		vtotal_max = 8192;
	} else {
		hdisplay_max = 2048;
		vdisplay_max = 2048;
		htotal_max = 4096;
		vtotal_max = 4096;
	}

	if (mode->hdisplay > hdisplay_max ||
	    mode->hsync_start > htotal_max ||
	    mode->hsync_end > htotal_max ||
	    mode->htotal > htotal_max)
		return MODE_H_ILLEGAL;

	if (mode->vdisplay > vdisplay_max ||
	    mode->vsync_start > vtotal_max ||
	    mode->vsync_end > vtotal_max ||
	    mode->vtotal > vtotal_max)
		return MODE_V_ILLEGAL;

	return MODE_OK;
}

static const struct drm_mode_config_funcs intel_mode_funcs = {
	.fb_create = intel_user_framebuffer_create,
	.get_format_info = intel_get_format_info,
	.output_poll_changed = intel_fbdev_output_poll_changed,
	.mode_valid = intel_mode_valid,
	.atomic_check = intel_atomic_check,
	.atomic_commit = intel_atomic_commit,
	.atomic_state_alloc = intel_atomic_state_alloc,
	.atomic_state_clear = intel_atomic_state_clear,
	.atomic_state_free = intel_atomic_state_free,
};

/**
 * intel_init_display_hooks - initialize the display modesetting hooks
 * @dev_priv: device private
 */
void intel_init_display_hooks(struct drm_i915_private *dev_priv)
{
	intel_init_cdclk_hooks(dev_priv);

	if (INTEL_GEN(dev_priv) >= 9) {
		dev_priv->display.get_pipe_config = haswell_get_pipe_config;
		dev_priv->display.get_initial_plane_config =
			skylake_get_initial_plane_config;
		dev_priv->display.crtc_compute_clock =
			haswell_crtc_compute_clock;
		dev_priv->display.crtc_enable = haswell_crtc_enable;
		dev_priv->display.crtc_disable = haswell_crtc_disable;
	} else if (HAS_DDI(dev_priv)) {
		dev_priv->display.get_pipe_config = haswell_get_pipe_config;
		dev_priv->display.get_initial_plane_config =
			i9xx_get_initial_plane_config;
		dev_priv->display.crtc_compute_clock =
			haswell_crtc_compute_clock;
		dev_priv->display.crtc_enable = haswell_crtc_enable;
		dev_priv->display.crtc_disable = haswell_crtc_disable;
	} else if (HAS_PCH_SPLIT(dev_priv)) {
		dev_priv->display.get_pipe_config = ironlake_get_pipe_config;
		dev_priv->display.get_initial_plane_config =
			i9xx_get_initial_plane_config;
		dev_priv->display.crtc_compute_clock =
			ironlake_crtc_compute_clock;
		dev_priv->display.crtc_enable = ironlake_crtc_enable;
		dev_priv->display.crtc_disable = ironlake_crtc_disable;
	} else if (IS_CHERRYVIEW(dev_priv)) {
		dev_priv->display.get_pipe_config = i9xx_get_pipe_config;
		dev_priv->display.get_initial_plane_config =
			i9xx_get_initial_plane_config;
		dev_priv->display.crtc_compute_clock = chv_crtc_compute_clock;
		dev_priv->display.crtc_enable = valleyview_crtc_enable;
		dev_priv->display.crtc_disable = i9xx_crtc_disable;
	} else if (IS_VALLEYVIEW(dev_priv)) {
		dev_priv->display.get_pipe_config = i9xx_get_pipe_config;
		dev_priv->display.get_initial_plane_config =
			i9xx_get_initial_plane_config;
		dev_priv->display.crtc_compute_clock = vlv_crtc_compute_clock;
		dev_priv->display.crtc_enable = valleyview_crtc_enable;
		dev_priv->display.crtc_disable = i9xx_crtc_disable;
	} else if (IS_G4X(dev_priv)) {
		dev_priv->display.get_pipe_config = i9xx_get_pipe_config;
		dev_priv->display.get_initial_plane_config =
			i9xx_get_initial_plane_config;
		dev_priv->display.crtc_compute_clock = g4x_crtc_compute_clock;
		dev_priv->display.crtc_enable = i9xx_crtc_enable;
		dev_priv->display.crtc_disable = i9xx_crtc_disable;
	} else if (IS_PINEVIEW(dev_priv)) {
		dev_priv->display.get_pipe_config = i9xx_get_pipe_config;
		dev_priv->display.get_initial_plane_config =
			i9xx_get_initial_plane_config;
		dev_priv->display.crtc_compute_clock = pnv_crtc_compute_clock;
		dev_priv->display.crtc_enable = i9xx_crtc_enable;
		dev_priv->display.crtc_disable = i9xx_crtc_disable;
	} else if (!IS_GEN(dev_priv, 2)) {
		dev_priv->display.get_pipe_config = i9xx_get_pipe_config;
		dev_priv->display.get_initial_plane_config =
			i9xx_get_initial_plane_config;
		dev_priv->display.crtc_compute_clock = i9xx_crtc_compute_clock;
		dev_priv->display.crtc_enable = i9xx_crtc_enable;
		dev_priv->display.crtc_disable = i9xx_crtc_disable;
	} else {
		dev_priv->display.get_pipe_config = i9xx_get_pipe_config;
		dev_priv->display.get_initial_plane_config =
			i9xx_get_initial_plane_config;
		dev_priv->display.crtc_compute_clock = i8xx_crtc_compute_clock;
		dev_priv->display.crtc_enable = i9xx_crtc_enable;
		dev_priv->display.crtc_disable = i9xx_crtc_disable;
	}

	if (IS_GEN(dev_priv, 5)) {
		dev_priv->display.fdi_link_train = ironlake_fdi_link_train;
	} else if (IS_GEN(dev_priv, 6)) {
		dev_priv->display.fdi_link_train = gen6_fdi_link_train;
	} else if (IS_IVYBRIDGE(dev_priv)) {
		/* FIXME: detect B0+ stepping and use auto training */
		dev_priv->display.fdi_link_train = ivb_manual_fdi_link_train;
	} else if (IS_HASWELL(dev_priv) || IS_BROADWELL(dev_priv)) {
		dev_priv->display.fdi_link_train = hsw_fdi_link_train;
	}

	if (INTEL_GEN(dev_priv) >= 9)
		dev_priv->display.update_crtcs = skl_update_crtcs;
	else
		dev_priv->display.update_crtcs = intel_update_crtcs;
}

/* Disable the VGA plane that we never use */
static void i915_disable_vga(struct drm_i915_private *dev_priv)
{
	struct pci_dev *pdev = dev_priv->drm.pdev;
	u8 sr1;
	i915_reg_t vga_reg = i915_vgacntrl_reg(dev_priv);

	/* WaEnableVGAAccessThroughIOPort:ctg,elk,ilk,snb,ivb,vlv,hsw */
	vga_get_uninterruptible(pdev, VGA_RSRC_LEGACY_IO);
	outb(SR01, VGA_SR_INDEX);
	sr1 = inb(VGA_SR_DATA);
	outb(sr1 | 1<<5, VGA_SR_DATA);
	vga_put(pdev, VGA_RSRC_LEGACY_IO);
	udelay(300);

	I915_WRITE(vga_reg, VGA_DISP_DISABLE);
	POSTING_READ(vga_reg);
}

void intel_modeset_init_hw(struct drm_device *dev)
{
	struct drm_i915_private *dev_priv = to_i915(dev);

	intel_update_cdclk(dev_priv);
	intel_dump_cdclk_state(&dev_priv->cdclk.hw, "Current CDCLK");
	dev_priv->cdclk.logical = dev_priv->cdclk.actual = dev_priv->cdclk.hw;
}

/*
 * Calculate what we think the watermarks should be for the state we've read
 * out of the hardware and then immediately program those watermarks so that
 * we ensure the hardware settings match our internal state.
 *
 * We can calculate what we think WM's should be by creating a duplicate of the
 * current state (which was constructed during hardware readout) and running it
 * through the atomic check code to calculate new watermark values in the
 * state object.
 */
static void sanitize_watermarks(struct drm_device *dev)
{
	struct drm_i915_private *dev_priv = to_i915(dev);
	struct drm_atomic_state *state;
	struct intel_atomic_state *intel_state;
	struct drm_crtc *crtc;
	struct drm_crtc_state *cstate;
	struct drm_modeset_acquire_ctx ctx;
	int ret;
	int i;

	/* Only supported on platforms that use atomic watermark design */
	if (!dev_priv->display.optimize_watermarks)
		return;

	/*
	 * We need to hold connection_mutex before calling duplicate_state so
	 * that the connector loop is protected.
	 */
	drm_modeset_acquire_init(&ctx, 0);
retry:
	ret = drm_modeset_lock_all_ctx(dev, &ctx);
	if (ret == -EDEADLK) {
		drm_modeset_backoff(&ctx);
		goto retry;
	} else if (WARN_ON(ret)) {
		goto fail;
	}

	state = drm_atomic_helper_duplicate_state(dev, &ctx);
	if (WARN_ON(IS_ERR(state)))
		goto fail;

	intel_state = to_intel_atomic_state(state);

	/*
	 * Hardware readout is the only time we don't want to calculate
	 * intermediate watermarks (since we don't trust the current
	 * watermarks).
	 */
	if (!HAS_GMCH_DISPLAY(dev_priv))
		intel_state->skip_intermediate_wm = true;

	ret = intel_atomic_check(dev, state);
	if (ret) {
		/*
		 * If we fail here, it means that the hardware appears to be
		 * programmed in a way that shouldn't be possible, given our
		 * understanding of watermark requirements.  This might mean a
		 * mistake in the hardware readout code or a mistake in the
		 * watermark calculations for a given platform.  Raise a WARN
		 * so that this is noticeable.
		 *
		 * If this actually happens, we'll have to just leave the
		 * BIOS-programmed watermarks untouched and hope for the best.
		 */
		WARN(true, "Could not determine valid watermarks for inherited state\n");
		goto put_state;
	}

	/* Write calculated watermark values back */
	for_each_new_crtc_in_state(state, crtc, cstate, i) {
		struct intel_crtc_state *cs = to_intel_crtc_state(cstate);

		cs->wm.need_postvbl_update = true;
		dev_priv->display.optimize_watermarks(intel_state, cs);

		to_intel_crtc_state(crtc->state)->wm = cs->wm;
	}

put_state:
	drm_atomic_state_put(state);
fail:
	drm_modeset_drop_locks(&ctx);
	drm_modeset_acquire_fini(&ctx);
}

static void intel_update_fdi_pll_freq(struct drm_i915_private *dev_priv)
{
	if (IS_GEN(dev_priv, 5)) {
		u32 fdi_pll_clk =
			I915_READ(FDI_PLL_BIOS_0) & FDI_PLL_FB_CLOCK_MASK;

		dev_priv->fdi_pll_freq = (fdi_pll_clk + 2) * 10000;
	} else if (IS_GEN(dev_priv, 6) || IS_IVYBRIDGE(dev_priv)) {
		dev_priv->fdi_pll_freq = 270000;
	} else {
		return;
	}

	DRM_DEBUG_DRIVER("FDI PLL freq=%d\n", dev_priv->fdi_pll_freq);
}

static int intel_initial_commit(struct drm_device *dev)
{
	struct drm_atomic_state *state = NULL;
	struct drm_modeset_acquire_ctx ctx;
	struct drm_crtc *crtc;
	struct drm_crtc_state *crtc_state;
	int ret = 0;

	state = drm_atomic_state_alloc(dev);
	if (!state)
		return -ENOMEM;

	drm_modeset_acquire_init(&ctx, 0);

retry:
	state->acquire_ctx = &ctx;

	drm_for_each_crtc(crtc, dev) {
		crtc_state = drm_atomic_get_crtc_state(state, crtc);
		if (IS_ERR(crtc_state)) {
			ret = PTR_ERR(crtc_state);
			goto out;
		}

		if (crtc_state->active) {
			ret = drm_atomic_add_affected_planes(state, crtc);
			if (ret)
				goto out;

			/*
			 * FIXME hack to force a LUT update to avoid the
			 * plane update forcing the pipe gamma on without
			 * having a proper LUT loaded. Remove once we
			 * have readout for pipe gamma enable.
			 */
			crtc_state->color_mgmt_changed = true;
		}
	}

	ret = drm_atomic_commit(state);

out:
	if (ret == -EDEADLK) {
		drm_atomic_state_clear(state);
		drm_modeset_backoff(&ctx);
		goto retry;
	}

	drm_atomic_state_put(state);

	drm_modeset_drop_locks(&ctx);
	drm_modeset_acquire_fini(&ctx);

	return ret;
}

int intel_modeset_init(struct drm_device *dev)
{
	struct drm_i915_private *dev_priv = to_i915(dev);
	struct i915_ggtt *ggtt = &dev_priv->ggtt;
	enum pipe pipe;
	struct intel_crtc *crtc;
	int ret;

	dev_priv->modeset_wq = alloc_ordered_workqueue("i915_modeset", 0);

	drm_mode_config_init(dev);

	dev->mode_config.min_width = 0;
	dev->mode_config.min_height = 0;

	dev->mode_config.preferred_depth = 24;
	dev->mode_config.prefer_shadow = 1;

	dev->mode_config.allow_fb_modifiers = true;

	dev->mode_config.funcs = &intel_mode_funcs;

	init_llist_head(&dev_priv->atomic_helper.free_list);
	INIT_WORK(&dev_priv->atomic_helper.free_work,
		  intel_atomic_helper_free_state_worker);

	intel_init_quirks(dev_priv);

	intel_fbc_init(dev_priv);

	intel_init_pm(dev_priv);

	/*
	 * There may be no VBT; and if the BIOS enabled SSC we can
	 * just keep using it to avoid unnecessary flicker.  Whereas if the
	 * BIOS isn't using it, don't assume it will work even if the VBT
	 * indicates as much.
	 */
	if (HAS_PCH_IBX(dev_priv) || HAS_PCH_CPT(dev_priv)) {
		bool bios_lvds_use_ssc = !!(I915_READ(PCH_DREF_CONTROL) &
					    DREF_SSC1_ENABLE);

		if (dev_priv->vbt.lvds_use_ssc != bios_lvds_use_ssc) {
			DRM_DEBUG_KMS("SSC %sabled by BIOS, overriding VBT which says %sabled\n",
				     bios_lvds_use_ssc ? "en" : "dis",
				     dev_priv->vbt.lvds_use_ssc ? "en" : "dis");
			dev_priv->vbt.lvds_use_ssc = bios_lvds_use_ssc;
		}
	}

	/* maximum framebuffer dimensions */
	if (IS_GEN(dev_priv, 2)) {
		dev->mode_config.max_width = 2048;
		dev->mode_config.max_height = 2048;
	} else if (IS_GEN(dev_priv, 3)) {
		dev->mode_config.max_width = 4096;
		dev->mode_config.max_height = 4096;
	} else {
		dev->mode_config.max_width = 8192;
		dev->mode_config.max_height = 8192;
	}

	if (IS_I845G(dev_priv) || IS_I865G(dev_priv)) {
		dev->mode_config.cursor_width = IS_I845G(dev_priv) ? 64 : 512;
		dev->mode_config.cursor_height = 1023;
	} else if (IS_GEN(dev_priv, 2)) {
		dev->mode_config.cursor_width = 64;
		dev->mode_config.cursor_height = 64;
	} else {
		dev->mode_config.cursor_width = 256;
		dev->mode_config.cursor_height = 256;
	}

	dev->mode_config.fb_base = ggtt->gmadr.start;

	DRM_DEBUG_KMS("%d display pipe%s available.\n",
		      INTEL_INFO(dev_priv)->num_pipes,
		      INTEL_INFO(dev_priv)->num_pipes > 1 ? "s" : "");

	for_each_pipe(dev_priv, pipe) {
		ret = intel_crtc_init(dev_priv, pipe);
		if (ret) {
			drm_mode_config_cleanup(dev);
			return ret;
		}
	}

	intel_shared_dpll_init(dev);
	intel_update_fdi_pll_freq(dev_priv);

	intel_update_czclk(dev_priv);
	intel_modeset_init_hw(dev);

	if (dev_priv->max_cdclk_freq == 0)
		intel_update_max_cdclk(dev_priv);

	/* Just disable it once at startup */
	i915_disable_vga(dev_priv);
	intel_setup_outputs(dev_priv);

	drm_modeset_lock_all(dev);
	intel_modeset_setup_hw_state(dev, dev->mode_config.acquire_ctx);
	drm_modeset_unlock_all(dev);

	for_each_intel_crtc(dev, crtc) {
		struct intel_initial_plane_config plane_config = {};

		if (!crtc->active)
			continue;

		/*
		 * Note that reserving the BIOS fb up front prevents us
		 * from stuffing other stolen allocations like the ring
		 * on top.  This prevents some ugliness at boot time, and
		 * can even allow for smooth boot transitions if the BIOS
		 * fb is large enough for the active pipe configuration.
		 */
		dev_priv->display.get_initial_plane_config(crtc,
							   &plane_config);

		/*
		 * If the fb is shared between multiple heads, we'll
		 * just get the first one.
		 */
		intel_find_initial_plane_obj(crtc, &plane_config);
	}

	/*
	 * Make sure hardware watermarks really match the state we read out.
	 * Note that we need to do this after reconstructing the BIOS fb's
	 * since the watermark calculation done here will use pstate->fb.
	 */
	if (!HAS_GMCH_DISPLAY(dev_priv))
		sanitize_watermarks(dev);

	/*
	 * Force all active planes to recompute their states. So that on
	 * mode_setcrtc after probe, all the intel_plane_state variables
	 * are already calculated and there is no assert_plane warnings
	 * during bootup.
	 */
	ret = intel_initial_commit(dev);
	if (ret)
		DRM_DEBUG_KMS("Initial commit in probe failed.\n");

	return 0;
}

void i830_enable_pipe(struct drm_i915_private *dev_priv, enum pipe pipe)
{
	struct intel_crtc *crtc = intel_get_crtc_for_pipe(dev_priv, pipe);
	/* 640x480@60Hz, ~25175 kHz */
	struct dpll clock = {
		.m1 = 18,
		.m2 = 7,
		.p1 = 13,
		.p2 = 4,
		.n = 2,
	};
	u32 dpll, fp;
	int i;

	WARN_ON(i9xx_calc_dpll_params(48000, &clock) != 25154);

	DRM_DEBUG_KMS("enabling pipe %c due to force quirk (vco=%d dot=%d)\n",
		      pipe_name(pipe), clock.vco, clock.dot);

	fp = i9xx_dpll_compute_fp(&clock);
	dpll = (I915_READ(DPLL(pipe)) & DPLL_DVO_2X_MODE) |
		DPLL_VGA_MODE_DIS |
		((clock.p1 - 2) << DPLL_FPA01_P1_POST_DIV_SHIFT) |
		PLL_P2_DIVIDE_BY_4 |
		PLL_REF_INPUT_DREFCLK |
		DPLL_VCO_ENABLE;

	I915_WRITE(FP0(pipe), fp);
	I915_WRITE(FP1(pipe), fp);

	I915_WRITE(HTOTAL(pipe), (640 - 1) | ((800 - 1) << 16));
	I915_WRITE(HBLANK(pipe), (640 - 1) | ((800 - 1) << 16));
	I915_WRITE(HSYNC(pipe), (656 - 1) | ((752 - 1) << 16));
	I915_WRITE(VTOTAL(pipe), (480 - 1) | ((525 - 1) << 16));
	I915_WRITE(VBLANK(pipe), (480 - 1) | ((525 - 1) << 16));
	I915_WRITE(VSYNC(pipe), (490 - 1) | ((492 - 1) << 16));
	I915_WRITE(PIPESRC(pipe), ((640 - 1) << 16) | (480 - 1));

	/*
	 * Apparently we need to have VGA mode enabled prior to changing
	 * the P1/P2 dividers. Otherwise the DPLL will keep using the old
	 * dividers, even though the register value does change.
	 */
	I915_WRITE(DPLL(pipe), dpll & ~DPLL_VGA_MODE_DIS);
	I915_WRITE(DPLL(pipe), dpll);

	/* Wait for the clocks to stabilize. */
	POSTING_READ(DPLL(pipe));
	udelay(150);

	/* The pixel multiplier can only be updated once the
	 * DPLL is enabled and the clocks are stable.
	 *
	 * So write it again.
	 */
	I915_WRITE(DPLL(pipe), dpll);

	/* We do this three times for luck */
	for (i = 0; i < 3 ; i++) {
		I915_WRITE(DPLL(pipe), dpll);
		POSTING_READ(DPLL(pipe));
		udelay(150); /* wait for warmup */
	}

	I915_WRITE(PIPECONF(pipe), PIPECONF_ENABLE | PIPECONF_PROGRESSIVE);
	POSTING_READ(PIPECONF(pipe));

	intel_wait_for_pipe_scanline_moving(crtc);
}

void i830_disable_pipe(struct drm_i915_private *dev_priv, enum pipe pipe)
{
	struct intel_crtc *crtc = intel_get_crtc_for_pipe(dev_priv, pipe);

	DRM_DEBUG_KMS("disabling pipe %c due to force quirk\n",
		      pipe_name(pipe));

	WARN_ON(I915_READ(DSPCNTR(PLANE_A)) & DISPLAY_PLANE_ENABLE);
	WARN_ON(I915_READ(DSPCNTR(PLANE_B)) & DISPLAY_PLANE_ENABLE);
	WARN_ON(I915_READ(DSPCNTR(PLANE_C)) & DISPLAY_PLANE_ENABLE);
	WARN_ON(I915_READ(CURCNTR(PIPE_A)) & MCURSOR_MODE);
	WARN_ON(I915_READ(CURCNTR(PIPE_B)) & MCURSOR_MODE);

	I915_WRITE(PIPECONF(pipe), 0);
	POSTING_READ(PIPECONF(pipe));

	intel_wait_for_pipe_scanline_stopped(crtc);

	I915_WRITE(DPLL(pipe), DPLL_VGA_MODE_DIS);
	POSTING_READ(DPLL(pipe));
}

static void
intel_sanitize_plane_mapping(struct drm_i915_private *dev_priv)
{
	struct intel_crtc *crtc;

	if (INTEL_GEN(dev_priv) >= 4)
		return;

	for_each_intel_crtc(&dev_priv->drm, crtc) {
		struct intel_plane *plane =
			to_intel_plane(crtc->base.primary);
		struct intel_crtc *plane_crtc;
		enum pipe pipe;

		if (!plane->get_hw_state(plane, &pipe))
			continue;

		if (pipe == crtc->pipe)
			continue;

		DRM_DEBUG_KMS("[PLANE:%d:%s] attached to the wrong pipe, disabling plane\n",
			      plane->base.base.id, plane->base.name);

		plane_crtc = intel_get_crtc_for_pipe(dev_priv, pipe);
		intel_plane_disable_noatomic(plane_crtc, plane);
	}
}

static bool intel_crtc_has_encoders(struct intel_crtc *crtc)
{
	struct drm_device *dev = crtc->base.dev;
	struct intel_encoder *encoder;

	for_each_encoder_on_crtc(dev, &crtc->base, encoder)
		return true;

	return false;
}

static struct intel_connector *intel_encoder_find_connector(struct intel_encoder *encoder)
{
	struct drm_device *dev = encoder->base.dev;
	struct intel_connector *connector;

	for_each_connector_on_encoder(dev, &encoder->base, connector)
		return connector;

	return NULL;
}

static bool has_pch_trancoder(struct drm_i915_private *dev_priv,
			      enum pipe pch_transcoder)
{
	return HAS_PCH_IBX(dev_priv) || HAS_PCH_CPT(dev_priv) ||
		(HAS_PCH_LPT_H(dev_priv) && pch_transcoder == PIPE_A);
}

static void intel_sanitize_crtc(struct intel_crtc *crtc,
				struct drm_modeset_acquire_ctx *ctx)
{
	struct drm_device *dev = crtc->base.dev;
	struct drm_i915_private *dev_priv = to_i915(dev);
	struct intel_crtc_state *crtc_state = to_intel_crtc_state(crtc->base.state);
	enum transcoder cpu_transcoder = crtc_state->cpu_transcoder;

	/* Clear any frame start delays used for debugging left by the BIOS */
	if (crtc->active && !transcoder_is_dsi(cpu_transcoder)) {
		i915_reg_t reg = PIPECONF(cpu_transcoder);

		I915_WRITE(reg,
			   I915_READ(reg) & ~PIPECONF_FRAME_START_DELAY_MASK);
	}

	if (crtc_state->base.active) {
		struct intel_plane *plane;

		/* Disable everything but the primary plane */
		for_each_intel_plane_on_crtc(dev, crtc, plane) {
			const struct intel_plane_state *plane_state =
				to_intel_plane_state(plane->base.state);

			if (plane_state->base.visible &&
			    plane->base.type != DRM_PLANE_TYPE_PRIMARY)
				intel_plane_disable_noatomic(crtc, plane);
		}

		/*
		 * Disable any background color set by the BIOS, but enable the
		 * gamma and CSC to match how we program our planes.
		 */
		if (INTEL_GEN(dev_priv) >= 9)
			I915_WRITE(SKL_BOTTOM_COLOR(crtc->pipe),
				   SKL_BOTTOM_COLOR_GAMMA_ENABLE |
				   SKL_BOTTOM_COLOR_CSC_ENABLE);
	}

	/* Adjust the state of the output pipe according to whether we
	 * have active connectors/encoders. */
	if (crtc_state->base.active && !intel_crtc_has_encoders(crtc))
		intel_crtc_disable_noatomic(&crtc->base, ctx);

	if (crtc_state->base.active || HAS_GMCH_DISPLAY(dev_priv)) {
		/*
		 * We start out with underrun reporting disabled to avoid races.
		 * For correct bookkeeping mark this on active crtcs.
		 *
		 * Also on gmch platforms we dont have any hardware bits to
		 * disable the underrun reporting. Which means we need to start
		 * out with underrun reporting disabled also on inactive pipes,
		 * since otherwise we'll complain about the garbage we read when
		 * e.g. coming up after runtime pm.
		 *
		 * No protection against concurrent access is required - at
		 * worst a fifo underrun happens which also sets this to false.
		 */
		crtc->cpu_fifo_underrun_disabled = true;
		/*
		 * We track the PCH trancoder underrun reporting state
		 * within the crtc. With crtc for pipe A housing the underrun
		 * reporting state for PCH transcoder A, crtc for pipe B housing
		 * it for PCH transcoder B, etc. LPT-H has only PCH transcoder A,
		 * and marking underrun reporting as disabled for the non-existing
		 * PCH transcoders B and C would prevent enabling the south
		 * error interrupt (see cpt_can_enable_serr_int()).
		 */
		if (has_pch_trancoder(dev_priv, crtc->pipe))
			crtc->pch_fifo_underrun_disabled = true;
	}
}

static bool has_bogus_dpll_config(const struct intel_crtc_state *crtc_state)
{
	struct drm_i915_private *dev_priv = to_i915(crtc_state->base.crtc->dev);

	/*
	 * Some SNB BIOSen (eg. ASUS K53SV) are known to misprogram
	 * the hardware when a high res displays plugged in. DPLL P
	 * divider is zero, and the pipe timings are bonkers. We'll
	 * try to disable everything in that case.
	 *
	 * FIXME would be nice to be able to sanitize this state
	 * without several WARNs, but for now let's take the easy
	 * road.
	 */
<<<<<<< HEAD
	return IS_GEN6(dev_priv) &&
=======
	return IS_GEN(dev_priv, 6) &&
>>>>>>> 2cc3b81d
		crtc_state->base.active &&
		crtc_state->shared_dpll &&
		crtc_state->port_clock == 0;
}

static void intel_sanitize_encoder(struct intel_encoder *encoder)
{
	struct drm_i915_private *dev_priv = to_i915(encoder->base.dev);
	struct intel_connector *connector;
	struct intel_crtc *crtc = to_intel_crtc(encoder->base.crtc);
	struct intel_crtc_state *crtc_state = crtc ?
		to_intel_crtc_state(crtc->base.state) : NULL;

	/* We need to check both for a crtc link (meaning that the
	 * encoder is active and trying to read from a pipe) and the
	 * pipe itself being active. */
	bool has_active_crtc = crtc_state &&
		crtc_state->base.active;

	if (crtc_state && has_bogus_dpll_config(crtc_state)) {
		DRM_DEBUG_KMS("BIOS has misprogrammed the hardware. Disabling pipe %c\n",
			      pipe_name(crtc->pipe));
		has_active_crtc = false;
	}

	connector = intel_encoder_find_connector(encoder);
	if (connector && !has_active_crtc) {
		DRM_DEBUG_KMS("[ENCODER:%d:%s] has active connectors but no active pipe!\n",
			      encoder->base.base.id,
			      encoder->base.name);

		/* Connector is active, but has no active pipe. This is
		 * fallout from our resume register restoring. Disable
		 * the encoder manually again. */
		if (crtc_state) {
			struct drm_encoder *best_encoder;

			DRM_DEBUG_KMS("[ENCODER:%d:%s] manually disabled\n",
				      encoder->base.base.id,
				      encoder->base.name);

			/* avoid oopsing in case the hooks consult best_encoder */
			best_encoder = connector->base.state->best_encoder;
			connector->base.state->best_encoder = &encoder->base;

			if (encoder->disable)
				encoder->disable(encoder, crtc_state,
						 connector->base.state);
			if (encoder->post_disable)
				encoder->post_disable(encoder, crtc_state,
						      connector->base.state);

			connector->base.state->best_encoder = best_encoder;
		}
		encoder->base.crtc = NULL;

		/* Inconsistent output/port/pipe state happens presumably due to
		 * a bug in one of the get_hw_state functions. Or someplace else
		 * in our code, like the register restore mess on resume. Clamp
		 * things to off as a safer default. */

		connector->base.dpms = DRM_MODE_DPMS_OFF;
		connector->base.encoder = NULL;
	}

	/* notify opregion of the sanitized encoder state */
	intel_opregion_notify_encoder(encoder, connector && has_active_crtc);

	if (INTEL_GEN(dev_priv) >= 11)
		icl_sanitize_encoder_pll_mapping(encoder);
}

void i915_redisable_vga_power_on(struct drm_i915_private *dev_priv)
{
	i915_reg_t vga_reg = i915_vgacntrl_reg(dev_priv);

	if (!(I915_READ(vga_reg) & VGA_DISP_DISABLE)) {
		DRM_DEBUG_KMS("Something enabled VGA plane, disabling it\n");
		i915_disable_vga(dev_priv);
	}
}

void i915_redisable_vga(struct drm_i915_private *dev_priv)
{
	intel_wakeref_t wakeref;

	/*
	 * This function can be called both from intel_modeset_setup_hw_state or
	 * at a very early point in our resume sequence, where the power well
	 * structures are not yet restored. Since this function is at a very
	 * paranoid "someone might have enabled VGA while we were not looking"
	 * level, just check if the power well is enabled instead of trying to
	 * follow the "don't touch the power well if we don't need it" policy
	 * the rest of the driver uses.
	 */
	wakeref = intel_display_power_get_if_enabled(dev_priv,
						     POWER_DOMAIN_VGA);
	if (!wakeref)
		return;

	i915_redisable_vga_power_on(dev_priv);

	intel_display_power_put(dev_priv, POWER_DOMAIN_VGA, wakeref);
}

/* FIXME read out full plane state for all planes */
static void readout_plane_state(struct drm_i915_private *dev_priv)
{
	struct intel_plane *plane;
	struct intel_crtc *crtc;

	for_each_intel_plane(&dev_priv->drm, plane) {
		struct intel_plane_state *plane_state =
			to_intel_plane_state(plane->base.state);
		struct intel_crtc_state *crtc_state;
		enum pipe pipe = PIPE_A;
		bool visible;

		visible = plane->get_hw_state(plane, &pipe);

		crtc = intel_get_crtc_for_pipe(dev_priv, pipe);
		crtc_state = to_intel_crtc_state(crtc->base.state);

		intel_set_plane_visible(crtc_state, plane_state, visible);

		DRM_DEBUG_KMS("[PLANE:%d:%s] hw state readout: %s, pipe %c\n",
			      plane->base.base.id, plane->base.name,
			      enableddisabled(visible), pipe_name(pipe));
	}

	for_each_intel_crtc(&dev_priv->drm, crtc) {
		struct intel_crtc_state *crtc_state =
			to_intel_crtc_state(crtc->base.state);

		fixup_active_planes(crtc_state);
	}
}

static void intel_modeset_readout_hw_state(struct drm_device *dev)
{
	struct drm_i915_private *dev_priv = to_i915(dev);
	enum pipe pipe;
	struct intel_crtc *crtc;
	struct intel_encoder *encoder;
	struct intel_connector *connector;
	struct drm_connector_list_iter conn_iter;
	int i;

	dev_priv->active_crtcs = 0;

	for_each_intel_crtc(dev, crtc) {
		struct intel_crtc_state *crtc_state =
			to_intel_crtc_state(crtc->base.state);

		__drm_atomic_helper_crtc_destroy_state(&crtc_state->base);
		memset(crtc_state, 0, sizeof(*crtc_state));
		crtc_state->base.crtc = &crtc->base;

		crtc_state->base.active = crtc_state->base.enable =
			dev_priv->display.get_pipe_config(crtc, crtc_state);

		crtc->base.enabled = crtc_state->base.enable;
		crtc->active = crtc_state->base.active;

		if (crtc_state->base.active)
			dev_priv->active_crtcs |= 1 << crtc->pipe;

		DRM_DEBUG_KMS("[CRTC:%d:%s] hw state readout: %s\n",
			      crtc->base.base.id, crtc->base.name,
			      enableddisabled(crtc_state->base.active));
	}

	readout_plane_state(dev_priv);

	for (i = 0; i < dev_priv->num_shared_dpll; i++) {
		struct intel_shared_dpll *pll = &dev_priv->shared_dplls[i];

		pll->on = pll->info->funcs->get_hw_state(dev_priv, pll,
							&pll->state.hw_state);
		pll->state.crtc_mask = 0;
		for_each_intel_crtc(dev, crtc) {
			struct intel_crtc_state *crtc_state =
				to_intel_crtc_state(crtc->base.state);

			if (crtc_state->base.active &&
			    crtc_state->shared_dpll == pll)
				pll->state.crtc_mask |= 1 << crtc->pipe;
		}
		pll->active_mask = pll->state.crtc_mask;

		DRM_DEBUG_KMS("%s hw state readout: crtc_mask 0x%08x, on %i\n",
			      pll->info->name, pll->state.crtc_mask, pll->on);
	}

	for_each_intel_encoder(dev, encoder) {
		pipe = 0;

		if (encoder->get_hw_state(encoder, &pipe)) {
			struct intel_crtc_state *crtc_state;

			crtc = intel_get_crtc_for_pipe(dev_priv, pipe);
			crtc_state = to_intel_crtc_state(crtc->base.state);

			encoder->base.crtc = &crtc->base;
			encoder->get_config(encoder, crtc_state);
		} else {
			encoder->base.crtc = NULL;
		}

		DRM_DEBUG_KMS("[ENCODER:%d:%s] hw state readout: %s, pipe %c\n",
			      encoder->base.base.id, encoder->base.name,
			      enableddisabled(encoder->base.crtc),
			      pipe_name(pipe));
	}

	drm_connector_list_iter_begin(dev, &conn_iter);
	for_each_intel_connector_iter(connector, &conn_iter) {
		if (connector->get_hw_state(connector)) {
			connector->base.dpms = DRM_MODE_DPMS_ON;

			encoder = connector->encoder;
			connector->base.encoder = &encoder->base;

			if (encoder->base.crtc &&
			    encoder->base.crtc->state->active) {
				/*
				 * This has to be done during hardware readout
				 * because anything calling .crtc_disable may
				 * rely on the connector_mask being accurate.
				 */
				encoder->base.crtc->state->connector_mask |=
					drm_connector_mask(&connector->base);
				encoder->base.crtc->state->encoder_mask |=
					drm_encoder_mask(&encoder->base);
			}

		} else {
			connector->base.dpms = DRM_MODE_DPMS_OFF;
			connector->base.encoder = NULL;
		}
		DRM_DEBUG_KMS("[CONNECTOR:%d:%s] hw state readout: %s\n",
			      connector->base.base.id, connector->base.name,
			      enableddisabled(connector->base.encoder));
	}
	drm_connector_list_iter_end(&conn_iter);

	for_each_intel_crtc(dev, crtc) {
		struct intel_crtc_state *crtc_state =
			to_intel_crtc_state(crtc->base.state);
		int min_cdclk = 0;

		memset(&crtc->base.mode, 0, sizeof(crtc->base.mode));
		if (crtc_state->base.active) {
			intel_mode_from_pipe_config(&crtc->base.mode, crtc_state);
			crtc->base.mode.hdisplay = crtc_state->pipe_src_w;
			crtc->base.mode.vdisplay = crtc_state->pipe_src_h;
			intel_mode_from_pipe_config(&crtc_state->base.adjusted_mode, crtc_state);
			WARN_ON(drm_atomic_set_mode_for_crtc(crtc->base.state, &crtc->base.mode));

			/*
			 * The initial mode needs to be set in order to keep
			 * the atomic core happy. It wants a valid mode if the
			 * crtc's enabled, so we do the above call.
			 *
			 * But we don't set all the derived state fully, hence
			 * set a flag to indicate that a full recalculation is
			 * needed on the next commit.
			 */
			crtc_state->base.mode.private_flags = I915_MODE_FLAG_INHERITED;

			intel_crtc_compute_pixel_rate(crtc_state);

			if (dev_priv->display.modeset_calc_cdclk) {
				min_cdclk = intel_crtc_compute_min_cdclk(crtc_state);
				if (WARN_ON(min_cdclk < 0))
					min_cdclk = 0;
			}

			drm_calc_timestamping_constants(&crtc->base,
							&crtc_state->base.adjusted_mode);
			update_scanline_offset(crtc_state);
		}

		dev_priv->min_cdclk[crtc->pipe] = min_cdclk;
		dev_priv->min_voltage_level[crtc->pipe] =
			crtc_state->min_voltage_level;

		intel_pipe_config_sanity_check(dev_priv, crtc_state);
	}
}

static void
get_encoder_power_domains(struct drm_i915_private *dev_priv)
{
	struct intel_encoder *encoder;

	for_each_intel_encoder(&dev_priv->drm, encoder) {
		u64 get_domains;
		enum intel_display_power_domain domain;
		struct intel_crtc_state *crtc_state;

		if (!encoder->get_power_domains)
			continue;

		/*
		 * MST-primary and inactive encoders don't have a crtc state
		 * and neither of these require any power domain references.
		 */
		if (!encoder->base.crtc)
			continue;

		crtc_state = to_intel_crtc_state(encoder->base.crtc->state);
		get_domains = encoder->get_power_domains(encoder, crtc_state);
		for_each_power_domain(domain, get_domains)
			intel_display_power_get(dev_priv, domain);
	}
}

static void intel_early_display_was(struct drm_i915_private *dev_priv)
{
	/* Display WA #1185 WaDisableDARBFClkGating:cnl,glk */
	if (IS_CANNONLAKE(dev_priv) || IS_GEMINILAKE(dev_priv))
		I915_WRITE(GEN9_CLKGATE_DIS_0, I915_READ(GEN9_CLKGATE_DIS_0) |
			   DARBF_GATING_DIS);

	if (IS_HASWELL(dev_priv)) {
		/*
		 * WaRsPkgCStateDisplayPMReq:hsw
		 * System hang if this isn't done before disabling all planes!
		 */
		I915_WRITE(CHICKEN_PAR1_1,
			   I915_READ(CHICKEN_PAR1_1) | FORCE_ARB_IDLE_PLANES);
	}
}

static void ibx_sanitize_pch_hdmi_port(struct drm_i915_private *dev_priv,
				       enum port port, i915_reg_t hdmi_reg)
{
	u32 val = I915_READ(hdmi_reg);

	if (val & SDVO_ENABLE ||
	    (val & SDVO_PIPE_SEL_MASK) == SDVO_PIPE_SEL(PIPE_A))
		return;

	DRM_DEBUG_KMS("Sanitizing transcoder select for HDMI %c\n",
		      port_name(port));

	val &= ~SDVO_PIPE_SEL_MASK;
	val |= SDVO_PIPE_SEL(PIPE_A);

	I915_WRITE(hdmi_reg, val);
}

static void ibx_sanitize_pch_dp_port(struct drm_i915_private *dev_priv,
				     enum port port, i915_reg_t dp_reg)
{
	u32 val = I915_READ(dp_reg);

	if (val & DP_PORT_EN ||
	    (val & DP_PIPE_SEL_MASK) == DP_PIPE_SEL(PIPE_A))
		return;

	DRM_DEBUG_KMS("Sanitizing transcoder select for DP %c\n",
		      port_name(port));

	val &= ~DP_PIPE_SEL_MASK;
	val |= DP_PIPE_SEL(PIPE_A);

	I915_WRITE(dp_reg, val);
}

static void ibx_sanitize_pch_ports(struct drm_i915_private *dev_priv)
{
	/*
	 * The BIOS may select transcoder B on some of the PCH
	 * ports even it doesn't enable the port. This would trip
	 * assert_pch_dp_disabled() and assert_pch_hdmi_disabled().
	 * Sanitize the transcoder select bits to prevent that. We
	 * assume that the BIOS never actually enabled the port,
	 * because if it did we'd actually have to toggle the port
	 * on and back off to make the transcoder A select stick
	 * (see. intel_dp_link_down(), intel_disable_hdmi(),
	 * intel_disable_sdvo()).
	 */
	ibx_sanitize_pch_dp_port(dev_priv, PORT_B, PCH_DP_B);
	ibx_sanitize_pch_dp_port(dev_priv, PORT_C, PCH_DP_C);
	ibx_sanitize_pch_dp_port(dev_priv, PORT_D, PCH_DP_D);

	/* PCH SDVOB multiplex with HDMIB */
	ibx_sanitize_pch_hdmi_port(dev_priv, PORT_B, PCH_HDMIB);
	ibx_sanitize_pch_hdmi_port(dev_priv, PORT_C, PCH_HDMIC);
	ibx_sanitize_pch_hdmi_port(dev_priv, PORT_D, PCH_HDMID);
}

/* Scan out the current hw modeset state,
 * and sanitizes it to the current state
 */
static void
intel_modeset_setup_hw_state(struct drm_device *dev,
			     struct drm_modeset_acquire_ctx *ctx)
{
	struct drm_i915_private *dev_priv = to_i915(dev);
	struct intel_crtc_state *crtc_state;
	struct intel_encoder *encoder;
	struct intel_crtc *crtc;
	intel_wakeref_t wakeref;
	int i;

	wakeref = intel_display_power_get(dev_priv, POWER_DOMAIN_INIT);

	intel_early_display_was(dev_priv);
	intel_modeset_readout_hw_state(dev);

	/* HW state is read out, now we need to sanitize this mess. */
	get_encoder_power_domains(dev_priv);

	if (HAS_PCH_IBX(dev_priv))
		ibx_sanitize_pch_ports(dev_priv);

	/*
	 * intel_sanitize_plane_mapping() may need to do vblank
	 * waits, so we need vblank interrupts restored beforehand.
	 */
	for_each_intel_crtc(&dev_priv->drm, crtc) {
		crtc_state = to_intel_crtc_state(crtc->base.state);

		drm_crtc_vblank_reset(&crtc->base);

		if (crtc_state->base.active)
			intel_crtc_vblank_on(crtc_state);
	}

	intel_sanitize_plane_mapping(dev_priv);

	for_each_intel_encoder(dev, encoder)
		intel_sanitize_encoder(encoder);

	for_each_intel_crtc(&dev_priv->drm, crtc) {
		crtc_state = to_intel_crtc_state(crtc->base.state);
		intel_sanitize_crtc(crtc, ctx);
		intel_dump_pipe_config(crtc, crtc_state,
				       "[setup_hw_state]");
	}

	intel_modeset_update_connector_atomic_state(dev);

	for (i = 0; i < dev_priv->num_shared_dpll; i++) {
		struct intel_shared_dpll *pll = &dev_priv->shared_dplls[i];

		if (!pll->on || pll->active_mask)
			continue;

		DRM_DEBUG_KMS("%s enabled but not in use, disabling\n",
			      pll->info->name);

		pll->info->funcs->disable(dev_priv, pll);
		pll->on = false;
	}

	if (IS_G4X(dev_priv)) {
		g4x_wm_get_hw_state(dev_priv);
		g4x_wm_sanitize(dev_priv);
	} else if (IS_VALLEYVIEW(dev_priv) || IS_CHERRYVIEW(dev_priv)) {
		vlv_wm_get_hw_state(dev_priv);
		vlv_wm_sanitize(dev_priv);
	} else if (INTEL_GEN(dev_priv) >= 9) {
		skl_wm_get_hw_state(dev_priv);
	} else if (HAS_PCH_SPLIT(dev_priv)) {
		ilk_wm_get_hw_state(dev_priv);
	}

	for_each_intel_crtc(dev, crtc) {
		u64 put_domains;

		crtc_state = to_intel_crtc_state(crtc->base.state);
		put_domains = modeset_get_crtc_power_domains(&crtc->base, crtc_state);
		if (WARN_ON(put_domains))
			modeset_put_power_domains(dev_priv, put_domains);
	}

	intel_display_power_put(dev_priv, POWER_DOMAIN_INIT, wakeref);

	intel_fbc_init_pipe_state(dev_priv);
}

void intel_display_resume(struct drm_device *dev)
{
	struct drm_i915_private *dev_priv = to_i915(dev);
	struct drm_atomic_state *state = dev_priv->modeset_restore_state;
	struct drm_modeset_acquire_ctx ctx;
	int ret;

	dev_priv->modeset_restore_state = NULL;
	if (state)
		state->acquire_ctx = &ctx;

	drm_modeset_acquire_init(&ctx, 0);

	while (1) {
		ret = drm_modeset_lock_all_ctx(dev, &ctx);
		if (ret != -EDEADLK)
			break;

		drm_modeset_backoff(&ctx);
	}

	if (!ret)
		ret = __intel_display_resume(dev, state, &ctx);

	intel_enable_ipc(dev_priv);
	drm_modeset_drop_locks(&ctx);
	drm_modeset_acquire_fini(&ctx);

	if (ret)
		DRM_ERROR("Restoring old state failed with %i\n", ret);
	if (state)
		drm_atomic_state_put(state);
}

static void intel_hpd_poll_fini(struct drm_device *dev)
{
	struct intel_connector *connector;
	struct drm_connector_list_iter conn_iter;

	/* Kill all the work that may have been queued by hpd. */
	drm_connector_list_iter_begin(dev, &conn_iter);
	for_each_intel_connector_iter(connector, &conn_iter) {
		if (connector->modeset_retry_work.func)
			cancel_work_sync(&connector->modeset_retry_work);
		if (connector->hdcp.shim) {
			cancel_delayed_work_sync(&connector->hdcp.check_work);
			cancel_work_sync(&connector->hdcp.prop_work);
		}
	}
	drm_connector_list_iter_end(&conn_iter);
}

void intel_modeset_cleanup(struct drm_device *dev)
{
	struct drm_i915_private *dev_priv = to_i915(dev);

	flush_workqueue(dev_priv->modeset_wq);

	flush_work(&dev_priv->atomic_helper.free_work);
	WARN_ON(!llist_empty(&dev_priv->atomic_helper.free_list));

	/*
	 * Interrupts and polling as the first thing to avoid creating havoc.
	 * Too much stuff here (turning of connectors, ...) would
	 * experience fancy races otherwise.
	 */
	intel_irq_uninstall(dev_priv);

	/*
	 * Due to the hpd irq storm handling the hotplug work can re-arm the
	 * poll handlers. Hence disable polling after hpd handling is shut down.
	 */
	intel_hpd_poll_fini(dev);

	/* poll work can call into fbdev, hence clean that up afterwards */
	intel_fbdev_fini(dev_priv);

	intel_unregister_dsm_handler();

	intel_fbc_global_disable(dev_priv);

	/* flush any delayed tasks or pending work */
	flush_scheduled_work();

	drm_mode_config_cleanup(dev);

	intel_overlay_cleanup(dev_priv);

	intel_teardown_gmbus(dev_priv);

	destroy_workqueue(dev_priv->modeset_wq);

	intel_fbc_cleanup_cfb(dev_priv);
}

/*
 * set vga decode state - true == enable VGA decode
 */
int intel_modeset_vga_set_state(struct drm_i915_private *dev_priv, bool state)
{
	unsigned reg = INTEL_GEN(dev_priv) >= 6 ? SNB_GMCH_CTRL : INTEL_GMCH_CTRL;
	u16 gmch_ctrl;

	if (pci_read_config_word(dev_priv->bridge_dev, reg, &gmch_ctrl)) {
		DRM_ERROR("failed to read control word\n");
		return -EIO;
	}

	if (!!(gmch_ctrl & INTEL_GMCH_VGA_DISABLE) == !state)
		return 0;

	if (state)
		gmch_ctrl &= ~INTEL_GMCH_VGA_DISABLE;
	else
		gmch_ctrl |= INTEL_GMCH_VGA_DISABLE;

	if (pci_write_config_word(dev_priv->bridge_dev, reg, gmch_ctrl)) {
		DRM_ERROR("failed to write control word\n");
		return -EIO;
	}

	return 0;
}

#if IS_ENABLED(CONFIG_DRM_I915_CAPTURE_ERROR)

struct intel_display_error_state {

	u32 power_well_driver;

	int num_transcoders;

	struct intel_cursor_error_state {
		u32 control;
		u32 position;
		u32 base;
		u32 size;
	} cursor[I915_MAX_PIPES];

	struct intel_pipe_error_state {
		bool power_domain_on;
		u32 source;
		u32 stat;
	} pipe[I915_MAX_PIPES];

	struct intel_plane_error_state {
		u32 control;
		u32 stride;
		u32 size;
		u32 pos;
		u32 addr;
		u32 surface;
		u32 tile_offset;
	} plane[I915_MAX_PIPES];

	struct intel_transcoder_error_state {
		bool power_domain_on;
		enum transcoder cpu_transcoder;

		u32 conf;

		u32 htotal;
		u32 hblank;
		u32 hsync;
		u32 vtotal;
		u32 vblank;
		u32 vsync;
	} transcoder[4];
};

struct intel_display_error_state *
intel_display_capture_error_state(struct drm_i915_private *dev_priv)
{
	struct intel_display_error_state *error;
	int transcoders[] = {
		TRANSCODER_A,
		TRANSCODER_B,
		TRANSCODER_C,
		TRANSCODER_EDP,
	};
	int i;

	if (!HAS_DISPLAY(dev_priv))
		return NULL;

	error = kzalloc(sizeof(*error), GFP_ATOMIC);
	if (error == NULL)
		return NULL;

	if (IS_HASWELL(dev_priv) || IS_BROADWELL(dev_priv))
		error->power_well_driver = I915_READ(HSW_PWR_WELL_CTL2);

	for_each_pipe(dev_priv, i) {
		error->pipe[i].power_domain_on =
			__intel_display_power_is_enabled(dev_priv,
							 POWER_DOMAIN_PIPE(i));
		if (!error->pipe[i].power_domain_on)
			continue;

		error->cursor[i].control = I915_READ(CURCNTR(i));
		error->cursor[i].position = I915_READ(CURPOS(i));
		error->cursor[i].base = I915_READ(CURBASE(i));

		error->plane[i].control = I915_READ(DSPCNTR(i));
		error->plane[i].stride = I915_READ(DSPSTRIDE(i));
		if (INTEL_GEN(dev_priv) <= 3) {
			error->plane[i].size = I915_READ(DSPSIZE(i));
			error->plane[i].pos = I915_READ(DSPPOS(i));
		}
		if (INTEL_GEN(dev_priv) <= 7 && !IS_HASWELL(dev_priv))
			error->plane[i].addr = I915_READ(DSPADDR(i));
		if (INTEL_GEN(dev_priv) >= 4) {
			error->plane[i].surface = I915_READ(DSPSURF(i));
			error->plane[i].tile_offset = I915_READ(DSPTILEOFF(i));
		}

		error->pipe[i].source = I915_READ(PIPESRC(i));

		if (HAS_GMCH_DISPLAY(dev_priv))
			error->pipe[i].stat = I915_READ(PIPESTAT(i));
	}

	/* Note: this does not include DSI transcoders. */
	error->num_transcoders = INTEL_INFO(dev_priv)->num_pipes;
	if (HAS_DDI(dev_priv))
		error->num_transcoders++; /* Account for eDP. */

	for (i = 0; i < error->num_transcoders; i++) {
		enum transcoder cpu_transcoder = transcoders[i];

		error->transcoder[i].power_domain_on =
			__intel_display_power_is_enabled(dev_priv,
				POWER_DOMAIN_TRANSCODER(cpu_transcoder));
		if (!error->transcoder[i].power_domain_on)
			continue;

		error->transcoder[i].cpu_transcoder = cpu_transcoder;

		error->transcoder[i].conf = I915_READ(PIPECONF(cpu_transcoder));
		error->transcoder[i].htotal = I915_READ(HTOTAL(cpu_transcoder));
		error->transcoder[i].hblank = I915_READ(HBLANK(cpu_transcoder));
		error->transcoder[i].hsync = I915_READ(HSYNC(cpu_transcoder));
		error->transcoder[i].vtotal = I915_READ(VTOTAL(cpu_transcoder));
		error->transcoder[i].vblank = I915_READ(VBLANK(cpu_transcoder));
		error->transcoder[i].vsync = I915_READ(VSYNC(cpu_transcoder));
	}

	return error;
}

#define err_printf(e, ...) i915_error_printf(e, __VA_ARGS__)

void
intel_display_print_error_state(struct drm_i915_error_state_buf *m,
				struct intel_display_error_state *error)
{
	struct drm_i915_private *dev_priv = m->i915;
	int i;

	if (!error)
		return;

	err_printf(m, "Num Pipes: %d\n", INTEL_INFO(dev_priv)->num_pipes);
	if (IS_HASWELL(dev_priv) || IS_BROADWELL(dev_priv))
		err_printf(m, "PWR_WELL_CTL2: %08x\n",
			   error->power_well_driver);
	for_each_pipe(dev_priv, i) {
		err_printf(m, "Pipe [%d]:\n", i);
		err_printf(m, "  Power: %s\n",
			   onoff(error->pipe[i].power_domain_on));
		err_printf(m, "  SRC: %08x\n", error->pipe[i].source);
		err_printf(m, "  STAT: %08x\n", error->pipe[i].stat);

		err_printf(m, "Plane [%d]:\n", i);
		err_printf(m, "  CNTR: %08x\n", error->plane[i].control);
		err_printf(m, "  STRIDE: %08x\n", error->plane[i].stride);
		if (INTEL_GEN(dev_priv) <= 3) {
			err_printf(m, "  SIZE: %08x\n", error->plane[i].size);
			err_printf(m, "  POS: %08x\n", error->plane[i].pos);
		}
		if (INTEL_GEN(dev_priv) <= 7 && !IS_HASWELL(dev_priv))
			err_printf(m, "  ADDR: %08x\n", error->plane[i].addr);
		if (INTEL_GEN(dev_priv) >= 4) {
			err_printf(m, "  SURF: %08x\n", error->plane[i].surface);
			err_printf(m, "  TILEOFF: %08x\n", error->plane[i].tile_offset);
		}

		err_printf(m, "Cursor [%d]:\n", i);
		err_printf(m, "  CNTR: %08x\n", error->cursor[i].control);
		err_printf(m, "  POS: %08x\n", error->cursor[i].position);
		err_printf(m, "  BASE: %08x\n", error->cursor[i].base);
	}

	for (i = 0; i < error->num_transcoders; i++) {
		err_printf(m, "CPU transcoder: %s\n",
			   transcoder_name(error->transcoder[i].cpu_transcoder));
		err_printf(m, "  Power: %s\n",
			   onoff(error->transcoder[i].power_domain_on));
		err_printf(m, "  CONF: %08x\n", error->transcoder[i].conf);
		err_printf(m, "  HTOTAL: %08x\n", error->transcoder[i].htotal);
		err_printf(m, "  HBLANK: %08x\n", error->transcoder[i].hblank);
		err_printf(m, "  HSYNC: %08x\n", error->transcoder[i].hsync);
		err_printf(m, "  VTOTAL: %08x\n", error->transcoder[i].vtotal);
		err_printf(m, "  VBLANK: %08x\n", error->transcoder[i].vblank);
		err_printf(m, "  VSYNC: %08x\n", error->transcoder[i].vsync);
	}
}

#endif<|MERGE_RESOLUTION|>--- conflicted
+++ resolved
@@ -15567,11 +15567,7 @@
 	 * without several WARNs, but for now let's take the easy
 	 * road.
 	 */
-<<<<<<< HEAD
-	return IS_GEN6(dev_priv) &&
-=======
 	return IS_GEN(dev_priv, 6) &&
->>>>>>> 2cc3b81d
 		crtc_state->base.active &&
 		crtc_state->shared_dpll &&
 		crtc_state->port_clock == 0;

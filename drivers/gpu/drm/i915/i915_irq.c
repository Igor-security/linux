--- conflicted
+++ resolved
@@ -3127,8 +3127,6 @@
 {
 	if (iir & GEN11_GU_MISC_GSE)
 		intel_opregion_asle_intr(dev_priv);
-<<<<<<< HEAD
-=======
 }
 
 static inline u32 gen11_master_intr_disable(void __iomem * const regs)
@@ -3147,7 +3145,6 @@
 static inline void gen11_master_intr_enable(void __iomem * const regs)
 {
 	raw_reg_write(regs, GEN11_GFX_MSTR_IRQ, GEN11_MASTER_IRQ);
->>>>>>> eef4670e
 }
 
 static irqreturn_t gen11_irq_handler(int irq, void *arg)

--- conflicted
+++ resolved
@@ -55,21 +55,13 @@
 
 	drm_gem_object_put_unlocked(gobj);
 
-<<<<<<< HEAD
-	size = amdgpu_bo_size(p->uf_entry.robj);
-=======
 	size = amdgpu_bo_size(bo);
->>>>>>> 36c9c3c9
 	if (size != PAGE_SIZE || (data->offset + 8) > size) {
 		r = -EINVAL;
 		goto error_unref;
 	}
 
-<<<<<<< HEAD
-	if (amdgpu_ttm_tt_get_usermm(p->uf_entry.robj->tbo.ttm)) {
-=======
 	if (amdgpu_ttm_tt_get_usermm(bo->tbo.ttm)) {
->>>>>>> 36c9c3c9
 		r = -EINVAL;
 		goto error_unref;
 	}
@@ -79,11 +71,7 @@
 	return 0;
 
 error_unref:
-<<<<<<< HEAD
-	amdgpu_bo_unref(&p->uf_entry.robj);
-=======
 	amdgpu_bo_unref(&bo);
->>>>>>> 36c9c3c9
 	return r;
 }
 
@@ -1274,10 +1262,10 @@
 error_abort:
 	dma_fence_put(&job->base.s_fence->finished);
 	job->base.s_fence = NULL;
-	amdgpu_mn_unlock(p->mn);
 
 error_unlock:
 	amdgpu_job_free(job);
+	amdgpu_mn_unlock(p->mn);
 	return r;
 }
 

/*
* Copyright 2016 Advanced Micro Devices, Inc.
 *
 * Permission is hereby granted, free of charge, to any person obtaining a
 * copy of this software and associated documentation files (the "Software"),
 * to deal in the Software without restriction, including without limitation
 * the rights to use, copy, modify, merge, publish, distribute, sublicense,
 * and/or sell copies of the Software, and to permit persons to whom the
 * Software is furnished to do so, subject to the following conditions:
 *
 * The above copyright notice and this permission notice shall be included in
 * all copies or substantial portions of the Software.
 *
 * THE SOFTWARE IS PROVIDED "AS IS", WITHOUT WARRANTY OF ANY KIND, EXPRESS OR
 * IMPLIED, INCLUDING BUT NOT LIMITED TO THE WARRANTIES OF MERCHANTABILITY,
 * FITNESS FOR A PARTICULAR PURPOSE AND NONINFRINGEMENT.  IN NO EVENT SHALL
 * THE COPYRIGHT HOLDER(S) OR AUTHOR(S) BE LIABLE FOR ANY CLAIM, DAMAGES OR
 * OTHER LIABILITY, WHETHER IN AN ACTION OF CONTRACT, TORT OR OTHERWISE,
 * ARISING FROM, OUT OF OR IN CONNECTION WITH THE SOFTWARE OR THE USE OR
 * OTHER DEALINGS IN THE SOFTWARE.
 *
 * Authors: AMD
 *
 */

#include "dm_services.h"
#include "dc.h"

#include "resource.h"
#include "include/irq_service_interface.h"
#include "dcn10/dcn10_resource.h"

#include "dcn10/dcn10_ipp.h"
#include "dcn10/dcn10_mpc.h"
#include "irq/dcn10/irq_service_dcn10.h"
#include "dcn10/dcn10_dpp.h"
#include "dcn10_optc.h"
#include "dcn10/dcn10_hw_sequencer.h"
#include "dce110/dce110_hw_sequencer.h"
#include "dcn10/dcn10_opp.h"
#include "dcn10/dcn10_link_encoder.h"
#include "dcn10/dcn10_stream_encoder.h"
#include "dce/dce_clocks.h"
#include "dce/dce_clock_source.h"
#include "dce/dce_audio.h"
#include "dce/dce_hwseq.h"
#include "../virtual/virtual_stream_encoder.h"
#include "dce110/dce110_resource.h"
#include "dce112/dce112_resource.h"
#include "dcn10_hubp.h"
#include "dcn10_hubbub.h"

#include "soc15_hw_ip.h"
#include "vega10_ip_offset.h"

#include "dcn/dcn_1_0_offset.h"
#include "dcn/dcn_1_0_sh_mask.h"

#include "nbio/nbio_7_0_offset.h"

#include "mmhub/mmhub_9_1_offset.h"
#include "mmhub/mmhub_9_1_sh_mask.h"

#include "reg_helper.h"
#include "dce/dce_abm.h"
#include "dce/dce_dmcu.h"

#ifndef mmDP0_DP_DPHY_INTERNAL_CTRL
	#define mmDP0_DP_DPHY_INTERNAL_CTRL		0x210f
	#define mmDP0_DP_DPHY_INTERNAL_CTRL_BASE_IDX	2
	#define mmDP1_DP_DPHY_INTERNAL_CTRL		0x220f
	#define mmDP1_DP_DPHY_INTERNAL_CTRL_BASE_IDX	2
	#define mmDP2_DP_DPHY_INTERNAL_CTRL		0x230f
	#define mmDP2_DP_DPHY_INTERNAL_CTRL_BASE_IDX	2
	#define mmDP3_DP_DPHY_INTERNAL_CTRL		0x240f
	#define mmDP3_DP_DPHY_INTERNAL_CTRL_BASE_IDX	2
	#define mmDP4_DP_DPHY_INTERNAL_CTRL		0x250f
	#define mmDP4_DP_DPHY_INTERNAL_CTRL_BASE_IDX	2
	#define mmDP5_DP_DPHY_INTERNAL_CTRL		0x260f
	#define mmDP5_DP_DPHY_INTERNAL_CTRL_BASE_IDX	2
	#define mmDP6_DP_DPHY_INTERNAL_CTRL		0x270f
	#define mmDP6_DP_DPHY_INTERNAL_CTRL_BASE_IDX	2
#endif


enum dcn10_clk_src_array_id {
	DCN10_CLK_SRC_PLL0,
	DCN10_CLK_SRC_PLL1,
	DCN10_CLK_SRC_PLL2,
	DCN10_CLK_SRC_PLL3,
	DCN10_CLK_SRC_TOTAL
};

/* begin *********************
 * macros to expend register list macro defined in HW object header file */

/* DCN */
#define BASE_INNER(seg) \
	DCE_BASE__INST0_SEG ## seg

#define BASE(seg) \
	BASE_INNER(seg)

#define SR(reg_name)\
		.reg_name = BASE(mm ## reg_name ## _BASE_IDX) +  \
					mm ## reg_name

#define SRI(reg_name, block, id)\
	.reg_name = BASE(mm ## block ## id ## _ ## reg_name ## _BASE_IDX) + \
					mm ## block ## id ## _ ## reg_name


#define SRII(reg_name, block, id)\
	.reg_name[id] = BASE(mm ## block ## id ## _ ## reg_name ## _BASE_IDX) + \
					mm ## block ## id ## _ ## reg_name

/* NBIO */
#define NBIO_BASE_INNER(seg) \
	NBIF_BASE__INST0_SEG ## seg

#define NBIO_BASE(seg) \
	NBIO_BASE_INNER(seg)

#define NBIO_SR(reg_name)\
		.reg_name = NBIO_BASE(mm ## reg_name ## _BASE_IDX) +  \
					mm ## reg_name

/* MMHUB */
#define MMHUB_BASE_INNER(seg) \
	MMHUB_BASE__INST0_SEG ## seg

#define MMHUB_BASE(seg) \
	MMHUB_BASE_INNER(seg)

#define MMHUB_SR(reg_name)\
		.reg_name = MMHUB_BASE(mm ## reg_name ## _BASE_IDX) +  \
					mm ## reg_name

/* macros to expend register list macro defined in HW object header file
 * end *********************/


static const struct dce_dmcu_registers dmcu_regs = {
		DMCU_DCN10_REG_LIST()
};

static const struct dce_dmcu_shift dmcu_shift = {
		DMCU_MASK_SH_LIST_DCN10(__SHIFT)
};

static const struct dce_dmcu_mask dmcu_mask = {
		DMCU_MASK_SH_LIST_DCN10(_MASK)
};

static const struct dce_abm_registers abm_regs = {
		ABM_DCN10_REG_LIST(0)
};

static const struct dce_abm_shift abm_shift = {
		ABM_MASK_SH_LIST_DCN10(__SHIFT)
};

static const struct dce_abm_mask abm_mask = {
		ABM_MASK_SH_LIST_DCN10(_MASK)
};

#define stream_enc_regs(id)\
[id] = {\
	SE_DCN_REG_LIST(id)\
}

static const struct dcn10_stream_enc_registers stream_enc_regs[] = {
	stream_enc_regs(0),
	stream_enc_regs(1),
	stream_enc_regs(2),
	stream_enc_regs(3),
};

static const struct dcn10_stream_encoder_shift se_shift = {
		SE_COMMON_MASK_SH_LIST_DCN10(__SHIFT)
};

static const struct dcn10_stream_encoder_mask se_mask = {
		SE_COMMON_MASK_SH_LIST_DCN10(_MASK)
};

#define audio_regs(id)\
[id] = {\
		AUD_COMMON_REG_LIST(id)\
}

static const struct dce_audio_registers audio_regs[] = {
	audio_regs(0),
	audio_regs(1),
	audio_regs(2),
	audio_regs(3),
};

#define DCE120_AUD_COMMON_MASK_SH_LIST(mask_sh)\
		SF(AZF0ENDPOINT0_AZALIA_F0_CODEC_ENDPOINT_INDEX, AZALIA_ENDPOINT_REG_INDEX, mask_sh),\
		SF(AZF0ENDPOINT0_AZALIA_F0_CODEC_ENDPOINT_DATA, AZALIA_ENDPOINT_REG_DATA, mask_sh),\
		AUD_COMMON_MASK_SH_LIST_BASE(mask_sh)

static const struct dce_audio_shift audio_shift = {
		DCE120_AUD_COMMON_MASK_SH_LIST(__SHIFT)
};

static const struct dce_aduio_mask audio_mask = {
		DCE120_AUD_COMMON_MASK_SH_LIST(_MASK)
};

#define aux_regs(id)\
[id] = {\
	AUX_REG_LIST(id)\
}

static const struct dcn10_link_enc_aux_registers link_enc_aux_regs[] = {
		aux_regs(0),
		aux_regs(1),
		aux_regs(2),
		aux_regs(3)
};

#define hpd_regs(id)\
[id] = {\
	HPD_REG_LIST(id)\
}

static const struct dcn10_link_enc_hpd_registers link_enc_hpd_regs[] = {
		hpd_regs(0),
		hpd_regs(1),
		hpd_regs(2),
		hpd_regs(3)
};

#define link_regs(id)\
[id] = {\
	LE_DCN10_REG_LIST(id), \
	SRI(DP_DPHY_INTERNAL_CTRL, DP, id) \
}

static const struct dcn10_link_enc_registers link_enc_regs[] = {
	link_regs(0),
	link_regs(1),
	link_regs(2),
	link_regs(3)
};

static const struct dcn10_link_enc_shift le_shift = {
		LINK_ENCODER_MASK_SH_LIST_DCN10(__SHIFT)
};

static const struct dcn10_link_enc_mask le_mask = {
		LINK_ENCODER_MASK_SH_LIST_DCN10(_MASK)
};

#define ipp_regs(id)\
[id] = {\
	IPP_REG_LIST_DCN10(id),\
}

static const struct dcn10_ipp_registers ipp_regs[] = {
	ipp_regs(0),
	ipp_regs(1),
	ipp_regs(2),
	ipp_regs(3),
};

static const struct dcn10_ipp_shift ipp_shift = {
		IPP_MASK_SH_LIST_DCN10(__SHIFT)
};

static const struct dcn10_ipp_mask ipp_mask = {
		IPP_MASK_SH_LIST_DCN10(_MASK),
};

#define opp_regs(id)\
[id] = {\
	OPP_REG_LIST_DCN10(id),\
}

static const struct dcn10_opp_registers opp_regs[] = {
	opp_regs(0),
	opp_regs(1),
	opp_regs(2),
	opp_regs(3),
};

static const struct dcn10_opp_shift opp_shift = {
		OPP_MASK_SH_LIST_DCN10(__SHIFT)
};

static const struct dcn10_opp_mask opp_mask = {
		OPP_MASK_SH_LIST_DCN10(_MASK),
};

#define tf_regs(id)\
[id] = {\
	TF_REG_LIST_DCN10(id),\
}

static const struct dcn_dpp_registers tf_regs[] = {
	tf_regs(0),
	tf_regs(1),
	tf_regs(2),
	tf_regs(3),
};

static const struct dcn_dpp_shift tf_shift = {
	TF_REG_LIST_SH_MASK_DCN10(__SHIFT),
	TF_DEBUG_REG_LIST_SH_DCN10

};

static const struct dcn_dpp_mask tf_mask = {
	TF_REG_LIST_SH_MASK_DCN10(_MASK),
	TF_DEBUG_REG_LIST_MASK_DCN10
};

static const struct dcn_mpc_registers mpc_regs = {
		MPC_COMMON_REG_LIST_DCN1_0(0),
		MPC_COMMON_REG_LIST_DCN1_0(1),
		MPC_COMMON_REG_LIST_DCN1_0(2),
		MPC_COMMON_REG_LIST_DCN1_0(3),
		MPC_OUT_MUX_COMMON_REG_LIST_DCN1_0(0),
		MPC_OUT_MUX_COMMON_REG_LIST_DCN1_0(1),
		MPC_OUT_MUX_COMMON_REG_LIST_DCN1_0(2),
		MPC_OUT_MUX_COMMON_REG_LIST_DCN1_0(3)
};

static const struct dcn_mpc_shift mpc_shift = {
	MPC_COMMON_MASK_SH_LIST_DCN1_0(__SHIFT)
};

static const struct dcn_mpc_mask mpc_mask = {
	MPC_COMMON_MASK_SH_LIST_DCN1_0(_MASK),
};

#define tg_regs(id)\
[id] = {TG_COMMON_REG_LIST_DCN1_0(id)}

static const struct dcn_optc_registers tg_regs[] = {
	tg_regs(0),
	tg_regs(1),
	tg_regs(2),
	tg_regs(3),
};

static const struct dcn_optc_shift tg_shift = {
	TG_COMMON_MASK_SH_LIST_DCN1_0(__SHIFT)
};

static const struct dcn_optc_mask tg_mask = {
	TG_COMMON_MASK_SH_LIST_DCN1_0(_MASK)
};


static const struct bios_registers bios_regs = {
		NBIO_SR(BIOS_SCRATCH_3),
		NBIO_SR(BIOS_SCRATCH_6)
};

#define hubp_regs(id)\
[id] = {\
	HUBP_REG_LIST_DCN10(id)\
}


static const struct dcn_mi_registers hubp_regs[] = {
	hubp_regs(0),
	hubp_regs(1),
	hubp_regs(2),
	hubp_regs(3),
};

static const struct dcn_mi_shift hubp_shift = {
		HUBP_MASK_SH_LIST_DCN10(__SHIFT)
};

static const struct dcn_mi_mask hubp_mask = {
		HUBP_MASK_SH_LIST_DCN10(_MASK)
};


static const struct dcn_hubbub_registers hubbub_reg = {
		HUBBUB_REG_LIST_DCN10(0)
};

static const struct dcn_hubbub_shift hubbub_shift = {
		HUBBUB_MASK_SH_LIST_DCN10(__SHIFT)
};

static const struct dcn_hubbub_mask hubbub_mask = {
		HUBBUB_MASK_SH_LIST_DCN10(_MASK)
};

#define clk_src_regs(index, pllid)\
[index] = {\
	CS_COMMON_REG_LIST_DCN1_0(index, pllid),\
}

static const struct dce110_clk_src_regs clk_src_regs[] = {
	clk_src_regs(0, A),
	clk_src_regs(1, B),
	clk_src_regs(2, C),
	clk_src_regs(3, D)
};

static const struct dce110_clk_src_shift cs_shift = {
		CS_COMMON_MASK_SH_LIST_DCN1_0(__SHIFT)
};

static const struct dce110_clk_src_mask cs_mask = {
		CS_COMMON_MASK_SH_LIST_DCN1_0(_MASK)
};


static const struct resource_caps res_cap = {
		.num_timing_generator = 4,
		.num_video_plane = 4,
		.num_audio = 4,
		.num_stream_encoder = 4,
		.num_pll = 4,
};

static const struct dc_debug debug_defaults_drv = {
		.sanity_checks = true,
		.disable_dmcu = true,
		.force_abm_enable = false,
		.timing_trace = false,
		.clock_trace = true,

		/* raven smu dones't allow 0 disp clk,
		 * smu min disp clk limit is 50Mhz
		 * keep min disp clk 100Mhz avoid smu hang
		 */
		.min_disp_clk_khz = 100000,

		.disable_pplib_clock_request = true,
		.disable_pplib_wm_range = false,
		.pplib_wm_report_mode = WM_REPORT_DEFAULT,
		.pipe_split_policy = MPC_SPLIT_AVOID_MULT_DISP,
		.force_single_disp_pipe_split = true,
		.disable_dcc = DCC_ENABLE,
		.voltage_align_fclk = true,
		.disable_stereo_support = true,
		.vsr_support = true,
		.performance_trace = false,
		.az_endpoint_mute_only = true,
		.recovery_enabled = false, /*enable this by default after testing.*/
		.max_downscale_src_width = 3840,
};

static const struct dc_debug debug_defaults_diags = {
		.disable_dmcu = true,
		.force_abm_enable = false,
		.timing_trace = true,
		.clock_trace = true,
		.disable_stutter = true,
		.disable_pplib_clock_request = true,
		.disable_pplib_wm_range = true
};

static void dcn10_dpp_destroy(struct dpp **dpp)
{
	kfree(TO_DCN10_DPP(*dpp));
	*dpp = NULL;
}

static struct dpp *dcn10_dpp_create(
	struct dc_context *ctx,
	uint32_t inst)
{
	struct dcn10_dpp *dpp =
		kzalloc(sizeof(struct dcn10_dpp), GFP_KERNEL);

	if (!dpp)
		return NULL;

	dpp1_construct(dpp, ctx, inst,
		       &tf_regs[inst], &tf_shift, &tf_mask);
	return &dpp->base;
}

static struct input_pixel_processor *dcn10_ipp_create(
	struct dc_context *ctx, uint32_t inst)
{
	struct dcn10_ipp *ipp =
		kzalloc(sizeof(struct dcn10_ipp), GFP_KERNEL);

	if (!ipp) {
		BREAK_TO_DEBUGGER();
		return NULL;
	}

	dcn10_ipp_construct(ipp, ctx, inst,
			&ipp_regs[inst], &ipp_shift, &ipp_mask);
	return &ipp->base;
}


static struct output_pixel_processor *dcn10_opp_create(
	struct dc_context *ctx, uint32_t inst)
{
	struct dcn10_opp *opp =
		kzalloc(sizeof(struct dcn10_opp), GFP_KERNEL);

	if (!opp) {
		BREAK_TO_DEBUGGER();
		return NULL;
	}

	dcn10_opp_construct(opp, ctx, inst,
			&opp_regs[inst], &opp_shift, &opp_mask);
	return &opp->base;
}

static struct mpc *dcn10_mpc_create(struct dc_context *ctx)
{
	struct dcn10_mpc *mpc10 = kzalloc(sizeof(struct dcn10_mpc),
					  GFP_KERNEL);

	if (!mpc10)
		return NULL;

	dcn10_mpc_construct(mpc10, ctx,
			&mpc_regs,
			&mpc_shift,
			&mpc_mask,
			4);

	return &mpc10->base;
}

static struct hubbub *dcn10_hubbub_create(struct dc_context *ctx)
{
	struct hubbub *hubbub = kzalloc(sizeof(struct hubbub),
					  GFP_KERNEL);

	if (!hubbub)
		return NULL;

	hubbub1_construct(hubbub, ctx,
			&hubbub_reg,
			&hubbub_shift,
			&hubbub_mask);

	return hubbub;
}

static struct timing_generator *dcn10_timing_generator_create(
		struct dc_context *ctx,
		uint32_t instance)
{
	struct optc *tgn10 =
		kzalloc(sizeof(struct optc), GFP_KERNEL);

	if (!tgn10)
		return NULL;

	tgn10->base.inst = instance;
	tgn10->base.ctx = ctx;

	tgn10->tg_regs = &tg_regs[instance];
	tgn10->tg_shift = &tg_shift;
	tgn10->tg_mask = &tg_mask;

	dcn10_timing_generator_init(tgn10);

	return &tgn10->base;
}

static const struct encoder_feature_support link_enc_feature = {
		.max_hdmi_deep_color = COLOR_DEPTH_121212,
		.max_hdmi_pixel_clock = 600000,
		.ycbcr420_supported = true,
		.flags.bits.IS_HBR2_CAPABLE = true,
		.flags.bits.IS_HBR3_CAPABLE = true,
		.flags.bits.IS_TPS3_CAPABLE = true,
		.flags.bits.IS_TPS4_CAPABLE = true,
		.flags.bits.IS_YCBCR_CAPABLE = true
};

struct link_encoder *dcn10_link_encoder_create(
	const struct encoder_init_data *enc_init_data)
{
	struct dcn10_link_encoder *enc10 =
		kzalloc(sizeof(struct dcn10_link_encoder), GFP_KERNEL);

	if (!enc10)
		return NULL;

	dcn10_link_encoder_construct(enc10,
				      enc_init_data,
				      &link_enc_feature,
				      &link_enc_regs[enc_init_data->transmitter],
				      &link_enc_aux_regs[enc_init_data->channel - 1],
				      &link_enc_hpd_regs[enc_init_data->hpd_source],
				      &le_shift,
				      &le_mask);

	return &enc10->base;
}

struct clock_source *dcn10_clock_source_create(
	struct dc_context *ctx,
	struct dc_bios *bios,
	enum clock_source_id id,
	const struct dce110_clk_src_regs *regs,
	bool dp_clk_src)
{
	struct dce110_clk_src *clk_src =
		kzalloc(sizeof(struct dce110_clk_src), GFP_KERNEL);

	if (!clk_src)
		return NULL;

	if (dce110_clk_src_construct(clk_src, ctx, bios, id,
			regs, &cs_shift, &cs_mask)) {
		clk_src->base.dp_clk_src = dp_clk_src;
		return &clk_src->base;
	}

	BREAK_TO_DEBUGGER();
	return NULL;
}

static void read_dce_straps(
	struct dc_context *ctx,
	struct resource_straps *straps)
{
	generic_reg_get(ctx, mmDC_PINSTRAPS + BASE(mmDC_PINSTRAPS_BASE_IDX),
		FN(DC_PINSTRAPS, DC_PINSTRAPS_AUDIO), &straps->dc_pinstraps_audio);
}

static struct audio *create_audio(
		struct dc_context *ctx, unsigned int inst)
{
	return dce_audio_create(ctx, inst,
			&audio_regs[inst], &audio_shift, &audio_mask);
}

static struct stream_encoder *dcn10_stream_encoder_create(
	enum engine_id eng_id,
	struct dc_context *ctx)
{
	struct dcn10_stream_encoder *enc1 =
		kzalloc(sizeof(struct dcn10_stream_encoder), GFP_KERNEL);

	if (!enc1)
		return NULL;

	dcn10_stream_encoder_construct(enc1, ctx, ctx->dc_bios, eng_id,
					&stream_enc_regs[eng_id],
					&se_shift, &se_mask);
	return &enc1->base;
}

static const struct dce_hwseq_registers hwseq_reg = {
		HWSEQ_DCN1_REG_LIST()
};

static const struct dce_hwseq_shift hwseq_shift = {
		HWSEQ_DCN1_MASK_SH_LIST(__SHIFT)
};

static const struct dce_hwseq_mask hwseq_mask = {
		HWSEQ_DCN1_MASK_SH_LIST(_MASK)
};

static struct dce_hwseq *dcn10_hwseq_create(
	struct dc_context *ctx)
{
	struct dce_hwseq *hws = kzalloc(sizeof(struct dce_hwseq), GFP_KERNEL);

	if (hws) {
		hws->ctx = ctx;
		hws->regs = &hwseq_reg;
		hws->shifts = &hwseq_shift;
		hws->masks = &hwseq_mask;
		hws->wa.DEGVIDCN10_253 = true;
		hws->wa.false_optc_underflow = true;
	}
	return hws;
}

static const struct resource_create_funcs res_create_funcs = {
	.read_dce_straps = read_dce_straps,
	.create_audio = create_audio,
	.create_stream_encoder = dcn10_stream_encoder_create,
	.create_hwseq = dcn10_hwseq_create,
};

static const struct resource_create_funcs res_create_maximus_funcs = {
	.read_dce_straps = NULL,
	.create_audio = NULL,
	.create_stream_encoder = NULL,
	.create_hwseq = dcn10_hwseq_create,
};

void dcn10_clock_source_destroy(struct clock_source **clk_src)
{
	kfree(TO_DCE110_CLK_SRC(*clk_src));
	*clk_src = NULL;
}

static struct pp_smu_funcs_rv *dcn10_pp_smu_create(struct dc_context *ctx)
{
	struct pp_smu_funcs_rv *pp_smu = kzalloc(sizeof(*pp_smu), GFP_KERNEL);

	if (!pp_smu)
		return pp_smu;

	dm_pp_get_funcs_rv(ctx, pp_smu);
	return pp_smu;
}

static void destruct(struct dcn10_resource_pool *pool)
{
	unsigned int i;

	for (i = 0; i < pool->base.stream_enc_count; i++) {
		if (pool->base.stream_enc[i] != NULL) {
			/* TODO: free dcn version of stream encoder once implemented
			 * rather than using virtual stream encoder
			 */
			kfree(pool->base.stream_enc[i]);
			pool->base.stream_enc[i] = NULL;
		}
	}

	if (pool->base.mpc != NULL) {
		kfree(TO_DCN10_MPC(pool->base.mpc));
		pool->base.mpc = NULL;
	}

	if (pool->base.hubbub != NULL) {
		kfree(pool->base.hubbub);
		pool->base.hubbub = NULL;
	}

	for (i = 0; i < pool->base.pipe_count; i++) {
		if (pool->base.opps[i] != NULL)
			pool->base.opps[i]->funcs->opp_destroy(&pool->base.opps[i]);

		if (pool->base.dpps[i] != NULL)
			dcn10_dpp_destroy(&pool->base.dpps[i]);

		if (pool->base.ipps[i] != NULL)
			pool->base.ipps[i]->funcs->ipp_destroy(&pool->base.ipps[i]);

		if (pool->base.hubps[i] != NULL) {
			kfree(TO_DCN10_HUBP(pool->base.hubps[i]));
			pool->base.hubps[i] = NULL;
		}

		if (pool->base.irqs != NULL) {
			dal_irq_service_destroy(&pool->base.irqs);
		}

		if (pool->base.timing_generators[i] != NULL)	{
			kfree(DCN10TG_FROM_TG(pool->base.timing_generators[i]));
			pool->base.timing_generators[i] = NULL;
		}
	}

	for (i = 0; i < pool->base.stream_enc_count; i++)
		kfree(pool->base.stream_enc[i]);

	for (i = 0; i < pool->base.audio_count; i++) {
		if (pool->base.audios[i])
			dce_aud_destroy(&pool->base.audios[i]);
	}

	for (i = 0; i < pool->base.clk_src_count; i++) {
		if (pool->base.clock_sources[i] != NULL) {
			dcn10_clock_source_destroy(&pool->base.clock_sources[i]);
			pool->base.clock_sources[i] = NULL;
		}
	}

	if (pool->base.dp_clock_source != NULL) {
		dcn10_clock_source_destroy(&pool->base.dp_clock_source);
		pool->base.dp_clock_source = NULL;
	}

	if (pool->base.abm != NULL)
		dce_abm_destroy(&pool->base.abm);

	if (pool->base.dmcu != NULL)
		dce_dmcu_destroy(&pool->base.dmcu);

	if (pool->base.display_clock != NULL)
		dce_disp_clk_destroy(&pool->base.display_clock);

	kfree(pool->base.pp_smu);
}

static struct hubp *dcn10_hubp_create(
	struct dc_context *ctx,
	uint32_t inst)
{
	struct dcn10_hubp *hubp1 =
		kzalloc(sizeof(struct dcn10_hubp), GFP_KERNEL);

	if (!hubp1)
		return NULL;

	dcn10_hubp_construct(hubp1, ctx, inst,
			     &hubp_regs[inst], &hubp_shift, &hubp_mask);
	return &hubp1->base;
}

static void get_pixel_clock_parameters(
	const struct pipe_ctx *pipe_ctx,
	struct pixel_clk_params *pixel_clk_params)
{
	const struct dc_stream_state *stream = pipe_ctx->stream;
	pixel_clk_params->requested_pix_clk = stream->timing.pix_clk_khz;
	pixel_clk_params->encoder_object_id = stream->sink->link->link_enc->id;
	pixel_clk_params->signal_type = pipe_ctx->stream->signal;
	pixel_clk_params->controller_id = pipe_ctx->stream_res.tg->inst + 1;
	/* TODO: un-hardcode*/
	pixel_clk_params->requested_sym_clk = LINK_RATE_LOW *
		LINK_RATE_REF_FREQ_IN_KHZ;
	pixel_clk_params->flags.ENABLE_SS = 0;
	pixel_clk_params->color_depth =
		stream->timing.display_color_depth;
	pixel_clk_params->flags.DISPLAY_BLANKED = 1;
	pixel_clk_params->pixel_encoding = stream->timing.pixel_encoding;

	if (stream->timing.pixel_encoding == PIXEL_ENCODING_YCBCR422)
		pixel_clk_params->color_depth = COLOR_DEPTH_888;

	if (stream->timing.pixel_encoding == PIXEL_ENCODING_YCBCR420)
		pixel_clk_params->requested_pix_clk  /= 2;

}

static void build_clamping_params(struct dc_stream_state *stream)
{
	stream->clamping.clamping_level = CLAMPING_FULL_RANGE;
	stream->clamping.c_depth = stream->timing.display_color_depth;
	stream->clamping.pixel_encoding = stream->timing.pixel_encoding;
}

static void build_pipe_hw_param(struct pipe_ctx *pipe_ctx)
{

	get_pixel_clock_parameters(pipe_ctx, &pipe_ctx->stream_res.pix_clk_params);

	pipe_ctx->clock_source->funcs->get_pix_clk_dividers(
		pipe_ctx->clock_source,
		&pipe_ctx->stream_res.pix_clk_params,
		&pipe_ctx->pll_settings);

	pipe_ctx->stream->clamping.pixel_encoding = pipe_ctx->stream->timing.pixel_encoding;

	resource_build_bit_depth_reduction_params(pipe_ctx->stream,
					&pipe_ctx->stream->bit_depth_params);
	build_clamping_params(pipe_ctx->stream);
}

static enum dc_status build_mapped_resource(
		const struct dc *dc,
		struct dc_state *context,
		struct dc_stream_state *stream)
{
	struct pipe_ctx *pipe_ctx = resource_get_head_pipe_for_stream(&context->res_ctx, stream);

	/*TODO Seems unneeded anymore */
	/*	if (old_context && resource_is_stream_unchanged(old_context, stream)) {
			if (stream != NULL && old_context->streams[i] != NULL) {
				 todo: shouldn't have to copy missing parameter here
				resource_build_bit_depth_reduction_params(stream,
						&stream->bit_depth_params);
				stream->clamping.pixel_encoding =
						stream->timing.pixel_encoding;

				resource_build_bit_depth_reduction_params(stream,
								&stream->bit_depth_params);
				build_clamping_params(stream);

				continue;
			}
		}
	*/

	if (!pipe_ctx)
		return DC_ERROR_UNEXPECTED;

	build_pipe_hw_param(pipe_ctx);
	return DC_OK;
}

enum dc_status dcn10_add_stream_to_ctx(
		struct dc *dc,
		struct dc_state *new_ctx,
		struct dc_stream_state *dc_stream)
{
	enum dc_status result = DC_ERROR_UNEXPECTED;

	result = resource_map_pool_resources(dc, new_ctx, dc_stream);

	if (result == DC_OK)
		result = resource_map_phy_clock_resources(dc, new_ctx, dc_stream);


	if (result == DC_OK)
		result = build_mapped_resource(dc, new_ctx, dc_stream);

	return result;
}

static struct pipe_ctx *dcn10_acquire_idle_pipe_for_layer(
		struct dc_state *context,
		const struct resource_pool *pool,
		struct dc_stream_state *stream)
{
	struct resource_context *res_ctx = &context->res_ctx;
	struct pipe_ctx *head_pipe = resource_get_head_pipe_for_stream(res_ctx, stream);
	struct pipe_ctx *idle_pipe = find_idle_secondary_pipe(res_ctx, pool);

	if (!head_pipe) {
		ASSERT(0);
		return NULL;
	}

	if (!idle_pipe)
		return NULL;

	idle_pipe->stream = head_pipe->stream;
	idle_pipe->stream_res.tg = head_pipe->stream_res.tg;
	idle_pipe->stream_res.abm = head_pipe->stream_res.abm;
	idle_pipe->stream_res.opp = head_pipe->stream_res.opp;

	idle_pipe->plane_res.hubp = pool->hubps[idle_pipe->pipe_idx];
	idle_pipe->plane_res.ipp = pool->ipps[idle_pipe->pipe_idx];
	idle_pipe->plane_res.dpp = pool->dpps[idle_pipe->pipe_idx];
	idle_pipe->plane_res.mpcc_inst = pool->dpps[idle_pipe->pipe_idx]->inst;

	return idle_pipe;
}

static bool dcn10_get_dcc_compression_cap(const struct dc *dc,
		const struct dc_dcc_surface_param *input,
		struct dc_surface_dcc_cap *output)
{
	return dc->res_pool->hubbub->funcs->get_dcc_compression_cap(
			dc->res_pool->hubbub,
			input,
			output);
}

static void dcn10_destroy_resource_pool(struct resource_pool **pool)
{
	struct dcn10_resource_pool *dcn10_pool = TO_DCN10_RES_POOL(*pool);

	destruct(dcn10_pool);
	kfree(dcn10_pool);
	*pool = NULL;
}

static enum dc_status dcn10_validate_plane(const struct dc_plane_state *plane_state, struct dc_caps *caps)
{
	if (plane_state->format >= SURFACE_PIXEL_FORMAT_VIDEO_BEGIN
			&& caps->max_video_width != 0
			&& plane_state->src_rect.width > caps->max_video_width)
		return DC_FAIL_SURFACE_VALIDATE;

	return DC_OK;
}

static struct dc_cap_funcs cap_funcs = {
	.get_dcc_compression_cap = dcn10_get_dcc_compression_cap
};

static struct resource_funcs dcn10_res_pool_funcs = {
	.destroy = dcn10_destroy_resource_pool,
	.link_enc_create = dcn10_link_encoder_create,
	.validate_bandwidth = dcn_validate_bandwidth,
	.acquire_idle_pipe_for_layer = dcn10_acquire_idle_pipe_for_layer,
	.validate_plane = dcn10_validate_plane,
	.add_stream_to_ctx = dcn10_add_stream_to_ctx
};

static uint32_t read_pipe_fuses(struct dc_context *ctx)
{
	uint32_t value = dm_read_reg_soc15(ctx, mmCC_DC_PIPE_DIS, 0);
	/* RV1 support max 4 pipes */
	value = value & 0xf;
	return value;
}

static bool construct(
	uint8_t num_virtual_links,
	struct dc *dc,
	struct dcn10_resource_pool *pool)
{
	int i;
	int j;
	struct dc_context *ctx = dc->ctx;
	uint32_t pipe_fuses = read_pipe_fuses(ctx);

	ctx->dc_bios->regs = &bios_regs;

	pool->base.res_cap = &res_cap;
	pool->base.funcs = &dcn10_res_pool_funcs;

	/*
	 * TODO fill in from actual raven resource when we create
	 * more than virtual encoder
	 */

	/*************************************************
	 *  Resource + asic cap harcoding                *
	 *************************************************/
	pool->base.underlay_pipe_index = NO_UNDERLAY_PIPE;

	/* max pipe num for ASIC before check pipe fuses */
	pool->base.pipe_count = pool->base.res_cap->num_timing_generator;

	dc->caps.max_video_width = 3840;
	dc->caps.max_downscale_ratio = 200;
	dc->caps.i2c_speed_in_khz = 100;
	dc->caps.max_cursor_size = 256;
	dc->caps.max_slave_planes = 1;
	dc->caps.is_apu = true;
	dc->caps.post_blend_color_processing = false;
<<<<<<< HEAD
=======
	/* Raven DP PHY HBR2 eye diagram pattern is not stable. Use TP4 */
	dc->caps.force_dp_tps4_for_cp2520 = true;
>>>>>>> 70bd23b5

	if (dc->ctx->dce_environment == DCE_ENV_PRODUCTION_DRV)
		dc->debug = debug_defaults_drv;
	else
		dc->debug = debug_defaults_diags;

	/*************************************************
	 *  Create resources                             *
	 *************************************************/

	pool->base.clock_sources[DCN10_CLK_SRC_PLL0] =
			dcn10_clock_source_create(ctx, ctx->dc_bios,
				CLOCK_SOURCE_COMBO_PHY_PLL0,
				&clk_src_regs[0], false);
	pool->base.clock_sources[DCN10_CLK_SRC_PLL1] =
			dcn10_clock_source_create(ctx, ctx->dc_bios,
				CLOCK_SOURCE_COMBO_PHY_PLL1,
				&clk_src_regs[1], false);
	pool->base.clock_sources[DCN10_CLK_SRC_PLL2] =
			dcn10_clock_source_create(ctx, ctx->dc_bios,
				CLOCK_SOURCE_COMBO_PHY_PLL2,
				&clk_src_regs[2], false);
	pool->base.clock_sources[DCN10_CLK_SRC_PLL3] =
			dcn10_clock_source_create(ctx, ctx->dc_bios,
				CLOCK_SOURCE_COMBO_PHY_PLL3,
				&clk_src_regs[3], false);

	pool->base.clk_src_count = DCN10_CLK_SRC_TOTAL;

	pool->base.dp_clock_source =
			dcn10_clock_source_create(ctx, ctx->dc_bios,
				CLOCK_SOURCE_ID_DP_DTO,
				/* todo: not reuse phy_pll registers */
				&clk_src_regs[0], true);

	for (i = 0; i < pool->base.clk_src_count; i++) {
		if (pool->base.clock_sources[i] == NULL) {
			dm_error("DC: failed to create clock sources!\n");
			BREAK_TO_DEBUGGER();
			goto fail;
		}
	}

	pool->base.display_clock = dce120_disp_clk_create(ctx);
	if (pool->base.display_clock == NULL) {
		dm_error("DC: failed to create display clock!\n");
		BREAK_TO_DEBUGGER();
		goto fail;
	}

	pool->base.dmcu = dcn10_dmcu_create(ctx,
			&dmcu_regs,
			&dmcu_shift,
			&dmcu_mask);
	if (pool->base.dmcu == NULL) {
		dm_error("DC: failed to create dmcu!\n");
		BREAK_TO_DEBUGGER();
		goto fail;
	}

	pool->base.abm = dce_abm_create(ctx,
			&abm_regs,
			&abm_shift,
			&abm_mask);
	if (pool->base.abm == NULL) {
		dm_error("DC: failed to create abm!\n");
		BREAK_TO_DEBUGGER();
		goto fail;
	}

	dml_init_instance(&dc->dml, DML_PROJECT_RAVEN1);
	memcpy(dc->dcn_ip, &dcn10_ip_defaults, sizeof(dcn10_ip_defaults));
	memcpy(dc->dcn_soc, &dcn10_soc_defaults, sizeof(dcn10_soc_defaults));

	if (ASICREV_IS_RV1_F0(dc->ctx->asic_id.hw_internal_rev)) {
		dc->dcn_soc->urgent_latency = 3;
		dc->debug.disable_dmcu = true;
		dc->dcn_soc->fabric_and_dram_bandwidth_vmax0p9 = 41.60f;
	}


	dc->dcn_soc->number_of_channels = dc->ctx->asic_id.vram_width / ddr4_dram_width;
	ASSERT(dc->dcn_soc->number_of_channels < 3);
	if (dc->dcn_soc->number_of_channels == 0)/*old sbios bug*/
		dc->dcn_soc->number_of_channels = 2;

	if (dc->dcn_soc->number_of_channels == 1) {
		dc->dcn_soc->fabric_and_dram_bandwidth_vmax0p9 = 19.2f;
		dc->dcn_soc->fabric_and_dram_bandwidth_vnom0p8 = 17.066f;
		dc->dcn_soc->fabric_and_dram_bandwidth_vmid0p72 = 14.933f;
		dc->dcn_soc->fabric_and_dram_bandwidth_vmin0p65 = 12.8f;
		if (ASICREV_IS_RV1_F0(dc->ctx->asic_id.hw_internal_rev)) {
			dc->dcn_soc->fabric_and_dram_bandwidth_vmax0p9 = 20.80f;
		}
	}

	pool->base.pp_smu = dcn10_pp_smu_create(ctx);

	if (!dc->debug.disable_pplib_clock_request)
		dcn_bw_update_from_pplib(dc);
	dcn_bw_sync_calcs_and_dml(dc);
	if (!dc->debug.disable_pplib_wm_range) {
		dc->res_pool = &pool->base;
		dcn_bw_notify_pplib_of_wm_ranges(dc);
	}

	{
		struct irq_service_init_data init_data;
		init_data.ctx = dc->ctx;
		pool->base.irqs = dal_irq_service_dcn10_create(&init_data);
		if (!pool->base.irqs)
			goto fail;
	}

	/* index to valid pipe resource  */
	j = 0;
	/* mem input -> ipp -> dpp -> opp -> TG */
	for (i = 0; i < pool->base.pipe_count; i++) {
		/* if pipe is disabled, skip instance of HW pipe,
		 * i.e, skip ASIC register instance
		 */
		if ((pipe_fuses & (1 << i)) != 0)
			continue;

		pool->base.hubps[j] = dcn10_hubp_create(ctx, i);
		if (pool->base.hubps[j] == NULL) {
			BREAK_TO_DEBUGGER();
			dm_error(
				"DC: failed to create memory input!\n");
			goto fail;
		}

		pool->base.ipps[j] = dcn10_ipp_create(ctx, i);
		if (pool->base.ipps[j] == NULL) {
			BREAK_TO_DEBUGGER();
			dm_error(
				"DC: failed to create input pixel processor!\n");
			goto fail;
		}

		pool->base.dpps[j] = dcn10_dpp_create(ctx, i);
		if (pool->base.dpps[j] == NULL) {
			BREAK_TO_DEBUGGER();
			dm_error(
				"DC: failed to create dpp!\n");
			goto fail;
		}

		pool->base.opps[j] = dcn10_opp_create(ctx, i);
		if (pool->base.opps[j] == NULL) {
			BREAK_TO_DEBUGGER();
			dm_error(
				"DC: failed to create output pixel processor!\n");
			goto fail;
		}

		pool->base.timing_generators[j] = dcn10_timing_generator_create(
				ctx, i);
		if (pool->base.timing_generators[j] == NULL) {
			BREAK_TO_DEBUGGER();
			dm_error("DC: failed to create tg!\n");
			goto fail;
		}

		/* check next valid pipe */
		j++;
	}

	/* valid pipe num */
	pool->base.pipe_count = j;
	pool->base.timing_generator_count = j;

	/* within dml lib, it is hard code to 4. If ASIC pipe is fused,
	 * the value may be changed
	 */
	dc->dml.ip.max_num_dpp = pool->base.pipe_count;
	dc->dcn_ip->max_num_dpp = pool->base.pipe_count;

	pool->base.mpc = dcn10_mpc_create(ctx);
	if (pool->base.mpc == NULL) {
		BREAK_TO_DEBUGGER();
		dm_error("DC: failed to create mpc!\n");
		goto fail;
	}

	pool->base.hubbub = dcn10_hubbub_create(ctx);
	if (pool->base.hubbub == NULL) {
		BREAK_TO_DEBUGGER();
		dm_error("DC: failed to create hubbub!\n");
		goto fail;
	}

	if (!resource_construct(num_virtual_links, dc, &pool->base,
			(!IS_FPGA_MAXIMUS_DC(dc->ctx->dce_environment) ?
			&res_create_funcs : &res_create_maximus_funcs)))
			goto fail;

	dcn10_hw_sequencer_construct(dc);
	dc->caps.max_planes =  pool->base.pipe_count;

	dc->cap_funcs = cap_funcs;

	return true;

fail:

	destruct(pool);

	return false;
}

struct resource_pool *dcn10_create_resource_pool(
		uint8_t num_virtual_links,
		struct dc *dc)
{
	struct dcn10_resource_pool *pool =
		kzalloc(sizeof(struct dcn10_resource_pool), GFP_KERNEL);

	if (!pool)
		return NULL;

	if (construct(num_virtual_links, dc, pool))
		return &pool->base;

	BREAK_TO_DEBUGGER();
	return NULL;
}<|MERGE_RESOLUTION|>--- conflicted
+++ resolved
@@ -1027,11 +1027,8 @@
 	dc->caps.max_slave_planes = 1;
 	dc->caps.is_apu = true;
 	dc->caps.post_blend_color_processing = false;
-<<<<<<< HEAD
-=======
 	/* Raven DP PHY HBR2 eye diagram pattern is not stable. Use TP4 */
 	dc->caps.force_dp_tps4_for_cp2520 = true;
->>>>>>> 70bd23b5
 
 	if (dc->ctx->dce_environment == DCE_ENV_PRODUCTION_DRV)
 		dc->debug = debug_defaults_drv;

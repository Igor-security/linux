--- conflicted
+++ resolved
@@ -98,12 +98,9 @@
 
 	/* DMCU info */
 	unsigned int abm_level;
-<<<<<<< HEAD
-=======
 
 	struct vline_config vline0_config;
 	struct vline_config vline1_config;
->>>>>>> 2cc3b81d
 
 	/* from core_stream struct */
 	struct dc_context *ctx;

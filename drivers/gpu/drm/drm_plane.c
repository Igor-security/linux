/*
 * Copyright (c) 2016 Intel Corporation
 *
 * Permission to use, copy, modify, distribute, and sell this software and its
 * documentation for any purpose is hereby granted without fee, provided that
 * the above copyright notice appear in all copies and that both that copyright
 * notice and this permission notice appear in supporting documentation, and
 * that the name of the copyright holders not be used in advertising or
 * publicity pertaining to distribution of the software without specific,
 * written prior permission.  The copyright holders make no representations
 * about the suitability of this software for any purpose.  It is provided "as
 * is" without express or implied warranty.
 *
 * THE COPYRIGHT HOLDERS DISCLAIM ALL WARRANTIES WITH REGARD TO THIS SOFTWARE,
 * INCLUDING ALL IMPLIED WARRANTIES OF MERCHANTABILITY AND FITNESS, IN NO
 * EVENT SHALL THE COPYRIGHT HOLDERS BE LIABLE FOR ANY SPECIAL, INDIRECT OR
 * CONSEQUENTIAL DAMAGES OR ANY DAMAGES WHATSOEVER RESULTING FROM LOSS OF USE,
 * DATA OR PROFITS, WHETHER IN AN ACTION OF CONTRACT, NEGLIGENCE OR OTHER
 * TORTIOUS ACTION, ARISING OUT OF OR IN CONNECTION WITH THE USE OR PERFORMANCE
 * OF THIS SOFTWARE.
 */

#include <drm/drmP.h>
#include <drm/drm_plane.h>

#include "drm_crtc_internal.h"

/**
 * DOC: overview
 *
 * A plane represents an image source that can be blended with or overlayed on
 * top of a CRTC during the scanout process. Planes take their input data from a
 * &drm_framebuffer object. The plane itself specifies the cropping and scaling
 * of that image, and where it is placed on the visible are of a display
 * pipeline, represented by &drm_crtc. A plane can also have additional
 * properties that specify how the pixels are positioned and blended, like
 * rotation or Z-position. All these properties are stored in &drm_plane_state.
 *
 * To create a plane, a KMS drivers allocates and zeroes an instances of
 * &struct drm_plane (possibly as part of a larger structure) and registers it
 * with a call to drm_universal_plane_init().
 *
 * Cursor and overlay planes are optional. All drivers should provide one
 * primary plane per CRTC to avoid surprising userspace too much. See enum
 * drm_plane_type for a more in-depth discussion of these special uapi-relevant
 * plane types. Special planes are associated with their CRTC by calling
 * drm_crtc_init_with_planes().
 *
 * The type of a plane is exposed in the immutable "type" enumeration property,
 * which has one of the following values: "Overlay", "Primary", "Cursor".
 */

static unsigned int drm_num_planes(struct drm_device *dev)
{
	unsigned int num = 0;
	struct drm_plane *tmp;

	drm_for_each_plane(tmp, dev) {
		num++;
	}

	return num;
}

static inline u32 *
formats_ptr(struct drm_format_modifier_blob *blob)
{
	return (u32 *)(((char *)blob) + blob->formats_offset);
}

static inline struct drm_format_modifier *
modifiers_ptr(struct drm_format_modifier_blob *blob)
{
	return (struct drm_format_modifier *)(((char *)blob) + blob->modifiers_offset);
}

static int create_in_format_blob(struct drm_device *dev, struct drm_plane *plane)
{
	const struct drm_mode_config *config = &dev->mode_config;
	struct drm_property_blob *blob;
	struct drm_format_modifier *mod;
	size_t blob_size, formats_size, modifiers_size;
	struct drm_format_modifier_blob *blob_data;
	unsigned int i, j;

	formats_size = sizeof(__u32) * plane->format_count;
	if (WARN_ON(!formats_size)) {
		/* 0 formats are never expected */
		return 0;
	}

	modifiers_size =
		sizeof(struct drm_format_modifier) * plane->modifier_count;

	blob_size = sizeof(struct drm_format_modifier_blob);
	/* Modifiers offset is a pointer to a struct with a 64 bit field so it
	 * should be naturally aligned to 8B.
	 */
	BUILD_BUG_ON(sizeof(struct drm_format_modifier_blob) % 8);
	blob_size += ALIGN(formats_size, 8);
	blob_size += modifiers_size;

	blob = drm_property_create_blob(dev, blob_size, NULL);
	if (IS_ERR(blob))
		return -1;

	blob_data = (struct drm_format_modifier_blob *)blob->data;
	blob_data->version = FORMAT_BLOB_CURRENT;
	blob_data->count_formats = plane->format_count;
	blob_data->formats_offset = sizeof(struct drm_format_modifier_blob);
	blob_data->count_modifiers = plane->modifier_count;

	blob_data->modifiers_offset =
		ALIGN(blob_data->formats_offset + formats_size, 8);

	memcpy(formats_ptr(blob_data), plane->format_types, formats_size);

	/* If we can't determine support, just bail */
	if (!plane->funcs->format_mod_supported)
		goto done;

	mod = modifiers_ptr(blob_data);
	for (i = 0; i < plane->modifier_count; i++) {
		for (j = 0; j < plane->format_count; j++) {
			if (plane->funcs->format_mod_supported(plane,
							       plane->format_types[j],
							       plane->modifiers[i])) {

				mod->formats |= 1ULL << j;
			}
		}

		mod->modifier = plane->modifiers[i];
		mod->offset = 0;
		mod->pad = 0;
		mod++;
	}

done:
	drm_object_attach_property(&plane->base, config->modifiers_property,
				   blob->base.id);

	return 0;
}

/**
 * drm_universal_plane_init - Initialize a new universal plane object
 * @dev: DRM device
 * @plane: plane object to init
 * @possible_crtcs: bitmask of possible CRTCs
 * @funcs: callbacks for the new plane
 * @formats: array of supported formats (DRM_FORMAT\_\*)
 * @format_count: number of elements in @formats
 * @format_modifiers: array of struct drm_format modifiers terminated by
 *                    DRM_FORMAT_MOD_INVALID
 * @type: type of plane (overlay, primary, cursor)
 * @name: printf style format string for the plane name, or NULL for default name
 *
 * Initializes a plane object of type @type.
 *
 * Returns:
 * Zero on success, error code on failure.
 */
int drm_universal_plane_init(struct drm_device *dev, struct drm_plane *plane,
			     uint32_t possible_crtcs,
			     const struct drm_plane_funcs *funcs,
			     const uint32_t *formats, unsigned int format_count,
			     const uint64_t *format_modifiers,
			     enum drm_plane_type type,
			     const char *name, ...)
{
	struct drm_mode_config *config = &dev->mode_config;
	unsigned int format_modifier_count = 0;
	int ret;

	ret = drm_mode_object_add(dev, &plane->base, DRM_MODE_OBJECT_PLANE);
	if (ret)
		return ret;

	drm_modeset_lock_init(&plane->mutex);

	plane->base.properties = &plane->properties;
	plane->dev = dev;
	plane->funcs = funcs;
	plane->format_types = kmalloc_array(format_count, sizeof(uint32_t),
					    GFP_KERNEL);
	if (!plane->format_types) {
		DRM_DEBUG_KMS("out of memory when allocating plane\n");
		drm_mode_object_unregister(dev, &plane->base);
		return -ENOMEM;
	}

	/*
	 * First driver to need more than 64 formats needs to fix this. Each
	 * format is encoded as a bit and the current code only supports a u64.
	 */
	if (WARN_ON(format_count > 64))
		return -EINVAL;

	if (format_modifiers) {
		const uint64_t *temp_modifiers = format_modifiers;
		while (*temp_modifiers++ != DRM_FORMAT_MOD_INVALID)
			format_modifier_count++;
	}

	plane->modifier_count = format_modifier_count;
	plane->modifiers = kmalloc_array(format_modifier_count,
					 sizeof(format_modifiers[0]),
					 GFP_KERNEL);

	if (format_modifier_count && !plane->modifiers) {
		DRM_DEBUG_KMS("out of memory when allocating plane\n");
		kfree(plane->format_types);
		drm_mode_object_unregister(dev, &plane->base);
		return -ENOMEM;
	}

	if (name) {
		va_list ap;

		va_start(ap, name);
		plane->name = kvasprintf(GFP_KERNEL, name, ap);
		va_end(ap);
	} else {
		plane->name = kasprintf(GFP_KERNEL, "plane-%d",
					drm_num_planes(dev));
	}
	if (!plane->name) {
		kfree(plane->format_types);
		kfree(plane->modifiers);
		drm_mode_object_unregister(dev, &plane->base);
		return -ENOMEM;
	}

	memcpy(plane->format_types, formats, format_count * sizeof(uint32_t));
	plane->format_count = format_count;
	memcpy(plane->modifiers, format_modifiers,
	       format_modifier_count * sizeof(format_modifiers[0]));
	plane->possible_crtcs = possible_crtcs;
	plane->type = type;

	list_add_tail(&plane->head, &config->plane_list);
	plane->index = config->num_total_plane++;

	drm_object_attach_property(&plane->base,
				   config->plane_type_property,
				   plane->type);

	if (drm_core_check_feature(dev, DRIVER_ATOMIC)) {
		drm_object_attach_property(&plane->base, config->prop_fb_id, 0);
		drm_object_attach_property(&plane->base, config->prop_in_fence_fd, -1);
		drm_object_attach_property(&plane->base, config->prop_crtc_id, 0);
		drm_object_attach_property(&plane->base, config->prop_crtc_x, 0);
		drm_object_attach_property(&plane->base, config->prop_crtc_y, 0);
		drm_object_attach_property(&plane->base, config->prop_crtc_w, 0);
		drm_object_attach_property(&plane->base, config->prop_crtc_h, 0);
		drm_object_attach_property(&plane->base, config->prop_src_x, 0);
		drm_object_attach_property(&plane->base, config->prop_src_y, 0);
		drm_object_attach_property(&plane->base, config->prop_src_w, 0);
		drm_object_attach_property(&plane->base, config->prop_src_h, 0);
	}

	if (config->allow_fb_modifiers)
		create_in_format_blob(dev, plane);

	return 0;
}
EXPORT_SYMBOL(drm_universal_plane_init);

int drm_plane_register_all(struct drm_device *dev)
{
	struct drm_plane *plane;
	int ret = 0;

	drm_for_each_plane(plane, dev) {
		if (plane->funcs->late_register)
			ret = plane->funcs->late_register(plane);
		if (ret)
			return ret;
	}

	return 0;
}

void drm_plane_unregister_all(struct drm_device *dev)
{
	struct drm_plane *plane;

	drm_for_each_plane(plane, dev) {
		if (plane->funcs->early_unregister)
			plane->funcs->early_unregister(plane);
	}
}

/**
 * drm_plane_init - Initialize a legacy plane
 * @dev: DRM device
 * @plane: plane object to init
 * @possible_crtcs: bitmask of possible CRTCs
 * @funcs: callbacks for the new plane
 * @formats: array of supported formats (DRM_FORMAT\_\*)
 * @format_count: number of elements in @formats
 * @is_primary: plane type (primary vs overlay)
 *
 * Legacy API to initialize a DRM plane.
 *
 * New drivers should call drm_universal_plane_init() instead.
 *
 * Returns:
 * Zero on success, error code on failure.
 */
int drm_plane_init(struct drm_device *dev, struct drm_plane *plane,
		   uint32_t possible_crtcs,
		   const struct drm_plane_funcs *funcs,
		   const uint32_t *formats, unsigned int format_count,
		   bool is_primary)
{
	enum drm_plane_type type;

	type = is_primary ? DRM_PLANE_TYPE_PRIMARY : DRM_PLANE_TYPE_OVERLAY;
	return drm_universal_plane_init(dev, plane, possible_crtcs, funcs,
					formats, format_count,
					NULL, type, NULL);
}
EXPORT_SYMBOL(drm_plane_init);

/**
 * drm_plane_cleanup - Clean up the core plane usage
 * @plane: plane to cleanup
 *
 * This function cleans up @plane and removes it from the DRM mode setting
 * core. Note that the function does *not* free the plane structure itself,
 * this is the responsibility of the caller.
 */
void drm_plane_cleanup(struct drm_plane *plane)
{
	struct drm_device *dev = plane->dev;

	drm_modeset_lock_fini(&plane->mutex);

	kfree(plane->format_types);
	kfree(plane->modifiers);
	drm_mode_object_unregister(dev, &plane->base);

	BUG_ON(list_empty(&plane->head));

	/* Note that the plane_list is considered to be static; should we
	 * remove the drm_plane at runtime we would have to decrement all
	 * the indices on the drm_plane after us in the plane_list.
	 */

	list_del(&plane->head);
	dev->mode_config.num_total_plane--;

	WARN_ON(plane->state && !plane->funcs->atomic_destroy_state);
	if (plane->state && plane->funcs->atomic_destroy_state)
		plane->funcs->atomic_destroy_state(plane, plane->state);

	kfree(plane->name);

	memset(plane, 0, sizeof(*plane));
}
EXPORT_SYMBOL(drm_plane_cleanup);

/**
 * drm_plane_from_index - find the registered plane at an index
 * @dev: DRM device
 * @idx: index of registered plane to find for
 *
 * Given a plane index, return the registered plane from DRM device's
 * list of planes with matching index. This is the inverse of drm_plane_index().
 */
struct drm_plane *
drm_plane_from_index(struct drm_device *dev, int idx)
{
	struct drm_plane *plane;

	drm_for_each_plane(plane, dev)
		if (idx == plane->index)
			return plane;

	return NULL;
}
EXPORT_SYMBOL(drm_plane_from_index);

/**
 * drm_plane_force_disable - Forcibly disable a plane
 * @plane: plane to disable
 *
 * Forces the plane to be disabled.
 *
 * Used when the plane's current framebuffer is destroyed,
 * and when restoring fbdev mode.
 *
 * Note that this function is not suitable for atomic drivers, since it doesn't
 * wire through the lock acquisition context properly and hence can't handle
 * retries or driver private locks. You probably want to use
 * drm_atomic_helper_disable_plane() or
 * drm_atomic_helper_disable_planes_on_crtc() instead.
 */
void drm_plane_force_disable(struct drm_plane *plane)
{
	int ret;

	if (!plane->fb)
		return;

	WARN_ON(drm_drv_uses_atomic_modeset(plane->dev));

	plane->old_fb = plane->fb;
	ret = plane->funcs->disable_plane(plane, NULL);
	if (ret) {
		DRM_ERROR("failed to disable plane with busy fb\n");
		plane->old_fb = NULL;
		return;
	}
	/* disconnect the plane from the fb and crtc: */
	drm_framebuffer_put(plane->old_fb);
	plane->old_fb = NULL;
	plane->fb = NULL;
	plane->crtc = NULL;
}
EXPORT_SYMBOL(drm_plane_force_disable);

/**
 * drm_mode_plane_set_obj_prop - set the value of a property
 * @plane: drm plane object to set property value for
 * @property: property to set
 * @value: value the property should be set to
 *
 * This functions sets a given property on a given plane object. This function
 * calls the driver's ->set_property callback and changes the software state of
 * the property if the callback succeeds.
 *
 * Returns:
 * Zero on success, error code on failure.
 */
int drm_mode_plane_set_obj_prop(struct drm_plane *plane,
				struct drm_property *property,
				uint64_t value)
{
	int ret = -EINVAL;
	struct drm_mode_object *obj = &plane->base;

	if (plane->funcs->set_property)
		ret = plane->funcs->set_property(plane, property, value);
	if (!ret)
		drm_object_property_set_value(obj, property, value);

	return ret;
}
EXPORT_SYMBOL(drm_mode_plane_set_obj_prop);

int drm_mode_getplane_res(struct drm_device *dev, void *data,
			  struct drm_file *file_priv)
{
	struct drm_mode_get_plane_res *plane_resp = data;
	struct drm_mode_config *config;
	struct drm_plane *plane;
	uint32_t __user *plane_ptr;
	int count = 0;

	if (!drm_core_check_feature(dev, DRIVER_MODESET))
		return -EINVAL;

	config = &dev->mode_config;
	plane_ptr = u64_to_user_ptr(plane_resp->plane_id_ptr);

	/*
	 * This ioctl is called twice, once to determine how much space is
	 * needed, and the 2nd time to fill it.
	 */
	drm_for_each_plane(plane, dev) {
		/*
		 * Unless userspace set the 'universal planes'
		 * capability bit, only advertise overlays.
		 */
		if (plane->type != DRM_PLANE_TYPE_OVERLAY &&
		    !file_priv->universal_planes)
			continue;

		if (drm_lease_held(file_priv, plane->base.id)) {
			if (count < plane_resp->count_planes &&
			    put_user(plane->base.id, plane_ptr + count))
				return -EFAULT;
			count++;
		}
	}
	plane_resp->count_planes = count;

	return 0;
}

int drm_mode_getplane(struct drm_device *dev, void *data,
		      struct drm_file *file_priv)
{
	struct drm_mode_get_plane *plane_resp = data;
	struct drm_plane *plane;
	uint32_t __user *format_ptr;

	if (!drm_core_check_feature(dev, DRIVER_MODESET))
		return -EINVAL;

	plane = drm_plane_find(dev, file_priv, plane_resp->plane_id);
	if (!plane)
		return -ENOENT;

	drm_modeset_lock(&plane->mutex, NULL);
	if (plane->state && plane->state->crtc && drm_lease_held(file_priv, plane->state->crtc->base.id))
		plane_resp->crtc_id = plane->state->crtc->base.id;
	else if (!plane->state && plane->crtc && drm_lease_held(file_priv, plane->crtc->base.id))
		plane_resp->crtc_id = plane->crtc->base.id;
	else
		plane_resp->crtc_id = 0;

	if (plane->state && plane->state->fb)
		plane_resp->fb_id = plane->state->fb->base.id;
	else if (!plane->state && plane->fb)
		plane_resp->fb_id = plane->fb->base.id;
	else
		plane_resp->fb_id = 0;
	drm_modeset_unlock(&plane->mutex);

	plane_resp->plane_id = plane->base.id;
	plane_resp->possible_crtcs = drm_lease_filter_crtcs(file_priv,
							    plane->possible_crtcs);

	plane_resp->gamma_size = 0;

	/*
	 * This ioctl is called twice, once to determine how much space is
	 * needed, and the 2nd time to fill it.
	 */
	if (plane->format_count &&
	    (plane_resp->count_format_types >= plane->format_count)) {
		format_ptr = (uint32_t __user *)(unsigned long)plane_resp->format_type_ptr;
		if (copy_to_user(format_ptr,
				 plane->format_types,
				 sizeof(uint32_t) * plane->format_count)) {
			return -EFAULT;
		}
	}
	plane_resp->count_format_types = plane->format_count;

	return 0;
}

int drm_plane_check_pixel_format(const struct drm_plane *plane, u32 format)
{
	unsigned int i;

	for (i = 0; i < plane->format_count; i++) {
		if (format == plane->format_types[i])
			return 0;
	}

	return -EINVAL;
}

/*
 * setplane_internal - setplane handler for internal callers
 *
 * Note that we assume an extra reference has already been taken on fb.  If the
 * update fails, this reference will be dropped before return; if it succeeds,
 * the previous framebuffer (if any) will be unreferenced instead.
 *
 * src_{x,y,w,h} are provided in 16.16 fixed point format
 */
static int __setplane_internal(struct drm_plane *plane,
			       struct drm_crtc *crtc,
			       struct drm_framebuffer *fb,
			       int32_t crtc_x, int32_t crtc_y,
			       uint32_t crtc_w, uint32_t crtc_h,
			       /* src_{x,y,w,h} values are 16.16 fixed point */
			       uint32_t src_x, uint32_t src_y,
			       uint32_t src_w, uint32_t src_h,
			       struct drm_modeset_acquire_ctx *ctx)
{
	int ret = 0;

	/* No fb means shut it down */
	if (!fb) {
		plane->old_fb = plane->fb;
		ret = plane->funcs->disable_plane(plane, ctx);
		if (!ret) {
			plane->crtc = NULL;
			plane->fb = NULL;
		} else {
			plane->old_fb = NULL;
		}
		goto out;
	}

	/* Check whether this plane is usable on this CRTC */
	if (!(plane->possible_crtcs & drm_crtc_mask(crtc))) {
		DRM_DEBUG_KMS("Invalid crtc for plane\n");
		ret = -EINVAL;
		goto out;
	}

	/* Check whether this plane supports the fb pixel format. */
	ret = drm_plane_check_pixel_format(plane, fb->format->format);
	if (ret) {
		struct drm_format_name_buf format_name;
		DRM_DEBUG_KMS("Invalid pixel format %s\n",
		              drm_get_format_name(fb->format->format,
		                                  &format_name));
		goto out;
	}

	/* Give drivers some help against integer overflows */
	if (crtc_w > INT_MAX ||
	    crtc_x > INT_MAX - (int32_t) crtc_w ||
	    crtc_h > INT_MAX ||
	    crtc_y > INT_MAX - (int32_t) crtc_h) {
		DRM_DEBUG_KMS("Invalid CRTC coordinates %ux%u+%d+%d\n",
			      crtc_w, crtc_h, crtc_x, crtc_y);
		ret = -ERANGE;
		goto out;
	}

	ret = drm_framebuffer_check_src_coords(src_x, src_y, src_w, src_h, fb);
	if (ret)
		goto out;

	plane->old_fb = plane->fb;
	ret = plane->funcs->update_plane(plane, crtc, fb,
					 crtc_x, crtc_y, crtc_w, crtc_h,
					 src_x, src_y, src_w, src_h, ctx);
	if (!ret) {
		plane->crtc = crtc;
		plane->fb = fb;
		fb = NULL;
	} else {
		plane->old_fb = NULL;
	}

out:
	if (fb)
		drm_framebuffer_put(fb);
	if (plane->old_fb)
		drm_framebuffer_put(plane->old_fb);
	plane->old_fb = NULL;

	return ret;
}

static int setplane_internal(struct drm_plane *plane,
			     struct drm_crtc *crtc,
			     struct drm_framebuffer *fb,
			     int32_t crtc_x, int32_t crtc_y,
			     uint32_t crtc_w, uint32_t crtc_h,
			     /* src_{x,y,w,h} values are 16.16 fixed point */
			     uint32_t src_x, uint32_t src_y,
			     uint32_t src_w, uint32_t src_h)
{
	struct drm_modeset_acquire_ctx ctx;
	int ret;

	drm_modeset_acquire_init(&ctx, DRM_MODESET_ACQUIRE_INTERRUPTIBLE);
retry:
	ret = drm_modeset_lock_all_ctx(plane->dev, &ctx);
	if (ret)
		goto fail;
	ret = __setplane_internal(plane, crtc, fb,
				  crtc_x, crtc_y, crtc_w, crtc_h,
				  src_x, src_y, src_w, src_h, &ctx);

fail:
	if (ret == -EDEADLK) {
		ret = drm_modeset_backoff(&ctx);
		if (!ret)
			goto retry;
	}
	drm_modeset_drop_locks(&ctx);
	drm_modeset_acquire_fini(&ctx);

	return ret;
}

int drm_mode_setplane(struct drm_device *dev, void *data,
		      struct drm_file *file_priv)
{
	struct drm_mode_set_plane *plane_req = data;
	struct drm_plane *plane;
	struct drm_crtc *crtc = NULL;
	struct drm_framebuffer *fb = NULL;

	if (!drm_core_check_feature(dev, DRIVER_MODESET))
		return -EINVAL;

	/*
	 * First, find the plane, crtc, and fb objects.  If not available,
	 * we don't bother to call the driver.
	 */
	plane = drm_plane_find(dev, file_priv, plane_req->plane_id);
	if (!plane) {
		DRM_DEBUG_KMS("Unknown plane ID %d\n",
			      plane_req->plane_id);
		return -ENOENT;
	}

	if (plane_req->fb_id) {
		fb = drm_framebuffer_lookup(dev, file_priv, plane_req->fb_id);
		if (!fb) {
			DRM_DEBUG_KMS("Unknown framebuffer ID %d\n",
				      plane_req->fb_id);
			return -ENOENT;
		}

		crtc = drm_crtc_find(dev, file_priv, plane_req->crtc_id);
		if (!crtc) {
			drm_framebuffer_put(fb);
			DRM_DEBUG_KMS("Unknown crtc ID %d\n",
				      plane_req->crtc_id);
			return -ENOENT;
		}
	}

	/*
	 * setplane_internal will take care of deref'ing either the old or new
	 * framebuffer depending on success.
	 */
	return setplane_internal(plane, crtc, fb,
				 plane_req->crtc_x, plane_req->crtc_y,
				 plane_req->crtc_w, plane_req->crtc_h,
				 plane_req->src_x, plane_req->src_y,
				 plane_req->src_w, plane_req->src_h);
}

static int drm_mode_cursor_universal(struct drm_crtc *crtc,
				     struct drm_mode_cursor2 *req,
				     struct drm_file *file_priv,
				     struct drm_modeset_acquire_ctx *ctx)
{
	struct drm_device *dev = crtc->dev;
	struct drm_framebuffer *fb = NULL;
	struct drm_mode_fb_cmd2 fbreq = {
		.width = req->width,
		.height = req->height,
		.pixel_format = DRM_FORMAT_ARGB8888,
		.pitches = { req->width * 4 },
		.handles = { req->handle },
	};
	int32_t crtc_x, crtc_y;
	uint32_t crtc_w = 0, crtc_h = 0;
	uint32_t src_w = 0, src_h = 0;
	int ret = 0;

	BUG_ON(!crtc->cursor);
	WARN_ON(crtc->cursor->crtc != crtc && crtc->cursor->crtc != NULL);

	/*
	 * Obtain fb we'll be using (either new or existing) and take an extra
	 * reference to it if fb != null.  setplane will take care of dropping
	 * the reference if the plane update fails.
	 */
	if (req->flags & DRM_MODE_CURSOR_BO) {
		if (req->handle) {
			fb = drm_internal_framebuffer_create(dev, &fbreq, file_priv);
			if (IS_ERR(fb)) {
				DRM_DEBUG_KMS("failed to wrap cursor buffer in drm framebuffer\n");
				return PTR_ERR(fb);
			}
			fb->hot_x = req->hot_x;
			fb->hot_y = req->hot_y;
		} else {
			fb = NULL;
		}
	} else {
		fb = crtc->cursor->fb;
		if (fb)
			drm_framebuffer_get(fb);
	}

	if (req->flags & DRM_MODE_CURSOR_MOVE) {
		crtc_x = req->x;
		crtc_y = req->y;
	} else {
		crtc_x = crtc->cursor_x;
		crtc_y = crtc->cursor_y;
	}

	if (fb) {
		crtc_w = fb->width;
		crtc_h = fb->height;
		src_w = fb->width << 16;
		src_h = fb->height << 16;
	}

	/*
	 * setplane_internal will take care of deref'ing either the old or new
	 * framebuffer depending on success.
	 */
	ret = __setplane_internal(crtc->cursor, crtc, fb,
				crtc_x, crtc_y, crtc_w, crtc_h,
				0, 0, src_w, src_h, ctx);

	/* Update successful; save new cursor position, if necessary */
	if (ret == 0 && req->flags & DRM_MODE_CURSOR_MOVE) {
		crtc->cursor_x = req->x;
		crtc->cursor_y = req->y;
	}

	return ret;
}

static int drm_mode_cursor_common(struct drm_device *dev,
				  struct drm_mode_cursor2 *req,
				  struct drm_file *file_priv)
{
	struct drm_crtc *crtc;
	struct drm_modeset_acquire_ctx ctx;
	int ret = 0;

	if (!drm_core_check_feature(dev, DRIVER_MODESET))
		return -EINVAL;

	if (!req->flags || (~DRM_MODE_CURSOR_FLAGS & req->flags))
		return -EINVAL;

	crtc = drm_crtc_find(dev, file_priv, req->crtc_id);
	if (!crtc) {
		DRM_DEBUG_KMS("Unknown CRTC ID %d\n", req->crtc_id);
		return -ENOENT;
	}

	drm_modeset_acquire_init(&ctx, DRM_MODESET_ACQUIRE_INTERRUPTIBLE);
retry:
	ret = drm_modeset_lock(&crtc->mutex, &ctx);
	if (ret)
		goto out;
	/*
	 * If this crtc has a universal cursor plane, call that plane's update
	 * handler rather than using legacy cursor handlers.
	 */
	if (crtc->cursor) {
		ret = drm_modeset_lock(&crtc->cursor->mutex, &ctx);
		if (ret)
			goto out;

		ret = drm_mode_cursor_universal(crtc, req, file_priv, &ctx);
		goto out;
	}

	if (req->flags & DRM_MODE_CURSOR_BO) {
		if (!crtc->funcs->cursor_set && !crtc->funcs->cursor_set2) {
			ret = -ENXIO;
			goto out;
		}
		/* Turns off the cursor if handle is 0 */
		if (crtc->funcs->cursor_set2)
			ret = crtc->funcs->cursor_set2(crtc, file_priv, req->handle,
						      req->width, req->height, req->hot_x, req->hot_y);
		else
			ret = crtc->funcs->cursor_set(crtc, file_priv, req->handle,
						      req->width, req->height);
	}

	if (req->flags & DRM_MODE_CURSOR_MOVE) {
		if (crtc->funcs->cursor_move) {
			ret = crtc->funcs->cursor_move(crtc, req->x, req->y);
		} else {
			ret = -EFAULT;
			goto out;
		}
	}
out:
	if (ret == -EDEADLK) {
		ret = drm_modeset_backoff(&ctx);
		if (!ret)
			goto retry;
	}

	drm_modeset_drop_locks(&ctx);
	drm_modeset_acquire_fini(&ctx);

	return ret;

}


int drm_mode_cursor_ioctl(struct drm_device *dev,
			  void *data, struct drm_file *file_priv)
{
	struct drm_mode_cursor *req = data;
	struct drm_mode_cursor2 new_req;

	memcpy(&new_req, req, sizeof(struct drm_mode_cursor));
	new_req.hot_x = new_req.hot_y = 0;

	return drm_mode_cursor_common(dev, &new_req, file_priv);
}

/*
 * Set the cursor configuration based on user request. This implements the 2nd
 * version of the cursor ioctl, which allows userspace to additionally specify
 * the hotspot of the pointer.
 */
int drm_mode_cursor2_ioctl(struct drm_device *dev,
			   void *data, struct drm_file *file_priv)
{
	struct drm_mode_cursor2 *req = data;

	return drm_mode_cursor_common(dev, req, file_priv);
}

int drm_mode_page_flip_ioctl(struct drm_device *dev,
			     void *data, struct drm_file *file_priv)
{
	struct drm_mode_crtc_page_flip_target *page_flip = data;
	struct drm_crtc *crtc;
	struct drm_framebuffer *fb = NULL;
	struct drm_pending_vblank_event *e = NULL;
	u32 target_vblank = page_flip->sequence;
	struct drm_modeset_acquire_ctx ctx;
	int ret = -EINVAL;

	if (!drm_core_check_feature(dev, DRIVER_MODESET))
		return -EINVAL;

	if (page_flip->flags & ~DRM_MODE_PAGE_FLIP_FLAGS)
		return -EINVAL;

	if (page_flip->sequence != 0 && !(page_flip->flags & DRM_MODE_PAGE_FLIP_TARGET))
		return -EINVAL;

	/* Only one of the DRM_MODE_PAGE_FLIP_TARGET_ABSOLUTE/RELATIVE flags
	 * can be specified
	 */
	if ((page_flip->flags & DRM_MODE_PAGE_FLIP_TARGET) == DRM_MODE_PAGE_FLIP_TARGET)
		return -EINVAL;

	if ((page_flip->flags & DRM_MODE_PAGE_FLIP_ASYNC) && !dev->mode_config.async_page_flip)
		return -EINVAL;

	crtc = drm_crtc_find(dev, file_priv, page_flip->crtc_id);
	if (!crtc)
		return -ENOENT;

	if (crtc->funcs->page_flip_target) {
		u32 current_vblank;
		int r;

		r = drm_crtc_vblank_get(crtc);
		if (r)
			return r;

		current_vblank = drm_crtc_vblank_count(crtc);

		switch (page_flip->flags & DRM_MODE_PAGE_FLIP_TARGET) {
		case DRM_MODE_PAGE_FLIP_TARGET_ABSOLUTE:
			if ((int)(target_vblank - current_vblank) > 1) {
				DRM_DEBUG("Invalid absolute flip target %u, "
					  "must be <= %u\n", target_vblank,
					  current_vblank + 1);
				drm_crtc_vblank_put(crtc);
				return -EINVAL;
			}
			break;
		case DRM_MODE_PAGE_FLIP_TARGET_RELATIVE:
			if (target_vblank != 0 && target_vblank != 1) {
				DRM_DEBUG("Invalid relative flip target %u, "
					  "must be 0 or 1\n", target_vblank);
				drm_crtc_vblank_put(crtc);
				return -EINVAL;
			}
			target_vblank += current_vblank;
			break;
		default:
			target_vblank = current_vblank +
				!(page_flip->flags & DRM_MODE_PAGE_FLIP_ASYNC);
			break;
		}
	} else if (crtc->funcs->page_flip == NULL ||
		   (page_flip->flags & DRM_MODE_PAGE_FLIP_TARGET)) {
		return -EINVAL;
	}

	drm_modeset_acquire_init(&ctx, DRM_MODESET_ACQUIRE_INTERRUPTIBLE);
retry:
	ret = drm_modeset_lock(&crtc->mutex, &ctx);
	if (ret)
		goto out;
	ret = drm_modeset_lock(&crtc->primary->mutex, &ctx);
	if (ret)
		goto out;

	if (crtc->primary->fb == NULL) {
		/* The framebuffer is currently unbound, presumably
		 * due to a hotplug event, that userspace has not
		 * yet discovered.
		 */
		ret = -EBUSY;
		goto out;
	}

	fb = drm_framebuffer_lookup(dev, file_priv, page_flip->fb_id);
	if (!fb) {
		ret = -ENOENT;
		goto out;
	}

	if (crtc->state) {
		const struct drm_plane_state *state = crtc->primary->state;

		ret = drm_framebuffer_check_src_coords(state->src_x,
						       state->src_y,
						       state->src_w,
						       state->src_h,
						       fb);
	} else {
		ret = drm_crtc_check_viewport(crtc, crtc->x, crtc->y, &crtc->mode, fb);
	}
	if (ret)
		goto out;

	if (crtc->primary->fb->format != fb->format) {
		DRM_DEBUG_KMS("Page flip is not allowed to change frame buffer format.\n");
		ret = -EINVAL;
		goto out;
	}

	if (page_flip->flags & DRM_MODE_PAGE_FLIP_EVENT) {
		e = kzalloc(sizeof *e, GFP_KERNEL);
		if (!e) {
			ret = -ENOMEM;
			goto out;
		}
		e->event.base.type = DRM_EVENT_FLIP_COMPLETE;
		e->event.base.length = sizeof(e->event);
		e->event.vbl.user_data = page_flip->user_data;
<<<<<<< HEAD
=======
		e->event.vbl.crtc_id = crtc->base.id;
>>>>>>> 39051dd8
		ret = drm_event_reserve_init(dev, file_priv, &e->base, &e->event.base);
		if (ret) {
			kfree(e);
			e = NULL;
			goto out;
		}
	}

	crtc->primary->old_fb = crtc->primary->fb;
	if (crtc->funcs->page_flip_target)
		ret = crtc->funcs->page_flip_target(crtc, fb, e,
						    page_flip->flags,
						    target_vblank,
						    &ctx);
	else
		ret = crtc->funcs->page_flip(crtc, fb, e, page_flip->flags,
					     &ctx);
	if (ret) {
		if (page_flip->flags & DRM_MODE_PAGE_FLIP_EVENT)
			drm_event_cancel_free(dev, &e->base);
		/* Keep the old fb, don't unref it. */
		crtc->primary->old_fb = NULL;
	} else {
		crtc->primary->fb = fb;
		/* Unref only the old framebuffer. */
		fb = NULL;
	}

out:
	if (fb)
		drm_framebuffer_put(fb);
	if (crtc->primary->old_fb)
		drm_framebuffer_put(crtc->primary->old_fb);
	crtc->primary->old_fb = NULL;

	if (ret == -EDEADLK) {
		ret = drm_modeset_backoff(&ctx);
		if (!ret)
			goto retry;
	}

	drm_modeset_drop_locks(&ctx);
	drm_modeset_acquire_fini(&ctx);

	if (ret && crtc->funcs->page_flip_target)
		drm_crtc_vblank_put(crtc);

	return ret;
}<|MERGE_RESOLUTION|>--- conflicted
+++ resolved
@@ -1030,10 +1030,7 @@
 		e->event.base.type = DRM_EVENT_FLIP_COMPLETE;
 		e->event.base.length = sizeof(e->event);
 		e->event.vbl.user_data = page_flip->user_data;
-<<<<<<< HEAD
-=======
 		e->event.vbl.crtc_id = crtc->base.id;
->>>>>>> 39051dd8
 		ret = drm_event_reserve_init(dev, file_priv, &e->base, &e->event.base);
 		if (ret) {
 			kfree(e);

--- conflicted
+++ resolved
@@ -128,11 +128,7 @@
 
 	if (index < 0) {
 		for (i = SYSC_OPTFCK0; i < SYSC_MAX_CLOCKS; i++) {
-<<<<<<< HEAD
-			if (!clock_names[i]) {
-=======
 			if (!ddata->clocks[i]) {
->>>>>>> 1b7e42c1
 				index = i;
 				break;
 			}

--- conflicted
+++ resolved
@@ -5401,17 +5401,6 @@
 		mlx5_ib_warn(dev, "Failed to init delay drop debugfs\n");
 }
 
-<<<<<<< HEAD
-=======
-static const struct cpumask *
-mlx5_ib_get_vector_affinity(struct ib_device *ibdev, int comp_vector)
-{
-	struct mlx5_ib_dev *dev = to_mdev(ibdev);
-
-	return mlx5_comp_irq_get_affinity_mask(dev->mdev, comp_vector);
-}
-
->>>>>>> a26d94bf
 /* The mlx5_ib_multiport_mutex should be held when calling this function */
 static void mlx5_ib_unbind_slave_port(struct mlx5_ib_dev *ibdev,
 				      struct mlx5_ib_multiport_info *mpi)
@@ -6151,14 +6140,11 @@
 	mlx5_ib_odp_cleanup_one(dev);
 }
 
-<<<<<<< HEAD
 static const struct ib_device_ops mlx5_ib_dev_hw_stats_ops = {
 	.alloc_hw_stats = mlx5_ib_alloc_hw_stats,
 	.get_hw_stats = mlx5_ib_get_hw_stats,
 };
 
-=======
->>>>>>> a26d94bf
 int mlx5_ib_stage_counters_init(struct mlx5_ib_dev *dev)
 {
 	if (MLX5_CAP_GEN(dev->mdev, max_qp_cnt)) {
@@ -6275,34 +6261,6 @@
 {
 	int uid;
 
-	uid = mlx5_ib_devx_create(dev);
-	if (uid > 0)
-		dev->devx_whitelist_uid = uid;
-
-	return 0;
-}
-static void mlx5_ib_stage_devx_cleanup(struct mlx5_ib_dev *dev)
-{
-	if (dev->devx_whitelist_uid)
-		mlx5_ib_devx_destroy(dev, dev->devx_whitelist_uid);
-}
-
-static int mlx5_ib_stage_dev_notifier_init(struct mlx5_ib_dev *dev)
-{
-	dev->mdev_events.notifier_call = mlx5_ib_event;
-	mlx5_notifier_register(dev->mdev, &dev->mdev_events);
-	return 0;
-}
-
-static void mlx5_ib_stage_dev_notifier_cleanup(struct mlx5_ib_dev *dev)
-{
-	mlx5_notifier_unregister(dev->mdev, &dev->mdev_events);
-}
-
-static int mlx5_ib_stage_devx_init(struct mlx5_ib_dev *dev)
-{
-	int uid;
-
 	uid = mlx5_ib_devx_create(dev, false);
 	if (uid > 0)
 		dev->devx_whitelist_uid = uid;
@@ -6325,11 +6283,6 @@
 		if (profile->stage[stage].cleanup)
 			profile->stage[stage].cleanup(dev);
 	}
-<<<<<<< HEAD
-
-	ib_dealloc_device((struct ib_device *)dev);
-=======
->>>>>>> a26d94bf
 }
 
 void *__mlx5_ib_add(struct mlx5_ib_dev *dev,
@@ -6400,12 +6353,6 @@
 	STAGE_CREATE(MLX5_IB_STAGE_PRE_IB_REG_UMR,
 		     NULL,
 		     mlx5_ib_stage_pre_ib_reg_umr_cleanup),
-<<<<<<< HEAD
-=======
-	STAGE_CREATE(MLX5_IB_STAGE_SPECS,
-		     mlx5_ib_stage_populate_specs,
-		     NULL),
->>>>>>> a26d94bf
 	STAGE_CREATE(MLX5_IB_STAGE_WHITELIST_UID,
 		     mlx5_ib_stage_devx_init,
 		     mlx5_ib_stage_devx_cleanup),

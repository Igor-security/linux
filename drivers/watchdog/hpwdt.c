--- conflicted
+++ resolved
@@ -493,13 +493,10 @@
 	if (!hpwdt_nmi_decoding)
 		return NMI_DONE;
 
-<<<<<<< HEAD
 	if ((ulReason == NMI_UNKNOWN) && !hpwdt_my_nmi())
 		return NMI_DONE;
 
-=======
 	firmware_restrict_branch_speculation_start();
->>>>>>> b7a60525
 	spin_lock_irqsave(&rom_lock, rom_pl);
 	if (!die_nmi_called && !is_icru && !is_uefi)
 		asminline_call(&cmn_regs, cru_rom_addr);

--- conflicted
+++ resolved
@@ -21,12 +21,7 @@
 menuconfig VFIO
 	tristate "VFIO Non-Privileged userspace driver framework"
 	depends on IOMMU_API
-<<<<<<< HEAD
 	select VFIO_IOMMU_TYPE1 if (X86 || S390 || ARM || ARM64)
-	select ANON_INODES
-=======
-	select VFIO_IOMMU_TYPE1 if (X86 || S390 || ARM_SMMU || ARM_SMMU_V3)
->>>>>>> d708e87c
 	help
 	  VFIO provides a framework for secure userspace device drivers.
 	  See Documentation/vfio.txt for more details.

--- conflicted
+++ resolved
@@ -1320,12 +1320,7 @@
 	udc->dev.driver = &driver->driver;
 	udc->gadget->dev.driver = &driver->driver;
 
-<<<<<<< HEAD
-	if (driver->max_speed < udc->gadget->max_speed)
-		usb_gadget_udc_set_speed(udc, driver->max_speed);
-=======
 	usb_gadget_udc_set_speed(udc, driver->max_speed);
->>>>>>> bb176f67
 
 	ret = driver->bind(udc->gadget, driver);
 	if (ret)

// SPDX-License-Identifier: GPL-2.0+
/*
 * Copyright (C) 2003-2008 Takahiro Hirofuchi
 */

#include <asm/byteorder.h>
#include <linux/kthread.h>
#include <linux/usb.h>
#include <linux/usb/hcd.h>

#include "usbip_common.h"
#include "stub.h"

static int is_clear_halt_cmd(struct urb *urb)
{
	struct usb_ctrlrequest *req;

	req = (struct usb_ctrlrequest *) urb->setup_packet;

	 return (req->bRequest == USB_REQ_CLEAR_FEATURE) &&
		 (req->bRequestType == USB_RECIP_ENDPOINT) &&
		 (req->wValue == USB_ENDPOINT_HALT);
}

static int is_set_interface_cmd(struct urb *urb)
{
	struct usb_ctrlrequest *req;

	req = (struct usb_ctrlrequest *) urb->setup_packet;

	return (req->bRequest == USB_REQ_SET_INTERFACE) &&
		(req->bRequestType == USB_RECIP_INTERFACE);
}

static int is_set_configuration_cmd(struct urb *urb)
{
	struct usb_ctrlrequest *req;

	req = (struct usb_ctrlrequest *) urb->setup_packet;

	return (req->bRequest == USB_REQ_SET_CONFIGURATION) &&
		(req->bRequestType == USB_RECIP_DEVICE);
}

static int is_reset_device_cmd(struct urb *urb)
{
	struct usb_ctrlrequest *req;
	__u16 value;
	__u16 index;

	req = (struct usb_ctrlrequest *) urb->setup_packet;
	value = le16_to_cpu(req->wValue);
	index = le16_to_cpu(req->wIndex);

	if ((req->bRequest == USB_REQ_SET_FEATURE) &&
	    (req->bRequestType == USB_RT_PORT) &&
	    (value == USB_PORT_FEAT_RESET)) {
		usbip_dbg_stub_rx("reset_device_cmd, port %u\n", index);
		return 1;
	} else
		return 0;
}

static int tweak_clear_halt_cmd(struct urb *urb)
{
	struct usb_ctrlrequest *req;
	int target_endp;
	int target_dir;
	int target_pipe;
	int ret;

	req = (struct usb_ctrlrequest *) urb->setup_packet;

	/*
	 * The stalled endpoint is specified in the wIndex value. The endpoint
	 * of the urb is the target of this clear_halt request (i.e., control
	 * endpoint).
	 */
	target_endp = le16_to_cpu(req->wIndex) & 0x000f;

	/* the stalled endpoint direction is IN or OUT?. USB_DIR_IN is 0x80.  */
	target_dir = le16_to_cpu(req->wIndex) & 0x0080;

	if (target_dir)
		target_pipe = usb_rcvctrlpipe(urb->dev, target_endp);
	else
		target_pipe = usb_sndctrlpipe(urb->dev, target_endp);

	ret = usb_clear_halt(urb->dev, target_pipe);
	if (ret < 0)
		dev_err(&urb->dev->dev,
			"usb_clear_halt error: devnum %d endp %d ret %d\n",
			urb->dev->devnum, target_endp, ret);
	else
		dev_info(&urb->dev->dev,
			 "usb_clear_halt done: devnum %d endp %d\n",
			 urb->dev->devnum, target_endp);

	return ret;
}

static int tweak_set_interface_cmd(struct urb *urb)
{
	struct usb_ctrlrequest *req;
	__u16 alternate;
	__u16 interface;
	int ret;

	req = (struct usb_ctrlrequest *) urb->setup_packet;
	alternate = le16_to_cpu(req->wValue);
	interface = le16_to_cpu(req->wIndex);

	usbip_dbg_stub_rx("set_interface: inf %u alt %u\n",
			  interface, alternate);

	ret = usb_set_interface(urb->dev, interface, alternate);
	if (ret < 0)
		dev_err(&urb->dev->dev,
			"usb_set_interface error: inf %u alt %u ret %d\n",
			interface, alternate, ret);
	else
		dev_info(&urb->dev->dev,
			"usb_set_interface done: inf %u alt %u\n",
			interface, alternate);

	return ret;
}

static int tweak_set_configuration_cmd(struct urb *urb)
{
	struct stub_priv *priv = (struct stub_priv *) urb->context;
	struct stub_device *sdev = priv->sdev;
	struct usb_ctrlrequest *req;
	__u16 config;
	int err;

	req = (struct usb_ctrlrequest *) urb->setup_packet;
	config = le16_to_cpu(req->wValue);

	err = usb_set_configuration(sdev->udev, config);
	if (err && err != -ENODEV)
		dev_err(&sdev->udev->dev, "can't set config #%d, error %d\n",
			config, err);
	return 0;
}

static int tweak_reset_device_cmd(struct urb *urb)
{
	struct stub_priv *priv = (struct stub_priv *) urb->context;
	struct stub_device *sdev = priv->sdev;

	dev_info(&urb->dev->dev, "usb_queue_reset_device\n");

	if (usb_lock_device_for_reset(sdev->udev, NULL) < 0) {
		dev_err(&urb->dev->dev, "could not obtain lock to reset device\n");
		return 0;
	}
	usb_reset_device(sdev->udev);
	usb_unlock_device(sdev->udev);

	return 0;
}

/*
 * clear_halt, set_interface, and set_configuration require special tricks.
 */
static void tweak_special_requests(struct urb *urb)
{
	if (!urb || !urb->setup_packet)
		return;

	if (usb_pipetype(urb->pipe) != PIPE_CONTROL)
		return;

	if (is_clear_halt_cmd(urb))
		/* tweak clear_halt */
		 tweak_clear_halt_cmd(urb);

	else if (is_set_interface_cmd(urb))
		/* tweak set_interface */
		tweak_set_interface_cmd(urb);

	else if (is_set_configuration_cmd(urb))
		/* tweak set_configuration */
		tweak_set_configuration_cmd(urb);

	else if (is_reset_device_cmd(urb))
		tweak_reset_device_cmd(urb);
	else
		usbip_dbg_stub_rx("no need to tweak\n");
}

/*
 * stub_recv_unlink() unlinks the URB by a call to usb_unlink_urb().
 * By unlinking the urb asynchronously, stub_rx can continuously
 * process coming urbs.  Even if the urb is unlinked, its completion
 * handler will be called and stub_tx will send a return pdu.
 *
 * See also comments about unlinking strategy in vhci_hcd.c.
 */
static int stub_recv_cmd_unlink(struct stub_device *sdev,
				struct usbip_header *pdu)
{
	int ret;
	unsigned long flags;
	struct stub_priv *priv;

	spin_lock_irqsave(&sdev->priv_lock, flags);

	list_for_each_entry(priv, &sdev->priv_init, list) {
		if (priv->seqnum != pdu->u.cmd_unlink.seqnum)
			continue;

		/*
		 * This matched urb is not completed yet (i.e., be in
		 * flight in usb hcd hardware/driver). Now we are
		 * cancelling it. The unlinking flag means that we are
		 * now not going to return the normal result pdu of a
		 * submission request, but going to return a result pdu
		 * of the unlink request.
		 */
		priv->unlinking = 1;

		/*
		 * In the case that unlinking flag is on, prev->seqnum
		 * is changed from the seqnum of the cancelling urb to
		 * the seqnum of the unlink request. This will be used
		 * to make the result pdu of the unlink request.
		 */
		priv->seqnum = pdu->base.seqnum;

		spin_unlock_irqrestore(&sdev->priv_lock, flags);

		/*
		 * usb_unlink_urb() is now out of spinlocking to avoid
		 * spinlock recursion since stub_complete() is
		 * sometimes called in this context but not in the
		 * interrupt context.  If stub_complete() is executed
		 * before we call usb_unlink_urb(), usb_unlink_urb()
		 * will return an error value. In this case, stub_tx
		 * will return the result pdu of this unlink request
		 * though submission is completed and actual unlinking
		 * is not executed. OK?
		 */
		/* In the above case, urb->status is not -ECONNRESET,
		 * so a driver in a client host will know the failure
		 * of the unlink request ?
		 */
		ret = usb_unlink_urb(priv->urb);
		if (ret != -EINPROGRESS)
			dev_err(&priv->urb->dev->dev,
				"failed to unlink a urb # %lu, ret %d\n",
				priv->seqnum, ret);

		return 0;
	}

	usbip_dbg_stub_rx("seqnum %d is not pending\n",
			  pdu->u.cmd_unlink.seqnum);

	/*
	 * The urb of the unlink target is not found in priv_init queue. It was
	 * already completed and its results is/was going to be sent by a
	 * CMD_RET pdu. In this case, usb_unlink_urb() is not needed. We only
	 * return the completeness of this unlink request to vhci_hcd.
	 */
	stub_enqueue_ret_unlink(sdev, pdu->base.seqnum, 0);

	spin_unlock_irqrestore(&sdev->priv_lock, flags);

	return 0;
}

static int valid_request(struct stub_device *sdev, struct usbip_header *pdu)
{
	struct usbip_device *ud = &sdev->ud;
	int valid = 0;

	if (pdu->base.devid == sdev->devid) {
		spin_lock_irq(&ud->lock);
		if (ud->status == SDEV_ST_USED) {
			/* A request is valid. */
			valid = 1;
		}
		spin_unlock_irq(&ud->lock);
	}

	return valid;
}

static struct stub_priv *stub_priv_alloc(struct stub_device *sdev,
					 struct usbip_header *pdu)
{
	struct stub_priv *priv;
	struct usbip_device *ud = &sdev->ud;
	unsigned long flags;

	spin_lock_irqsave(&sdev->priv_lock, flags);

	priv = kmem_cache_zalloc(stub_priv_cache, GFP_ATOMIC);
	if (!priv) {
		dev_err(&sdev->udev->dev, "alloc stub_priv\n");
		spin_unlock_irqrestore(&sdev->priv_lock, flags);
		usbip_event_add(ud, SDEV_EVENT_ERROR_MALLOC);
		return NULL;
	}

	priv->seqnum = pdu->base.seqnum;
	priv->sdev = sdev;

	/*
	 * After a stub_priv is linked to a list_head,
	 * our error handler can free allocated data.
	 */
	list_add_tail(&priv->list, &sdev->priv_init);

	spin_unlock_irqrestore(&sdev->priv_lock, flags);

	return priv;
}

static int get_pipe(struct stub_device *sdev, struct usbip_header *pdu)
{
	struct usb_device *udev = sdev->udev;
	struct usb_host_endpoint *ep;
	struct usb_endpoint_descriptor *epd = NULL;
	int epnum = pdu->base.ep;
	int dir = pdu->base.direction;

	if (epnum < 0 || epnum > 15)
		goto err_ret;

	if (dir == USBIP_DIR_IN)
		ep = udev->ep_in[epnum & 0x7f];
	else
		ep = udev->ep_out[epnum & 0x7f];
	if (!ep)
		goto err_ret;

	epd = &ep->desc;

<<<<<<< HEAD
	/* validate transfer_buffer_length */
	if (pdu->u.cmd_submit.transfer_buffer_length > INT_MAX) {
		dev_err(&sdev->udev->dev,
			"CMD_SUBMIT: -EMSGSIZE transfer_buffer_length %d\n",
			pdu->u.cmd_submit.transfer_buffer_length);
		return -1;
	}

=======
>>>>>>> bd730bfd
	if (usb_endpoint_xfer_control(epd)) {
		if (dir == USBIP_DIR_OUT)
			return usb_sndctrlpipe(udev, epnum);
		else
			return usb_rcvctrlpipe(udev, epnum);
	}

	if (usb_endpoint_xfer_bulk(epd)) {
		if (dir == USBIP_DIR_OUT)
			return usb_sndbulkpipe(udev, epnum);
		else
			return usb_rcvbulkpipe(udev, epnum);
	}

	if (usb_endpoint_xfer_int(epd)) {
		if (dir == USBIP_DIR_OUT)
			return usb_sndintpipe(udev, epnum);
		else
			return usb_rcvintpipe(udev, epnum);
	}

	if (usb_endpoint_xfer_isoc(epd)) {
		/* validate packet size and number of packets */
		unsigned int maxp, packets, bytes;

		maxp = usb_endpoint_maxp(epd);
		maxp *= usb_endpoint_maxp_mult(epd);
		bytes = pdu->u.cmd_submit.transfer_buffer_length;
		packets = DIV_ROUND_UP(bytes, maxp);

		if (pdu->u.cmd_submit.number_of_packets < 0 ||
		    pdu->u.cmd_submit.number_of_packets > packets) {
			dev_err(&sdev->udev->dev,
				"CMD_SUBMIT: isoc invalid num packets %d\n",
				pdu->u.cmd_submit.number_of_packets);
			return -1;
		}
		if (dir == USBIP_DIR_OUT)
			return usb_sndisocpipe(udev, epnum);
		else
			return usb_rcvisocpipe(udev, epnum);
	}

err_ret:
	/* NOT REACHED */
	dev_err(&sdev->udev->dev, "CMD_SUBMIT: invalid epnum %d\n", epnum);
	return -1;
}

static void masking_bogus_flags(struct urb *urb)
{
	int				xfertype;
	struct usb_device		*dev;
	struct usb_host_endpoint	*ep;
	int				is_out;
	unsigned int	allowed;

	if (!urb || urb->hcpriv || !urb->complete)
		return;
	dev = urb->dev;
	if ((!dev) || (dev->state < USB_STATE_UNAUTHENTICATED))
		return;

	ep = (usb_pipein(urb->pipe) ? dev->ep_in : dev->ep_out)
		[usb_pipeendpoint(urb->pipe)];
	if (!ep)
		return;

	xfertype = usb_endpoint_type(&ep->desc);
	if (xfertype == USB_ENDPOINT_XFER_CONTROL) {
		struct usb_ctrlrequest *setup =
			(struct usb_ctrlrequest *) urb->setup_packet;

		if (!setup)
			return;
		is_out = !(setup->bRequestType & USB_DIR_IN) ||
			!setup->wLength;
	} else {
		is_out = usb_endpoint_dir_out(&ep->desc);
	}

	/* enforce simple/standard policy */
	allowed = (URB_NO_TRANSFER_DMA_MAP | URB_NO_INTERRUPT |
		   URB_DIR_MASK | URB_FREE_BUFFER);
	switch (xfertype) {
	case USB_ENDPOINT_XFER_BULK:
		if (is_out)
			allowed |= URB_ZERO_PACKET;
		/* FALLTHROUGH */
	case USB_ENDPOINT_XFER_CONTROL:
		allowed |= URB_NO_FSBR;	/* only affects UHCI */
		/* FALLTHROUGH */
	default:			/* all non-iso endpoints */
		if (!is_out)
			allowed |= URB_SHORT_NOT_OK;
		break;
	case USB_ENDPOINT_XFER_ISOC:
		allowed |= URB_ISO_ASAP;
		break;
	}
	urb->transfer_flags &= allowed;
}

static void stub_recv_cmd_submit(struct stub_device *sdev,
				 struct usbip_header *pdu)
{
	int ret;
	struct stub_priv *priv;
	struct usbip_device *ud = &sdev->ud;
	struct usb_device *udev = sdev->udev;
	int pipe = get_pipe(sdev, pdu);

	if (pipe == -1)
		return;

	priv = stub_priv_alloc(sdev, pdu);
	if (!priv)
		return;

	/* setup a urb */
	if (usb_pipeisoc(pipe))
		priv->urb = usb_alloc_urb(pdu->u.cmd_submit.number_of_packets,
					  GFP_KERNEL);
	else
		priv->urb = usb_alloc_urb(0, GFP_KERNEL);

	if (!priv->urb) {
		usbip_event_add(ud, SDEV_EVENT_ERROR_MALLOC);
		return;
	}

	/* allocate urb transfer buffer, if needed */
	if (pdu->u.cmd_submit.transfer_buffer_length > 0 &&
	    pdu->u.cmd_submit.transfer_buffer_length <= INT_MAX) {
		priv->urb->transfer_buffer =
			kzalloc(pdu->u.cmd_submit.transfer_buffer_length,
				GFP_KERNEL);
		if (!priv->urb->transfer_buffer) {
			usbip_event_add(ud, SDEV_EVENT_ERROR_MALLOC);
			return;
		}
	}

	/* copy urb setup packet */
	priv->urb->setup_packet = kmemdup(&pdu->u.cmd_submit.setup, 8,
					  GFP_KERNEL);
	if (!priv->urb->setup_packet) {
		dev_err(&udev->dev, "allocate setup_packet\n");
		usbip_event_add(ud, SDEV_EVENT_ERROR_MALLOC);
		return;
	}

	/* set other members from the base header of pdu */
	priv->urb->context                = (void *) priv;
	priv->urb->dev                    = udev;
	priv->urb->pipe                   = pipe;
	priv->urb->complete               = stub_complete;

	usbip_pack_pdu(pdu, priv->urb, USBIP_CMD_SUBMIT, 0);


	if (usbip_recv_xbuff(ud, priv->urb) < 0)
		return;

	if (usbip_recv_iso(ud, priv->urb) < 0)
		return;

	/* no need to submit an intercepted request, but harmless? */
	tweak_special_requests(priv->urb);

	masking_bogus_flags(priv->urb);
	/* urb is now ready to submit */
	ret = usb_submit_urb(priv->urb, GFP_KERNEL);

	if (ret == 0)
		usbip_dbg_stub_rx("submit urb ok, seqnum %u\n",
				  pdu->base.seqnum);
	else {
		dev_err(&udev->dev, "submit_urb error, %d\n", ret);
		usbip_dump_header(pdu);
		usbip_dump_urb(priv->urb);

		/*
		 * Pessimistic.
		 * This connection will be discarded.
		 */
		usbip_event_add(ud, SDEV_EVENT_ERROR_SUBMIT);
	}

	usbip_dbg_stub_rx("Leave\n");
}

/* recv a pdu */
static void stub_rx_pdu(struct usbip_device *ud)
{
	int ret;
	struct usbip_header pdu;
	struct stub_device *sdev = container_of(ud, struct stub_device, ud);
	struct device *dev = &sdev->udev->dev;

	usbip_dbg_stub_rx("Enter\n");

	memset(&pdu, 0, sizeof(pdu));

	/* receive a pdu header */
	ret = usbip_recv(ud->tcp_socket, &pdu, sizeof(pdu));
	if (ret != sizeof(pdu)) {
		dev_err(dev, "recv a header, %d\n", ret);
		usbip_event_add(ud, SDEV_EVENT_ERROR_TCP);
		return;
	}

	usbip_header_correct_endian(&pdu, 0);

	if (usbip_dbg_flag_stub_rx)
		usbip_dump_header(&pdu);

	if (!valid_request(sdev, &pdu)) {
		dev_err(dev, "recv invalid request\n");
		usbip_event_add(ud, SDEV_EVENT_ERROR_TCP);
		return;
	}

	switch (pdu.base.command) {
	case USBIP_CMD_UNLINK:
		stub_recv_cmd_unlink(sdev, &pdu);
		break;

	case USBIP_CMD_SUBMIT:
		stub_recv_cmd_submit(sdev, &pdu);
		break;

	default:
		/* NOTREACHED */
		dev_err(dev, "unknown pdu\n");
		usbip_event_add(ud, SDEV_EVENT_ERROR_TCP);
		break;
	}
}

int stub_rx_loop(void *data)
{
	struct usbip_device *ud = data;

	while (!kthread_should_stop()) {
		if (usbip_event_happened(ud))
			break;

		stub_rx_pdu(ud);
	}

	return 0;
}<|MERGE_RESOLUTION|>--- conflicted
+++ resolved
@@ -339,17 +339,6 @@
 
 	epd = &ep->desc;
 
-<<<<<<< HEAD
-	/* validate transfer_buffer_length */
-	if (pdu->u.cmd_submit.transfer_buffer_length > INT_MAX) {
-		dev_err(&sdev->udev->dev,
-			"CMD_SUBMIT: -EMSGSIZE transfer_buffer_length %d\n",
-			pdu->u.cmd_submit.transfer_buffer_length);
-		return -1;
-	}
-
-=======
->>>>>>> bd730bfd
 	if (usb_endpoint_xfer_control(epd)) {
 		if (dir == USBIP_DIR_OUT)
 			return usb_sndctrlpipe(udev, epnum);
@@ -482,8 +471,7 @@
 	}
 
 	/* allocate urb transfer buffer, if needed */
-	if (pdu->u.cmd_submit.transfer_buffer_length > 0 &&
-	    pdu->u.cmd_submit.transfer_buffer_length <= INT_MAX) {
+	if (pdu->u.cmd_submit.transfer_buffer_length > 0) {
 		priv->urb->transfer_buffer =
 			kzalloc(pdu->u.cmd_submit.transfer_buffer_length,
 				GFP_KERNEL);

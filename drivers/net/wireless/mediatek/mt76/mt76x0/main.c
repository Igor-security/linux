--- conflicted
+++ resolved
@@ -50,42 +50,7 @@
 	clear_bit(MT76_STATE_RUNNING, &dev->mt76.state);
 	mt76x0_mac_stop(dev);
 
-<<<<<<< HEAD
-	mutex_unlock(&dev->mutex);
-}
-
-
-static int mt76x0_add_interface(struct ieee80211_hw *hw,
-				 struct ieee80211_vif *vif)
-{
-	struct mt76x0_dev *dev = hw->priv;
-	struct mt76_vif *mvif = (struct mt76_vif *) vif->drv_priv;
-	unsigned int idx;
-
-	idx = ffs(~dev->vif_mask);
-	if (!idx || idx > 8)
-		return -ENOSPC;
-
-	idx--;
-	dev->vif_mask |= BIT(idx);
-
-	mvif->idx = idx;
-	mvif->group_wcid.idx = GROUP_WCID(idx);
-	mvif->group_wcid.hw_key_idx = -1;
-
-	return 0;
-}
-
-static void mt76x0_remove_interface(struct ieee80211_hw *hw,
-				     struct ieee80211_vif *vif)
-{
-	struct mt76x0_dev *dev = hw->priv;
-	struct mt76_vif *mvif = (struct mt76_vif *) vif->drv_priv;
-
-	dev->vif_mask &= ~BIT(mvif->idx);
-=======
 	mutex_unlock(&dev->mt76.mutex);
->>>>>>> 7bdaae27
 }
 
 static int mt76x0_config(struct ieee80211_hw *hw, u32 changed)

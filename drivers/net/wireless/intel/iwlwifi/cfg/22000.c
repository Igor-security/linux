--- conflicted
+++ resolved
@@ -220,10 +220,7 @@
 	 * HT size; mac80211 would otherwise pick the HE max (256) by default.
 	 */
 	.max_tx_agg_size = IEEE80211_MAX_AMPDU_BUF_HT,
-<<<<<<< HEAD
-=======
 	.bisr_workaround = 1,
->>>>>>> 34025a10
 };
 
 const struct iwl_cfg killer1650x_2ax_cfg = {
@@ -236,10 +233,7 @@
 	 * HT size; mac80211 would otherwise pick the HE max (256) by default.
 	 */
 	.max_tx_agg_size = IEEE80211_MAX_AMPDU_BUF_HT,
-<<<<<<< HEAD
-=======
 	.bisr_workaround = 1,
->>>>>>> 34025a10
 };
 
 const struct iwl_cfg killer1650w_2ax_cfg = {
@@ -252,10 +246,7 @@
 	 * HT size; mac80211 would otherwise pick the HE max (256) by default.
 	 */
 	.max_tx_agg_size = IEEE80211_MAX_AMPDU_BUF_HT,
-<<<<<<< HEAD
-=======
 	.bisr_workaround = 1,
->>>>>>> 34025a10
 };
 
 /*

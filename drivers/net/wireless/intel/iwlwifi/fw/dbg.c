/******************************************************************************
 *
 * This file is provided under a dual BSD/GPLv2 license.  When using or
 * redistributing this file, you may do so under either license.
 *
 * GPL LICENSE SUMMARY
 *
 * Copyright(c) 2008 - 2014 Intel Corporation. All rights reserved.
 * Copyright(c) 2013 - 2015 Intel Mobile Communications GmbH
 * Copyright(c) 2015 - 2017 Intel Deutschland GmbH
 * Copyright(c) 2018 - 2019 Intel Corporation
 *
 * This program is free software; you can redistribute it and/or modify
 * it under the terms of version 2 of the GNU General Public License as
 * published by the Free Software Foundation.
 *
 * This program is distributed in the hope that it will be useful, but
 * WITHOUT ANY WARRANTY; without even the implied warranty of
 * MERCHANTABILITY or FITNESS FOR A PARTICULAR PURPOSE.  See the GNU
 * General Public License for more details.
 *
 * The full GNU General Public License is included in this distribution
 * in the file called COPYING.
 *
 * Contact Information:
 *  Intel Linux Wireless <linuxwifi@intel.com>
 * Intel Corporation, 5200 N.E. Elam Young Parkway, Hillsboro, OR 97124-6497
 *
 * BSD LICENSE
 *
 * Copyright(c) 2005 - 2014 Intel Corporation. All rights reserved.
 * Copyright(c) 2013 - 2015 Intel Mobile Communications GmbH
 * Copyright(c) 2015 - 2017 Intel Deutschland GmbH
 * Copyright(c) 2018 - 2019 Intel Corporation
 * All rights reserved.
 *
 * Redistribution and use in source and binary forms, with or without
 * modification, are permitted provided that the following conditions
 * are met:
 *
 *  * Redistributions of source code must retain the above copyright
 *    notice, this list of conditions and the following disclaimer.
 *  * Redistributions in binary form must reproduce the above copyright
 *    notice, this list of conditions and the following disclaimer in
 *    the documentation and/or other materials provided with the
 *    distribution.
 *  * Neither the name Intel Corporation nor the names of its
 *    contributors may be used to endorse or promote products derived
 *    from this software without specific prior written permission.
 *
 * THIS SOFTWARE IS PROVIDED BY THE COPYRIGHT HOLDERS AND CONTRIBUTORS
 * "AS IS" AND ANY EXPRESS OR IMPLIED WARRANTIES, INCLUDING, BUT NOT
 * LIMITED TO, THE IMPLIED WARRANTIES OF MERCHANTABILITY AND FITNESS FOR
 * A PARTICULAR PURPOSE ARE DISCLAIMED. IN NO EVENT SHALL THE COPYRIGHT
 * OWNER OR CONTRIBUTORS BE LIABLE FOR ANY DIRECT, INDIRECT, INCIDENTAL,
 * SPECIAL, EXEMPLARY, OR CONSEQUENTIAL DAMAGES (INCLUDING, BUT NOT
 * LIMITED TO, PROCUREMENT OF SUBSTITUTE GOODS OR SERVICES; LOSS OF USE,
 * DATA, OR PROFITS; OR BUSINESS INTERRUPTION) HOWEVER CAUSED AND ON ANY
 * THEORY OF LIABILITY, WHETHER IN CONTRACT, STRICT LIABILITY, OR TORT
 * (INCLUDING NEGLIGENCE OR OTHERWISE) ARISING IN ANY WAY OUT OF THE USE
 * OF THIS SOFTWARE, EVEN IF ADVISED OF THE POSSIBILITY OF SUCH DAMAGE.
 *
 *****************************************************************************/
#include <linux/devcoredump.h>
#include "iwl-drv.h"
#include "runtime.h"
#include "dbg.h"
#include "debugfs.h"
#include "iwl-io.h"
#include "iwl-prph.h"
#include "iwl-csr.h"

/**
 * struct iwl_fw_dump_ptrs - set of pointers needed for the fw-error-dump
 *
 * @fwrt_ptr: pointer to the buffer coming from fwrt
 * @trans_ptr: pointer to struct %iwl_trans_dump_data which contains the
 *	transport's data.
 * @trans_len: length of the valid data in trans_ptr
 * @fwrt_len: length of the valid data in fwrt_ptr
 */
struct iwl_fw_dump_ptrs {
	struct iwl_trans_dump_data *trans_ptr;
	void *fwrt_ptr;
	u32 fwrt_len;
};

#define RADIO_REG_MAX_READ 0x2ad
static void iwl_read_radio_regs(struct iwl_fw_runtime *fwrt,
				struct iwl_fw_error_dump_data **dump_data)
{
	u8 *pos = (void *)(*dump_data)->data;
	unsigned long flags;
	int i;

	IWL_DEBUG_INFO(fwrt, "WRT radio registers dump\n");

	if (!iwl_trans_grab_nic_access(fwrt->trans, &flags))
		return;

	(*dump_data)->type = cpu_to_le32(IWL_FW_ERROR_DUMP_RADIO_REG);
	(*dump_data)->len = cpu_to_le32(RADIO_REG_MAX_READ);

	for (i = 0; i < RADIO_REG_MAX_READ; i++) {
		u32 rd_cmd = RADIO_RSP_RD_CMD;

		rd_cmd |= i << RADIO_RSP_ADDR_POS;
		iwl_write_prph_no_grab(fwrt->trans, RSP_RADIO_CMD, rd_cmd);
		*pos = (u8)iwl_read_prph_no_grab(fwrt->trans, RSP_RADIO_RDDAT);

		pos++;
	}

	*dump_data = iwl_fw_error_next_data(*dump_data);

	iwl_trans_release_nic_access(fwrt->trans, &flags);
}

static void iwl_fwrt_dump_rxf(struct iwl_fw_runtime *fwrt,
			      struct iwl_fw_error_dump_data **dump_data,
			      int size, u32 offset, int fifo_num)
{
	struct iwl_fw_error_dump_fifo *fifo_hdr;
	u32 *fifo_data;
	u32 fifo_len;
	int i;

	fifo_hdr = (void *)(*dump_data)->data;
	fifo_data = (void *)fifo_hdr->data;
	fifo_len = size;

	/* No need to try to read the data if the length is 0 */
	if (fifo_len == 0)
		return;

	/* Add a TLV for the RXF */
	(*dump_data)->type = cpu_to_le32(IWL_FW_ERROR_DUMP_RXF);
	(*dump_data)->len = cpu_to_le32(fifo_len + sizeof(*fifo_hdr));

	fifo_hdr->fifo_num = cpu_to_le32(fifo_num);
	fifo_hdr->available_bytes =
		cpu_to_le32(iwl_trans_read_prph(fwrt->trans,
						RXF_RD_D_SPACE + offset));
	fifo_hdr->wr_ptr =
		cpu_to_le32(iwl_trans_read_prph(fwrt->trans,
						RXF_RD_WR_PTR + offset));
	fifo_hdr->rd_ptr =
		cpu_to_le32(iwl_trans_read_prph(fwrt->trans,
						RXF_RD_RD_PTR + offset));
	fifo_hdr->fence_ptr =
		cpu_to_le32(iwl_trans_read_prph(fwrt->trans,
						RXF_RD_FENCE_PTR + offset));
	fifo_hdr->fence_mode =
		cpu_to_le32(iwl_trans_read_prph(fwrt->trans,
						RXF_SET_FENCE_MODE + offset));

	/* Lock fence */
	iwl_trans_write_prph(fwrt->trans, RXF_SET_FENCE_MODE + offset, 0x1);
	/* Set fence pointer to the same place like WR pointer */
	iwl_trans_write_prph(fwrt->trans, RXF_LD_WR2FENCE + offset, 0x1);
	/* Set fence offset */
	iwl_trans_write_prph(fwrt->trans,
			     RXF_LD_FENCE_OFFSET_ADDR + offset, 0x0);

	/* Read FIFO */
	fifo_len /= sizeof(u32); /* Size in DWORDS */
	for (i = 0; i < fifo_len; i++)
		fifo_data[i] = iwl_trans_read_prph(fwrt->trans,
						 RXF_FIFO_RD_FENCE_INC +
						 offset);
	*dump_data = iwl_fw_error_next_data(*dump_data);
}

static void iwl_fwrt_dump_txf(struct iwl_fw_runtime *fwrt,
			      struct iwl_fw_error_dump_data **dump_data,
			      int size, u32 offset, int fifo_num)
{
	struct iwl_fw_error_dump_fifo *fifo_hdr;
	u32 *fifo_data;
	u32 fifo_len;
	int i;

	fifo_hdr = (void *)(*dump_data)->data;
	fifo_data = (void *)fifo_hdr->data;
	fifo_len = size;

	/* No need to try to read the data if the length is 0 */
	if (fifo_len == 0)
		return;

	/* Add a TLV for the FIFO */
	(*dump_data)->type = cpu_to_le32(IWL_FW_ERROR_DUMP_TXF);
	(*dump_data)->len = cpu_to_le32(fifo_len + sizeof(*fifo_hdr));

	fifo_hdr->fifo_num = cpu_to_le32(fifo_num);
	fifo_hdr->available_bytes =
		cpu_to_le32(iwl_trans_read_prph(fwrt->trans,
						TXF_FIFO_ITEM_CNT + offset));
	fifo_hdr->wr_ptr =
		cpu_to_le32(iwl_trans_read_prph(fwrt->trans,
						TXF_WR_PTR + offset));
	fifo_hdr->rd_ptr =
		cpu_to_le32(iwl_trans_read_prph(fwrt->trans,
						TXF_RD_PTR + offset));
	fifo_hdr->fence_ptr =
		cpu_to_le32(iwl_trans_read_prph(fwrt->trans,
						TXF_FENCE_PTR + offset));
	fifo_hdr->fence_mode =
		cpu_to_le32(iwl_trans_read_prph(fwrt->trans,
						TXF_LOCK_FENCE + offset));

	/* Set the TXF_READ_MODIFY_ADDR to TXF_WR_PTR */
	iwl_trans_write_prph(fwrt->trans, TXF_READ_MODIFY_ADDR + offset,
			     TXF_WR_PTR + offset);

	/* Dummy-read to advance the read pointer to the head */
	iwl_trans_read_prph(fwrt->trans, TXF_READ_MODIFY_DATA + offset);

	/* Read FIFO */
	fifo_len /= sizeof(u32); /* Size in DWORDS */
	for (i = 0; i < fifo_len; i++)
		fifo_data[i] = iwl_trans_read_prph(fwrt->trans,
						  TXF_READ_MODIFY_DATA +
						  offset);
	*dump_data = iwl_fw_error_next_data(*dump_data);
}

static void iwl_fw_dump_rxf(struct iwl_fw_runtime *fwrt,
			    struct iwl_fw_error_dump_data **dump_data)
{
	struct iwl_fwrt_shared_mem_cfg *cfg = &fwrt->smem_cfg;
	unsigned long flags;

	IWL_DEBUG_INFO(fwrt, "WRT RX FIFO dump\n");

	if (!iwl_trans_grab_nic_access(fwrt->trans, &flags))
		return;

	if (iwl_fw_dbg_type_on(fwrt, IWL_FW_ERROR_DUMP_RXF)) {
		/* Pull RXF1 */
		iwl_fwrt_dump_rxf(fwrt, dump_data,
				  cfg->lmac[0].rxfifo1_size, 0, 0);
		/* Pull RXF2 */
		iwl_fwrt_dump_rxf(fwrt, dump_data, cfg->rxfifo2_size,
				  RXF_DIFF_FROM_PREV +
				  fwrt->trans->cfg->umac_prph_offset, 1);
		/* Pull LMAC2 RXF1 */
		if (fwrt->smem_cfg.num_lmacs > 1)
			iwl_fwrt_dump_rxf(fwrt, dump_data,
					  cfg->lmac[1].rxfifo1_size,
					  LMAC2_PRPH_OFFSET, 2);
	}

	iwl_trans_release_nic_access(fwrt->trans, &flags);
}

static void iwl_fw_dump_txf(struct iwl_fw_runtime *fwrt,
			    struct iwl_fw_error_dump_data **dump_data)
{
	struct iwl_fw_error_dump_fifo *fifo_hdr;
	struct iwl_fwrt_shared_mem_cfg *cfg = &fwrt->smem_cfg;
	u32 *fifo_data;
	u32 fifo_len;
	unsigned long flags;
	int i, j;

	IWL_DEBUG_INFO(fwrt, "WRT TX FIFO dump\n");

	if (!iwl_trans_grab_nic_access(fwrt->trans, &flags))
		return;

	if (iwl_fw_dbg_type_on(fwrt, IWL_FW_ERROR_DUMP_TXF)) {
		/* Pull TXF data from LMAC1 */
		for (i = 0; i < fwrt->smem_cfg.num_txfifo_entries; i++) {
			/* Mark the number of TXF we're pulling now */
			iwl_trans_write_prph(fwrt->trans, TXF_LARC_NUM, i);
			iwl_fwrt_dump_txf(fwrt, dump_data,
					  cfg->lmac[0].txfifo_size[i], 0, i);
		}

		/* Pull TXF data from LMAC2 */
		if (fwrt->smem_cfg.num_lmacs > 1) {
			for (i = 0; i < fwrt->smem_cfg.num_txfifo_entries;
			     i++) {
				/* Mark the number of TXF we're pulling now */
				iwl_trans_write_prph(fwrt->trans,
						     TXF_LARC_NUM +
						     LMAC2_PRPH_OFFSET, i);
				iwl_fwrt_dump_txf(fwrt, dump_data,
						  cfg->lmac[1].txfifo_size[i],
						  LMAC2_PRPH_OFFSET,
						  i + cfg->num_txfifo_entries);
			}
		}
	}

	if (iwl_fw_dbg_type_on(fwrt, IWL_FW_ERROR_DUMP_INTERNAL_TXF) &&
	    fw_has_capa(&fwrt->fw->ucode_capa,
			IWL_UCODE_TLV_CAPA_EXTEND_SHARED_MEM_CFG)) {
		/* Pull UMAC internal TXF data from all TXFs */
		for (i = 0;
		     i < ARRAY_SIZE(fwrt->smem_cfg.internal_txfifo_size);
		     i++) {
			fifo_hdr = (void *)(*dump_data)->data;
			fifo_data = (void *)fifo_hdr->data;
			fifo_len = fwrt->smem_cfg.internal_txfifo_size[i];

			/* No need to try to read the data if the length is 0 */
			if (fifo_len == 0)
				continue;

			/* Add a TLV for the internal FIFOs */
			(*dump_data)->type =
				cpu_to_le32(IWL_FW_ERROR_DUMP_INTERNAL_TXF);
			(*dump_data)->len =
				cpu_to_le32(fifo_len + sizeof(*fifo_hdr));

			fifo_hdr->fifo_num = cpu_to_le32(i);

			/* Mark the number of TXF we're pulling now */
			iwl_trans_write_prph(fwrt->trans, TXF_CPU2_NUM, i +
				fwrt->smem_cfg.num_txfifo_entries);

			fifo_hdr->available_bytes =
				cpu_to_le32(iwl_trans_read_prph(fwrt->trans,
								TXF_CPU2_FIFO_ITEM_CNT));
			fifo_hdr->wr_ptr =
				cpu_to_le32(iwl_trans_read_prph(fwrt->trans,
								TXF_CPU2_WR_PTR));
			fifo_hdr->rd_ptr =
				cpu_to_le32(iwl_trans_read_prph(fwrt->trans,
								TXF_CPU2_RD_PTR));
			fifo_hdr->fence_ptr =
				cpu_to_le32(iwl_trans_read_prph(fwrt->trans,
								TXF_CPU2_FENCE_PTR));
			fifo_hdr->fence_mode =
				cpu_to_le32(iwl_trans_read_prph(fwrt->trans,
								TXF_CPU2_LOCK_FENCE));

			/* Set TXF_CPU2_READ_MODIFY_ADDR to TXF_CPU2_WR_PTR */
			iwl_trans_write_prph(fwrt->trans,
					     TXF_CPU2_READ_MODIFY_ADDR,
					     TXF_CPU2_WR_PTR);

			/* Dummy-read to advance the read pointer to head */
			iwl_trans_read_prph(fwrt->trans,
					    TXF_CPU2_READ_MODIFY_DATA);

			/* Read FIFO */
			fifo_len /= sizeof(u32); /* Size in DWORDS */
			for (j = 0; j < fifo_len; j++)
				fifo_data[j] =
					iwl_trans_read_prph(fwrt->trans,
							    TXF_CPU2_READ_MODIFY_DATA);
			*dump_data = iwl_fw_error_next_data(*dump_data);
		}
	}

	iwl_trans_release_nic_access(fwrt->trans, &flags);
}

#define IWL8260_ICCM_OFFSET		0x44000 /* Only for B-step */
#define IWL8260_ICCM_LEN		0xC000 /* Only for B-step */

struct iwl_prph_range {
	u32 start, end;
};

static const struct iwl_prph_range iwl_prph_dump_addr_comm[] = {
	{ .start = 0x00a00000, .end = 0x00a00000 },
	{ .start = 0x00a0000c, .end = 0x00a00024 },
	{ .start = 0x00a0002c, .end = 0x00a0003c },
	{ .start = 0x00a00410, .end = 0x00a00418 },
	{ .start = 0x00a00420, .end = 0x00a00420 },
	{ .start = 0x00a00428, .end = 0x00a00428 },
	{ .start = 0x00a00430, .end = 0x00a0043c },
	{ .start = 0x00a00444, .end = 0x00a00444 },
	{ .start = 0x00a004c0, .end = 0x00a004cc },
	{ .start = 0x00a004d8, .end = 0x00a004d8 },
	{ .start = 0x00a004e0, .end = 0x00a004f0 },
	{ .start = 0x00a00840, .end = 0x00a00840 },
	{ .start = 0x00a00850, .end = 0x00a00858 },
	{ .start = 0x00a01004, .end = 0x00a01008 },
	{ .start = 0x00a01010, .end = 0x00a01010 },
	{ .start = 0x00a01018, .end = 0x00a01018 },
	{ .start = 0x00a01024, .end = 0x00a01024 },
	{ .start = 0x00a0102c, .end = 0x00a01034 },
	{ .start = 0x00a0103c, .end = 0x00a01040 },
	{ .start = 0x00a01048, .end = 0x00a01094 },
	{ .start = 0x00a01c00, .end = 0x00a01c20 },
	{ .start = 0x00a01c58, .end = 0x00a01c58 },
	{ .start = 0x00a01c7c, .end = 0x00a01c7c },
	{ .start = 0x00a01c28, .end = 0x00a01c54 },
	{ .start = 0x00a01c5c, .end = 0x00a01c5c },
	{ .start = 0x00a01c60, .end = 0x00a01cdc },
	{ .start = 0x00a01ce0, .end = 0x00a01d0c },
	{ .start = 0x00a01d18, .end = 0x00a01d20 },
	{ .start = 0x00a01d2c, .end = 0x00a01d30 },
	{ .start = 0x00a01d40, .end = 0x00a01d5c },
	{ .start = 0x00a01d80, .end = 0x00a01d80 },
	{ .start = 0x00a01d98, .end = 0x00a01d9c },
	{ .start = 0x00a01da8, .end = 0x00a01da8 },
	{ .start = 0x00a01db8, .end = 0x00a01df4 },
	{ .start = 0x00a01dc0, .end = 0x00a01dfc },
	{ .start = 0x00a01e00, .end = 0x00a01e2c },
	{ .start = 0x00a01e40, .end = 0x00a01e60 },
	{ .start = 0x00a01e68, .end = 0x00a01e6c },
	{ .start = 0x00a01e74, .end = 0x00a01e74 },
	{ .start = 0x00a01e84, .end = 0x00a01e90 },
	{ .start = 0x00a01e9c, .end = 0x00a01ec4 },
	{ .start = 0x00a01ed0, .end = 0x00a01ee0 },
	{ .start = 0x00a01f00, .end = 0x00a01f1c },
	{ .start = 0x00a01f44, .end = 0x00a01ffc },
	{ .start = 0x00a02000, .end = 0x00a02048 },
	{ .start = 0x00a02068, .end = 0x00a020f0 },
	{ .start = 0x00a02100, .end = 0x00a02118 },
	{ .start = 0x00a02140, .end = 0x00a0214c },
	{ .start = 0x00a02168, .end = 0x00a0218c },
	{ .start = 0x00a021c0, .end = 0x00a021c0 },
	{ .start = 0x00a02400, .end = 0x00a02410 },
	{ .start = 0x00a02418, .end = 0x00a02420 },
	{ .start = 0x00a02428, .end = 0x00a0242c },
	{ .start = 0x00a02434, .end = 0x00a02434 },
	{ .start = 0x00a02440, .end = 0x00a02460 },
	{ .start = 0x00a02468, .end = 0x00a024b0 },
	{ .start = 0x00a024c8, .end = 0x00a024cc },
	{ .start = 0x00a02500, .end = 0x00a02504 },
	{ .start = 0x00a0250c, .end = 0x00a02510 },
	{ .start = 0x00a02540, .end = 0x00a02554 },
	{ .start = 0x00a02580, .end = 0x00a025f4 },
	{ .start = 0x00a02600, .end = 0x00a0260c },
	{ .start = 0x00a02648, .end = 0x00a02650 },
	{ .start = 0x00a02680, .end = 0x00a02680 },
	{ .start = 0x00a026c0, .end = 0x00a026d0 },
	{ .start = 0x00a02700, .end = 0x00a0270c },
	{ .start = 0x00a02804, .end = 0x00a02804 },
	{ .start = 0x00a02818, .end = 0x00a0281c },
	{ .start = 0x00a02c00, .end = 0x00a02db4 },
	{ .start = 0x00a02df4, .end = 0x00a02fb0 },
	{ .start = 0x00a03000, .end = 0x00a03014 },
	{ .start = 0x00a0301c, .end = 0x00a0302c },
	{ .start = 0x00a03034, .end = 0x00a03038 },
	{ .start = 0x00a03040, .end = 0x00a03048 },
	{ .start = 0x00a03060, .end = 0x00a03068 },
	{ .start = 0x00a03070, .end = 0x00a03074 },
	{ .start = 0x00a0307c, .end = 0x00a0307c },
	{ .start = 0x00a03080, .end = 0x00a03084 },
	{ .start = 0x00a0308c, .end = 0x00a03090 },
	{ .start = 0x00a03098, .end = 0x00a03098 },
	{ .start = 0x00a030a0, .end = 0x00a030a0 },
	{ .start = 0x00a030a8, .end = 0x00a030b4 },
	{ .start = 0x00a030bc, .end = 0x00a030bc },
	{ .start = 0x00a030c0, .end = 0x00a0312c },
	{ .start = 0x00a03c00, .end = 0x00a03c5c },
	{ .start = 0x00a04400, .end = 0x00a04454 },
	{ .start = 0x00a04460, .end = 0x00a04474 },
	{ .start = 0x00a044c0, .end = 0x00a044ec },
	{ .start = 0x00a04500, .end = 0x00a04504 },
	{ .start = 0x00a04510, .end = 0x00a04538 },
	{ .start = 0x00a04540, .end = 0x00a04548 },
	{ .start = 0x00a04560, .end = 0x00a0457c },
	{ .start = 0x00a04590, .end = 0x00a04598 },
	{ .start = 0x00a045c0, .end = 0x00a045f4 },
};

static const struct iwl_prph_range iwl_prph_dump_addr_9000[] = {
	{ .start = 0x00a05c00, .end = 0x00a05c18 },
	{ .start = 0x00a05400, .end = 0x00a056e8 },
	{ .start = 0x00a08000, .end = 0x00a098bc },
	{ .start = 0x00a02400, .end = 0x00a02758 },
};

static const struct iwl_prph_range iwl_prph_dump_addr_22000[] = {
	{ .start = 0x00a00000, .end = 0x00a00000 },
	{ .start = 0x00a0000c, .end = 0x00a00024 },
	{ .start = 0x00a0002c, .end = 0x00a00034 },
	{ .start = 0x00a0003c, .end = 0x00a0003c },
	{ .start = 0x00a00410, .end = 0x00a00418 },
	{ .start = 0x00a00420, .end = 0x00a00420 },
	{ .start = 0x00a00428, .end = 0x00a00428 },
	{ .start = 0x00a00430, .end = 0x00a0043c },
	{ .start = 0x00a00444, .end = 0x00a00444 },
	{ .start = 0x00a00840, .end = 0x00a00840 },
	{ .start = 0x00a00850, .end = 0x00a00858 },
	{ .start = 0x00a01004, .end = 0x00a01008 },
	{ .start = 0x00a01010, .end = 0x00a01010 },
	{ .start = 0x00a01018, .end = 0x00a01018 },
	{ .start = 0x00a01024, .end = 0x00a01024 },
	{ .start = 0x00a0102c, .end = 0x00a01034 },
	{ .start = 0x00a0103c, .end = 0x00a01040 },
	{ .start = 0x00a01048, .end = 0x00a01050 },
	{ .start = 0x00a01058, .end = 0x00a01058 },
	{ .start = 0x00a01060, .end = 0x00a01070 },
	{ .start = 0x00a0108c, .end = 0x00a0108c },
	{ .start = 0x00a01c20, .end = 0x00a01c28 },
	{ .start = 0x00a01d10, .end = 0x00a01d10 },
	{ .start = 0x00a01e28, .end = 0x00a01e2c },
	{ .start = 0x00a01e60, .end = 0x00a01e60 },
	{ .start = 0x00a01e80, .end = 0x00a01e80 },
	{ .start = 0x00a01ea0, .end = 0x00a01ea0 },
	{ .start = 0x00a02000, .end = 0x00a0201c },
	{ .start = 0x00a02024, .end = 0x00a02024 },
	{ .start = 0x00a02040, .end = 0x00a02048 },
	{ .start = 0x00a020c0, .end = 0x00a020e0 },
	{ .start = 0x00a02400, .end = 0x00a02404 },
	{ .start = 0x00a0240c, .end = 0x00a02414 },
	{ .start = 0x00a0241c, .end = 0x00a0243c },
	{ .start = 0x00a02448, .end = 0x00a024bc },
	{ .start = 0x00a024c4, .end = 0x00a024cc },
	{ .start = 0x00a02508, .end = 0x00a02508 },
	{ .start = 0x00a02510, .end = 0x00a02514 },
	{ .start = 0x00a0251c, .end = 0x00a0251c },
	{ .start = 0x00a0252c, .end = 0x00a0255c },
	{ .start = 0x00a02564, .end = 0x00a025a0 },
	{ .start = 0x00a025a8, .end = 0x00a025b4 },
	{ .start = 0x00a025c0, .end = 0x00a025c0 },
	{ .start = 0x00a025e8, .end = 0x00a025f4 },
	{ .start = 0x00a02c08, .end = 0x00a02c18 },
	{ .start = 0x00a02c2c, .end = 0x00a02c38 },
	{ .start = 0x00a02c68, .end = 0x00a02c78 },
	{ .start = 0x00a03000, .end = 0x00a03000 },
	{ .start = 0x00a03010, .end = 0x00a03014 },
	{ .start = 0x00a0301c, .end = 0x00a0302c },
	{ .start = 0x00a03034, .end = 0x00a03038 },
	{ .start = 0x00a03040, .end = 0x00a03044 },
	{ .start = 0x00a03060, .end = 0x00a03068 },
	{ .start = 0x00a03070, .end = 0x00a03070 },
	{ .start = 0x00a0307c, .end = 0x00a03084 },
	{ .start = 0x00a0308c, .end = 0x00a03090 },
	{ .start = 0x00a03098, .end = 0x00a03098 },
	{ .start = 0x00a030a0, .end = 0x00a030a0 },
	{ .start = 0x00a030a8, .end = 0x00a030b4 },
	{ .start = 0x00a030bc, .end = 0x00a030c0 },
	{ .start = 0x00a030c8, .end = 0x00a030f4 },
	{ .start = 0x00a03100, .end = 0x00a0312c },
	{ .start = 0x00a03c00, .end = 0x00a03c5c },
	{ .start = 0x00a04400, .end = 0x00a04454 },
	{ .start = 0x00a04460, .end = 0x00a04474 },
	{ .start = 0x00a044c0, .end = 0x00a044ec },
	{ .start = 0x00a04500, .end = 0x00a04504 },
	{ .start = 0x00a04510, .end = 0x00a04538 },
	{ .start = 0x00a04540, .end = 0x00a04548 },
	{ .start = 0x00a04560, .end = 0x00a04560 },
	{ .start = 0x00a04570, .end = 0x00a0457c },
	{ .start = 0x00a04590, .end = 0x00a04590 },
	{ .start = 0x00a04598, .end = 0x00a04598 },
	{ .start = 0x00a045c0, .end = 0x00a045f4 },
	{ .start = 0x00a0c000, .end = 0x00a0c018 },
	{ .start = 0x00a0c020, .end = 0x00a0c028 },
	{ .start = 0x00a0c038, .end = 0x00a0c094 },
	{ .start = 0x00a0c0c0, .end = 0x00a0c104 },
	{ .start = 0x00a0c10c, .end = 0x00a0c118 },
	{ .start = 0x00a0c150, .end = 0x00a0c174 },
	{ .start = 0x00a0c17c, .end = 0x00a0c188 },
	{ .start = 0x00a0c190, .end = 0x00a0c198 },
	{ .start = 0x00a0c1a0, .end = 0x00a0c1a8 },
	{ .start = 0x00a0c1b0, .end = 0x00a0c1b8 },
};

static void iwl_read_prph_block(struct iwl_trans *trans, u32 start,
				u32 len_bytes, __le32 *data)
{
	u32 i;

	for (i = 0; i < len_bytes; i += 4)
		*data++ = cpu_to_le32(iwl_read_prph_no_grab(trans, start + i));
}

static void iwl_dump_prph(struct iwl_fw_runtime *fwrt,
			  const struct iwl_prph_range *iwl_prph_dump_addr,
			  u32 range_len, void *ptr)
{
	struct iwl_fw_error_dump_prph *prph;
	struct iwl_trans *trans = fwrt->trans;
	struct iwl_fw_error_dump_data **data =
		(struct iwl_fw_error_dump_data **)ptr;
	unsigned long flags;
	u32 i;

	if (!data)
		return;

	IWL_DEBUG_INFO(trans, "WRT PRPH dump\n");

	if (!iwl_trans_grab_nic_access(trans, &flags))
		return;

	for (i = 0; i < range_len; i++) {
		/* The range includes both boundaries */
		int num_bytes_in_chunk = iwl_prph_dump_addr[i].end -
			 iwl_prph_dump_addr[i].start + 4;

		(*data)->type = cpu_to_le32(IWL_FW_ERROR_DUMP_PRPH);
		(*data)->len = cpu_to_le32(sizeof(*prph) +
					num_bytes_in_chunk);
		prph = (void *)(*data)->data;
		prph->prph_start = cpu_to_le32(iwl_prph_dump_addr[i].start);

		iwl_read_prph_block(trans, iwl_prph_dump_addr[i].start,
				    /* our range is inclusive, hence + 4 */
				    iwl_prph_dump_addr[i].end -
				    iwl_prph_dump_addr[i].start + 4,
				    (void *)prph->data);

		*data = iwl_fw_error_next_data(*data);
	}

	iwl_trans_release_nic_access(trans, &flags);
}

/*
 * alloc_sgtable - allocates scallerlist table in the given size,
 * fills it with pages and returns it
 * @size: the size (in bytes) of the table
*/
static struct scatterlist *alloc_sgtable(int size)
{
	int alloc_size, nents, i;
	struct page *new_page;
	struct scatterlist *iter;
	struct scatterlist *table;

	nents = DIV_ROUND_UP(size, PAGE_SIZE);
	table = kcalloc(nents, sizeof(*table), GFP_KERNEL);
	if (!table)
		return NULL;
	sg_init_table(table, nents);
	iter = table;
	for_each_sg(table, iter, sg_nents(table), i) {
		new_page = alloc_page(GFP_KERNEL);
		if (!new_page) {
			/* release all previous allocated pages in the table */
			iter = table;
			for_each_sg(table, iter, sg_nents(table), i) {
				new_page = sg_page(iter);
				if (new_page)
					__free_page(new_page);
			}
			return NULL;
		}
		alloc_size = min_t(int, size, PAGE_SIZE);
		size -= PAGE_SIZE;
		sg_set_page(iter, new_page, alloc_size, 0);
	}
	return table;
}

static void iwl_fw_get_prph_len(struct iwl_fw_runtime *fwrt,
				const struct iwl_prph_range *iwl_prph_dump_addr,
				u32 range_len, void *ptr)
{
	u32 *prph_len = (u32 *)ptr;
	int i, num_bytes_in_chunk;

	if (!prph_len)
		return;

	for (i = 0; i < range_len; i++) {
		/* The range includes both boundaries */
		num_bytes_in_chunk =
			iwl_prph_dump_addr[i].end -
			iwl_prph_dump_addr[i].start + 4;

		*prph_len += sizeof(struct iwl_fw_error_dump_data) +
			sizeof(struct iwl_fw_error_dump_prph) +
			num_bytes_in_chunk;
	}
}
<<<<<<< HEAD

static void iwl_fw_prph_handler(struct iwl_fw_runtime *fwrt, void *ptr,
				void (*handler)(struct iwl_fw_runtime *,
						const struct iwl_prph_range *,
						u32, void *))
{
	u32 range_len;

	if (fwrt->trans->cfg->device_family >= IWL_DEVICE_FAMILY_22000) {
		range_len = ARRAY_SIZE(iwl_prph_dump_addr_22000);
		handler(fwrt, iwl_prph_dump_addr_22000, range_len, ptr);
	} else {
		range_len = ARRAY_SIZE(iwl_prph_dump_addr_comm);
		handler(fwrt, iwl_prph_dump_addr_comm, range_len, ptr);

=======

static void iwl_fw_prph_handler(struct iwl_fw_runtime *fwrt, void *ptr,
				void (*handler)(struct iwl_fw_runtime *,
						const struct iwl_prph_range *,
						u32, void *))
{
	u32 range_len;

	if (fwrt->trans->cfg->device_family >= IWL_DEVICE_FAMILY_AX210) {
		/* TODO */
	} else if (fwrt->trans->cfg->device_family >= IWL_DEVICE_FAMILY_22000) {
		range_len = ARRAY_SIZE(iwl_prph_dump_addr_22000);
		handler(fwrt, iwl_prph_dump_addr_22000, range_len, ptr);
	} else {
		range_len = ARRAY_SIZE(iwl_prph_dump_addr_comm);
		handler(fwrt, iwl_prph_dump_addr_comm, range_len, ptr);

>>>>>>> c7ff1bfe
		if (fwrt->trans->cfg->mq_rx_supported) {
			range_len = ARRAY_SIZE(iwl_prph_dump_addr_9000);
			handler(fwrt, iwl_prph_dump_addr_9000, range_len, ptr);
		}
	}
}

static void iwl_fw_dump_mem(struct iwl_fw_runtime *fwrt,
			    struct iwl_fw_error_dump_data **dump_data,
			    u32 len, u32 ofs, u32 type)
{
	struct iwl_fw_error_dump_mem *dump_mem;

	if (!len)
		return;

	(*dump_data)->type = cpu_to_le32(IWL_FW_ERROR_DUMP_MEM);
	(*dump_data)->len = cpu_to_le32(len + sizeof(*dump_mem));
	dump_mem = (void *)(*dump_data)->data;
	dump_mem->type = cpu_to_le32(type);
	dump_mem->offset = cpu_to_le32(ofs);
	iwl_trans_read_mem_bytes(fwrt->trans, ofs, dump_mem->data, len);
	*dump_data = iwl_fw_error_next_data(*dump_data);

	IWL_DEBUG_INFO(fwrt, "WRT memory dump. Type=%u\n", dump_mem->type);
}

#define ADD_LEN(len, item_len, const_len) \
	do {size_t item = item_len; len += (!!item) * const_len + item; } \
	while (0)

static int iwl_fw_rxf_len(struct iwl_fw_runtime *fwrt,
			  struct iwl_fwrt_shared_mem_cfg *mem_cfg)
{
	size_t hdr_len = sizeof(struct iwl_fw_error_dump_data) +
			 sizeof(struct iwl_fw_error_dump_fifo);
	u32 fifo_len = 0;
	int i;

	if (!iwl_fw_dbg_type_on(fwrt, IWL_FW_ERROR_DUMP_RXF))
		return 0;

	/* Count RXF2 size */
	ADD_LEN(fifo_len, mem_cfg->rxfifo2_size, hdr_len);

	/* Count RXF1 sizes */
	if (WARN_ON(mem_cfg->num_lmacs > MAX_NUM_LMAC))
		mem_cfg->num_lmacs = MAX_NUM_LMAC;

	for (i = 0; i < mem_cfg->num_lmacs; i++)
		ADD_LEN(fifo_len, mem_cfg->lmac[i].rxfifo1_size, hdr_len);

	return fifo_len;
}

static int iwl_fw_txf_len(struct iwl_fw_runtime *fwrt,
			  struct iwl_fwrt_shared_mem_cfg *mem_cfg)
{
	size_t hdr_len = sizeof(struct iwl_fw_error_dump_data) +
			 sizeof(struct iwl_fw_error_dump_fifo);
	u32 fifo_len = 0;
	int i;

	if (!iwl_fw_dbg_type_on(fwrt, IWL_FW_ERROR_DUMP_TXF))
		goto dump_internal_txf;

	/* Count TXF sizes */
	if (WARN_ON(mem_cfg->num_lmacs > MAX_NUM_LMAC))
		mem_cfg->num_lmacs = MAX_NUM_LMAC;

	for (i = 0; i < mem_cfg->num_lmacs; i++) {
		int j;

		for (j = 0; j < mem_cfg->num_txfifo_entries; j++)
			ADD_LEN(fifo_len, mem_cfg->lmac[i].txfifo_size[j],
				hdr_len);
	}

dump_internal_txf:
	if (!(iwl_fw_dbg_type_on(fwrt, IWL_FW_ERROR_DUMP_INTERNAL_TXF) &&
	      fw_has_capa(&fwrt->fw->ucode_capa,
			  IWL_UCODE_TLV_CAPA_EXTEND_SHARED_MEM_CFG)))
		goto out;

	for (i = 0; i < ARRAY_SIZE(mem_cfg->internal_txfifo_size); i++)
		ADD_LEN(fifo_len, mem_cfg->internal_txfifo_size[i], hdr_len);

out:
	return fifo_len;
}

static void iwl_dump_paging(struct iwl_fw_runtime *fwrt,
			    struct iwl_fw_error_dump_data **data)
{
	int i;

	IWL_DEBUG_INFO(fwrt, "WRT paging dump\n");
	for (i = 1; i < fwrt->num_of_paging_blk + 1; i++) {
		struct iwl_fw_error_dump_paging *paging;
		struct page *pages =
			fwrt->fw_paging_db[i].fw_paging_block;
		dma_addr_t addr = fwrt->fw_paging_db[i].fw_paging_phys;

		(*data)->type = cpu_to_le32(IWL_FW_ERROR_DUMP_PAGING);
		(*data)->len = cpu_to_le32(sizeof(*paging) +
					     PAGING_BLOCK_SIZE);
		paging =  (void *)(*data)->data;
		paging->index = cpu_to_le32(i);
		dma_sync_single_for_cpu(fwrt->trans->dev, addr,
					PAGING_BLOCK_SIZE,
					DMA_BIDIRECTIONAL);
		memcpy(paging->data, page_address(pages),
		       PAGING_BLOCK_SIZE);
		dma_sync_single_for_device(fwrt->trans->dev, addr,
					   PAGING_BLOCK_SIZE,
					   DMA_BIDIRECTIONAL);
		(*data) = iwl_fw_error_next_data(*data);
	}
}

static struct iwl_fw_error_dump_file *
_iwl_fw_error_dump(struct iwl_fw_runtime *fwrt,
		   struct iwl_fw_dump_ptrs *fw_error_dump)
{
	struct iwl_fw_error_dump_file *dump_file;
	struct iwl_fw_error_dump_data *dump_data;
	struct iwl_fw_error_dump_info *dump_info;
	struct iwl_fw_error_dump_smem_cfg *dump_smem_cfg;
	struct iwl_fw_error_dump_trigger_desc *dump_trig;
	u32 sram_len, sram_ofs;
	const struct iwl_fw_dbg_mem_seg_tlv *fw_mem = fwrt->fw->dbg.mem_tlv;
	struct iwl_fwrt_shared_mem_cfg *mem_cfg = &fwrt->smem_cfg;
	u32 file_len, fifo_len = 0, prph_len = 0, radio_len = 0;
	u32 smem_len = fwrt->fw->dbg.n_mem_tlv ? 0 : fwrt->trans->cfg->smem_len;
	u32 sram2_len = fwrt->fw->dbg.n_mem_tlv ?
				0 : fwrt->trans->cfg->dccm2_len;
	int i;

	/* SRAM - include stack CCM if driver knows the values for it */
	if (!fwrt->trans->cfg->dccm_offset || !fwrt->trans->cfg->dccm_len) {
		const struct fw_img *img;

		if (fwrt->cur_fw_img >= IWL_UCODE_TYPE_MAX)
			return NULL;
		img = &fwrt->fw->img[fwrt->cur_fw_img];
		sram_ofs = img->sec[IWL_UCODE_SECTION_DATA].offset;
		sram_len = img->sec[IWL_UCODE_SECTION_DATA].len;
	} else {
		sram_ofs = fwrt->trans->cfg->dccm_offset;
		sram_len = fwrt->trans->cfg->dccm_len;
	}

	/* reading RXF/TXF sizes */
	if (test_bit(STATUS_FW_ERROR, &fwrt->trans->status)) {
		fifo_len = iwl_fw_rxf_len(fwrt, mem_cfg);
		fifo_len += iwl_fw_txf_len(fwrt, mem_cfg);

		/* Make room for PRPH registers */
		if (iwl_fw_dbg_type_on(fwrt, IWL_FW_ERROR_DUMP_PRPH))
			iwl_fw_prph_handler(fwrt, &prph_len,
					    iwl_fw_get_prph_len);

		if (fwrt->trans->cfg->device_family == IWL_DEVICE_FAMILY_7000 &&
		    iwl_fw_dbg_type_on(fwrt, IWL_FW_ERROR_DUMP_RADIO_REG))
			radio_len = sizeof(*dump_data) + RADIO_REG_MAX_READ;
	}

	file_len = sizeof(*dump_file) + fifo_len + prph_len + radio_len;

	if (iwl_fw_dbg_type_on(fwrt, IWL_FW_ERROR_DUMP_DEV_FW_INFO))
		file_len += sizeof(*dump_data) + sizeof(*dump_info);
	if (iwl_fw_dbg_type_on(fwrt, IWL_FW_ERROR_DUMP_MEM_CFG))
		file_len += sizeof(*dump_data) + sizeof(*dump_smem_cfg);

	if (iwl_fw_dbg_type_on(fwrt, IWL_FW_ERROR_DUMP_MEM)) {
		size_t hdr_len = sizeof(*dump_data) +
				 sizeof(struct iwl_fw_error_dump_mem);

		/* Dump SRAM only if no mem_tlvs */
		if (!fwrt->fw->dbg.n_mem_tlv)
			ADD_LEN(file_len, sram_len, hdr_len);

		/* Make room for all mem types that exist */
		ADD_LEN(file_len, smem_len, hdr_len);
		ADD_LEN(file_len, sram2_len, hdr_len);

		for (i = 0; i < fwrt->fw->dbg.n_mem_tlv; i++)
			ADD_LEN(file_len, le32_to_cpu(fw_mem[i].len), hdr_len);
	}

	/* Make room for fw's virtual image pages, if it exists */
	if (iwl_fw_dbg_is_paging_enabled(fwrt))
		file_len += fwrt->num_of_paging_blk *
			(sizeof(*dump_data) +
			 sizeof(struct iwl_fw_error_dump_paging) +
			 PAGING_BLOCK_SIZE);

	if (iwl_fw_dbg_is_d3_debug_enabled(fwrt) && fwrt->dump.d3_debug_data) {
		file_len += sizeof(*dump_data) +
			fwrt->trans->cfg->d3_debug_data_length * 2;
	}

	/* If we only want a monitor dump, reset the file length */
	if (fwrt->dump.monitor_only) {
		file_len = sizeof(*dump_file) + sizeof(*dump_data) * 2 +
			   sizeof(*dump_info) + sizeof(*dump_smem_cfg);
	}

	if (iwl_fw_dbg_type_on(fwrt, IWL_FW_ERROR_DUMP_ERROR_INFO) &&
	    fwrt->dump.desc)
		file_len += sizeof(*dump_data) + sizeof(*dump_trig) +
			    fwrt->dump.desc->len;

	dump_file = vzalloc(file_len);
	if (!dump_file)
		return NULL;

	fw_error_dump->fwrt_ptr = dump_file;

	dump_file->barker = cpu_to_le32(IWL_FW_ERROR_DUMP_BARKER);
	dump_data = (void *)dump_file->data;

	if (iwl_fw_dbg_type_on(fwrt, IWL_FW_ERROR_DUMP_DEV_FW_INFO)) {
		dump_data->type = cpu_to_le32(IWL_FW_ERROR_DUMP_DEV_FW_INFO);
		dump_data->len = cpu_to_le32(sizeof(*dump_info));
		dump_info = (void *)dump_data->data;
		dump_info->device_family =
			fwrt->trans->cfg->device_family ==
			IWL_DEVICE_FAMILY_7000 ?
				cpu_to_le32(IWL_FW_ERROR_DUMP_FAMILY_7) :
				cpu_to_le32(IWL_FW_ERROR_DUMP_FAMILY_8);
		dump_info->hw_step =
			cpu_to_le32(CSR_HW_REV_STEP(fwrt->trans->hw_rev));
		memcpy(dump_info->fw_human_readable, fwrt->fw->human_readable,
		       sizeof(dump_info->fw_human_readable));
		strncpy(dump_info->dev_human_readable, fwrt->trans->cfg->name,
			sizeof(dump_info->dev_human_readable) - 1);
		strncpy(dump_info->bus_human_readable, fwrt->dev->bus->name,
			sizeof(dump_info->bus_human_readable) - 1);
		dump_info->num_of_lmacs = fwrt->smem_cfg.num_lmacs;
		dump_info->lmac_err_id[0] =
			cpu_to_le32(fwrt->dump.lmac_err_id[0]);
		if (fwrt->smem_cfg.num_lmacs > 1)
			dump_info->lmac_err_id[1] =
				cpu_to_le32(fwrt->dump.lmac_err_id[1]);
		dump_info->umac_err_id = cpu_to_le32(fwrt->dump.umac_err_id);

		dump_data = iwl_fw_error_next_data(dump_data);
	}

	if (iwl_fw_dbg_type_on(fwrt, IWL_FW_ERROR_DUMP_MEM_CFG)) {
		/* Dump shared memory configuration */
		dump_data->type = cpu_to_le32(IWL_FW_ERROR_DUMP_MEM_CFG);
		dump_data->len = cpu_to_le32(sizeof(*dump_smem_cfg));
		dump_smem_cfg = (void *)dump_data->data;
		dump_smem_cfg->num_lmacs = cpu_to_le32(mem_cfg->num_lmacs);
		dump_smem_cfg->num_txfifo_entries =
			cpu_to_le32(mem_cfg->num_txfifo_entries);
		for (i = 0; i < MAX_NUM_LMAC; i++) {
			int j;
			u32 *txf_size = mem_cfg->lmac[i].txfifo_size;

			for (j = 0; j < TX_FIFO_MAX_NUM; j++)
				dump_smem_cfg->lmac[i].txfifo_size[j] =
					cpu_to_le32(txf_size[j]);
			dump_smem_cfg->lmac[i].rxfifo1_size =
				cpu_to_le32(mem_cfg->lmac[i].rxfifo1_size);
		}
		dump_smem_cfg->rxfifo2_size =
			cpu_to_le32(mem_cfg->rxfifo2_size);
		dump_smem_cfg->internal_txfifo_addr =
			cpu_to_le32(mem_cfg->internal_txfifo_addr);
		for (i = 0; i < TX_FIFO_INTERNAL_MAX_NUM; i++) {
			dump_smem_cfg->internal_txfifo_size[i] =
				cpu_to_le32(mem_cfg->internal_txfifo_size[i]);
		}

		dump_data = iwl_fw_error_next_data(dump_data);
	}

	/* We only dump the FIFOs if the FW is in error state */
	if (fifo_len) {
		iwl_fw_dump_rxf(fwrt, &dump_data);
		iwl_fw_dump_txf(fwrt, &dump_data);
		if (radio_len)
			iwl_read_radio_regs(fwrt, &dump_data);
	}

	if (iwl_fw_dbg_type_on(fwrt, IWL_FW_ERROR_DUMP_ERROR_INFO) &&
	    fwrt->dump.desc) {
		dump_data->type = cpu_to_le32(IWL_FW_ERROR_DUMP_ERROR_INFO);
		dump_data->len = cpu_to_le32(sizeof(*dump_trig) +
					     fwrt->dump.desc->len);
		dump_trig = (void *)dump_data->data;
		memcpy(dump_trig, &fwrt->dump.desc->trig_desc,
		       sizeof(*dump_trig) + fwrt->dump.desc->len);

		dump_data = iwl_fw_error_next_data(dump_data);
	}

	/* In case we only want monitor dump, skip to dump trasport data */
	if (fwrt->dump.monitor_only)
		goto out;

	if (iwl_fw_dbg_type_on(fwrt, IWL_FW_ERROR_DUMP_MEM)) {
		const struct iwl_fw_dbg_mem_seg_tlv *fw_dbg_mem =
			fwrt->fw->dbg.mem_tlv;

		if (!fwrt->fw->dbg.n_mem_tlv)
			iwl_fw_dump_mem(fwrt, &dump_data, sram_len, sram_ofs,
					IWL_FW_ERROR_DUMP_MEM_SRAM);

		for (i = 0; i < fwrt->fw->dbg.n_mem_tlv; i++) {
			u32 len = le32_to_cpu(fw_dbg_mem[i].len);
			u32 ofs = le32_to_cpu(fw_dbg_mem[i].ofs);

			iwl_fw_dump_mem(fwrt, &dump_data, len, ofs,
					le32_to_cpu(fw_dbg_mem[i].data_type));
		}

		iwl_fw_dump_mem(fwrt, &dump_data, smem_len,
				fwrt->trans->cfg->smem_offset,
				IWL_FW_ERROR_DUMP_MEM_SMEM);

		iwl_fw_dump_mem(fwrt, &dump_data, sram2_len,
				fwrt->trans->cfg->dccm2_offset,
				IWL_FW_ERROR_DUMP_MEM_SRAM);
	}

	if (iwl_fw_dbg_is_d3_debug_enabled(fwrt) && fwrt->dump.d3_debug_data) {
		u32 addr = fwrt->trans->cfg->d3_debug_data_base_addr;
		size_t data_size = fwrt->trans->cfg->d3_debug_data_length;

		dump_data->type = cpu_to_le32(IWL_FW_ERROR_DUMP_D3_DEBUG_DATA);
		dump_data->len = cpu_to_le32(data_size * 2);

		memcpy(dump_data->data, fwrt->dump.d3_debug_data, data_size);

		kfree(fwrt->dump.d3_debug_data);
		fwrt->dump.d3_debug_data = NULL;

		iwl_trans_read_mem_bytes(fwrt->trans, addr,
					 dump_data->data + data_size,
					 data_size);

		dump_data = iwl_fw_error_next_data(dump_data);
	}

	/* Dump fw's virtual image */
	if (iwl_fw_dbg_is_paging_enabled(fwrt))
		iwl_dump_paging(fwrt, &dump_data);

	if (prph_len)
		iwl_fw_prph_handler(fwrt, &dump_data, iwl_dump_prph);

out:
	dump_file->file_len = cpu_to_le32(file_len);
	return dump_file;
}

static int iwl_dump_ini_prph_iter(struct iwl_fw_runtime *fwrt,
				  struct iwl_fw_ini_error_dump_range *range,
				  struct iwl_fw_ini_region_cfg *reg,
				  int idx)
{
	__le32 *val = range->data;
	u32 addr, prph_val, offset = le32_to_cpu(reg->offset);
	int i;

	range->start_addr = reg->start_addr[idx];
	range->range_data_size = reg->internal.range_data_size;
	for (i = 0; i < le32_to_cpu(reg->internal.range_data_size); i += 4) {
		addr = le32_to_cpu(range->start_addr) + i;
		prph_val = iwl_read_prph(fwrt->trans, addr + offset);
		if (prph_val == 0x5a5a5a5a)
			return -1;
		*val++ = cpu_to_le32(prph_val);
	}
	return le32_to_cpu(range->range_data_size);
}

static int iwl_dump_ini_csr_iter(struct iwl_fw_runtime *fwrt,
				 struct iwl_fw_ini_error_dump_range *range,
				 struct iwl_fw_ini_region_cfg *reg,
				 int idx)
{
	__le32 *val = range->data;
	u32 addr, offset = le32_to_cpu(reg->offset);
	int i;

	range->start_addr = reg->start_addr[idx];
	range->range_data_size = reg->internal.range_data_size;
	for (i = 0; i < le32_to_cpu(reg->internal.range_data_size); i += 4) {
		addr = le32_to_cpu(range->start_addr) + i;
		*val++ = cpu_to_le32(iwl_trans_read32(fwrt->trans,
						      addr + offset));
	}
	return le32_to_cpu(range->range_data_size);
}

static int iwl_dump_ini_dev_mem_iter(struct iwl_fw_runtime *fwrt,
				     struct iwl_fw_ini_error_dump_range *range,
				     struct iwl_fw_ini_region_cfg *reg,
				     int idx)
{
	u32 addr = le32_to_cpu(range->start_addr);
	u32 offset = le32_to_cpu(reg->offset);

	range->start_addr = reg->start_addr[idx];
	range->range_data_size = reg->internal.range_data_size;
	iwl_trans_read_mem_bytes(fwrt->trans, addr + offset, range->data,
				 le32_to_cpu(reg->internal.range_data_size));
	return le32_to_cpu(range->range_data_size);
}

static int
iwl_dump_ini_paging_gen2_iter(struct iwl_fw_runtime *fwrt,
			      struct iwl_fw_ini_error_dump_range *range,
			      struct iwl_fw_ini_region_cfg *reg,
			      int idx)
{
	u32 page_size = fwrt->trans->init_dram.paging[idx].size;

	range->start_addr = cpu_to_le32(idx);
	range->range_data_size = cpu_to_le32(page_size);
	memcpy(range->data, fwrt->trans->init_dram.paging[idx].block,
	       page_size);
	return le32_to_cpu(range->range_data_size);
}

static int iwl_dump_ini_paging_iter(struct iwl_fw_runtime *fwrt,
				    struct iwl_fw_ini_error_dump_range *range,
				    struct iwl_fw_ini_region_cfg *reg,
				    int idx)
{
	/* increase idx by 1 since the pages are from 1 to
	 * fwrt->num_of_paging_blk + 1
	 */
	struct page *page = fwrt->fw_paging_db[++idx].fw_paging_block;
	dma_addr_t addr = fwrt->fw_paging_db[idx].fw_paging_phys;
	u32 page_size = fwrt->fw_paging_db[idx].fw_paging_size;

	range->start_addr = cpu_to_le32(idx);
	range->range_data_size = cpu_to_le32(page_size);
	dma_sync_single_for_cpu(fwrt->trans->dev, addr,	page_size,
				DMA_BIDIRECTIONAL);
	memcpy(range->data, page_address(page), page_size);
	dma_sync_single_for_device(fwrt->trans->dev, addr, page_size,
				   DMA_BIDIRECTIONAL);
	return le32_to_cpu(range->range_data_size);
}

static int
iwl_dump_ini_mon_dram_iter(struct iwl_fw_runtime *fwrt,
			   struct iwl_fw_ini_error_dump_range *range,
			   struct iwl_fw_ini_region_cfg *reg,
			   int idx)
{
	u32 start_addr = iwl_read_umac_prph(fwrt->trans,
					    MON_BUFF_BASE_ADDR_VER2);

	if (start_addr == 0x5a5a5a5a)
		return -1;

	range->start_addr = cpu_to_le32(start_addr);
	range->range_data_size = cpu_to_le32(fwrt->trans->fw_mon[idx].size);

	memcpy(range->data, fwrt->trans->fw_mon[idx].block,
	       fwrt->trans->fw_mon[idx].size);

	return le32_to_cpu(range->range_data_size);
}

static struct iwl_fw_ini_error_dump_range
*iwl_dump_ini_mem_fill_header(struct iwl_fw_runtime *fwrt, void *data)
{
	struct iwl_fw_ini_error_dump *dump = data;

	return dump->ranges;
}

static struct iwl_fw_ini_error_dump_range
*iwl_dump_ini_mon_dram_fill_header(struct iwl_fw_runtime *fwrt, void *data)
{
	struct iwl_fw_ini_monitor_dram_dump *mon_dump = (void *)data;
	u32 write_ptr, cycle_cnt;
	unsigned long flags;

	if (!iwl_trans_grab_nic_access(fwrt->trans, &flags)) {
		IWL_ERR(fwrt, "Failed to get DRAM monitor header\n");
		return NULL;
	}
	write_ptr = iwl_read_umac_prph_no_grab(fwrt->trans,
					       MON_BUFF_WRPTR_VER2);
	cycle_cnt = iwl_read_umac_prph_no_grab(fwrt->trans,
					       MON_BUFF_CYCLE_CNT_VER2);
	iwl_trans_release_nic_access(fwrt->trans, &flags);

	mon_dump->write_ptr = cpu_to_le32(write_ptr);
	mon_dump->cycle_cnt = cpu_to_le32(cycle_cnt);

	return mon_dump->ranges;
}

static u32 iwl_dump_ini_mem_get_size(struct iwl_fw_runtime *fwrt,
				     struct iwl_fw_ini_region_cfg *reg)
{
	return le32_to_cpu(reg->internal.num_of_ranges) *
		le32_to_cpu(reg->internal.range_data_size);
}

static u32 iwl_dump_ini_paging_gen2_get_size(struct iwl_fw_runtime *fwrt,
					     struct iwl_fw_ini_region_cfg *reg)
{
	int i;
	u32 size = 0;

	for (i = 0; i < fwrt->trans->init_dram.paging_cnt; i++)
		size += fwrt->trans->init_dram.paging[i].size;
	return size;
}

static u32 iwl_dump_ini_paging_get_size(struct iwl_fw_runtime *fwrt,
					struct iwl_fw_ini_region_cfg *reg)
{
	int i;
	u32 size = 0;

	for (i = 1; i <= fwrt->num_of_paging_blk; i++)
		size += fwrt->fw_paging_db[i].fw_paging_size;
	return size;
}

static u32 iwl_dump_ini_mon_dram_get_size(struct iwl_fw_runtime *fwrt,
					  struct iwl_fw_ini_region_cfg *reg)
{
	return fwrt->trans->num_blocks ? fwrt->trans->fw_mon[0].size : 0;
}

static u32 iwl_dump_ini_mem_ranges(struct iwl_fw_runtime *fwrt,
				   struct iwl_fw_ini_region_cfg *reg)
{
	return le32_to_cpu(reg->internal.num_of_ranges);
}

static u32 iwl_dump_ini_paging_gen2_ranges(struct iwl_fw_runtime *fwrt,
					   struct iwl_fw_ini_region_cfg *reg)
{
	return fwrt->trans->init_dram.paging_cnt;
}

static u32 iwl_dump_ini_paging_ranges(struct iwl_fw_runtime *fwrt,
				      struct iwl_fw_ini_region_cfg *reg)
{
	return fwrt->num_of_paging_blk;
}

static u32 iwl_dump_ini_mon_dram_ranges(struct iwl_fw_runtime *fwrt,
					struct iwl_fw_ini_region_cfg *reg)
{
	return 1;
}

/**
 * struct iwl_dump_ini_mem_ops - ini memory dump operations
 * @get_num_of_ranges: returns the number of memory ranges in the region.
 * @get_size: returns the size of the region data without headers.
 * @fill_mem_hdr: fills region type specific headers and returns the first
 *	range or NULL if failed to fill headers.
 * @fill_range: copies a given memory range into the dump.
 *	Returns the size of the range or -1 otherwise.
 */
struct iwl_dump_ini_mem_ops {
	u32 (*get_num_of_ranges)(struct iwl_fw_runtime *fwrt,
				 struct iwl_fw_ini_region_cfg *reg);
	u32 (*get_size)(struct iwl_fw_runtime *fwrt,
			struct iwl_fw_ini_region_cfg *reg);
	struct iwl_fw_ini_error_dump_range *
		(*fill_mem_hdr)(struct iwl_fw_runtime *fwrt, void *data);
	int (*fill_range)(struct iwl_fw_runtime *fwrt,
			  struct iwl_fw_ini_error_dump_range *range,
			  struct iwl_fw_ini_region_cfg *reg, int idx);
};

/**
 * iwl_dump_ini_mem - copy a memory region into the dump
 * @fwrt: fw runtime struct.
 * @data: dump memory data.
 * @reg: region to copy to the dump.
 */
static void
iwl_dump_ini_mem(struct iwl_fw_runtime *fwrt,
		 enum iwl_fw_ini_region_type type,
		 struct iwl_fw_error_dump_data **data,
		 struct iwl_fw_ini_region_cfg *reg,
		 struct iwl_dump_ini_mem_ops *ops)
{
	struct iwl_fw_ini_error_dump_header *header = (void *)(*data)->data;
	struct iwl_fw_ini_error_dump_range *range;
	u32 num_of_ranges, i;

	if (WARN_ON(!ops || !ops->get_num_of_ranges || !ops->get_size ||
		    !ops->fill_mem_hdr || !ops->fill_range))
		return;

	num_of_ranges = ops->get_num_of_ranges(fwrt, reg);

	(*data)->type = cpu_to_le32(type | INI_DUMP_BIT);
	(*data)->len = cpu_to_le32(sizeof(*header) + num_of_ranges *
				   sizeof(*range) + ops->get_size(fwrt, reg));

	header->num_of_ranges = cpu_to_le32(num_of_ranges);
	header->name_len = cpu_to_le32(min_t(int, IWL_FW_INI_MAX_NAME,
					     le32_to_cpu(reg->name_len)));
	memcpy(header->name, reg->name, le32_to_cpu(header->name_len));

	range = ops->fill_mem_hdr(fwrt, header);
	if (!range)
		return;

	for (i = 0; i < num_of_ranges; i++) {
		int range_data_size = ops->fill_range(fwrt, range, reg, i);

		if (range_data_size < 0) {
			IWL_ERR(fwrt, "Failed to dump region type %d\n", type);
			return;
		}
		range = ((void *)range) + sizeof(*range) + range_data_size;
	}
	*data = iwl_fw_error_next_data(*data);
}

static int iwl_fw_ini_get_trigger_len(struct iwl_fw_runtime *fwrt,
				      struct iwl_fw_ini_trigger *trigger)
{
	int i, size = 0, hdr_len = sizeof(struct iwl_fw_error_dump_data);
	u32 dump_header_len = sizeof(struct iwl_fw_ini_error_dump);
	u32 range_header_len = sizeof(struct iwl_fw_ini_error_dump_range);

	if (!trigger || !trigger->num_regions)
		return 0;

	for (i = 0; i < le32_to_cpu(trigger->num_regions); i++) {
		u32 reg_id = le32_to_cpu(trigger->data[i]);
		struct iwl_fw_ini_region_cfg *reg;
		enum iwl_fw_ini_region_type type;

		if (WARN_ON(reg_id >= ARRAY_SIZE(fwrt->dump.active_regs)))
			continue;

		reg = fwrt->dump.active_regs[reg_id];
		if (WARN(!reg, "Unassigned region %d\n", reg_id))
			continue;

		type = le32_to_cpu(reg->region_type);
		switch (type) {
		case IWL_FW_INI_REGION_DEVICE_MEMORY:
		case IWL_FW_INI_REGION_PERIPHERY_MAC:
		case IWL_FW_INI_REGION_PERIPHERY_PHY:
		case IWL_FW_INI_REGION_PERIPHERY_AUX:
		case IWL_FW_INI_REGION_INTERNAL_BUFFER:
		case IWL_FW_INI_REGION_CSR:
			size += hdr_len + dump_header_len + range_header_len *
				iwl_dump_ini_mem_ranges(fwrt, reg) +
				iwl_dump_ini_mem_get_size(fwrt, reg);
			break;
		case IWL_FW_INI_REGION_TXF:
			size += iwl_fw_txf_len(fwrt, &fwrt->smem_cfg);
			break;
		case IWL_FW_INI_REGION_RXF:
			size += iwl_fw_rxf_len(fwrt, &fwrt->smem_cfg);
			break;
		case IWL_FW_INI_REGION_PAGING: {
			size += hdr_len + dump_header_len;
			if (iwl_fw_dbg_is_paging_enabled(fwrt)) {
				size += range_header_len *
					iwl_dump_ini_paging_ranges(fwrt, reg) +
					iwl_dump_ini_paging_get_size(fwrt, reg);
			} else {
				size += range_header_len *
					iwl_dump_ini_paging_gen2_ranges(fwrt,
									reg) +
					iwl_dump_ini_paging_gen2_get_size(fwrt,
									  reg);
			}
			break;
		}
		case IWL_FW_INI_REGION_DRAM_BUFFER:
			if (!fwrt->trans->num_blocks)
				break;
			size += hdr_len +
				sizeof(struct iwl_fw_ini_monitor_dram_dump) *
				iwl_dump_ini_mon_dram_ranges(fwrt, reg) +
				iwl_dump_ini_mon_dram_get_size(fwrt, reg);
			break;
		case IWL_FW_INI_REGION_DRAM_IMR:
			/* Undefined yet */
		default:
			break;
		}
	}
	return size;
}

static void iwl_fw_ini_dump_trigger(struct iwl_fw_runtime *fwrt,
				    struct iwl_fw_ini_trigger *trigger,
				    struct iwl_fw_error_dump_data **data)
{
	int i, num = le32_to_cpu(trigger->num_regions);

	for (i = 0; i < num; i++) {
		u32 reg_id = le32_to_cpu(trigger->data[i]);
		enum iwl_fw_ini_region_type type;
		struct iwl_fw_ini_region_cfg *reg;
		struct iwl_dump_ini_mem_ops ops;

		if (reg_id >= ARRAY_SIZE(fwrt->dump.active_regs))
			continue;

		reg = fwrt->dump.active_regs[reg_id];
		/* Don't warn, get_trigger_len already warned */
		if (!reg)
			continue;

		type = le32_to_cpu(reg->region_type);
		switch (type) {
		case IWL_FW_INI_REGION_DEVICE_MEMORY:
		case IWL_FW_INI_REGION_INTERNAL_BUFFER:
			ops.get_num_of_ranges = iwl_dump_ini_mem_ranges;
			ops.get_size = iwl_dump_ini_mem_get_size;
			ops.fill_mem_hdr = iwl_dump_ini_mem_fill_header;
			ops.fill_range = iwl_dump_ini_dev_mem_iter;
			iwl_dump_ini_mem(fwrt, type, data, reg, &ops);
			break;
		case IWL_FW_INI_REGION_PERIPHERY_MAC:
		case IWL_FW_INI_REGION_PERIPHERY_PHY:
		case IWL_FW_INI_REGION_PERIPHERY_AUX:
			ops.get_num_of_ranges =	iwl_dump_ini_mem_ranges;
			ops.get_size = iwl_dump_ini_mem_get_size;
			ops.fill_mem_hdr = iwl_dump_ini_mem_fill_header;
			ops.fill_range = iwl_dump_ini_prph_iter;
			iwl_dump_ini_mem(fwrt, type, data, reg, &ops);
			break;
		case IWL_FW_INI_REGION_DRAM_BUFFER:
<<<<<<< HEAD
			*dump_mask |= BIT(IWL_FW_ERROR_DUMP_FW_MONITOR);
			break;
		case IWL_FW_INI_REGION_PAGING:
			if (iwl_fw_dbg_is_paging_enabled(fwrt))
				iwl_dump_paging(fwrt, data);
			else
				*dump_mask |= BIT(IWL_FW_ERROR_DUMP_PAGING);
=======
			ops.get_num_of_ranges = iwl_dump_ini_mon_dram_ranges;
			ops.get_size = iwl_dump_ini_mon_dram_get_size;
			ops.fill_mem_hdr = iwl_dump_ini_mon_dram_fill_header;
			ops.fill_range = iwl_dump_ini_mon_dram_iter;
			iwl_dump_ini_mem(fwrt, type, data, reg, &ops);
			break;
		case IWL_FW_INI_REGION_PAGING: {
			ops.fill_mem_hdr = iwl_dump_ini_mem_fill_header;
			if (iwl_fw_dbg_is_paging_enabled(fwrt)) {
				ops.get_num_of_ranges =
					iwl_dump_ini_paging_ranges;
				ops.get_size = iwl_dump_ini_paging_get_size;
				ops.fill_range = iwl_dump_ini_paging_iter;
			} else {
				ops.get_num_of_ranges =
					iwl_dump_ini_paging_gen2_ranges;
				ops.get_size =
					iwl_dump_ini_paging_gen2_get_size;
				ops.fill_range = iwl_dump_ini_paging_gen2_iter;
			}

			iwl_dump_ini_mem(fwrt, type, data, reg, &ops);
>>>>>>> c7ff1bfe
			break;
		}
		case IWL_FW_INI_REGION_TXF:
			iwl_fw_dump_txf(fwrt, data);
			break;
		case IWL_FW_INI_REGION_RXF:
			iwl_fw_dump_rxf(fwrt, data);
			break;
		case IWL_FW_INI_REGION_CSR:
			ops.get_num_of_ranges =	iwl_dump_ini_mem_ranges;
			ops.get_size = iwl_dump_ini_mem_get_size;
			ops.fill_mem_hdr = iwl_dump_ini_mem_fill_header;
			ops.fill_range = iwl_dump_ini_csr_iter;
			iwl_dump_ini_mem(fwrt, type, data, reg, &ops);
			break;
		case IWL_FW_INI_REGION_DRAM_IMR:
			/* This is undefined yet */
		default:
			break;
		}
	}
}

static struct iwl_fw_error_dump_file *
_iwl_fw_error_ini_dump(struct iwl_fw_runtime *fwrt,
		       struct iwl_fw_dump_ptrs *fw_error_dump)
{
	int size, id = le32_to_cpu(fwrt->dump.desc->trig_desc.type);
	struct iwl_fw_error_dump_data *dump_data;
	struct iwl_fw_error_dump_file *dump_file;
	struct iwl_fw_ini_trigger *trigger;

	if (id == FW_DBG_TRIGGER_FW_ASSERT)
		id = IWL_FW_TRIGGER_ID_FW_ASSERT;

	if (!iwl_fw_ini_trigger_on(fwrt, id))
		return NULL;

	trigger = fwrt->dump.active_trigs[id].trig;

	size = sizeof(*dump_file);
	size += iwl_fw_ini_get_trigger_len(fwrt, trigger);

	if (!size)
		return NULL;

	dump_file = vzalloc(size);
	if (!dump_file)
		return NULL;

	fw_error_dump->fwrt_ptr = dump_file;

	dump_file->barker = cpu_to_le32(IWL_FW_ERROR_DUMP_BARKER);
	dump_data = (void *)dump_file->data;
	dump_file->file_len = cpu_to_le32(size);

	iwl_fw_ini_dump_trigger(fwrt, trigger, &dump_data);

	return dump_file;
}

void iwl_fw_error_dump(struct iwl_fw_runtime *fwrt)
{
	struct iwl_fw_dump_ptrs *fw_error_dump;
	struct iwl_fw_error_dump_file *dump_file;
	struct scatterlist *sg_dump_data;
	u32 file_len;
	u32 dump_mask = fwrt->fw->dbg.dump_mask;

	IWL_DEBUG_INFO(fwrt, "WRT dump start\n");

	/* there's no point in fw dump if the bus is dead */
	if (test_bit(STATUS_TRANS_DEAD, &fwrt->trans->status)) {
		IWL_ERR(fwrt, "Skip fw error dump since bus is dead\n");
		goto out;
	}

	fw_error_dump = kzalloc(sizeof(*fw_error_dump), GFP_KERNEL);
	if (!fw_error_dump)
		goto out;

	if (fwrt->trans->ini_valid)
		dump_file = _iwl_fw_error_ini_dump(fwrt, fw_error_dump);
	else
		dump_file = _iwl_fw_error_dump(fwrt, fw_error_dump);

	if (!dump_file) {
		kfree(fw_error_dump);
		goto out;
	}

	if (!fwrt->trans->ini_valid && fwrt->dump.monitor_only)
		dump_mask &= IWL_FW_ERROR_DUMP_FW_MONITOR;

	if (!fwrt->trans->ini_valid)
		fw_error_dump->trans_ptr =
			iwl_trans_dump_data(fwrt->trans, dump_mask);

	file_len = le32_to_cpu(dump_file->file_len);
	fw_error_dump->fwrt_len = file_len;
	if (fw_error_dump->trans_ptr) {
		file_len += fw_error_dump->trans_ptr->len;
		dump_file->file_len = cpu_to_le32(file_len);
	}

	sg_dump_data = alloc_sgtable(file_len);
	if (sg_dump_data) {
		sg_pcopy_from_buffer(sg_dump_data,
				     sg_nents(sg_dump_data),
				     fw_error_dump->fwrt_ptr,
				     fw_error_dump->fwrt_len, 0);
		if (fw_error_dump->trans_ptr)
			sg_pcopy_from_buffer(sg_dump_data,
					     sg_nents(sg_dump_data),
					     fw_error_dump->trans_ptr->data,
					     fw_error_dump->trans_ptr->len,
					     fw_error_dump->fwrt_len);
		dev_coredumpsg(fwrt->trans->dev, sg_dump_data, file_len,
			       GFP_KERNEL);
	}
	vfree(fw_error_dump->fwrt_ptr);
	vfree(fw_error_dump->trans_ptr);
	kfree(fw_error_dump);

out:
	iwl_fw_free_dump_desc(fwrt);
	clear_bit(IWL_FWRT_STATUS_DUMPING, &fwrt->status);
	IWL_DEBUG_INFO(fwrt, "WRT dump done\n");
}
IWL_EXPORT_SYMBOL(iwl_fw_error_dump);

const struct iwl_fw_dump_desc iwl_dump_desc_assert = {
	.trig_desc = {
		.type = cpu_to_le32(FW_DBG_TRIGGER_FW_ASSERT),
	},
};
IWL_EXPORT_SYMBOL(iwl_dump_desc_assert);

int iwl_fw_dbg_collect_desc(struct iwl_fw_runtime *fwrt,
			    const struct iwl_fw_dump_desc *desc,
			    bool monitor_only,
			    unsigned int delay)
{
	/*
	 * If the loading of the FW completed successfully, the next step is to
	 * get the SMEM config data. Thus, if fwrt->smem_cfg.num_lmacs is non
	 * zero, the FW was already loaded successully. If the state is "NO_FW"
	 * in such a case - exit, since FW may be dead. Otherwise, we
	 * can try to collect the data, since FW might just not be fully
	 * loaded (no "ALIVE" yet), and the debug data is accessible.
	 *
	 * Corner case: got the FW alive but crashed before getting the SMEM
	 *	config. In such a case, due to HW access problems, we might
	 *	collect garbage.
	 */
	if (fwrt->trans->state == IWL_TRANS_NO_FW &&
	    fwrt->smem_cfg.num_lmacs)
		return -EIO;

	if (test_and_set_bit(IWL_FWRT_STATUS_DUMPING, &fwrt->status))
		return -EBUSY;

	if (WARN_ON(fwrt->dump.desc))
		iwl_fw_free_dump_desc(fwrt);

	IWL_WARN(fwrt, "Collecting data: trigger %d fired.\n",
		 le32_to_cpu(desc->trig_desc.type));

	fwrt->dump.desc = desc;
	fwrt->dump.monitor_only = monitor_only;

	schedule_delayed_work(&fwrt->dump.wk, usecs_to_jiffies(delay));

	return 0;
}
IWL_EXPORT_SYMBOL(iwl_fw_dbg_collect_desc);

int iwl_fw_dbg_error_collect(struct iwl_fw_runtime *fwrt,
			     enum iwl_fw_dbg_trigger trig_type)
{
	int ret;
	struct iwl_fw_dump_desc *iwl_dump_error_desc =
		kmalloc(sizeof(*iwl_dump_error_desc), GFP_KERNEL);

	if (!iwl_dump_error_desc)
		return -ENOMEM;

	iwl_dump_error_desc->trig_desc.type = cpu_to_le32(trig_type);
	iwl_dump_error_desc->len = 0;

	ret = iwl_fw_dbg_collect_desc(fwrt, iwl_dump_error_desc, false, 0);
	if (ret) {
		kfree(iwl_dump_error_desc);
	} else {
		set_bit(STATUS_FW_WAIT_DUMP, &fwrt->trans->status);

		/* trigger nmi to halt the fw */
		iwl_force_nmi(fwrt->trans);
	}

	return ret;
}
IWL_EXPORT_SYMBOL(iwl_fw_dbg_error_collect);

int _iwl_fw_dbg_collect(struct iwl_fw_runtime *fwrt,
			enum iwl_fw_dbg_trigger trig,
			const char *str, size_t len,
			struct iwl_fw_dbg_trigger_tlv *trigger)
{
	struct iwl_fw_dump_desc *desc;
	unsigned int delay = 0;
	bool monitor_only = false;

	if (trigger) {
		u16 occurrences = le16_to_cpu(trigger->occurrences) - 1;

		if (!le16_to_cpu(trigger->occurrences))
			return 0;

		if (trigger->flags & IWL_FW_DBG_FORCE_RESTART) {
			IWL_WARN(fwrt, "Force restart: trigger %d fired.\n",
				 trig);
			iwl_force_nmi(fwrt->trans);
			return 0;
		}

		trigger->occurrences = cpu_to_le16(occurrences);
		monitor_only = trigger->mode & IWL_FW_DBG_TRIGGER_MONITOR_ONLY;

		/* convert msec to usec */
		delay = le32_to_cpu(trigger->stop_delay) * USEC_PER_MSEC;
	}

	desc = kzalloc(sizeof(*desc) + len, GFP_ATOMIC);
	if (!desc)
		return -ENOMEM;


	desc->len = len;
	desc->trig_desc.type = cpu_to_le32(trig);
	memcpy(desc->trig_desc.data, str, len);

	return iwl_fw_dbg_collect_desc(fwrt, desc, monitor_only, delay);
}
IWL_EXPORT_SYMBOL(_iwl_fw_dbg_collect);

int iwl_fw_dbg_collect(struct iwl_fw_runtime *fwrt,
		       u32 id, const char *str, size_t len)
{
	struct iwl_fw_dump_desc *desc;
	struct iwl_fw_ini_active_triggers *active;
	u32 occur, delay;

	if (!fwrt->trans->ini_valid)
		return _iwl_fw_dbg_collect(fwrt, id, str, len, NULL);

	if (id == FW_DBG_TRIGGER_USER)
		id = IWL_FW_TRIGGER_ID_USER_TRIGGER;

	active = &fwrt->dump.active_trigs[id];

	if (WARN_ON(!active->active))
		return -EINVAL;

<<<<<<< HEAD
	delay = le32_to_cpu(fwrt->dump.active_trigs[id].conf->dump_delay);
	occur = le32_to_cpu(fwrt->dump.active_trigs[id].conf->occurrences);
=======
	delay = le32_to_cpu(active->trig->dump_delay);
	occur = le32_to_cpu(active->trig->occurrences);
>>>>>>> c7ff1bfe
	if (!occur)
		return 0;

	if (le32_to_cpu(active->trig->force_restart)) {
		IWL_WARN(fwrt, "Force restart: trigger %d fired.\n", id);
		iwl_force_nmi(fwrt->trans);
		return 0;
	}

	desc = kzalloc(sizeof(*desc) + len, GFP_ATOMIC);
	if (!desc)
		return -ENOMEM;

	active->trig->occurrences = cpu_to_le32(--occur);

	desc->len = len;
	desc->trig_desc.type = cpu_to_le32(id);
	memcpy(desc->trig_desc.data, str, len);

	return iwl_fw_dbg_collect_desc(fwrt, desc, true, delay);
}
IWL_EXPORT_SYMBOL(iwl_fw_dbg_collect);

int iwl_fw_dbg_collect_trig(struct iwl_fw_runtime *fwrt,
			    struct iwl_fw_dbg_trigger_tlv *trigger,
			    const char *fmt, ...)
{
	int ret, len = 0;
	char buf[64];

	if (fwrt->trans->ini_valid)
		return 0;

	if (fmt) {
		va_list ap;

		buf[sizeof(buf) - 1] = '\0';

		va_start(ap, fmt);
		vsnprintf(buf, sizeof(buf), fmt, ap);
		va_end(ap);

		/* check for truncation */
		if (WARN_ON_ONCE(buf[sizeof(buf) - 1]))
			buf[sizeof(buf) - 1] = '\0';

		len = strlen(buf) + 1;
	}

	ret = _iwl_fw_dbg_collect(fwrt, le32_to_cpu(trigger->id), buf, len,
				  trigger);

	if (ret)
		return ret;

	return 0;
}
IWL_EXPORT_SYMBOL(iwl_fw_dbg_collect_trig);

int iwl_fw_start_dbg_conf(struct iwl_fw_runtime *fwrt, u8 conf_id)
{
	u8 *ptr;
	int ret;
	int i;

	if (WARN_ONCE(conf_id >= ARRAY_SIZE(fwrt->fw->dbg.conf_tlv),
		      "Invalid configuration %d\n", conf_id))
		return -EINVAL;

	/* EARLY START - firmware's configuration is hard coded */
	if ((!fwrt->fw->dbg.conf_tlv[conf_id] ||
	     !fwrt->fw->dbg.conf_tlv[conf_id]->num_of_hcmds) &&
	    conf_id == FW_DBG_START_FROM_ALIVE)
		return 0;

	if (!fwrt->fw->dbg.conf_tlv[conf_id])
		return -EINVAL;

	if (fwrt->dump.conf != FW_DBG_INVALID)
		IWL_WARN(fwrt, "FW already configured (%d) - re-configuring\n",
			 fwrt->dump.conf);

	/* Send all HCMDs for configuring the FW debug */
	ptr = (void *)&fwrt->fw->dbg.conf_tlv[conf_id]->hcmd;
	for (i = 0; i < fwrt->fw->dbg.conf_tlv[conf_id]->num_of_hcmds; i++) {
		struct iwl_fw_dbg_conf_hcmd *cmd = (void *)ptr;
		struct iwl_host_cmd hcmd = {
			.id = cmd->id,
			.len = { le16_to_cpu(cmd->len), },
			.data = { cmd->data, },
		};

		ret = iwl_trans_send_cmd(fwrt->trans, &hcmd);
		if (ret)
			return ret;

		ptr += sizeof(*cmd);
		ptr += le16_to_cpu(cmd->len);
	}

	fwrt->dump.conf = conf_id;

	return 0;
}
IWL_EXPORT_SYMBOL(iwl_fw_start_dbg_conf);

/* this function assumes dump_start was called beforehand and dump_end will be
 * called afterwards
 */
void iwl_fw_dbg_collect_sync(struct iwl_fw_runtime *fwrt)
{
	struct iwl_fw_dbg_params params = {0};

	if (!test_bit(IWL_FWRT_STATUS_DUMPING, &fwrt->status))
		return;

	if (fwrt->ops && fwrt->ops->fw_running &&
	    !fwrt->ops->fw_running(fwrt->ops_ctx)) {
		IWL_ERR(fwrt, "Firmware not running - cannot dump error\n");
		iwl_fw_free_dump_desc(fwrt);
		clear_bit(IWL_FWRT_STATUS_DUMPING, &fwrt->status);
		return;
	}

	iwl_fw_dbg_stop_recording(fwrt, &params);

	iwl_fw_error_dump(fwrt);

	/* start recording again if the firmware is not crashed */
	if (!test_bit(STATUS_FW_ERROR, &fwrt->trans->status) &&
	    fwrt->fw->dbg.dest_tlv) {
		/* wait before we collect the data till the DBGC stop */
		udelay(500);
		iwl_fw_dbg_restart_recording(fwrt, &params);
	}
}
IWL_EXPORT_SYMBOL(iwl_fw_dbg_collect_sync);

void iwl_fw_error_dump_wk(struct work_struct *work)
{
	struct iwl_fw_runtime *fwrt =
		container_of(work, struct iwl_fw_runtime, dump.wk.work);

	if (fwrt->ops && fwrt->ops->dump_start &&
	    fwrt->ops->dump_start(fwrt->ops_ctx))
		return;

	iwl_fw_dbg_collect_sync(fwrt);

	if (fwrt->ops && fwrt->ops->dump_end)
		fwrt->ops->dump_end(fwrt->ops_ctx);
}

void iwl_fw_dbg_read_d3_debug_data(struct iwl_fw_runtime *fwrt)
{
	const struct iwl_cfg *cfg = fwrt->trans->cfg;

	if (!iwl_fw_dbg_is_d3_debug_enabled(fwrt))
		return;

	if (!fwrt->dump.d3_debug_data) {
		fwrt->dump.d3_debug_data = kmalloc(cfg->d3_debug_data_length,
						   GFP_KERNEL);
		if (!fwrt->dump.d3_debug_data) {
			IWL_ERR(fwrt,
				"failed to allocate memory for D3 debug data\n");
			return;
		}
	}

	/* if the buffer holds previous debug data it is overwritten */
	iwl_trans_read_mem_bytes(fwrt->trans, cfg->d3_debug_data_base_addr,
				 fwrt->dump.d3_debug_data,
				 cfg->d3_debug_data_length);
}
IWL_EXPORT_SYMBOL(iwl_fw_dbg_read_d3_debug_data);

static void
iwl_fw_dbg_buffer_allocation(struct iwl_fw_runtime *fwrt, u32 size)
{
	struct iwl_trans *trans = fwrt->trans;
<<<<<<< HEAD
	struct iwl_ldbg_config_cmd ldbg_cmd = {
		.type = cpu_to_le32(BUFFER_ALLOCATION),
	};
	struct iwl_buffer_allocation_cmd *cmd = &ldbg_cmd.buffer_allocation;
	struct iwl_host_cmd hcmd = {
		.id = LDBG_CONFIG_CMD,
		.flags = CMD_ASYNC,
		.data[0] = &ldbg_cmd,
		.len[0] = sizeof(ldbg_cmd),
	};
=======
>>>>>>> c7ff1bfe
	void *virtual_addr = NULL;
	dma_addr_t phys_addr;

<<<<<<< HEAD
	if (!trans->num_blocks &&
	    le32_to_cpu(alloc->buffer_location) !=
	    IWL_FW_INI_LOCATION_DRAM_PATH)
=======
	if (WARN_ON_ONCE(trans->num_blocks == ARRAY_SIZE(trans->fw_mon)))
>>>>>>> c7ff1bfe
		return;

	virtual_addr =
		dma_alloc_coherent(fwrt->trans->dev, size, &phys_addr,
				   GFP_KERNEL | __GFP_NOWARN | __GFP_ZERO |
				   __GFP_COMP);

	/* TODO: alloc fragments if needed */
	if (!virtual_addr)
		IWL_ERR(fwrt, "Failed to allocate debug memory\n");

	trans->fw_mon[trans->num_blocks].block = virtual_addr;
	trans->fw_mon[trans->num_blocks].physical = phys_addr;
	trans->fw_mon[trans->num_blocks].size = size;
	trans->num_blocks++;

	IWL_DEBUG_FW(trans, "Allocated debug block of size %d\n", size);
}

static void iwl_fw_dbg_buffer_apply(struct iwl_fw_runtime *fwrt,
				    struct iwl_fw_ini_allocation_data *alloc,
				    enum iwl_fw_ini_apply_point pnt)
{
	struct iwl_trans *trans = fwrt->trans;
	struct iwl_ldbg_config_cmd ldbg_cmd = {
		.type = cpu_to_le32(BUFFER_ALLOCATION),
	};
	struct iwl_buffer_allocation_cmd *cmd = &ldbg_cmd.buffer_allocation;
	struct iwl_host_cmd hcmd = {
		.id = LDBG_CONFIG_CMD,
		.flags = CMD_ASYNC,
		.data[0] = &ldbg_cmd,
		.len[0] = sizeof(ldbg_cmd),
	};
	int block_idx = trans->num_blocks;
	u32 buf_location = le32_to_cpu(alloc->tlv.buffer_location);

	if (buf_location == IWL_FW_INI_LOCATION_SRAM_PATH) {
		if (!WARN(pnt != IWL_FW_INI_APPLY_EARLY,
			  "Invalid apply point %d for SMEM buffer allocation",
			  pnt))
			/* set sram monitor by enabling bit 7 */
			iwl_set_bit(fwrt->trans, CSR_HW_IF_CONFIG_REG,
				    CSR_HW_IF_CONFIG_REG_BIT_MONITOR_SRAM);
		return;
	}

	if (buf_location != IWL_FW_INI_LOCATION_DRAM_PATH)
		return;

	if (!alloc->is_alloc) {
		iwl_fw_dbg_buffer_allocation(fwrt,
					     le32_to_cpu(alloc->tlv.size));
		if (block_idx == trans->num_blocks)
			return;
		alloc->is_alloc = 1;
	}

	/* First block is assigned via registers / context info */
	if (trans->num_blocks == 1)
		return;

	cmd->num_frags = cpu_to_le32(1);
	cmd->fragments[0].address =
		cpu_to_le64(trans->fw_mon[block_idx].physical);
	cmd->fragments[0].size = alloc->tlv.size;
	cmd->allocation_id = alloc->tlv.allocation_id;
	cmd->buffer_location = alloc->tlv.buffer_location;

	iwl_trans_send_cmd(trans, &hcmd);
}

static void iwl_fw_dbg_send_hcmd(struct iwl_fw_runtime *fwrt,
				 struct iwl_ucode_tlv *tlv)
{
	struct iwl_fw_ini_hcmd_tlv *hcmd_tlv = (void *)&tlv->data[0];
	struct iwl_fw_ini_hcmd *data = &hcmd_tlv->hcmd;
	u16 len = le32_to_cpu(tlv->length) - sizeof(*hcmd_tlv);

	struct iwl_host_cmd hcmd = {
		.id = WIDE_ID(data->group, data->id),
		.len = { len, },
		.data = { data->data, },
	};

	iwl_trans_send_cmd(fwrt->trans, &hcmd);
}

static void iwl_fw_dbg_update_regions(struct iwl_fw_runtime *fwrt,
				      struct iwl_fw_ini_region_tlv *tlv,
				      bool ext, enum iwl_fw_ini_apply_point pnt)
{
	void *iter = (void *)tlv->region_config;
	int i, size = le32_to_cpu(tlv->num_regions);

	for (i = 0; i < size; i++) {
		struct iwl_fw_ini_region_cfg *reg = iter, **active;
		int id = le32_to_cpu(reg->region_id);
		u32 type = le32_to_cpu(reg->region_type);

		if (WARN(id >= ARRAY_SIZE(fwrt->dump.active_regs),
			 "Invalid region id %d for apply point %d\n", id, pnt))
			break;

		active = &fwrt->dump.active_regs[id];

		if (*active)
			IWL_WARN(fwrt->trans, "region TLV %d override\n", id);

		IWL_DEBUG_FW(fwrt,
			     "%s: apply point %d, activating region ID %d\n",
			     __func__, pnt, id);

		*active = reg;

		if (type == IWL_FW_INI_REGION_TXF ||
		    type == IWL_FW_INI_REGION_RXF)
			iter += le32_to_cpu(reg->fifos.num_of_registers) *
				sizeof(__le32);
		else if (type != IWL_FW_INI_REGION_DRAM_BUFFER)
			iter += le32_to_cpu(reg->internal.num_of_ranges) *
				sizeof(__le32);

		iter += sizeof(*reg);
	}
}

static int iwl_fw_dbg_trig_realloc(struct iwl_fw_runtime *fwrt,
				   struct iwl_fw_ini_active_triggers *active,
				   u32 id, int size)
{
	void *ptr;

	if (size <= active->size)
		return 0;

	ptr = krealloc(active->trig, size, GFP_KERNEL);
	if (!ptr) {
		IWL_ERR(fwrt, "Failed to allocate memory for trigger %d\n", id);
		return -ENOMEM;
	}
	active->trig = ptr;
	active->size = size;

	return 0;
}

static void iwl_fw_dbg_update_triggers(struct iwl_fw_runtime *fwrt,
				       struct iwl_fw_ini_trigger_tlv *tlv,
				       bool ext,
				       enum iwl_fw_ini_apply_point apply_point)
{
	int i, size = le32_to_cpu(tlv->num_triggers);
	void *iter = (void *)tlv->trigger_config;

	for (i = 0; i < size; i++) {
		struct iwl_fw_ini_trigger *trig = iter;
		struct iwl_fw_ini_active_triggers *active;
		int id = le32_to_cpu(trig->trigger_id);
		u32 trig_regs_size = le32_to_cpu(trig->num_regions) *
			sizeof(__le32);

		if (WARN_ON(id >= ARRAY_SIZE(fwrt->dump.active_trigs)))
			break;

		active = &fwrt->dump.active_trigs[id];

		if (!active->active) {
			size_t trig_size = sizeof(*trig) + trig_regs_size;

			if (iwl_fw_dbg_trig_realloc(fwrt, active, id,
						    trig_size))
				goto next;

			memcpy(active->trig, trig, trig_size);

		} else {
			u32 conf_override =
				!(le32_to_cpu(trig->override_trig) & 0xff);
			u32 region_override =
				!(le32_to_cpu(trig->override_trig) & 0xff00);
			u32 offset = 0;
			u32 active_regs =
				le32_to_cpu(active->trig->num_regions);
			u32 new_regs = le32_to_cpu(trig->num_regions);
			int mem_to_add = trig_regs_size;

			if (region_override) {
				mem_to_add -= active_regs * sizeof(__le32);
			} else {
				offset += active_regs;
				new_regs += active_regs;
			}

			if (iwl_fw_dbg_trig_realloc(fwrt, active, id,
						    active->size + mem_to_add))
				goto next;

			if (conf_override)
				memcpy(active->trig, trig, sizeof(*trig));

			memcpy(active->trig->data + offset, trig->data,
			       trig_regs_size);
			active->trig->num_regions = cpu_to_le32(new_regs);
		}

		/* Since zero means infinity - just set to -1 */
		if (!le32_to_cpu(active->trig->occurrences))
			active->trig->occurrences = cpu_to_le32(-1);
		if (!le32_to_cpu(active->trig->ignore_consec))
			active->trig->ignore_consec = cpu_to_le32(-1);

		active->active = true;
next:
		iter += sizeof(*trig) + trig_regs_size;

	}
}

static void _iwl_fw_dbg_apply_point(struct iwl_fw_runtime *fwrt,
				    struct iwl_apply_point_data *data,
				    enum iwl_fw_ini_apply_point pnt,
				    bool ext)
{
	void *iter = data->data;

	while (iter && iter < data->data + data->size) {
		struct iwl_ucode_tlv *tlv = iter;
		void *ini_tlv = (void *)tlv->data;
		u32 type = le32_to_cpu(tlv->type);

		switch (type) {
		case IWL_UCODE_TLV_TYPE_BUFFER_ALLOCATION: {
			struct iwl_fw_ini_allocation_data *buf_alloc = ini_tlv;

			iwl_fw_dbg_buffer_apply(fwrt, ini_tlv, pnt);
			iter += sizeof(buf_alloc->is_alloc);
			break;
		}
		case IWL_UCODE_TLV_TYPE_HCMD:
			if (pnt < IWL_FW_INI_APPLY_AFTER_ALIVE) {
				IWL_ERR(fwrt,
					"Invalid apply point %x for host command\n",
					pnt);
				goto next;
			}
			iwl_fw_dbg_send_hcmd(fwrt, tlv);
			break;
		case IWL_UCODE_TLV_TYPE_REGIONS:
			iwl_fw_dbg_update_regions(fwrt, ini_tlv, ext, pnt);
			break;
		case IWL_UCODE_TLV_TYPE_TRIGGERS:
			iwl_fw_dbg_update_triggers(fwrt, ini_tlv, ext, pnt);
			break;
		case IWL_UCODE_TLV_TYPE_DEBUG_FLOW:
			break;
		default:
			WARN_ONCE(1, "Invalid TLV %x for apply point\n", type);
			break;
		}
next:
		iter += sizeof(*tlv) + le32_to_cpu(tlv->length);
	}
}

void iwl_fw_dbg_apply_point(struct iwl_fw_runtime *fwrt,
			    enum iwl_fw_ini_apply_point apply_point)
{
	void *data = &fwrt->trans->apply_points[apply_point];
	int i;

	if (apply_point == IWL_FW_INI_APPLY_EARLY) {
		for (i = 0; i < IWL_FW_INI_MAX_REGION_ID; i++)
			fwrt->dump.active_regs[i] = NULL;

		/* disable the triggers, used in recovery flow */
		for (i = 0; i < IWL_FW_TRIGGER_ID_NUM; i++)
			fwrt->dump.active_trigs[i].active = false;
	}

	_iwl_fw_dbg_apply_point(fwrt, data, apply_point, false);

	data = &fwrt->trans->apply_points_ext[apply_point];
	_iwl_fw_dbg_apply_point(fwrt, data, apply_point, true);
}
IWL_EXPORT_SYMBOL(iwl_fw_dbg_apply_point);

void iwl_fwrt_stop_device(struct iwl_fw_runtime *fwrt)
{
	/* if the wait event timeout elapses instead of wake up then
	 * the driver did not receive NMI interrupt and can not assume the FW
	 * is halted
	 */
	int ret = wait_event_timeout(fwrt->trans->fw_halt_waitq,
				     !test_bit(STATUS_FW_WAIT_DUMP,
					       &fwrt->trans->status),
				     msecs_to_jiffies(2000));
	if (!ret) {
		/* failed to receive NMI interrupt, assuming the FW is stuck */
		set_bit(STATUS_FW_ERROR, &fwrt->trans->status);

		clear_bit(STATUS_FW_WAIT_DUMP, &fwrt->trans->status);
	}

	/* Assuming the op mode mutex is held at this point */
	iwl_fw_dbg_collect_sync(fwrt);

	iwl_trans_stop_device(fwrt->trans);
}
IWL_EXPORT_SYMBOL(iwl_fwrt_stop_device);<|MERGE_RESOLUTION|>--- conflicted
+++ resolved
@@ -666,23 +666,6 @@
 			num_bytes_in_chunk;
 	}
 }
-<<<<<<< HEAD
-
-static void iwl_fw_prph_handler(struct iwl_fw_runtime *fwrt, void *ptr,
-				void (*handler)(struct iwl_fw_runtime *,
-						const struct iwl_prph_range *,
-						u32, void *))
-{
-	u32 range_len;
-
-	if (fwrt->trans->cfg->device_family >= IWL_DEVICE_FAMILY_22000) {
-		range_len = ARRAY_SIZE(iwl_prph_dump_addr_22000);
-		handler(fwrt, iwl_prph_dump_addr_22000, range_len, ptr);
-	} else {
-		range_len = ARRAY_SIZE(iwl_prph_dump_addr_comm);
-		handler(fwrt, iwl_prph_dump_addr_comm, range_len, ptr);
-
-=======
 
 static void iwl_fw_prph_handler(struct iwl_fw_runtime *fwrt, void *ptr,
 				void (*handler)(struct iwl_fw_runtime *,
@@ -700,7 +683,6 @@
 		range_len = ARRAY_SIZE(iwl_prph_dump_addr_comm);
 		handler(fwrt, iwl_prph_dump_addr_comm, range_len, ptr);
 
->>>>>>> c7ff1bfe
 		if (fwrt->trans->cfg->mq_rx_supported) {
 			range_len = ARRAY_SIZE(iwl_prph_dump_addr_9000);
 			handler(fwrt, iwl_prph_dump_addr_9000, range_len, ptr);
@@ -1445,15 +1427,6 @@
 			iwl_dump_ini_mem(fwrt, type, data, reg, &ops);
 			break;
 		case IWL_FW_INI_REGION_DRAM_BUFFER:
-<<<<<<< HEAD
-			*dump_mask |= BIT(IWL_FW_ERROR_DUMP_FW_MONITOR);
-			break;
-		case IWL_FW_INI_REGION_PAGING:
-			if (iwl_fw_dbg_is_paging_enabled(fwrt))
-				iwl_dump_paging(fwrt, data);
-			else
-				*dump_mask |= BIT(IWL_FW_ERROR_DUMP_PAGING);
-=======
 			ops.get_num_of_ranges = iwl_dump_ini_mon_dram_ranges;
 			ops.get_size = iwl_dump_ini_mon_dram_get_size;
 			ops.fill_mem_hdr = iwl_dump_ini_mon_dram_fill_header;
@@ -1476,7 +1449,6 @@
 			}
 
 			iwl_dump_ini_mem(fwrt, type, data, reg, &ops);
->>>>>>> c7ff1bfe
 			break;
 		}
 		case IWL_FW_INI_REGION_TXF:
@@ -1741,13 +1713,8 @@
 	if (WARN_ON(!active->active))
 		return -EINVAL;
 
-<<<<<<< HEAD
-	delay = le32_to_cpu(fwrt->dump.active_trigs[id].conf->dump_delay);
-	occur = le32_to_cpu(fwrt->dump.active_trigs[id].conf->occurrences);
-=======
 	delay = le32_to_cpu(active->trig->dump_delay);
 	occur = le32_to_cpu(active->trig->occurrences);
->>>>>>> c7ff1bfe
 	if (!occur)
 		return 0;
 
@@ -1929,29 +1896,10 @@
 iwl_fw_dbg_buffer_allocation(struct iwl_fw_runtime *fwrt, u32 size)
 {
 	struct iwl_trans *trans = fwrt->trans;
-<<<<<<< HEAD
-	struct iwl_ldbg_config_cmd ldbg_cmd = {
-		.type = cpu_to_le32(BUFFER_ALLOCATION),
-	};
-	struct iwl_buffer_allocation_cmd *cmd = &ldbg_cmd.buffer_allocation;
-	struct iwl_host_cmd hcmd = {
-		.id = LDBG_CONFIG_CMD,
-		.flags = CMD_ASYNC,
-		.data[0] = &ldbg_cmd,
-		.len[0] = sizeof(ldbg_cmd),
-	};
-=======
->>>>>>> c7ff1bfe
 	void *virtual_addr = NULL;
 	dma_addr_t phys_addr;
 
-<<<<<<< HEAD
-	if (!trans->num_blocks &&
-	    le32_to_cpu(alloc->buffer_location) !=
-	    IWL_FW_INI_LOCATION_DRAM_PATH)
-=======
 	if (WARN_ON_ONCE(trans->num_blocks == ARRAY_SIZE(trans->fw_mon)))
->>>>>>> c7ff1bfe
 		return;
 
 	virtual_addr =

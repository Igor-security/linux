--- conflicted
+++ resolved
@@ -1269,8 +1269,6 @@
 	return -EINVAL;
 }
 
-<<<<<<< HEAD
-=======
 static ssize_t iwl_dbgfs_inject_beacon_ie_write(struct iwl_mvm *mvm,
 						char *buf, size_t count,
 						loff_t *ppos)
@@ -1311,7 +1309,6 @@
 	return simple_read_from_buffer(user_buf, count, ppos, buf, pos);
 }
 
->>>>>>> f77ecde5
 static ssize_t iwl_dbgfs_fw_dbg_conf_write(struct iwl_mvm *mvm,
 					   char *buf, size_t count,
 					   loff_t *ppos)

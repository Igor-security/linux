/******************************************************************************
 *
 * This file is provided under a dual BSD/GPLv2 license.  When using or
 * redistributing this file, you may do so under either license.
 *
 * GPL LICENSE SUMMARY
 *
 * Copyright(c) 2012 - 2014 Intel Corporation. All rights reserved.
 * Copyright(c) 2013 - 2015 Intel Mobile Communications GmbH
 * Copyright(c) 2016 - 2017 Intel Deutschland GmbH
 * Copyright(c) 2018        Intel Corporation
 *
 * This program is free software; you can redistribute it and/or modify
 * it under the terms of version 2 of the GNU General Public License as
 * published by the Free Software Foundation.
 *
 * This program is distributed in the hope that it will be useful, but
 * WITHOUT ANY WARRANTY; without even the implied warranty of
 * MERCHANTABILITY or FITNESS FOR A PARTICULAR PURPOSE.  See the GNU
 * General Public License for more details.
 *
 * The full GNU General Public License is included in this distribution
 * in the file called COPYING.
 *
 * Contact Information:
 *  Intel Linux Wireless <linuxwifi@intel.com>
 * Intel Corporation, 5200 N.E. Elam Young Parkway, Hillsboro, OR 97124-6497
 *
 * BSD LICENSE
 *
 * Copyright(c) 2012 - 2014 Intel Corporation. All rights reserved.
 * Copyright(c) 2013 - 2015 Intel Mobile Communications GmbH
 * Copyright(c) 2016 - 2017 Intel Deutschland GmbH
 * Copyright(c) 2018        Intel Corporation
 * All rights reserved.
 *
 * Redistribution and use in source and binary forms, with or without
 * modification, are permitted provided that the following conditions
 * are met:
 *
 *  * Redistributions of source code must retain the above copyright
 *    notice, this list of conditions and the following disclaimer.
 *  * Redistributions in binary form must reproduce the above copyright
 *    notice, this list of conditions and the following disclaimer in
 *    the documentation and/or other materials provided with the
 *    distribution.
 *  * Neither the name Intel Corporation nor the names of its
 *    contributors may be used to endorse or promote products derived
 *    from this software without specific prior written permission.
 *
 * THIS SOFTWARE IS PROVIDED BY THE COPYRIGHT HOLDERS AND CONTRIBUTORS
 * "AS IS" AND ANY EXPRESS OR IMPLIED WARRANTIES, INCLUDING, BUT NOT
 * LIMITED TO, THE IMPLIED WARRANTIES OF MERCHANTABILITY AND FITNESS FOR
 * A PARTICULAR PURPOSE ARE DISCLAIMED. IN NO EVENT SHALL THE COPYRIGHT
 * OWNER OR CONTRIBUTORS BE LIABLE FOR ANY DIRECT, INDIRECT, INCIDENTAL,
 * SPECIAL, EXEMPLARY, OR CONSEQUENTIAL DAMAGES (INCLUDING, BUT NOT
 * LIMITED TO, PROCUREMENT OF SUBSTITUTE GOODS OR SERVICES; LOSS OF USE,
 * DATA, OR PROFITS; OR BUSINESS INTERRUPTION) HOWEVER CAUSED AND ON ANY
 * THEORY OF LIABILITY, WHETHER IN CONTRACT, STRICT LIABILITY, OR TORT
 * (INCLUDING NEGLIGENCE OR OTHERWISE) ARISING IN ANY WAY OUT OF THE USE
 * OF THIS SOFTWARE, EVEN IF ADVISED OF THE POSSIBILITY OF SUCH DAMAGE.
 *
 *****************************************************************************/
#include <linux/kernel.h>
#include <linux/slab.h>
#include <linux/skbuff.h>
#include <linux/netdevice.h>
#include <linux/etherdevice.h>
#include <linux/ip.h>
#include <linux/if_arp.h>
#include <linux/time.h>
#include <net/mac80211.h>
#include <net/ieee80211_radiotap.h>
#include <net/tcp.h>

#include "iwl-op-mode.h"
#include "iwl-io.h"
#include "mvm.h"
#include "sta.h"
#include "time-event.h"
#include "iwl-eeprom-parse.h"
#include "iwl-phy-db.h"
#include "testmode.h"
#include "fw/error-dump.h"
#include "iwl-prph.h"
#include "iwl-nvm-parse.h"

static const struct ieee80211_iface_limit iwl_mvm_limits[] = {
	{
		.max = 1,
		.types = BIT(NL80211_IFTYPE_STATION),
	},
	{
		.max = 1,
		.types = BIT(NL80211_IFTYPE_AP) |
			BIT(NL80211_IFTYPE_P2P_CLIENT) |
			BIT(NL80211_IFTYPE_P2P_GO),
	},
	{
		.max = 1,
		.types = BIT(NL80211_IFTYPE_P2P_DEVICE),
	},
};

static const struct ieee80211_iface_combination iwl_mvm_iface_combinations[] = {
	{
		.num_different_channels = 2,
		.max_interfaces = 3,
		.limits = iwl_mvm_limits,
		.n_limits = ARRAY_SIZE(iwl_mvm_limits),
	},
};

#ifdef CONFIG_IWLWIFI_BCAST_FILTERING
/*
 * Use the reserved field to indicate magic values.
 * these values will only be used internally by the driver,
 * and won't make it to the fw (reserved will be 0).
 * BC_FILTER_MAGIC_IP - configure the val of this attribute to
 *	be the vif's ip address. in case there is not a single
 *	ip address (0, or more than 1), this attribute will
 *	be skipped.
 * BC_FILTER_MAGIC_MAC - set the val of this attribute to
 *	the LSB bytes of the vif's mac address
 */
enum {
	BC_FILTER_MAGIC_NONE = 0,
	BC_FILTER_MAGIC_IP,
	BC_FILTER_MAGIC_MAC,
};

static const struct iwl_fw_bcast_filter iwl_mvm_default_bcast_filters[] = {
	{
		/* arp */
		.discard = 0,
		.frame_type = BCAST_FILTER_FRAME_TYPE_ALL,
		.attrs = {
			{
				/* frame type - arp, hw type - ethernet */
				.offset_type =
					BCAST_FILTER_OFFSET_PAYLOAD_START,
				.offset = sizeof(rfc1042_header),
				.val = cpu_to_be32(0x08060001),
				.mask = cpu_to_be32(0xffffffff),
			},
			{
				/* arp dest ip */
				.offset_type =
					BCAST_FILTER_OFFSET_PAYLOAD_START,
				.offset = sizeof(rfc1042_header) + 2 +
					  sizeof(struct arphdr) +
					  ETH_ALEN + sizeof(__be32) +
					  ETH_ALEN,
				.mask = cpu_to_be32(0xffffffff),
				/* mark it as special field */
				.reserved1 = cpu_to_le16(BC_FILTER_MAGIC_IP),
			},
		},
	},
	{
		/* dhcp offer bcast */
		.discard = 0,
		.frame_type = BCAST_FILTER_FRAME_TYPE_IPV4,
		.attrs = {
			{
				/* udp dest port - 68 (bootp client)*/
				.offset_type = BCAST_FILTER_OFFSET_IP_END,
				.offset = offsetof(struct udphdr, dest),
				.val = cpu_to_be32(0x00440000),
				.mask = cpu_to_be32(0xffff0000),
			},
			{
				/* dhcp - lsb bytes of client hw address */
				.offset_type = BCAST_FILTER_OFFSET_IP_END,
				.offset = 38,
				.mask = cpu_to_be32(0xffffffff),
				/* mark it as special field */
				.reserved1 = cpu_to_le16(BC_FILTER_MAGIC_MAC),
			},
		},
	},
	/* last filter must be empty */
	{},
};
#endif

static const struct cfg80211_pmsr_capabilities iwl_mvm_pmsr_capa = {
	.max_peers = IWL_MVM_TOF_MAX_APS,
	.report_ap_tsf = 1,
	.randomize_mac_addr = 1,

	.ftm = {
		.supported = 1,
		.asap = 1,
		.non_asap = 1,
		.request_lci = 1,
		.request_civicloc = 1,
		.max_bursts_exponent = -1, /* all supported */
		.max_ftms_per_burst = 0, /* no limits */
		.bandwidths = BIT(NL80211_CHAN_WIDTH_20_NOHT) |
			      BIT(NL80211_CHAN_WIDTH_20) |
			      BIT(NL80211_CHAN_WIDTH_40) |
			      BIT(NL80211_CHAN_WIDTH_80),
		.preambles = BIT(NL80211_PREAMBLE_LEGACY) |
			     BIT(NL80211_PREAMBLE_HT) |
			     BIT(NL80211_PREAMBLE_VHT),
	},
};

void iwl_mvm_ref(struct iwl_mvm *mvm, enum iwl_mvm_ref_type ref_type)
{
	if (!iwl_mvm_is_d0i3_supported(mvm))
		return;

	IWL_DEBUG_RPM(mvm, "Take mvm reference - type %d\n", ref_type);
	spin_lock_bh(&mvm->refs_lock);
	mvm->refs[ref_type]++;
	spin_unlock_bh(&mvm->refs_lock);
	iwl_trans_ref(mvm->trans);
}

void iwl_mvm_unref(struct iwl_mvm *mvm, enum iwl_mvm_ref_type ref_type)
{
	if (!iwl_mvm_is_d0i3_supported(mvm))
		return;

	IWL_DEBUG_RPM(mvm, "Leave mvm reference - type %d\n", ref_type);
	spin_lock_bh(&mvm->refs_lock);
	if (WARN_ON(!mvm->refs[ref_type])) {
		spin_unlock_bh(&mvm->refs_lock);
		return;
	}
	mvm->refs[ref_type]--;
	spin_unlock_bh(&mvm->refs_lock);
	iwl_trans_unref(mvm->trans);
}

static void iwl_mvm_unref_all_except(struct iwl_mvm *mvm,
				     enum iwl_mvm_ref_type except_ref)
{
	int i, j;

	if (!iwl_mvm_is_d0i3_supported(mvm))
		return;

	spin_lock_bh(&mvm->refs_lock);
	for (i = 0; i < IWL_MVM_REF_COUNT; i++) {
		if (except_ref == i || !mvm->refs[i])
			continue;

		IWL_DEBUG_RPM(mvm, "Cleanup: remove mvm ref type %d (%d)\n",
			      i, mvm->refs[i]);
		for (j = 0; j < mvm->refs[i]; j++)
			iwl_trans_unref(mvm->trans);
		mvm->refs[i] = 0;
	}
	spin_unlock_bh(&mvm->refs_lock);
}

bool iwl_mvm_ref_taken(struct iwl_mvm *mvm)
{
	int i;
	bool taken = false;

	if (!iwl_mvm_is_d0i3_supported(mvm))
		return true;

	spin_lock_bh(&mvm->refs_lock);
	for (i = 0; i < IWL_MVM_REF_COUNT; i++) {
		if (mvm->refs[i]) {
			taken = true;
			break;
		}
	}
	spin_unlock_bh(&mvm->refs_lock);

	return taken;
}

int iwl_mvm_ref_sync(struct iwl_mvm *mvm, enum iwl_mvm_ref_type ref_type)
{
	iwl_mvm_ref(mvm, ref_type);

	if (!wait_event_timeout(mvm->d0i3_exit_waitq,
				!test_bit(IWL_MVM_STATUS_IN_D0I3, &mvm->status),
				HZ)) {
		WARN_ON_ONCE(1);
		iwl_mvm_unref(mvm, ref_type);
		return -EIO;
	}

	return 0;
}

static void iwl_mvm_reset_phy_ctxts(struct iwl_mvm *mvm)
{
	int i;

	memset(mvm->phy_ctxts, 0, sizeof(mvm->phy_ctxts));
	for (i = 0; i < NUM_PHY_CTX; i++) {
		mvm->phy_ctxts[i].id = i;
		mvm->phy_ctxts[i].ref = 0;
	}
}

struct ieee80211_regdomain *iwl_mvm_get_regdomain(struct wiphy *wiphy,
						  const char *alpha2,
						  enum iwl_mcc_source src_id,
						  bool *changed)
{
	struct ieee80211_regdomain *regd = NULL;
	struct ieee80211_hw *hw = wiphy_to_ieee80211_hw(wiphy);
	struct iwl_mvm *mvm = IWL_MAC80211_GET_MVM(hw);
	struct iwl_mcc_update_resp *resp;

	IWL_DEBUG_LAR(mvm, "Getting regdomain data for %s from FW\n", alpha2);

	lockdep_assert_held(&mvm->mutex);

	resp = iwl_mvm_update_mcc(mvm, alpha2, src_id);
	if (IS_ERR_OR_NULL(resp)) {
		IWL_DEBUG_LAR(mvm, "Could not get update from FW %d\n",
			      PTR_ERR_OR_ZERO(resp));
		goto out;
	}

	if (changed) {
		u32 status = le32_to_cpu(resp->status);

		*changed = (status == MCC_RESP_NEW_CHAN_PROFILE ||
			    status == MCC_RESP_ILLEGAL);
	}

	regd = iwl_parse_nvm_mcc_info(mvm->trans->dev, mvm->cfg,
				      __le32_to_cpu(resp->n_channels),
				      resp->channels,
				      __le16_to_cpu(resp->mcc),
				      __le16_to_cpu(resp->geo_info));
	/* Store the return source id */
	src_id = resp->source_id;
	kfree(resp);
	if (IS_ERR_OR_NULL(regd)) {
		IWL_DEBUG_LAR(mvm, "Could not get parse update from FW %d\n",
			      PTR_ERR_OR_ZERO(regd));
		goto out;
	}

	IWL_DEBUG_LAR(mvm, "setting alpha2 from FW to %s (0x%x, 0x%x) src=%d\n",
		      regd->alpha2, regd->alpha2[0], regd->alpha2[1], src_id);
	mvm->lar_regdom_set = true;
	mvm->mcc_src = src_id;

out:
	return regd;
}

void iwl_mvm_update_changed_regdom(struct iwl_mvm *mvm)
{
	bool changed;
	struct ieee80211_regdomain *regd;

	if (!iwl_mvm_is_lar_supported(mvm))
		return;

	regd = iwl_mvm_get_current_regdomain(mvm, &changed);
	if (!IS_ERR_OR_NULL(regd)) {
		/* only update the regulatory core if changed */
		if (changed)
			regulatory_set_wiphy_regd(mvm->hw->wiphy, regd);

		kfree(regd);
	}
}

struct ieee80211_regdomain *iwl_mvm_get_current_regdomain(struct iwl_mvm *mvm,
							  bool *changed)
{
	return iwl_mvm_get_regdomain(mvm->hw->wiphy, "ZZ",
				     iwl_mvm_is_wifi_mcc_supported(mvm) ?
				     MCC_SOURCE_GET_CURRENT :
				     MCC_SOURCE_OLD_FW, changed);
}

int iwl_mvm_init_fw_regd(struct iwl_mvm *mvm)
{
	enum iwl_mcc_source used_src;
	struct ieee80211_regdomain *regd;
	int ret;
	bool changed;
	const struct ieee80211_regdomain *r =
			rtnl_dereference(mvm->hw->wiphy->regd);

	if (!r)
		return -ENOENT;

	/* save the last source in case we overwrite it below */
	used_src = mvm->mcc_src;
	if (iwl_mvm_is_wifi_mcc_supported(mvm)) {
		/* Notify the firmware we support wifi location updates */
		regd = iwl_mvm_get_current_regdomain(mvm, NULL);
		if (!IS_ERR_OR_NULL(regd))
			kfree(regd);
	}

	/* Now set our last stored MCC and source */
	regd = iwl_mvm_get_regdomain(mvm->hw->wiphy, r->alpha2, used_src,
				     &changed);
	if (IS_ERR_OR_NULL(regd))
		return -EIO;

	/* update cfg80211 if the regdomain was changed */
	if (changed)
		ret = regulatory_set_wiphy_regd_sync_rtnl(mvm->hw->wiphy, regd);
	else
		ret = 0;

	kfree(regd);
	return ret;
}

const static u8 he_if_types_ext_capa_sta[] = {
	 [0] = WLAN_EXT_CAPA1_EXT_CHANNEL_SWITCHING,
	 [7] = WLAN_EXT_CAPA8_OPMODE_NOTIF,
	 [9] = WLAN_EXT_CAPA10_TWT_REQUESTER_SUPPORT,
};

const static struct wiphy_iftype_ext_capab he_iftypes_ext_capa[] = {
	{
		.iftype = NL80211_IFTYPE_STATION,
		.extended_capabilities = he_if_types_ext_capa_sta,
		.extended_capabilities_mask = he_if_types_ext_capa_sta,
		.extended_capabilities_len = sizeof(he_if_types_ext_capa_sta),
	},
};

int iwl_mvm_mac_setup_register(struct iwl_mvm *mvm)
{
	struct ieee80211_hw *hw = mvm->hw;
	int num_mac, ret, i;
	static const u32 mvm_ciphers[] = {
		WLAN_CIPHER_SUITE_WEP40,
		WLAN_CIPHER_SUITE_WEP104,
		WLAN_CIPHER_SUITE_TKIP,
		WLAN_CIPHER_SUITE_CCMP,
	};
#ifdef CONFIG_PM_SLEEP
	bool unified = fw_has_capa(&mvm->fw->ucode_capa,
				   IWL_UCODE_TLV_CAPA_CNSLDTD_D3_D0_IMG);
#endif

	/* Tell mac80211 our characteristics */
	ieee80211_hw_set(hw, SIGNAL_DBM);
	ieee80211_hw_set(hw, SPECTRUM_MGMT);
	ieee80211_hw_set(hw, REPORTS_TX_ACK_STATUS);
	ieee80211_hw_set(hw, WANT_MONITOR_VIF);
	ieee80211_hw_set(hw, SUPPORTS_PS);
	ieee80211_hw_set(hw, SUPPORTS_DYNAMIC_PS);
	ieee80211_hw_set(hw, AMPDU_AGGREGATION);
	ieee80211_hw_set(hw, TIMING_BEACON_ONLY);
	ieee80211_hw_set(hw, CONNECTION_MONITOR);
	ieee80211_hw_set(hw, CHANCTX_STA_CSA);
	ieee80211_hw_set(hw, SUPPORT_FAST_XMIT);
	ieee80211_hw_set(hw, SUPPORTS_CLONED_SKBS);
	ieee80211_hw_set(hw, SUPPORTS_AMSDU_IN_AMPDU);
	ieee80211_hw_set(hw, NEEDS_UNIQUE_STA_ADDR);
	ieee80211_hw_set(hw, DEAUTH_NEED_MGD_TX_PREP);
	ieee80211_hw_set(hw, SUPPORTS_VHT_EXT_NSS_BW);
	ieee80211_hw_set(hw, BUFF_MMPDU_TXQ);
	ieee80211_hw_set(hw, STA_MMPDU_TXQ);
	ieee80211_hw_set(hw, TX_AMSDU);
	ieee80211_hw_set(hw, TX_FRAG_LIST);

	if (iwl_mvm_has_tlc_offload(mvm)) {
		ieee80211_hw_set(hw, TX_AMPDU_SETUP_IN_HW);
		ieee80211_hw_set(hw, HAS_RATE_CONTROL);
	}

	if (iwl_mvm_has_new_rx_api(mvm))
		ieee80211_hw_set(hw, SUPPORTS_REORDERING_BUFFER);

	if (fw_has_capa(&mvm->fw->ucode_capa,
			IWL_UCODE_TLV_CAPA_STA_PM_NOTIF)) {
		ieee80211_hw_set(hw, AP_LINK_PS);
	} else if (WARN_ON(iwl_mvm_has_new_tx_api(mvm))) {
		/*
		 * we absolutely need this for the new TX API since that comes
		 * with many more queues than the current code can deal with
		 * for station powersave
		 */
		return -EINVAL;
	}

	if (mvm->trans->num_rx_queues > 1)
		ieee80211_hw_set(hw, USES_RSS);

	if (mvm->trans->max_skb_frags)
		hw->netdev_features = NETIF_F_HIGHDMA | NETIF_F_SG;

	hw->queues = IEEE80211_MAX_QUEUES;
	hw->offchannel_tx_hw_queue = IWL_MVM_OFFCHANNEL_QUEUE;
	hw->radiotap_mcs_details |= IEEE80211_RADIOTAP_MCS_HAVE_FEC |
				    IEEE80211_RADIOTAP_MCS_HAVE_STBC;
	hw->radiotap_vht_details |= IEEE80211_RADIOTAP_VHT_KNOWN_STBC |
		IEEE80211_RADIOTAP_VHT_KNOWN_BEAMFORMED;

	hw->radiotap_timestamp.units_pos =
		IEEE80211_RADIOTAP_TIMESTAMP_UNIT_US |
		IEEE80211_RADIOTAP_TIMESTAMP_SPOS_PLCP_SIG_ACQ;
	/* this is the case for CCK frames, it's better (only 8) for OFDM */
	hw->radiotap_timestamp.accuracy = 22;

	if (!iwl_mvm_has_tlc_offload(mvm))
		hw->rate_control_algorithm = RS_NAME;

	hw->uapsd_queues = IWL_MVM_UAPSD_QUEUES;
	hw->uapsd_max_sp_len = IWL_UAPSD_MAX_SP;
	hw->max_tx_fragments = mvm->trans->max_skb_frags;

	BUILD_BUG_ON(ARRAY_SIZE(mvm->ciphers) < ARRAY_SIZE(mvm_ciphers) + 6);
	memcpy(mvm->ciphers, mvm_ciphers, sizeof(mvm_ciphers));
	hw->wiphy->n_cipher_suites = ARRAY_SIZE(mvm_ciphers);
	hw->wiphy->cipher_suites = mvm->ciphers;

	if (iwl_mvm_has_new_rx_api(mvm)) {
		mvm->ciphers[hw->wiphy->n_cipher_suites] =
			WLAN_CIPHER_SUITE_GCMP;
		hw->wiphy->n_cipher_suites++;
		mvm->ciphers[hw->wiphy->n_cipher_suites] =
			WLAN_CIPHER_SUITE_GCMP_256;
		hw->wiphy->n_cipher_suites++;
	}

	/* Enable 11w if software crypto is not enabled (as the
	 * firmware will interpret some mgmt packets, so enabling it
	 * with software crypto isn't safe).
	 */
	if (!iwlwifi_mod_params.swcrypto) {
		ieee80211_hw_set(hw, MFP_CAPABLE);
		mvm->ciphers[hw->wiphy->n_cipher_suites] =
			WLAN_CIPHER_SUITE_AES_CMAC;
		hw->wiphy->n_cipher_suites++;
		if (iwl_mvm_has_new_rx_api(mvm)) {
			mvm->ciphers[hw->wiphy->n_cipher_suites] =
				WLAN_CIPHER_SUITE_BIP_GMAC_128;
			hw->wiphy->n_cipher_suites++;
			mvm->ciphers[hw->wiphy->n_cipher_suites] =
				WLAN_CIPHER_SUITE_BIP_GMAC_256;
			hw->wiphy->n_cipher_suites++;
		}
	}

	/* currently FW API supports only one optional cipher scheme */
	if (mvm->fw->cs[0].cipher) {
		const struct iwl_fw_cipher_scheme *fwcs = &mvm->fw->cs[0];
		struct ieee80211_cipher_scheme *cs = &mvm->cs[0];

		mvm->hw->n_cipher_schemes = 1;

		cs->cipher = le32_to_cpu(fwcs->cipher);
		cs->iftype = BIT(NL80211_IFTYPE_STATION);
		cs->hdr_len = fwcs->hdr_len;
		cs->pn_len = fwcs->pn_len;
		cs->pn_off = fwcs->pn_off;
		cs->key_idx_off = fwcs->key_idx_off;
		cs->key_idx_mask = fwcs->key_idx_mask;
		cs->key_idx_shift = fwcs->key_idx_shift;
		cs->mic_len = fwcs->mic_len;

		mvm->hw->cipher_schemes = mvm->cs;
		mvm->ciphers[hw->wiphy->n_cipher_suites] = cs->cipher;
		hw->wiphy->n_cipher_suites++;
	}

	if (fw_has_capa(&mvm->fw->ucode_capa,
			IWL_UCODE_TLV_CAPA_FTM_CALIBRATED)) {
		wiphy_ext_feature_set(hw->wiphy,
				      NL80211_EXT_FEATURE_ENABLE_FTM_RESPONDER);
		hw->wiphy->pmsr_capa = &iwl_mvm_pmsr_capa;
	}

	ieee80211_hw_set(hw, SINGLE_SCAN_ON_ALL_BANDS);
	hw->wiphy->features |=
		NL80211_FEATURE_SCHED_SCAN_RANDOM_MAC_ADDR |
		NL80211_FEATURE_SCAN_RANDOM_MAC_ADDR |
		NL80211_FEATURE_ND_RANDOM_MAC_ADDR;

	hw->sta_data_size = sizeof(struct iwl_mvm_sta);
	hw->vif_data_size = sizeof(struct iwl_mvm_vif);
	hw->chanctx_data_size = sizeof(u16);
	hw->txq_data_size = sizeof(struct iwl_mvm_txq);

	hw->wiphy->interface_modes = BIT(NL80211_IFTYPE_STATION) |
		BIT(NL80211_IFTYPE_P2P_CLIENT) |
		BIT(NL80211_IFTYPE_AP) |
		BIT(NL80211_IFTYPE_P2P_GO) |
		BIT(NL80211_IFTYPE_P2P_DEVICE) |
		BIT(NL80211_IFTYPE_ADHOC);

	hw->wiphy->flags |= WIPHY_FLAG_IBSS_RSN;
	hw->wiphy->regulatory_flags |= REGULATORY_ENABLE_RELAX_NO_IR;
	if (iwl_mvm_is_lar_supported(mvm))
		hw->wiphy->regulatory_flags |= REGULATORY_WIPHY_SELF_MANAGED;
	else
		hw->wiphy->regulatory_flags |= REGULATORY_CUSTOM_REG |
					       REGULATORY_DISABLE_BEACON_HINTS;

	hw->wiphy->flags |= WIPHY_FLAG_AP_UAPSD;
	hw->wiphy->flags |= WIPHY_FLAG_HAS_CHANNEL_SWITCH;

	hw->wiphy->iface_combinations = iwl_mvm_iface_combinations;
	hw->wiphy->n_iface_combinations =
		ARRAY_SIZE(iwl_mvm_iface_combinations);

	hw->wiphy->max_remain_on_channel_duration = 10000;
	hw->max_listen_interval = IWL_CONN_MAX_LISTEN_INTERVAL;

	/* Extract MAC address */
	memcpy(mvm->addresses[0].addr, mvm->nvm_data->hw_addr, ETH_ALEN);
	hw->wiphy->addresses = mvm->addresses;
	hw->wiphy->n_addresses = 1;

	/* Extract additional MAC addresses if available */
	num_mac = (mvm->nvm_data->n_hw_addrs > 1) ?
		min(IWL_MVM_MAX_ADDRESSES, mvm->nvm_data->n_hw_addrs) : 1;

	for (i = 1; i < num_mac; i++) {
		memcpy(mvm->addresses[i].addr, mvm->addresses[i-1].addr,
		       ETH_ALEN);
		mvm->addresses[i].addr[5]++;
		hw->wiphy->n_addresses++;
	}

	iwl_mvm_reset_phy_ctxts(mvm);

	hw->wiphy->max_scan_ie_len = iwl_mvm_max_scan_ie_len(mvm);

	hw->wiphy->max_scan_ssids = PROBE_OPTION_MAX;

	BUILD_BUG_ON(IWL_MVM_SCAN_STOPPING_MASK & IWL_MVM_SCAN_MASK);
	BUILD_BUG_ON(IWL_MVM_MAX_UMAC_SCANS > HWEIGHT32(IWL_MVM_SCAN_MASK) ||
		     IWL_MVM_MAX_LMAC_SCANS > HWEIGHT32(IWL_MVM_SCAN_MASK));

	if (fw_has_capa(&mvm->fw->ucode_capa, IWL_UCODE_TLV_CAPA_UMAC_SCAN))
		mvm->max_scans = IWL_MVM_MAX_UMAC_SCANS;
	else
		mvm->max_scans = IWL_MVM_MAX_LMAC_SCANS;

	if (mvm->nvm_data->bands[NL80211_BAND_2GHZ].n_channels)
		hw->wiphy->bands[NL80211_BAND_2GHZ] =
			&mvm->nvm_data->bands[NL80211_BAND_2GHZ];
	if (mvm->nvm_data->bands[NL80211_BAND_5GHZ].n_channels) {
		hw->wiphy->bands[NL80211_BAND_5GHZ] =
			&mvm->nvm_data->bands[NL80211_BAND_5GHZ];

		if (fw_has_capa(&mvm->fw->ucode_capa,
				IWL_UCODE_TLV_CAPA_BEAMFORMER) &&
		    fw_has_api(&mvm->fw->ucode_capa,
			       IWL_UCODE_TLV_API_LQ_SS_PARAMS))
			hw->wiphy->bands[NL80211_BAND_5GHZ]->vht_cap.cap |=
				IEEE80211_VHT_CAP_SU_BEAMFORMER_CAPABLE;
	}

	hw->wiphy->hw_version = mvm->trans->hw_id;

	if (iwlmvm_mod_params.power_scheme != IWL_POWER_SCHEME_CAM)
		hw->wiphy->flags |= WIPHY_FLAG_PS_ON_BY_DEFAULT;
	else
		hw->wiphy->flags &= ~WIPHY_FLAG_PS_ON_BY_DEFAULT;

	hw->wiphy->max_sched_scan_reqs = 1;
	hw->wiphy->max_sched_scan_ssids = PROBE_OPTION_MAX;
	hw->wiphy->max_match_sets = IWL_SCAN_MAX_PROFILES;
	/* we create the 802.11 header and zero length SSID IE. */
	hw->wiphy->max_sched_scan_ie_len =
		SCAN_OFFLOAD_PROBE_REQ_SIZE - 24 - 2;
	hw->wiphy->max_sched_scan_plans = IWL_MAX_SCHED_SCAN_PLANS;
	hw->wiphy->max_sched_scan_plan_interval = U16_MAX;

	/*
	 * the firmware uses u8 for num of iterations, but 0xff is saved for
	 * infinite loop, so the maximum number of iterations is actually 254.
	 */
	hw->wiphy->max_sched_scan_plan_iterations = 254;

	hw->wiphy->features |= NL80211_FEATURE_P2P_GO_CTWIN |
			       NL80211_FEATURE_LOW_PRIORITY_SCAN |
			       NL80211_FEATURE_P2P_GO_OPPPS |
			       NL80211_FEATURE_AP_MODE_CHAN_WIDTH_CHANGE |
			       NL80211_FEATURE_DYNAMIC_SMPS |
			       NL80211_FEATURE_STATIC_SMPS |
			       NL80211_FEATURE_SUPPORTS_WMM_ADMISSION;

	if (fw_has_capa(&mvm->fw->ucode_capa,
			IWL_UCODE_TLV_CAPA_TXPOWER_INSERTION_SUPPORT))
		hw->wiphy->features |= NL80211_FEATURE_TX_POWER_INSERTION;
	if (fw_has_capa(&mvm->fw->ucode_capa,
			IWL_UCODE_TLV_CAPA_QUIET_PERIOD_SUPPORT))
		hw->wiphy->features |= NL80211_FEATURE_QUIET;

	if (fw_has_capa(&mvm->fw->ucode_capa,
			IWL_UCODE_TLV_CAPA_DS_PARAM_SET_IE_SUPPORT))
		hw->wiphy->features |=
			NL80211_FEATURE_DS_PARAM_SET_IE_IN_PROBES;

	if (fw_has_capa(&mvm->fw->ucode_capa,
			IWL_UCODE_TLV_CAPA_WFA_TPC_REP_IE_SUPPORT))
		hw->wiphy->features |= NL80211_FEATURE_WFA_TPC_IE_IN_PROBES;

	if (fw_has_api(&mvm->fw->ucode_capa,
		       IWL_UCODE_TLV_API_SCAN_TSF_REPORT)) {
		wiphy_ext_feature_set(hw->wiphy,
				      NL80211_EXT_FEATURE_SCAN_START_TIME);
		wiphy_ext_feature_set(hw->wiphy,
				      NL80211_EXT_FEATURE_BSS_PARENT_TSF);
		wiphy_ext_feature_set(hw->wiphy,
				      NL80211_EXT_FEATURE_SET_SCAN_DWELL);
	}

	if (iwl_mvm_is_oce_supported(mvm)) {
		wiphy_ext_feature_set(hw->wiphy,
			NL80211_EXT_FEATURE_ACCEPT_BCAST_PROBE_RESP);
		wiphy_ext_feature_set(hw->wiphy,
			NL80211_EXT_FEATURE_FILS_MAX_CHANNEL_TIME);
		wiphy_ext_feature_set(hw->wiphy,
			NL80211_EXT_FEATURE_OCE_PROBE_REQ_DEFERRAL_SUPPRESSION);
		wiphy_ext_feature_set(hw->wiphy,
			NL80211_EXT_FEATURE_OCE_PROBE_REQ_HIGH_TX_RATE);
	}

	if (mvm->nvm_data->sku_cap_11ax_enable &&
	    !iwlwifi_mod_params.disable_11ax) {
		hw->wiphy->iftype_ext_capab = he_iftypes_ext_capa;
		hw->wiphy->num_iftype_ext_capab =
			ARRAY_SIZE(he_iftypes_ext_capa);
	}

	mvm->rts_threshold = IEEE80211_MAX_RTS_THRESHOLD;

#ifdef CONFIG_PM_SLEEP
	if (iwl_mvm_is_d0i3_supported(mvm) &&
	    device_can_wakeup(mvm->trans->dev)) {
		mvm->wowlan.flags = WIPHY_WOWLAN_ANY;
		hw->wiphy->wowlan = &mvm->wowlan;
	}

	if ((unified || mvm->fw->img[IWL_UCODE_WOWLAN].num_sec) &&
	    mvm->trans->ops->d3_suspend &&
	    mvm->trans->ops->d3_resume &&
	    device_can_wakeup(mvm->trans->dev)) {
		mvm->wowlan.flags |= WIPHY_WOWLAN_MAGIC_PKT |
				     WIPHY_WOWLAN_DISCONNECT |
				     WIPHY_WOWLAN_EAP_IDENTITY_REQ |
				     WIPHY_WOWLAN_RFKILL_RELEASE |
				     WIPHY_WOWLAN_NET_DETECT;
		if (!iwlwifi_mod_params.swcrypto)
			mvm->wowlan.flags |= WIPHY_WOWLAN_SUPPORTS_GTK_REKEY |
					     WIPHY_WOWLAN_GTK_REKEY_FAILURE |
					     WIPHY_WOWLAN_4WAY_HANDSHAKE;

		mvm->wowlan.n_patterns = IWL_WOWLAN_MAX_PATTERNS;
		mvm->wowlan.pattern_min_len = IWL_WOWLAN_MIN_PATTERN_LEN;
		mvm->wowlan.pattern_max_len = IWL_WOWLAN_MAX_PATTERN_LEN;
		mvm->wowlan.max_nd_match_sets = IWL_SCAN_MAX_PROFILES;
		hw->wiphy->wowlan = &mvm->wowlan;
	}
#endif

#ifdef CONFIG_IWLWIFI_BCAST_FILTERING
	/* assign default bcast filtering configuration */
	mvm->bcast_filters = iwl_mvm_default_bcast_filters;
#endif

	ret = iwl_mvm_leds_init(mvm);
	if (ret)
		return ret;

	if (fw_has_capa(&mvm->fw->ucode_capa,
			IWL_UCODE_TLV_CAPA_TDLS_SUPPORT)) {
		IWL_DEBUG_TDLS(mvm, "TDLS supported\n");
		hw->wiphy->flags |= WIPHY_FLAG_SUPPORTS_TDLS;
		ieee80211_hw_set(hw, TDLS_WIDER_BW);
	}

	if (fw_has_capa(&mvm->fw->ucode_capa,
			IWL_UCODE_TLV_CAPA_TDLS_CHANNEL_SWITCH)) {
		IWL_DEBUG_TDLS(mvm, "TDLS channel switch supported\n");
		hw->wiphy->features |= NL80211_FEATURE_TDLS_CHANNEL_SWITCH;
	}

	hw->netdev_features |= mvm->cfg->features;
	if (!iwl_mvm_is_csum_supported(mvm)) {
		hw->netdev_features &= ~(IWL_TX_CSUM_NETIF_FLAGS |
					 NETIF_F_RXCSUM);
		/* We may support SW TX CSUM */
		if (IWL_MVM_SW_TX_CSUM_OFFLOAD)
			hw->netdev_features |= IWL_TX_CSUM_NETIF_FLAGS;
	}

	ret = ieee80211_register_hw(mvm->hw);
	if (ret)
		iwl_mvm_leds_exit(mvm);
	mvm->init_status |= IWL_MVM_INIT_STATUS_REG_HW_INIT_COMPLETE;

	if (mvm->cfg->vht_mu_mimo_supported)
		wiphy_ext_feature_set(hw->wiphy,
				      NL80211_EXT_FEATURE_MU_MIMO_AIR_SNIFFER);

	return ret;
}

static bool iwl_mvm_defer_tx(struct iwl_mvm *mvm,
			     struct ieee80211_sta *sta,
			     struct sk_buff *skb)
{
	struct iwl_mvm_sta *mvmsta;
	bool defer = false;

	/*
	 * double check the IN_D0I3 flag both before and after
	 * taking the spinlock, in order to prevent taking
	 * the spinlock when not needed.
	 */
	if (likely(!test_bit(IWL_MVM_STATUS_IN_D0I3, &mvm->status)))
		return false;

	spin_lock(&mvm->d0i3_tx_lock);
	/*
	 * testing the flag again ensures the skb dequeue
	 * loop (on d0i3 exit) hasn't run yet.
	 */
	if (!test_bit(IWL_MVM_STATUS_IN_D0I3, &mvm->status))
		goto out;

	mvmsta = iwl_mvm_sta_from_mac80211(sta);
	if (mvmsta->sta_id == IWL_MVM_INVALID_STA ||
	    mvmsta->sta_id != mvm->d0i3_ap_sta_id)
		goto out;

	__skb_queue_tail(&mvm->d0i3_tx, skb);

	/* trigger wakeup */
	iwl_mvm_ref(mvm, IWL_MVM_REF_TX);
	iwl_mvm_unref(mvm, IWL_MVM_REF_TX);

	defer = true;
out:
	spin_unlock(&mvm->d0i3_tx_lock);
	return defer;
}

static void iwl_mvm_mac_tx(struct ieee80211_hw *hw,
			   struct ieee80211_tx_control *control,
			   struct sk_buff *skb)
{
	struct iwl_mvm *mvm = IWL_MAC80211_GET_MVM(hw);
	struct ieee80211_sta *sta = control->sta;
	struct ieee80211_tx_info *info = IEEE80211_SKB_CB(skb);
	struct ieee80211_hdr *hdr = (void *)skb->data;
	bool offchannel = IEEE80211_SKB_CB(skb)->flags &
		IEEE80211_TX_CTL_TX_OFFCHAN;

	if (iwl_mvm_is_radio_killed(mvm)) {
		IWL_DEBUG_DROP(mvm, "Dropping - RF/CT KILL\n");
		goto drop;
	}

	if (offchannel &&
	    !test_bit(IWL_MVM_STATUS_ROC_RUNNING, &mvm->status) &&
	    !test_bit(IWL_MVM_STATUS_ROC_AUX_RUNNING, &mvm->status))
		goto drop;

	/* treat non-bufferable MMPDUs on AP interfaces as broadcast */
	if ((info->control.vif->type == NL80211_IFTYPE_AP ||
	     info->control.vif->type == NL80211_IFTYPE_ADHOC) &&
	    ieee80211_is_mgmt(hdr->frame_control) &&
	    !ieee80211_is_bufferable_mmpdu(hdr->frame_control))
		sta = NULL;

	/* If there is no sta, and it's not offchannel - send through AP */
	if (!sta && info->control.vif->type == NL80211_IFTYPE_STATION &&
	    !offchannel) {
		struct iwl_mvm_vif *mvmvif =
			iwl_mvm_vif_from_mac80211(info->control.vif);
		u8 ap_sta_id = READ_ONCE(mvmvif->ap_sta_id);

		if (ap_sta_id < IWL_MVM_STATION_COUNT) {
			/* mac80211 holds rcu read lock */
			sta = rcu_dereference(mvm->fw_id_to_mac_id[ap_sta_id]);
			if (IS_ERR_OR_NULL(sta))
				goto drop;
		}
	}

	if (sta) {
		if (iwl_mvm_defer_tx(mvm, sta, skb))
			return;
		if (iwl_mvm_tx_skb(mvm, skb, sta))
			goto drop;
		return;
	}

	if (iwl_mvm_tx_skb_non_sta(mvm, skb))
		goto drop;
	return;
 drop:
	ieee80211_free_txskb(hw, skb);
}

void iwl_mvm_mac_itxq_xmit(struct ieee80211_hw *hw, struct ieee80211_txq *txq)
{
	struct iwl_mvm *mvm = IWL_MAC80211_GET_MVM(hw);
	struct iwl_mvm_txq *mvmtxq = iwl_mvm_txq_from_mac80211(txq);
	struct sk_buff *skb = NULL;

	/*
	 * No need for threads to be pending here, they can leave the first
	 * taker all the work.
	 *
	 * mvmtxq->tx_request logic:
	 *
	 * If 0, no one is currently TXing, set to 1 to indicate current thread
	 * will now start TX and other threads should quit.
	 *
	 * If 1, another thread is currently TXing, set to 2 to indicate to
	 * that thread that there was another request. Since that request may
	 * have raced with the check whether the queue is empty, the TXing
	 * thread should check the queue's status one more time before leaving.
	 * This check is done in order to not leave any TX hanging in the queue
	 * until the next TX invocation (which may not even happen).
	 *
	 * If 2, another thread is currently TXing, and it will already double
	 * check the queue, so do nothing.
	 */
	if (atomic_fetch_add_unless(&mvmtxq->tx_request, 1, 2))
		return;

	rcu_read_lock();
	do {
		while (likely(!mvmtxq->stopped &&
			      (mvm->trans->system_pm_mode ==
			       IWL_PLAT_PM_MODE_DISABLED))) {
			skb = ieee80211_tx_dequeue(hw, txq);

			if (!skb)
				break;

			if (!txq->sta)
				iwl_mvm_tx_skb_non_sta(mvm, skb);
			else
				iwl_mvm_tx_skb(mvm, skb, txq->sta);
		}
	} while (atomic_dec_return(&mvmtxq->tx_request));
	rcu_read_unlock();
}

static void iwl_mvm_mac_wake_tx_queue(struct ieee80211_hw *hw,
				      struct ieee80211_txq *txq)
{
	struct iwl_mvm *mvm = IWL_MAC80211_GET_MVM(hw);
	struct iwl_mvm_txq *mvmtxq = iwl_mvm_txq_from_mac80211(txq);

	/*
	 * Please note that racing is handled very carefully here:
	 * mvmtxq->txq_id is updated during allocation, and mvmtxq->list is
	 * deleted afterwards.
	 * This means that if:
	 * mvmtxq->txq_id != INVALID_QUEUE && list_empty(&mvmtxq->list):
	 *	queue is allocated and we can TX.
	 * mvmtxq->txq_id != INVALID_QUEUE && !list_empty(&mvmtxq->list):
	 *	a race, should defer the frame.
	 * mvmtxq->txq_id == INVALID_QUEUE && list_empty(&mvmtxq->list):
	 *	need to allocate the queue and defer the frame.
	 * mvmtxq->txq_id == INVALID_QUEUE && !list_empty(&mvmtxq->list):
	 *	queue is already scheduled for allocation, no need to allocate,
	 *	should defer the frame.
	 */

	/* If the queue is allocated TX and return. */
	if (!txq->sta || mvmtxq->txq_id != IWL_MVM_INVALID_QUEUE) {
		/*
		 * Check that list is empty to avoid a race where txq_id is
		 * already updated, but the queue allocation work wasn't
		 * finished
		 */
		if (unlikely(txq->sta && !list_empty(&mvmtxq->list)))
			return;

		iwl_mvm_mac_itxq_xmit(hw, txq);
		return;
	}

	/* The list is being deleted only after the queue is fully allocated. */
	if (!list_empty(&mvmtxq->list))
		return;

	list_add_tail(&mvmtxq->list, &mvm->add_stream_txqs);
	schedule_work(&mvm->add_stream_wk);
}

#define CHECK_BA_TRIGGER(_mvm, _trig, _tid_bm, _tid, _fmt...)		\
	do {								\
		if (!(le16_to_cpu(_tid_bm) & BIT(_tid)))		\
			break;						\
		iwl_fw_dbg_collect_trig(&(_mvm)->fwrt, _trig, _fmt);	\
	} while (0)

static void
iwl_mvm_ampdu_check_trigger(struct iwl_mvm *mvm, struct ieee80211_vif *vif,
			    struct ieee80211_sta *sta, u16 tid, u16 rx_ba_ssn,
			    enum ieee80211_ampdu_mlme_action action)
{
	struct iwl_fw_dbg_trigger_tlv *trig;
	struct iwl_fw_dbg_trigger_ba *ba_trig;

	trig = iwl_fw_dbg_trigger_on(&mvm->fwrt, ieee80211_vif_to_wdev(vif),
				     FW_DBG_TRIGGER_BA);
	if (!trig)
		return;

	ba_trig = (void *)trig->data;

	switch (action) {
	case IEEE80211_AMPDU_TX_OPERATIONAL: {
		struct iwl_mvm_sta *mvmsta = iwl_mvm_sta_from_mac80211(sta);
		struct iwl_mvm_tid_data *tid_data = &mvmsta->tid_data[tid];

		CHECK_BA_TRIGGER(mvm, trig, ba_trig->tx_ba_start, tid,
				 "TX AGG START: MAC %pM tid %d ssn %d\n",
				 sta->addr, tid, tid_data->ssn);
		break;
		}
	case IEEE80211_AMPDU_TX_STOP_CONT:
		CHECK_BA_TRIGGER(mvm, trig, ba_trig->tx_ba_stop, tid,
				 "TX AGG STOP: MAC %pM tid %d\n",
				 sta->addr, tid);
		break;
	case IEEE80211_AMPDU_RX_START:
		CHECK_BA_TRIGGER(mvm, trig, ba_trig->rx_ba_start, tid,
				 "RX AGG START: MAC %pM tid %d ssn %d\n",
				 sta->addr, tid, rx_ba_ssn);
		break;
	case IEEE80211_AMPDU_RX_STOP:
		CHECK_BA_TRIGGER(mvm, trig, ba_trig->rx_ba_stop, tid,
				 "RX AGG STOP: MAC %pM tid %d\n",
				 sta->addr, tid);
		break;
	default:
		break;
	}
}

static int iwl_mvm_mac_ampdu_action(struct ieee80211_hw *hw,
				    struct ieee80211_vif *vif,
				    struct ieee80211_ampdu_params *params)
{
	struct iwl_mvm *mvm = IWL_MAC80211_GET_MVM(hw);
	int ret;
	bool tx_agg_ref = false;
	struct ieee80211_sta *sta = params->sta;
	enum ieee80211_ampdu_mlme_action action = params->action;
	u16 tid = params->tid;
	u16 *ssn = &params->ssn;
	u16 buf_size = params->buf_size;
	bool amsdu = params->amsdu;
	u16 timeout = params->timeout;

	IWL_DEBUG_HT(mvm, "A-MPDU action on addr %pM tid %d: action %d\n",
		     sta->addr, tid, action);

	if (!(mvm->nvm_data->sku_cap_11n_enable))
		return -EACCES;

	/* return from D0i3 before starting a new Tx aggregation */
	switch (action) {
	case IEEE80211_AMPDU_TX_START:
	case IEEE80211_AMPDU_TX_STOP_CONT:
	case IEEE80211_AMPDU_TX_STOP_FLUSH:
	case IEEE80211_AMPDU_TX_STOP_FLUSH_CONT:
	case IEEE80211_AMPDU_TX_OPERATIONAL:
		/*
		 * for tx start, wait synchronously until D0i3 exit to
		 * get the correct sequence number for the tid.
		 * additionally, some other ampdu actions use direct
		 * target access, which is not handled automatically
		 * by the trans layer (unlike commands), so wait for
		 * d0i3 exit in these cases as well.
		 */
		ret = iwl_mvm_ref_sync(mvm, IWL_MVM_REF_TX_AGG);
		if (ret)
			return ret;

		tx_agg_ref = true;
		break;
	default:
		break;
	}

	mutex_lock(&mvm->mutex);

	switch (action) {
	case IEEE80211_AMPDU_RX_START:
		if (iwl_mvm_vif_from_mac80211(vif)->ap_sta_id ==
				iwl_mvm_sta_from_mac80211(sta)->sta_id) {
			struct iwl_mvm_vif *mvmvif;
			u16 macid = iwl_mvm_vif_from_mac80211(vif)->id;
			struct iwl_mvm_tcm_mac *mdata = &mvm->tcm.data[macid];

			mdata->opened_rx_ba_sessions = true;
			mvmvif = iwl_mvm_vif_from_mac80211(vif);
			cancel_delayed_work(&mvmvif->uapsd_nonagg_detected_wk);
		}
		if (!iwl_enable_rx_ampdu()) {
			ret = -EINVAL;
			break;
		}
		ret = iwl_mvm_sta_rx_agg(mvm, sta, tid, *ssn, true, buf_size,
					 timeout);
		break;
	case IEEE80211_AMPDU_RX_STOP:
		ret = iwl_mvm_sta_rx_agg(mvm, sta, tid, 0, false, buf_size,
					 timeout);
		break;
	case IEEE80211_AMPDU_TX_START:
		if (!iwl_enable_tx_ampdu()) {
			ret = -EINVAL;
			break;
		}
		ret = iwl_mvm_sta_tx_agg_start(mvm, vif, sta, tid, ssn);
		break;
	case IEEE80211_AMPDU_TX_STOP_CONT:
		ret = iwl_mvm_sta_tx_agg_stop(mvm, vif, sta, tid);
		break;
	case IEEE80211_AMPDU_TX_STOP_FLUSH:
	case IEEE80211_AMPDU_TX_STOP_FLUSH_CONT:
		ret = iwl_mvm_sta_tx_agg_flush(mvm, vif, sta, tid);
		break;
	case IEEE80211_AMPDU_TX_OPERATIONAL:
		ret = iwl_mvm_sta_tx_agg_oper(mvm, vif, sta, tid,
					      buf_size, amsdu);
		break;
	default:
		WARN_ON_ONCE(1);
		ret = -EINVAL;
		break;
	}

	if (!ret) {
		u16 rx_ba_ssn = 0;

		if (action == IEEE80211_AMPDU_RX_START)
			rx_ba_ssn = *ssn;

		iwl_mvm_ampdu_check_trigger(mvm, vif, sta, tid,
					    rx_ba_ssn, action);
	}
	mutex_unlock(&mvm->mutex);

	/*
	 * If the tid is marked as started, we won't use it for offloaded
	 * traffic on the next D0i3 entry. It's safe to unref.
	 */
	if (tx_agg_ref)
		iwl_mvm_unref(mvm, IWL_MVM_REF_TX_AGG);

	return ret;
}

static void iwl_mvm_cleanup_iterator(void *data, u8 *mac,
				     struct ieee80211_vif *vif)
{
	struct iwl_mvm *mvm = data;
	struct iwl_mvm_vif *mvmvif = iwl_mvm_vif_from_mac80211(vif);

	mvmvif->uploaded = false;
	mvmvif->ap_sta_id = IWL_MVM_INVALID_STA;

	spin_lock_bh(&mvm->time_event_lock);
	iwl_mvm_te_clear_data(mvm, &mvmvif->time_event_data);
	spin_unlock_bh(&mvm->time_event_lock);

	mvmvif->phy_ctxt = NULL;
	memset(&mvmvif->bf_data, 0, sizeof(mvmvif->bf_data));
	memset(&mvmvif->probe_resp_data, 0, sizeof(mvmvif->probe_resp_data));
}

static void iwl_mvm_restart_cleanup(struct iwl_mvm *mvm)
{
	/* clear the D3 reconfig, we only need it to avoid dumping a
	 * firmware coredump on reconfiguration, we shouldn't do that
	 * on D3->D0 transition
	 */
	if (!test_and_clear_bit(IWL_MVM_STATUS_D3_RECONFIG, &mvm->status)) {
		mvm->fwrt.dump.desc = &iwl_dump_desc_assert;
		iwl_fw_error_dump(&mvm->fwrt);
	}

	/* cleanup all stale references (scan, roc), but keep the
	 * ucode_down ref until reconfig is complete
	 */
	iwl_mvm_unref_all_except(mvm, IWL_MVM_REF_UCODE_DOWN);

	iwl_mvm_stop_device(mvm);

	mvm->cur_aid = 0;

	mvm->scan_status = 0;
	mvm->ps_disabled = false;
	mvm->calibrating = false;

	/* just in case one was running */
	iwl_mvm_cleanup_roc_te(mvm);
	ieee80211_remain_on_channel_expired(mvm->hw);

	iwl_mvm_ftm_restart(mvm);

	/*
	 * cleanup all interfaces, even inactive ones, as some might have
	 * gone down during the HW restart
	 */
	ieee80211_iterate_interfaces(mvm->hw, 0, iwl_mvm_cleanup_iterator, mvm);

	mvm->p2p_device_vif = NULL;
	mvm->d0i3_ap_sta_id = IWL_MVM_INVALID_STA;

	iwl_mvm_reset_phy_ctxts(mvm);
	memset(mvm->fw_key_table, 0, sizeof(mvm->fw_key_table));
	memset(&mvm->last_bt_notif, 0, sizeof(mvm->last_bt_notif));
	memset(&mvm->last_bt_ci_cmd, 0, sizeof(mvm->last_bt_ci_cmd));

	ieee80211_wake_queues(mvm->hw);

	/* clear any stale d0i3 state */
	clear_bit(IWL_MVM_STATUS_IN_D0I3, &mvm->status);

	mvm->vif_count = 0;
	mvm->rx_ba_sessions = 0;
	mvm->fwrt.dump.conf = FW_DBG_INVALID;
	mvm->monitor_on = false;

	/* keep statistics ticking */
	iwl_mvm_accu_radio_stats(mvm);
}

int __iwl_mvm_mac_start(struct iwl_mvm *mvm)
{
	int ret;

	lockdep_assert_held(&mvm->mutex);

	if (test_bit(IWL_MVM_STATUS_HW_RESTART_REQUESTED, &mvm->status)) {
		/*
		 * Now convert the HW_RESTART_REQUESTED flag to IN_HW_RESTART
		 * so later code will - from now on - see that we're doing it.
		 */
		set_bit(IWL_MVM_STATUS_IN_HW_RESTART, &mvm->status);
		clear_bit(IWL_MVM_STATUS_HW_RESTART_REQUESTED, &mvm->status);
		/* Clean up some internal and mac80211 state on restart */
		iwl_mvm_restart_cleanup(mvm);
	} else {
		/* Hold the reference to prevent runtime suspend while
		 * the start procedure runs.  It's a bit confusing
		 * that the UCODE_DOWN reference is taken, but it just
		 * means "UCODE is not UP yet". ( TODO: rename this
		 * reference).
		 */
		iwl_mvm_ref(mvm, IWL_MVM_REF_UCODE_DOWN);
	}
	ret = iwl_mvm_up(mvm);

	iwl_fw_dbg_apply_point(&mvm->fwrt, IWL_FW_INI_APPLY_POST_INIT);

	if (ret && test_bit(IWL_MVM_STATUS_IN_HW_RESTART, &mvm->status)) {
		/* Something went wrong - we need to finish some cleanup
		 * that normally iwl_mvm_mac_restart_complete() below
		 * would do.
		 */
		clear_bit(IWL_MVM_STATUS_IN_HW_RESTART, &mvm->status);
#ifdef CONFIG_PM
		iwl_mvm_d0i3_enable_tx(mvm, NULL);
#endif
	}

	return ret;
}

static int iwl_mvm_mac_start(struct ieee80211_hw *hw)
{
	struct iwl_mvm *mvm = IWL_MAC80211_GET_MVM(hw);
	int ret;

	/* Some hw restart cleanups must not hold the mutex */
	if (test_bit(IWL_MVM_STATUS_IN_HW_RESTART, &mvm->status)) {
		/*
		 * Make sure we are out of d0i3. This is needed
		 * to make sure the reference accounting is correct
		 * (and there is no stale d0i3_exit_work).
		 */
		wait_event_timeout(mvm->d0i3_exit_waitq,
				   !test_bit(IWL_MVM_STATUS_IN_D0I3,
					     &mvm->status),
				   HZ);
	}

	mutex_lock(&mvm->mutex);
	ret = __iwl_mvm_mac_start(mvm);
	mutex_unlock(&mvm->mutex);

	return ret;
}

static void iwl_mvm_restart_complete(struct iwl_mvm *mvm)
{
	int ret;

	mutex_lock(&mvm->mutex);

	clear_bit(IWL_MVM_STATUS_IN_HW_RESTART, &mvm->status);
#ifdef CONFIG_PM
	iwl_mvm_d0i3_enable_tx(mvm, NULL);
#endif
	ret = iwl_mvm_update_quotas(mvm, true, NULL);
	if (ret)
		IWL_ERR(mvm, "Failed to update quotas after restart (%d)\n",
			ret);

	/* allow transport/FW low power modes */
	iwl_mvm_unref(mvm, IWL_MVM_REF_UCODE_DOWN);

	iwl_mvm_send_recovery_cmd(mvm, ERROR_RECOVERY_END_OF_RECOVERY);

	/*
	 * If we have TDLS peers, remove them. We don't know the last seqno/PN
	 * of packets the FW sent out, so we must reconnect.
	 */
	iwl_mvm_teardown_tdls_peers(mvm);

	mutex_unlock(&mvm->mutex);
}

static void iwl_mvm_resume_complete(struct iwl_mvm *mvm)
{
	if (iwl_mvm_is_d0i3_supported(mvm) &&
	    iwl_mvm_enter_d0i3_on_suspend(mvm))
		WARN_ONCE(!wait_event_timeout(mvm->d0i3_exit_waitq,
					      !test_bit(IWL_MVM_STATUS_IN_D0I3,
							&mvm->status),
					      HZ),
			  "D0i3 exit on resume timed out\n");
}

static void
iwl_mvm_mac_reconfig_complete(struct ieee80211_hw *hw,
			      enum ieee80211_reconfig_type reconfig_type)
{
	struct iwl_mvm *mvm = IWL_MAC80211_GET_MVM(hw);

	switch (reconfig_type) {
	case IEEE80211_RECONFIG_TYPE_RESTART:
		iwl_mvm_restart_complete(mvm);
		break;
	case IEEE80211_RECONFIG_TYPE_SUSPEND:
		iwl_mvm_resume_complete(mvm);
		break;
	}
}

void __iwl_mvm_mac_stop(struct iwl_mvm *mvm)
{
	lockdep_assert_held(&mvm->mutex);

	/* firmware counters are obviously reset now, but we shouldn't
	 * partially track so also clear the fw_reset_accu counters.
	 */
	memset(&mvm->accu_radio_stats, 0, sizeof(mvm->accu_radio_stats));

	/* async_handlers_wk is now blocked */

	/*
	 * The work item could be running or queued if the
	 * ROC time event stops just as we get here.
	 */
	flush_work(&mvm->roc_done_wk);

	iwl_mvm_stop_device(mvm);

	iwl_mvm_async_handlers_purge(mvm);
	/* async_handlers_list is empty and will stay empty: HW is stopped */

	/* the fw is stopped, the aux sta is dead: clean up driver state */
	iwl_mvm_del_aux_sta(mvm);

	/*
	 * Clear IN_HW_RESTART and HW_RESTART_REQUESTED flag when stopping the
	 * hw (as restart_complete() won't be called in this case) and mac80211
	 * won't execute the restart.
	 * But make sure to cleanup interfaces that have gone down before/during
	 * HW restart was requested.
	 */
	if (test_and_clear_bit(IWL_MVM_STATUS_IN_HW_RESTART, &mvm->status) ||
	    test_and_clear_bit(IWL_MVM_STATUS_HW_RESTART_REQUESTED,
			       &mvm->status))
		ieee80211_iterate_interfaces(mvm->hw, 0,
					     iwl_mvm_cleanup_iterator, mvm);

	/* We shouldn't have any UIDs still set.  Loop over all the UIDs to
	 * make sure there's nothing left there and warn if any is found.
	 */
	if (fw_has_capa(&mvm->fw->ucode_capa, IWL_UCODE_TLV_CAPA_UMAC_SCAN)) {
		int i;

		for (i = 0; i < mvm->max_scans; i++) {
			if (WARN_ONCE(mvm->scan_uid_status[i],
				      "UMAC scan UID %d status was not cleaned\n",
				      i))
				mvm->scan_uid_status[i] = 0;
		}
	}
}

static void iwl_mvm_mac_stop(struct ieee80211_hw *hw)
{
	struct iwl_mvm *mvm = IWL_MAC80211_GET_MVM(hw);

	flush_work(&mvm->d0i3_exit_work);
	flush_work(&mvm->async_handlers_wk);
	flush_work(&mvm->add_stream_wk);

	/*
	 * Lock and clear the firmware running bit here already, so that
	 * new commands coming in elsewhere, e.g. from debugfs, will not
	 * be able to proceed. This is important here because one of those
	 * debugfs files causes the firmware dump to be triggered, and if we
	 * don't stop debugfs accesses before canceling that it could be
	 * retriggered after we flush it but before we've cleared the bit.
	 */
	clear_bit(IWL_MVM_STATUS_FIRMWARE_RUNNING, &mvm->status);

	iwl_fw_cancel_dump(&mvm->fwrt);
	cancel_delayed_work_sync(&mvm->cs_tx_unblock_dwork);
	cancel_delayed_work_sync(&mvm->scan_timeout_dwork);
	iwl_fw_free_dump_desc(&mvm->fwrt);

	mutex_lock(&mvm->mutex);
	__iwl_mvm_mac_stop(mvm);
	mutex_unlock(&mvm->mutex);

	/*
	 * The worker might have been waiting for the mutex, let it run and
	 * discover that its list is now empty.
	 */
	cancel_work_sync(&mvm->async_handlers_wk);
}

static struct iwl_mvm_phy_ctxt *iwl_mvm_get_free_phy_ctxt(struct iwl_mvm *mvm)
{
	u16 i;

	lockdep_assert_held(&mvm->mutex);

	for (i = 0; i < NUM_PHY_CTX; i++)
		if (!mvm->phy_ctxts[i].ref)
			return &mvm->phy_ctxts[i];

	IWL_ERR(mvm, "No available PHY context\n");
	return NULL;
}

static int iwl_mvm_set_tx_power(struct iwl_mvm *mvm, struct ieee80211_vif *vif,
				s16 tx_power)
{
	int len;
	union {
		struct iwl_dev_tx_power_cmd v5;
		struct iwl_dev_tx_power_cmd_v4 v4;
	} cmd = {
		.v5.v3.set_mode = cpu_to_le32(IWL_TX_POWER_MODE_SET_MAC),
		.v5.v3.mac_context_id =
			cpu_to_le32(iwl_mvm_vif_from_mac80211(vif)->id),
		.v5.v3.pwr_restriction = cpu_to_le16(8 * tx_power),
	};

	if (tx_power == IWL_DEFAULT_MAX_TX_POWER)
		cmd.v5.v3.pwr_restriction = cpu_to_le16(IWL_DEV_MAX_TX_POWER);

	if (fw_has_api(&mvm->fw->ucode_capa,
		       IWL_UCODE_TLV_API_REDUCE_TX_POWER))
		len = sizeof(cmd.v5);
	else if (fw_has_capa(&mvm->fw->ucode_capa,
			     IWL_UCODE_TLV_CAPA_TX_POWER_ACK))
		len = sizeof(cmd.v4);
	else
		len = sizeof(cmd.v4.v3);

	return iwl_mvm_send_cmd_pdu(mvm, REDUCE_TX_POWER_CMD, 0, len, &cmd);
}

static int iwl_mvm_mac_add_interface(struct ieee80211_hw *hw,
				     struct ieee80211_vif *vif)
{
	struct iwl_mvm *mvm = IWL_MAC80211_GET_MVM(hw);
	struct iwl_mvm_vif *mvmvif = iwl_mvm_vif_from_mac80211(vif);
	int ret;

	mvmvif->mvm = mvm;
	RCU_INIT_POINTER(mvmvif->probe_resp_data, NULL);

	/*
	 * make sure D0i3 exit is completed, otherwise a target access
	 * during tx queue configuration could be done when still in
	 * D0i3 state.
	 */
	ret = iwl_mvm_ref_sync(mvm, IWL_MVM_REF_ADD_IF);
	if (ret)
		return ret;

	/*
	 * Not much to do here. The stack will not allow interface
	 * types or combinations that we didn't advertise, so we
	 * don't really have to check the types.
	 */

	mutex_lock(&mvm->mutex);

	/* make sure that beacon statistics don't go backwards with FW reset */
	if (test_bit(IWL_MVM_STATUS_IN_HW_RESTART, &mvm->status))
		mvmvif->beacon_stats.accu_num_beacons +=
			mvmvif->beacon_stats.num_beacons;

	/* Allocate resources for the MAC context, and add it to the fw  */
	ret = iwl_mvm_mac_ctxt_init(mvm, vif);
	if (ret)
		goto out_unlock;

	rcu_assign_pointer(mvm->vif_id_to_mac[mvmvif->id], vif);

	/* Counting number of interfaces is needed for legacy PM */
	if (vif->type != NL80211_IFTYPE_P2P_DEVICE)
		mvm->vif_count++;

	/*
	 * The AP binding flow can be done only after the beacon
	 * template is configured (which happens only in the mac80211
	 * start_ap() flow), and adding the broadcast station can happen
	 * only after the binding.
	 * In addition, since modifying the MAC before adding a bcast
	 * station is not allowed by the FW, delay the adding of MAC context to
	 * the point where we can also add the bcast station.
	 * In short: there's not much we can do at this point, other than
	 * allocating resources :)
	 */
	if (vif->type == NL80211_IFTYPE_AP ||
	    vif->type == NL80211_IFTYPE_ADHOC) {
		ret = iwl_mvm_alloc_bcast_sta(mvm, vif);
		if (ret) {
			IWL_ERR(mvm, "Failed to allocate bcast sta\n");
			goto out_release;
		}

		/*
		 * Only queue for this station is the mcast queue,
		 * which shouldn't be in TFD mask anyway
		 */
		ret = iwl_mvm_allocate_int_sta(mvm, &mvmvif->mcast_sta,
					       0, vif->type,
					       IWL_STA_MULTICAST);
		if (ret)
			goto out_release;

		iwl_mvm_vif_dbgfs_register(mvm, vif);
		goto out_unlock;
	}

	mvmvif->features |= hw->netdev_features;

	ret = iwl_mvm_mac_ctxt_add(mvm, vif);
	if (ret)
		goto out_release;

	ret = iwl_mvm_power_update_mac(mvm);
	if (ret)
		goto out_remove_mac;

	/* beacon filtering */
	ret = iwl_mvm_disable_beacon_filter(mvm, vif, 0);
	if (ret)
		goto out_remove_mac;

	if (!mvm->bf_allowed_vif &&
	    vif->type == NL80211_IFTYPE_STATION && !vif->p2p) {
		mvm->bf_allowed_vif = mvmvif;
		vif->driver_flags |= IEEE80211_VIF_BEACON_FILTER |
				     IEEE80211_VIF_SUPPORTS_CQM_RSSI;
	}

	/*
	 * P2P_DEVICE interface does not have a channel context assigned to it,
	 * so a dedicated PHY context is allocated to it and the corresponding
	 * MAC context is bound to it at this stage.
	 */
	if (vif->type == NL80211_IFTYPE_P2P_DEVICE) {

		mvmvif->phy_ctxt = iwl_mvm_get_free_phy_ctxt(mvm);
		if (!mvmvif->phy_ctxt) {
			ret = -ENOSPC;
			goto out_free_bf;
		}

		iwl_mvm_phy_ctxt_ref(mvm, mvmvif->phy_ctxt);
		ret = iwl_mvm_binding_add_vif(mvm, vif);
		if (ret)
			goto out_unref_phy;

		ret = iwl_mvm_add_p2p_bcast_sta(mvm, vif);
		if (ret)
			goto out_unbind;

		/* Save a pointer to p2p device vif, so it can later be used to
		 * update the p2p device MAC when a GO is started/stopped */
		mvm->p2p_device_vif = vif;
	}

	iwl_mvm_tcm_add_vif(mvm, vif);

	if (vif->type == NL80211_IFTYPE_MONITOR)
		mvm->monitor_on = true;

	iwl_mvm_vif_dbgfs_register(mvm, vif);
	goto out_unlock;

 out_unbind:
	iwl_mvm_binding_remove_vif(mvm, vif);
 out_unref_phy:
	iwl_mvm_phy_ctxt_unref(mvm, mvmvif->phy_ctxt);
 out_free_bf:
	if (mvm->bf_allowed_vif == mvmvif) {
		mvm->bf_allowed_vif = NULL;
		vif->driver_flags &= ~(IEEE80211_VIF_BEACON_FILTER |
				       IEEE80211_VIF_SUPPORTS_CQM_RSSI);
	}
 out_remove_mac:
	mvmvif->phy_ctxt = NULL;
	iwl_mvm_mac_ctxt_remove(mvm, vif);
 out_release:
	if (vif->type != NL80211_IFTYPE_P2P_DEVICE)
		mvm->vif_count--;
 out_unlock:
	mutex_unlock(&mvm->mutex);

	iwl_mvm_unref(mvm, IWL_MVM_REF_ADD_IF);

	return ret;
}

static void iwl_mvm_prepare_mac_removal(struct iwl_mvm *mvm,
					struct ieee80211_vif *vif)
{
	if (vif->type == NL80211_IFTYPE_P2P_DEVICE) {
		/*
		 * Flush the ROC worker which will flush the OFFCHANNEL queue.
		 * We assume here that all the packets sent to the OFFCHANNEL
		 * queue are sent in ROC session.
		 */
		flush_work(&mvm->roc_done_wk);
	}
}

static void iwl_mvm_mac_remove_interface(struct ieee80211_hw *hw,
					 struct ieee80211_vif *vif)
{
	struct iwl_mvm *mvm = IWL_MAC80211_GET_MVM(hw);
	struct iwl_mvm_vif *mvmvif = iwl_mvm_vif_from_mac80211(vif);
	struct iwl_probe_resp_data *probe_data;

	iwl_mvm_prepare_mac_removal(mvm, vif);

	if (!(vif->type == NL80211_IFTYPE_AP ||
	      vif->type == NL80211_IFTYPE_ADHOC))
		iwl_mvm_tcm_rm_vif(mvm, vif);

	mutex_lock(&mvm->mutex);

	probe_data = rcu_dereference_protected(mvmvif->probe_resp_data,
					       lockdep_is_held(&mvm->mutex));
	RCU_INIT_POINTER(mvmvif->probe_resp_data, NULL);
	if (probe_data)
		kfree_rcu(probe_data, rcu_head);

	if (mvm->bf_allowed_vif == mvmvif) {
		mvm->bf_allowed_vif = NULL;
		vif->driver_flags &= ~(IEEE80211_VIF_BEACON_FILTER |
				       IEEE80211_VIF_SUPPORTS_CQM_RSSI);
	}

	if (vif->bss_conf.ftm_responder)
		memset(&mvm->ftm_resp_stats, 0, sizeof(mvm->ftm_resp_stats));

	iwl_mvm_vif_dbgfs_clean(mvm, vif);

	/*
	 * For AP/GO interface, the tear down of the resources allocated to the
	 * interface is be handled as part of the stop_ap flow.
	 */
	if (vif->type == NL80211_IFTYPE_AP ||
	    vif->type == NL80211_IFTYPE_ADHOC) {
#ifdef CONFIG_NL80211_TESTMODE
		if (vif == mvm->noa_vif) {
			mvm->noa_vif = NULL;
			mvm->noa_duration = 0;
		}
#endif
		iwl_mvm_dealloc_int_sta(mvm, &mvmvif->mcast_sta);
		iwl_mvm_dealloc_bcast_sta(mvm, vif);
		goto out_release;
	}

	if (vif->type == NL80211_IFTYPE_P2P_DEVICE) {
		mvm->p2p_device_vif = NULL;
		iwl_mvm_rm_p2p_bcast_sta(mvm, vif);
		iwl_mvm_binding_remove_vif(mvm, vif);
		iwl_mvm_phy_ctxt_unref(mvm, mvmvif->phy_ctxt);
		mvmvif->phy_ctxt = NULL;
	}

	if (mvm->vif_count && vif->type != NL80211_IFTYPE_P2P_DEVICE)
		mvm->vif_count--;

	iwl_mvm_power_update_mac(mvm);
	iwl_mvm_mac_ctxt_remove(mvm, vif);

	RCU_INIT_POINTER(mvm->vif_id_to_mac[mvmvif->id], NULL);

	if (vif->type == NL80211_IFTYPE_MONITOR)
		mvm->monitor_on = false;

out_release:
	mutex_unlock(&mvm->mutex);
}

static int iwl_mvm_mac_config(struct ieee80211_hw *hw, u32 changed)
{
	return 0;
}

struct iwl_mvm_mc_iter_data {
	struct iwl_mvm *mvm;
	int port_id;
};

static void iwl_mvm_mc_iface_iterator(void *_data, u8 *mac,
				      struct ieee80211_vif *vif)
{
	struct iwl_mvm_mc_iter_data *data = _data;
	struct iwl_mvm *mvm = data->mvm;
	struct iwl_mcast_filter_cmd *cmd = mvm->mcast_filter_cmd;
	struct iwl_host_cmd hcmd = {
		.id = MCAST_FILTER_CMD,
		.flags = CMD_ASYNC,
		.dataflags[0] = IWL_HCMD_DFL_NOCOPY,
	};
	int ret, len;

	/* if we don't have free ports, mcast frames will be dropped */
	if (WARN_ON_ONCE(data->port_id >= MAX_PORT_ID_NUM))
		return;

	if (vif->type != NL80211_IFTYPE_STATION ||
	    !vif->bss_conf.assoc)
		return;

	cmd->port_id = data->port_id++;
	memcpy(cmd->bssid, vif->bss_conf.bssid, ETH_ALEN);
	len = roundup(sizeof(*cmd) + cmd->count * ETH_ALEN, 4);

	hcmd.len[0] = len;
	hcmd.data[0] = cmd;

	ret = iwl_mvm_send_cmd(mvm, &hcmd);
	if (ret)
		IWL_ERR(mvm, "mcast filter cmd error. ret=%d\n", ret);
}

static void iwl_mvm_recalc_multicast(struct iwl_mvm *mvm)
{
	struct iwl_mvm_mc_iter_data iter_data = {
		.mvm = mvm,
	};

	lockdep_assert_held(&mvm->mutex);

	if (WARN_ON_ONCE(!mvm->mcast_filter_cmd))
		return;

	ieee80211_iterate_active_interfaces_atomic(
		mvm->hw, IEEE80211_IFACE_ITER_NORMAL,
		iwl_mvm_mc_iface_iterator, &iter_data);
}

static u64 iwl_mvm_prepare_multicast(struct ieee80211_hw *hw,
				     struct netdev_hw_addr_list *mc_list)
{
	struct iwl_mvm *mvm = IWL_MAC80211_GET_MVM(hw);
	struct iwl_mcast_filter_cmd *cmd;
	struct netdev_hw_addr *addr;
	int addr_count;
	bool pass_all;
	int len;

	addr_count = netdev_hw_addr_list_count(mc_list);
	pass_all = addr_count > MAX_MCAST_FILTERING_ADDRESSES ||
		   IWL_MVM_FW_MCAST_FILTER_PASS_ALL;
	if (pass_all)
		addr_count = 0;

	len = roundup(sizeof(*cmd) + addr_count * ETH_ALEN, 4);
	cmd = kzalloc(len, GFP_ATOMIC);
	if (!cmd)
		return 0;

	if (pass_all) {
		cmd->pass_all = 1;
		return (u64)(unsigned long)cmd;
	}

	netdev_hw_addr_list_for_each(addr, mc_list) {
		IWL_DEBUG_MAC80211(mvm, "mcast addr (%d): %pM\n",
				   cmd->count, addr->addr);
		memcpy(&cmd->addr_list[cmd->count * ETH_ALEN],
		       addr->addr, ETH_ALEN);
		cmd->count++;
	}

	return (u64)(unsigned long)cmd;
}

static void iwl_mvm_configure_filter(struct ieee80211_hw *hw,
				     unsigned int changed_flags,
				     unsigned int *total_flags,
				     u64 multicast)
{
	struct iwl_mvm *mvm = IWL_MAC80211_GET_MVM(hw);
	struct iwl_mcast_filter_cmd *cmd = (void *)(unsigned long)multicast;

	mutex_lock(&mvm->mutex);

	/* replace previous configuration */
	kfree(mvm->mcast_filter_cmd);
	mvm->mcast_filter_cmd = cmd;

	if (!cmd)
		goto out;

	if (changed_flags & FIF_ALLMULTI)
		cmd->pass_all = !!(*total_flags & FIF_ALLMULTI);

	if (cmd->pass_all)
		cmd->count = 0;

	iwl_mvm_recalc_multicast(mvm);
out:
	mutex_unlock(&mvm->mutex);
	*total_flags = 0;
}

static void iwl_mvm_config_iface_filter(struct ieee80211_hw *hw,
					struct ieee80211_vif *vif,
					unsigned int filter_flags,
					unsigned int changed_flags)
{
	struct iwl_mvm *mvm = IWL_MAC80211_GET_MVM(hw);

	/* We support only filter for probe requests */
	if (!(changed_flags & FIF_PROBE_REQ))
		return;

	/* Supported only for p2p client interfaces */
	if (vif->type != NL80211_IFTYPE_STATION || !vif->bss_conf.assoc ||
	    !vif->p2p)
		return;

	mutex_lock(&mvm->mutex);
	iwl_mvm_mac_ctxt_changed(mvm, vif, false, NULL);
	mutex_unlock(&mvm->mutex);
}

#ifdef CONFIG_IWLWIFI_BCAST_FILTERING
struct iwl_bcast_iter_data {
	struct iwl_mvm *mvm;
	struct iwl_bcast_filter_cmd *cmd;
	u8 current_filter;
};

static void
iwl_mvm_set_bcast_filter(struct ieee80211_vif *vif,
			 const struct iwl_fw_bcast_filter *in_filter,
			 struct iwl_fw_bcast_filter *out_filter)
{
	struct iwl_fw_bcast_filter_attr *attr;
	int i;

	memcpy(out_filter, in_filter, sizeof(*out_filter));

	for (i = 0; i < ARRAY_SIZE(out_filter->attrs); i++) {
		attr = &out_filter->attrs[i];

		if (!attr->mask)
			break;

		switch (attr->reserved1) {
		case cpu_to_le16(BC_FILTER_MAGIC_IP):
			if (vif->bss_conf.arp_addr_cnt != 1) {
				attr->mask = 0;
				continue;
			}

			attr->val = vif->bss_conf.arp_addr_list[0];
			break;
		case cpu_to_le16(BC_FILTER_MAGIC_MAC):
			attr->val = *(__be32 *)&vif->addr[2];
			break;
		default:
			break;
		}
		attr->reserved1 = 0;
		out_filter->num_attrs++;
	}
}

static void iwl_mvm_bcast_filter_iterator(void *_data, u8 *mac,
					  struct ieee80211_vif *vif)
{
	struct iwl_bcast_iter_data *data = _data;
	struct iwl_mvm *mvm = data->mvm;
	struct iwl_bcast_filter_cmd *cmd = data->cmd;
	struct iwl_mvm_vif *mvmvif = iwl_mvm_vif_from_mac80211(vif);
	struct iwl_fw_bcast_mac *bcast_mac;
	int i;

	if (WARN_ON(mvmvif->id >= ARRAY_SIZE(cmd->macs)))
		return;

	bcast_mac = &cmd->macs[mvmvif->id];

	/*
	 * enable filtering only for associated stations, but not for P2P
	 * Clients
	 */
	if (vif->type != NL80211_IFTYPE_STATION || vif->p2p ||
	    !vif->bss_conf.assoc)
		return;

	bcast_mac->default_discard = 1;

	/* copy all configured filters */
	for (i = 0; mvm->bcast_filters[i].attrs[0].mask; i++) {
		/*
		 * Make sure we don't exceed our filters limit.
		 * if there is still a valid filter to be configured,
		 * be on the safe side and just allow bcast for this mac.
		 */
		if (WARN_ON_ONCE(data->current_filter >=
				 ARRAY_SIZE(cmd->filters))) {
			bcast_mac->default_discard = 0;
			bcast_mac->attached_filters = 0;
			break;
		}

		iwl_mvm_set_bcast_filter(vif,
					 &mvm->bcast_filters[i],
					 &cmd->filters[data->current_filter]);

		/* skip current filter if it contains no attributes */
		if (!cmd->filters[data->current_filter].num_attrs)
			continue;

		/* attach the filter to current mac */
		bcast_mac->attached_filters |=
				cpu_to_le16(BIT(data->current_filter));

		data->current_filter++;
	}
}

bool iwl_mvm_bcast_filter_build_cmd(struct iwl_mvm *mvm,
				    struct iwl_bcast_filter_cmd *cmd)
{
	struct iwl_bcast_iter_data iter_data = {
		.mvm = mvm,
		.cmd = cmd,
	};

	if (IWL_MVM_FW_BCAST_FILTER_PASS_ALL)
		return false;

	memset(cmd, 0, sizeof(*cmd));
	cmd->max_bcast_filters = ARRAY_SIZE(cmd->filters);
	cmd->max_macs = ARRAY_SIZE(cmd->macs);

#ifdef CONFIG_IWLWIFI_DEBUGFS
	/* use debugfs filters/macs if override is configured */
	if (mvm->dbgfs_bcast_filtering.override) {
		memcpy(cmd->filters, &mvm->dbgfs_bcast_filtering.cmd.filters,
		       sizeof(cmd->filters));
		memcpy(cmd->macs, &mvm->dbgfs_bcast_filtering.cmd.macs,
		       sizeof(cmd->macs));
		return true;
	}
#endif

	/* if no filters are configured, do nothing */
	if (!mvm->bcast_filters)
		return false;

	/* configure and attach these filters for each associated sta vif */
	ieee80211_iterate_active_interfaces(
		mvm->hw, IEEE80211_IFACE_ITER_NORMAL,
		iwl_mvm_bcast_filter_iterator, &iter_data);

	return true;
}

static int iwl_mvm_configure_bcast_filter(struct iwl_mvm *mvm)
{
	struct iwl_bcast_filter_cmd cmd;

	if (!(mvm->fw->ucode_capa.flags & IWL_UCODE_TLV_FLAGS_BCAST_FILTERING))
		return 0;

	if (!iwl_mvm_bcast_filter_build_cmd(mvm, &cmd))
		return 0;

	return iwl_mvm_send_cmd_pdu(mvm, BCAST_FILTER_CMD, 0,
				    sizeof(cmd), &cmd);
}
#else
static inline int iwl_mvm_configure_bcast_filter(struct iwl_mvm *mvm)
{
	return 0;
}
#endif

static int iwl_mvm_update_mu_groups(struct iwl_mvm *mvm,
				    struct ieee80211_vif *vif)
{
	struct iwl_mu_group_mgmt_cmd cmd = {};

	memcpy(cmd.membership_status, vif->bss_conf.mu_group.membership,
	       WLAN_MEMBERSHIP_LEN);
	memcpy(cmd.user_position, vif->bss_conf.mu_group.position,
	       WLAN_USER_POSITION_LEN);

	return iwl_mvm_send_cmd_pdu(mvm,
				    WIDE_ID(DATA_PATH_GROUP,
					    UPDATE_MU_GROUPS_CMD),
				    0, sizeof(cmd), &cmd);
}

static void iwl_mvm_mu_mimo_iface_iterator(void *_data, u8 *mac,
					   struct ieee80211_vif *vif)
{
	if (vif->mu_mimo_owner) {
		struct iwl_mu_group_mgmt_notif *notif = _data;

		/*
		 * MU-MIMO Group Id action frame is little endian. We treat
		 * the data received from firmware as if it came from the
		 * action frame, so no conversion is needed.
		 */
		ieee80211_update_mu_groups(vif,
					   (u8 *)&notif->membership_status,
					   (u8 *)&notif->user_position);
	}
}

void iwl_mvm_mu_mimo_grp_notif(struct iwl_mvm *mvm,
			       struct iwl_rx_cmd_buffer *rxb)
{
	struct iwl_rx_packet *pkt = rxb_addr(rxb);
	struct iwl_mu_group_mgmt_notif *notif = (void *)pkt->data;

	ieee80211_iterate_active_interfaces_atomic(
			mvm->hw, IEEE80211_IFACE_ITER_NORMAL,
			iwl_mvm_mu_mimo_iface_iterator, notif);
}

static u8 iwl_mvm_he_get_ppe_val(u8 *ppe, u8 ppe_pos_bit)
{
	u8 byte_num = ppe_pos_bit / 8;
	u8 bit_num = ppe_pos_bit % 8;
	u8 residue_bits;
	u8 res;

	if (bit_num <= 5)
		return (ppe[byte_num] >> bit_num) &
		       (BIT(IEEE80211_PPE_THRES_INFO_PPET_SIZE) - 1);

	/*
	 * If bit_num > 5, we have to combine bits with next byte.
	 * Calculate how many bits we need to take from current byte (called
	 * here "residue_bits"), and add them to bits from next byte.
	 */

	residue_bits = 8 - bit_num;

	res = (ppe[byte_num + 1] &
	       (BIT(IEEE80211_PPE_THRES_INFO_PPET_SIZE - residue_bits) - 1)) <<
	      residue_bits;
	res += (ppe[byte_num] >> bit_num) & (BIT(residue_bits) - 1);

	return res;
}

static void iwl_mvm_cfg_he_sta(struct iwl_mvm *mvm,
			       struct ieee80211_vif *vif, u8 sta_id)
{
	struct iwl_mvm_vif *mvmvif = iwl_mvm_vif_from_mac80211(vif);
	struct iwl_he_sta_context_cmd sta_ctxt_cmd = {
		.sta_id = sta_id,
		.tid_limit = IWL_MAX_TID_COUNT,
		.bss_color = vif->bss_conf.bss_color,
		.htc_trig_based_pkt_ext = vif->bss_conf.htc_trig_based_pkt_ext,
		.frame_time_rts_th =
			cpu_to_le16(vif->bss_conf.frame_time_rts_th),
	};
	struct ieee80211_sta *sta;
	u32 flags;
	int i;

	rcu_read_lock();

	sta = rcu_dereference(mvm->fw_id_to_mac_id[sta_ctxt_cmd.sta_id]);
	if (IS_ERR(sta)) {
		rcu_read_unlock();
		WARN(1, "Can't find STA to configure HE\n");
		return;
	}

	if (!sta->he_cap.has_he) {
		rcu_read_unlock();
		return;
	}

	flags = 0;

	/* HTC flags */
	if (sta->he_cap.he_cap_elem.mac_cap_info[0] &
	    IEEE80211_HE_MAC_CAP0_HTC_HE)
		sta_ctxt_cmd.htc_flags |= cpu_to_le32(IWL_HE_HTC_SUPPORT);
	if ((sta->he_cap.he_cap_elem.mac_cap_info[1] &
	      IEEE80211_HE_MAC_CAP1_LINK_ADAPTATION) ||
	    (sta->he_cap.he_cap_elem.mac_cap_info[2] &
	      IEEE80211_HE_MAC_CAP2_LINK_ADAPTATION)) {
		u8 link_adap =
			((sta->he_cap.he_cap_elem.mac_cap_info[2] &
			  IEEE80211_HE_MAC_CAP2_LINK_ADAPTATION) << 1) +
			 (sta->he_cap.he_cap_elem.mac_cap_info[1] &
			  IEEE80211_HE_MAC_CAP1_LINK_ADAPTATION);

		if (link_adap == 2)
			sta_ctxt_cmd.htc_flags |=
				cpu_to_le32(IWL_HE_HTC_LINK_ADAP_UNSOLICITED);
		else if (link_adap == 3)
			sta_ctxt_cmd.htc_flags |=
				cpu_to_le32(IWL_HE_HTC_LINK_ADAP_BOTH);
	}
	if (sta->he_cap.he_cap_elem.mac_cap_info[2] & IEEE80211_HE_MAC_CAP2_BSR)
		sta_ctxt_cmd.htc_flags |= cpu_to_le32(IWL_HE_HTC_BSR_SUPP);
	if (sta->he_cap.he_cap_elem.mac_cap_info[3] &
	    IEEE80211_HE_MAC_CAP3_OMI_CONTROL)
		sta_ctxt_cmd.htc_flags |= cpu_to_le32(IWL_HE_HTC_OMI_SUPP);
	if (sta->he_cap.he_cap_elem.mac_cap_info[4] & IEEE80211_HE_MAC_CAP4_BQR)
		sta_ctxt_cmd.htc_flags |= cpu_to_le32(IWL_HE_HTC_BQR_SUPP);

	/*
	 * Initialize the PPE thresholds to "None" (7), as described in Table
	 * 9-262ac of 80211.ax/D3.0.
	 */
	memset(&sta_ctxt_cmd.pkt_ext, 7, sizeof(sta_ctxt_cmd.pkt_ext));

	/* If PPE Thresholds exist, parse them into a FW-familiar format. */
	if (sta->he_cap.he_cap_elem.phy_cap_info[6] &
	    IEEE80211_HE_PHY_CAP6_PPE_THRESHOLD_PRESENT) {
		u8 nss = (sta->he_cap.ppe_thres[0] &
			  IEEE80211_PPE_THRES_NSS_MASK) + 1;
		u8 ru_index_bitmap =
			(sta->he_cap.ppe_thres[0] &
			 IEEE80211_PPE_THRES_RU_INDEX_BITMASK_MASK) >>
			IEEE80211_PPE_THRES_RU_INDEX_BITMASK_POS;
		u8 *ppe = &sta->he_cap.ppe_thres[0];
		u8 ppe_pos_bit = 7; /* Starting after PPE header */

		/*
		 * FW currently supports only nss == MAX_HE_SUPP_NSS
		 *
		 * If nss > MAX: we can ignore values we don't support
		 * If nss < MAX: we can set zeros in other streams
		 */
		if (nss > MAX_HE_SUPP_NSS) {
			IWL_INFO(mvm, "Got NSS = %d - trimming to %d\n", nss,
				 MAX_HE_SUPP_NSS);
			nss = MAX_HE_SUPP_NSS;
		}

		for (i = 0; i < nss; i++) {
			u8 ru_index_tmp = ru_index_bitmap << 1;
			u8 bw;

			for (bw = 0; bw < MAX_HE_CHANNEL_BW_INDX; bw++) {
				ru_index_tmp >>= 1;
				if (!(ru_index_tmp & 1))
					continue;

				sta_ctxt_cmd.pkt_ext.pkt_ext_qam_th[i][bw][1] =
					iwl_mvm_he_get_ppe_val(ppe,
							       ppe_pos_bit);
				ppe_pos_bit +=
					IEEE80211_PPE_THRES_INFO_PPET_SIZE;
				sta_ctxt_cmd.pkt_ext.pkt_ext_qam_th[i][bw][0] =
					iwl_mvm_he_get_ppe_val(ppe,
							       ppe_pos_bit);
				ppe_pos_bit +=
					IEEE80211_PPE_THRES_INFO_PPET_SIZE;
			}
		}

		flags |= STA_CTXT_HE_PACKET_EXT;
	}
	rcu_read_unlock();

	/* Mark MU EDCA as enabled, unless none detected on some AC */
	flags |= STA_CTXT_HE_MU_EDCA_CW;
	for (i = 0; i < AC_NUM; i++) {
		struct ieee80211_he_mu_edca_param_ac_rec *mu_edca =
			&mvmvif->queue_params[i].mu_edca_param_rec;

		if (!mvmvif->queue_params[i].mu_edca) {
			flags &= ~STA_CTXT_HE_MU_EDCA_CW;
			break;
		}

		sta_ctxt_cmd.trig_based_txf[i].cwmin =
			cpu_to_le16(mu_edca->ecw_min_max & 0xf);
		sta_ctxt_cmd.trig_based_txf[i].cwmax =
			cpu_to_le16((mu_edca->ecw_min_max & 0xf0) >> 4);
		sta_ctxt_cmd.trig_based_txf[i].aifsn =
			cpu_to_le16(mu_edca->aifsn);
		sta_ctxt_cmd.trig_based_txf[i].mu_time =
			cpu_to_le16(mu_edca->mu_edca_timer);
	}

	if (vif->bss_conf.multi_sta_back_32bit)
		flags |= STA_CTXT_HE_32BIT_BA_BITMAP;

	if (vif->bss_conf.ack_enabled)
		flags |= STA_CTXT_HE_ACK_ENABLED;

	if (vif->bss_conf.uora_exists) {
		flags |= STA_CTXT_HE_TRIG_RND_ALLOC;

		sta_ctxt_cmd.rand_alloc_ecwmin =
			vif->bss_conf.uora_ocw_range & 0x7;
		sta_ctxt_cmd.rand_alloc_ecwmax =
			(vif->bss_conf.uora_ocw_range >> 3) & 0x7;
	}

	/* TODO: support Multi BSSID IE */

	sta_ctxt_cmd.flags = cpu_to_le32(flags);

	if (iwl_mvm_send_cmd_pdu(mvm, iwl_cmd_id(STA_HE_CTXT_CMD,
						 DATA_PATH_GROUP, 0),
				 0, sizeof(sta_ctxt_cmd), &sta_ctxt_cmd))
		IWL_ERR(mvm, "Failed to config FW to work HE!\n");
}

static void iwl_mvm_bss_info_changed_station(struct iwl_mvm *mvm,
					     struct ieee80211_vif *vif,
					     struct ieee80211_bss_conf *bss_conf,
					     u32 changes)
{
	struct iwl_mvm_vif *mvmvif = iwl_mvm_vif_from_mac80211(vif);
	int ret;

	/*
	 * Re-calculate the tsf id, as the master-slave relations depend on the
	 * beacon interval, which was not known when the station interface was
	 * added.
	 */
	if (changes & BSS_CHANGED_ASSOC && bss_conf->assoc) {
		if (vif->bss_conf.he_support &&
		    !iwlwifi_mod_params.disable_11ax)
			iwl_mvm_cfg_he_sta(mvm, vif, mvmvif->ap_sta_id);

		iwl_mvm_mac_ctxt_recalc_tsf_id(mvm, vif);
	}

	/* Update MU EDCA params */
	if (changes & BSS_CHANGED_QOS && mvmvif->associated &&
	    bss_conf->assoc && vif->bss_conf.he_support &&
	    !iwlwifi_mod_params.disable_11ax)
		iwl_mvm_cfg_he_sta(mvm, vif, mvmvif->ap_sta_id);

	/*
	 * If we're not associated yet, take the (new) BSSID before associating
	 * so the firmware knows. If we're already associated, then use the old
	 * BSSID here, and we'll send a cleared one later in the CHANGED_ASSOC
	 * branch for disassociation below.
	 */
	if (changes & BSS_CHANGED_BSSID && !mvmvif->associated)
		memcpy(mvmvif->bssid, bss_conf->bssid, ETH_ALEN);

	ret = iwl_mvm_mac_ctxt_changed(mvm, vif, false, mvmvif->bssid);
	if (ret)
		IWL_ERR(mvm, "failed to update MAC %pM\n", vif->addr);

	/* after sending it once, adopt mac80211 data */
	memcpy(mvmvif->bssid, bss_conf->bssid, ETH_ALEN);
	mvmvif->associated = bss_conf->assoc;

	if (changes & BSS_CHANGED_ASSOC) {
		if (bss_conf->assoc) {
			/* clear statistics to get clean beacon counter */
			iwl_mvm_request_statistics(mvm, true);
			memset(&mvmvif->beacon_stats, 0,
			       sizeof(mvmvif->beacon_stats));

			/* add quota for this interface */
			ret = iwl_mvm_update_quotas(mvm, true, NULL);
			if (ret) {
				IWL_ERR(mvm, "failed to update quotas\n");
				return;
			}

			if (test_bit(IWL_MVM_STATUS_IN_HW_RESTART,
				     &mvm->status)) {
				/*
				 * If we're restarting then the firmware will
				 * obviously have lost synchronisation with
				 * the AP. It will attempt to synchronise by
				 * itself, but we can make it more reliable by
				 * scheduling a session protection time event.
				 *
				 * The firmware needs to receive a beacon to
				 * catch up with synchronisation, use 110% of
				 * the beacon interval.
				 *
				 * Set a large maximum delay to allow for more
				 * than a single interface.
				 */
				u32 dur = (11 * vif->bss_conf.beacon_int) / 10;
				iwl_mvm_protect_session(mvm, vif, dur, dur,
							5 * dur, false);
			}

			iwl_mvm_sf_update(mvm, vif, false);
			iwl_mvm_power_vif_assoc(mvm, vif);
			if (vif->p2p) {
				iwl_mvm_ref(mvm, IWL_MVM_REF_P2P_CLIENT);
				iwl_mvm_update_smps(mvm, vif,
						    IWL_MVM_SMPS_REQ_PROT,
						    IEEE80211_SMPS_DYNAMIC);
			}
		} else if (mvmvif->ap_sta_id != IWL_MVM_INVALID_STA) {
			/*
			 * If update fails - SF might be running in associated
			 * mode while disassociated - which is forbidden.
			 */
			ret = iwl_mvm_sf_update(mvm, vif, false);
			WARN_ONCE(ret &&
				  !test_bit(IWL_MVM_STATUS_HW_RESTART_REQUESTED,
					    &mvm->status),
				  "Failed to update SF upon disassociation\n");

			/*
			 * If we get an assert during the connection (after the
			 * station has been added, but before the vif is set
			 * to associated), mac80211 will re-add the station and
			 * then configure the vif. Since the vif is not
			 * associated, we would remove the station here and
			 * this would fail the recovery.
			 */
			if (!test_bit(IWL_MVM_STATUS_IN_HW_RESTART,
				      &mvm->status)) {
				/*
				 * Remove AP station now that
				 * the MAC is unassoc
				 */
				ret = iwl_mvm_rm_sta_id(mvm, vif,
							mvmvif->ap_sta_id);
				if (ret)
					IWL_ERR(mvm,
						"failed to remove AP station\n");

				if (mvm->d0i3_ap_sta_id == mvmvif->ap_sta_id)
					mvm->d0i3_ap_sta_id =
						IWL_MVM_INVALID_STA;
				mvmvif->ap_sta_id = IWL_MVM_INVALID_STA;
			}

			/* remove quota for this interface */
			ret = iwl_mvm_update_quotas(mvm, false, NULL);
			if (ret)
				IWL_ERR(mvm, "failed to update quotas\n");

			if (vif->p2p)
				iwl_mvm_unref(mvm, IWL_MVM_REF_P2P_CLIENT);

			/* this will take the cleared BSSID from bss_conf */
			ret = iwl_mvm_mac_ctxt_changed(mvm, vif, false, NULL);
			if (ret)
				IWL_ERR(mvm,
					"failed to update MAC %pM (clear after unassoc)\n",
					vif->addr);
		}

		/*
		 * The firmware tracks the MU-MIMO group on its own.
		 * However, on HW restart we should restore this data.
		 */
		if (test_bit(IWL_MVM_STATUS_IN_HW_RESTART, &mvm->status) &&
		    (changes & BSS_CHANGED_MU_GROUPS) && vif->mu_mimo_owner) {
			ret = iwl_mvm_update_mu_groups(mvm, vif);
			if (ret)
				IWL_ERR(mvm,
					"failed to update VHT MU_MIMO groups\n");
		}

		iwl_mvm_recalc_multicast(mvm);
		iwl_mvm_configure_bcast_filter(mvm);

		/* reset rssi values */
		mvmvif->bf_data.ave_beacon_signal = 0;

		iwl_mvm_bt_coex_vif_change(mvm);
		iwl_mvm_update_smps(mvm, vif, IWL_MVM_SMPS_REQ_TT,
				    IEEE80211_SMPS_AUTOMATIC);
		if (fw_has_capa(&mvm->fw->ucode_capa,
				IWL_UCODE_TLV_CAPA_UMAC_SCAN))
			iwl_mvm_config_scan(mvm);
	}

	if (changes & BSS_CHANGED_BEACON_INFO) {
		/*
		 * We received a beacon from the associated AP so
		 * remove the session protection.
		 */
		iwl_mvm_stop_session_protection(mvm, vif);

		iwl_mvm_sf_update(mvm, vif, false);
		WARN_ON(iwl_mvm_enable_beacon_filter(mvm, vif, 0));
	}

	if (changes & (BSS_CHANGED_PS | BSS_CHANGED_P2P_PS | BSS_CHANGED_QOS |
		       /*
			* Send power command on every beacon change,
			* because we may have not enabled beacon abort yet.
			*/
		       BSS_CHANGED_BEACON_INFO)) {
		ret = iwl_mvm_power_update_mac(mvm);
		if (ret)
			IWL_ERR(mvm, "failed to update power mode\n");
	}

	if (changes & BSS_CHANGED_TXPOWER) {
		IWL_DEBUG_CALIB(mvm, "Changing TX Power to %d\n",
				bss_conf->txpower);
		iwl_mvm_set_tx_power(mvm, vif, bss_conf->txpower);
	}

	if (changes & BSS_CHANGED_CQM) {
		IWL_DEBUG_MAC80211(mvm, "cqm info_changed\n");
		/* reset cqm events tracking */
		mvmvif->bf_data.last_cqm_event = 0;
		if (mvmvif->bf_data.bf_enabled) {
			ret = iwl_mvm_enable_beacon_filter(mvm, vif, 0);
			if (ret)
				IWL_ERR(mvm,
					"failed to update CQM thresholds\n");
		}
	}

	if (changes & BSS_CHANGED_ARP_FILTER) {
		IWL_DEBUG_MAC80211(mvm, "arp filter changed\n");
		iwl_mvm_configure_bcast_filter(mvm);
	}
}

static int iwl_mvm_start_ap_ibss(struct ieee80211_hw *hw,
				 struct ieee80211_vif *vif)
{
	struct iwl_mvm *mvm = IWL_MAC80211_GET_MVM(hw);
	struct iwl_mvm_vif *mvmvif = iwl_mvm_vif_from_mac80211(vif);
	int ret;

	/*
	 * iwl_mvm_mac_ctxt_add() might read directly from the device
	 * (the system time), so make sure it is available.
	 */
	ret = iwl_mvm_ref_sync(mvm, IWL_MVM_REF_START_AP);
	if (ret)
		return ret;

	mutex_lock(&mvm->mutex);

	/* Send the beacon template */
	ret = iwl_mvm_mac_ctxt_beacon_changed(mvm, vif);
	if (ret)
		goto out_unlock;

	/*
	 * Re-calculate the tsf id, as the master-slave relations depend on the
	 * beacon interval, which was not known when the AP interface was added.
	 */
	if (vif->type == NL80211_IFTYPE_AP)
		iwl_mvm_mac_ctxt_recalc_tsf_id(mvm, vif);

	mvmvif->ap_assoc_sta_count = 0;

	/* Add the mac context */
	ret = iwl_mvm_mac_ctxt_add(mvm, vif);
	if (ret)
		goto out_unlock;

	/* Perform the binding */
	ret = iwl_mvm_binding_add_vif(mvm, vif);
	if (ret)
		goto out_remove;

	/*
	 * This is not very nice, but the simplest:
	 * For older FWs adding the mcast sta before the bcast station may
	 * cause assert 0x2b00.
	 * This is fixed in later FW so make the order of removal depend on
	 * the TLV
	 */
	if (fw_has_api(&mvm->fw->ucode_capa, IWL_UCODE_TLV_API_STA_TYPE)) {
		ret = iwl_mvm_add_mcast_sta(mvm, vif);
		if (ret)
			goto out_unbind;
		/*
		 * Send the bcast station. At this stage the TBTT and DTIM time
		 * events are added and applied to the scheduler
		 */
		ret = iwl_mvm_send_add_bcast_sta(mvm, vif);
		if (ret) {
			iwl_mvm_rm_mcast_sta(mvm, vif);
			goto out_unbind;
		}
	} else {
		/*
		 * Send the bcast station. At this stage the TBTT and DTIM time
		 * events are added and applied to the scheduler
		 */
		ret = iwl_mvm_send_add_bcast_sta(mvm, vif);
		if (ret)
			goto out_unbind;
		ret = iwl_mvm_add_mcast_sta(mvm, vif);
		if (ret) {
			iwl_mvm_send_rm_bcast_sta(mvm, vif);
			goto out_unbind;
		}
	}

	/* must be set before quota calculations */
	mvmvif->ap_ibss_active = true;

	if (vif->type == NL80211_IFTYPE_AP && !vif->p2p) {
		iwl_mvm_vif_set_low_latency(mvmvif, true,
					    LOW_LATENCY_VIF_TYPE);
		iwl_mvm_send_low_latency_cmd(mvm, true, mvmvif->id);
	}

	/* power updated needs to be done before quotas */
	iwl_mvm_power_update_mac(mvm);

	ret = iwl_mvm_update_quotas(mvm, false, NULL);
	if (ret)
		goto out_quota_failed;

	/* Need to update the P2P Device MAC (only GO, IBSS is single vif) */
	if (vif->p2p && mvm->p2p_device_vif)
		iwl_mvm_mac_ctxt_changed(mvm, mvm->p2p_device_vif, false, NULL);

	iwl_mvm_ref(mvm, IWL_MVM_REF_AP_IBSS);

	iwl_mvm_bt_coex_vif_change(mvm);

	/* we don't support TDLS during DCM */
	if (iwl_mvm_phy_ctx_count(mvm) > 1)
		iwl_mvm_teardown_tdls_peers(mvm);

	iwl_mvm_ftm_restart_responder(mvm, vif);

	goto out_unlock;

out_quota_failed:
	iwl_mvm_power_update_mac(mvm);
	mvmvif->ap_ibss_active = false;
	iwl_mvm_send_rm_bcast_sta(mvm, vif);
	iwl_mvm_rm_mcast_sta(mvm, vif);
out_unbind:
	iwl_mvm_binding_remove_vif(mvm, vif);
out_remove:
	iwl_mvm_mac_ctxt_remove(mvm, vif);
out_unlock:
	mutex_unlock(&mvm->mutex);
	iwl_mvm_unref(mvm, IWL_MVM_REF_START_AP);
	return ret;
}

static void iwl_mvm_stop_ap_ibss(struct ieee80211_hw *hw,
				 struct ieee80211_vif *vif)
{
	struct iwl_mvm *mvm = IWL_MAC80211_GET_MVM(hw);
	struct iwl_mvm_vif *mvmvif = iwl_mvm_vif_from_mac80211(vif);

	iwl_mvm_prepare_mac_removal(mvm, vif);

	mutex_lock(&mvm->mutex);

	/* Handle AP stop while in CSA */
	if (rcu_access_pointer(mvm->csa_vif) == vif) {
		iwl_mvm_remove_time_event(mvm, mvmvif,
					  &mvmvif->time_event_data);
		RCU_INIT_POINTER(mvm->csa_vif, NULL);
		mvmvif->csa_countdown = false;
	}

	if (rcu_access_pointer(mvm->csa_tx_blocked_vif) == vif) {
		RCU_INIT_POINTER(mvm->csa_tx_blocked_vif, NULL);
		mvm->csa_tx_block_bcn_timeout = 0;
	}

	mvmvif->ap_ibss_active = false;
	mvm->ap_last_beacon_gp2 = 0;

	if (vif->type == NL80211_IFTYPE_AP && !vif->p2p) {
		iwl_mvm_vif_set_low_latency(mvmvif, false,
					    LOW_LATENCY_VIF_TYPE);
		iwl_mvm_send_low_latency_cmd(mvm, false,  mvmvif->id);
	}

	iwl_mvm_bt_coex_vif_change(mvm);

	iwl_mvm_unref(mvm, IWL_MVM_REF_AP_IBSS);

	/* Need to update the P2P Device MAC (only GO, IBSS is single vif) */
	if (vif->p2p && mvm->p2p_device_vif)
		iwl_mvm_mac_ctxt_changed(mvm, mvm->p2p_device_vif, false, NULL);

	iwl_mvm_update_quotas(mvm, false, NULL);

	/*
	 * This is not very nice, but the simplest:
	 * For older FWs removing the mcast sta before the bcast station may
	 * cause assert 0x2b00.
	 * This is fixed in later FW (which will stop beaconing when removing
	 * bcast station).
	 * So make the order of removal depend on the TLV
	 */
	if (!fw_has_api(&mvm->fw->ucode_capa, IWL_UCODE_TLV_API_STA_TYPE))
		iwl_mvm_rm_mcast_sta(mvm, vif);
	iwl_mvm_send_rm_bcast_sta(mvm, vif);
	if (fw_has_api(&mvm->fw->ucode_capa, IWL_UCODE_TLV_API_STA_TYPE))
		iwl_mvm_rm_mcast_sta(mvm, vif);
	iwl_mvm_binding_remove_vif(mvm, vif);

	iwl_mvm_power_update_mac(mvm);

	iwl_mvm_mac_ctxt_remove(mvm, vif);

	kfree(mvmvif->ap_wep_key);
	mvmvif->ap_wep_key = NULL;

	mutex_unlock(&mvm->mutex);
}

static void
iwl_mvm_bss_info_changed_ap_ibss(struct iwl_mvm *mvm,
				 struct ieee80211_vif *vif,
				 struct ieee80211_bss_conf *bss_conf,
				 u32 changes)
{
	struct iwl_mvm_vif *mvmvif = iwl_mvm_vif_from_mac80211(vif);

	/* Changes will be applied when the AP/IBSS is started */
	if (!mvmvif->ap_ibss_active)
		return;

	if (changes & (BSS_CHANGED_ERP_CTS_PROT | BSS_CHANGED_HT |
		       BSS_CHANGED_BANDWIDTH | BSS_CHANGED_QOS) &&
	    iwl_mvm_mac_ctxt_changed(mvm, vif, false, NULL))
		IWL_ERR(mvm, "failed to update MAC %pM\n", vif->addr);

	/* Need to send a new beacon template to the FW */
	if (changes & BSS_CHANGED_BEACON &&
	    iwl_mvm_mac_ctxt_beacon_changed(mvm, vif))
		IWL_WARN(mvm, "Failed updating beacon data\n");

	if (changes & BSS_CHANGED_TXPOWER) {
		IWL_DEBUG_CALIB(mvm, "Changing TX Power to %d\n",
				bss_conf->txpower);
		iwl_mvm_set_tx_power(mvm, vif, bss_conf->txpower);
	}

	if (changes & BSS_CHANGED_FTM_RESPONDER) {
		int ret = iwl_mvm_ftm_start_responder(mvm, vif);

		if (ret)
			IWL_WARN(mvm, "Failed to enable FTM responder (%d)\n",
				 ret);
	}

}

static void iwl_mvm_bss_info_changed(struct ieee80211_hw *hw,
				     struct ieee80211_vif *vif,
				     struct ieee80211_bss_conf *bss_conf,
				     u32 changes)
{
	struct iwl_mvm *mvm = IWL_MAC80211_GET_MVM(hw);

	/*
	 * iwl_mvm_bss_info_changed_station() might call
	 * iwl_mvm_protect_session(), which reads directly from
	 * the device (the system time), so make sure it is available.
	 */
	if (iwl_mvm_ref_sync(mvm, IWL_MVM_REF_BSS_CHANGED))
		return;

	mutex_lock(&mvm->mutex);

	if (changes & BSS_CHANGED_IDLE && !bss_conf->idle)
		iwl_mvm_scan_stop(mvm, IWL_MVM_SCAN_SCHED, true);

	switch (vif->type) {
	case NL80211_IFTYPE_STATION:
		iwl_mvm_bss_info_changed_station(mvm, vif, bss_conf, changes);
		break;
	case NL80211_IFTYPE_AP:
	case NL80211_IFTYPE_ADHOC:
		iwl_mvm_bss_info_changed_ap_ibss(mvm, vif, bss_conf, changes);
		break;
	case NL80211_IFTYPE_MONITOR:
		if (changes & BSS_CHANGED_MU_GROUPS)
			iwl_mvm_update_mu_groups(mvm, vif);
		break;
	default:
		/* shouldn't happen */
		WARN_ON_ONCE(1);
	}

	mutex_unlock(&mvm->mutex);
	iwl_mvm_unref(mvm, IWL_MVM_REF_BSS_CHANGED);
}

static int iwl_mvm_mac_hw_scan(struct ieee80211_hw *hw,
			       struct ieee80211_vif *vif,
			       struct ieee80211_scan_request *hw_req)
{
	struct iwl_mvm *mvm = IWL_MAC80211_GET_MVM(hw);
	int ret;

	if (hw_req->req.n_channels == 0 ||
	    hw_req->req.n_channels > mvm->fw->ucode_capa.n_scan_channels)
		return -EINVAL;

	mutex_lock(&mvm->mutex);
	ret = iwl_mvm_reg_scan_start(mvm, vif, &hw_req->req, &hw_req->ies);
	mutex_unlock(&mvm->mutex);

	return ret;
}

static void iwl_mvm_mac_cancel_hw_scan(struct ieee80211_hw *hw,
				       struct ieee80211_vif *vif)
{
	struct iwl_mvm *mvm = IWL_MAC80211_GET_MVM(hw);

	mutex_lock(&mvm->mutex);

	/* Due to a race condition, it's possible that mac80211 asks
	 * us to stop a hw_scan when it's already stopped.  This can
	 * happen, for instance, if we stopped the scan ourselves,
	 * called ieee80211_scan_completed() and the userspace called
	 * cancel scan scan before ieee80211_scan_work() could run.
	 * To handle that, simply return if the scan is not running.
	*/
	if (mvm->scan_status & IWL_MVM_SCAN_REGULAR)
		iwl_mvm_scan_stop(mvm, IWL_MVM_SCAN_REGULAR, true);

	mutex_unlock(&mvm->mutex);
}

static void
iwl_mvm_mac_allow_buffered_frames(struct ieee80211_hw *hw,
				  struct ieee80211_sta *sta, u16 tids,
				  int num_frames,
				  enum ieee80211_frame_release_type reason,
				  bool more_data)
{
	struct iwl_mvm *mvm = IWL_MAC80211_GET_MVM(hw);

	/* Called when we need to transmit (a) frame(s) from mac80211 */

	iwl_mvm_sta_modify_sleep_tx_count(mvm, sta, reason, num_frames,
					  tids, more_data, false);
}

static void
iwl_mvm_mac_release_buffered_frames(struct ieee80211_hw *hw,
				    struct ieee80211_sta *sta, u16 tids,
				    int num_frames,
				    enum ieee80211_frame_release_type reason,
				    bool more_data)
{
	struct iwl_mvm *mvm = IWL_MAC80211_GET_MVM(hw);

	/* Called when we need to transmit (a) frame(s) from agg or dqa queue */

	iwl_mvm_sta_modify_sleep_tx_count(mvm, sta, reason, num_frames,
					  tids, more_data, true);
}

static void __iwl_mvm_mac_sta_notify(struct ieee80211_hw *hw,
				     enum sta_notify_cmd cmd,
				     struct ieee80211_sta *sta)
{
	struct iwl_mvm *mvm = IWL_MAC80211_GET_MVM(hw);
	struct iwl_mvm_sta *mvmsta = iwl_mvm_sta_from_mac80211(sta);
	unsigned long txqs = 0, tids = 0;
	int tid;

	/*
	 * If we have TVQM then we get too high queue numbers - luckily
	 * we really shouldn't get here with that because such hardware
	 * should have firmware supporting buffer station offload.
	 */
	if (WARN_ON(iwl_mvm_has_new_tx_api(mvm)))
		return;

	spin_lock_bh(&mvmsta->lock);
	for (tid = 0; tid < ARRAY_SIZE(mvmsta->tid_data); tid++) {
		struct iwl_mvm_tid_data *tid_data = &mvmsta->tid_data[tid];

		if (tid_data->txq_id == IWL_MVM_INVALID_QUEUE)
			continue;

		__set_bit(tid_data->txq_id, &txqs);

		if (iwl_mvm_tid_queued(mvm, tid_data) == 0)
			continue;

		__set_bit(tid, &tids);
	}

	switch (cmd) {
	case STA_NOTIFY_SLEEP:
		for_each_set_bit(tid, &tids, IWL_MAX_TID_COUNT)
			ieee80211_sta_set_buffered(sta, tid, true);

		if (txqs)
			iwl_trans_freeze_txq_timer(mvm->trans, txqs, true);
		/*
		 * The fw updates the STA to be asleep. Tx packets on the Tx
		 * queues to this station will not be transmitted. The fw will
		 * send a Tx response with TX_STATUS_FAIL_DEST_PS.
		 */
		break;
	case STA_NOTIFY_AWAKE:
		if (WARN_ON(mvmsta->sta_id == IWL_MVM_INVALID_STA))
			break;

		if (txqs)
			iwl_trans_freeze_txq_timer(mvm->trans, txqs, false);
		iwl_mvm_sta_modify_ps_wake(mvm, sta);
		break;
	default:
		break;
	}
	spin_unlock_bh(&mvmsta->lock);
}

static void iwl_mvm_mac_sta_notify(struct ieee80211_hw *hw,
				   struct ieee80211_vif *vif,
				   enum sta_notify_cmd cmd,
				   struct ieee80211_sta *sta)
{
	__iwl_mvm_mac_sta_notify(hw, cmd, sta);
}

void iwl_mvm_sta_pm_notif(struct iwl_mvm *mvm, struct iwl_rx_cmd_buffer *rxb)
{
	struct iwl_rx_packet *pkt = rxb_addr(rxb);
	struct iwl_mvm_pm_state_notification *notif = (void *)pkt->data;
	struct ieee80211_sta *sta;
	struct iwl_mvm_sta *mvmsta;
	bool sleeping = (notif->type != IWL_MVM_PM_EVENT_AWAKE);

	if (WARN_ON(notif->sta_id >= ARRAY_SIZE(mvm->fw_id_to_mac_id)))
		return;

	rcu_read_lock();
	sta = rcu_dereference(mvm->fw_id_to_mac_id[notif->sta_id]);
	if (WARN_ON(IS_ERR_OR_NULL(sta))) {
		rcu_read_unlock();
		return;
	}

	mvmsta = iwl_mvm_sta_from_mac80211(sta);

	if (!mvmsta->vif ||
	    mvmsta->vif->type != NL80211_IFTYPE_AP) {
		rcu_read_unlock();
		return;
	}

	if (mvmsta->sleeping != sleeping) {
		mvmsta->sleeping = sleeping;
		__iwl_mvm_mac_sta_notify(mvm->hw,
			sleeping ? STA_NOTIFY_SLEEP : STA_NOTIFY_AWAKE,
			sta);
		ieee80211_sta_ps_transition(sta, sleeping);
	}

	if (sleeping) {
		switch (notif->type) {
		case IWL_MVM_PM_EVENT_AWAKE:
		case IWL_MVM_PM_EVENT_ASLEEP:
			break;
		case IWL_MVM_PM_EVENT_UAPSD:
			ieee80211_sta_uapsd_trigger(sta, IEEE80211_NUM_TIDS);
			break;
		case IWL_MVM_PM_EVENT_PS_POLL:
			ieee80211_sta_pspoll(sta);
			break;
		default:
			break;
		}
	}

	rcu_read_unlock();
}

static void iwl_mvm_sta_pre_rcu_remove(struct ieee80211_hw *hw,
				       struct ieee80211_vif *vif,
				       struct ieee80211_sta *sta)
{
	struct iwl_mvm *mvm = IWL_MAC80211_GET_MVM(hw);
	struct iwl_mvm_sta *mvm_sta = iwl_mvm_sta_from_mac80211(sta);

	/*
	 * This is called before mac80211 does RCU synchronisation,
	 * so here we already invalidate our internal RCU-protected
	 * station pointer. The rest of the code will thus no longer
	 * be able to find the station this way, and we don't rely
	 * on further RCU synchronisation after the sta_state()
	 * callback deleted the station.
	 */
	mutex_lock(&mvm->mutex);
	if (sta == rcu_access_pointer(mvm->fw_id_to_mac_id[mvm_sta->sta_id]))
		rcu_assign_pointer(mvm->fw_id_to_mac_id[mvm_sta->sta_id],
				   ERR_PTR(-ENOENT));

	mutex_unlock(&mvm->mutex);
}

static void iwl_mvm_check_uapsd(struct iwl_mvm *mvm, struct ieee80211_vif *vif,
				const u8 *bssid)
{
	int i;

	if (!test_bit(IWL_MVM_STATUS_IN_HW_RESTART, &mvm->status)) {
		struct iwl_mvm_tcm_mac *mdata;

		mdata = &mvm->tcm.data[iwl_mvm_vif_from_mac80211(vif)->id];
		ewma_rate_init(&mdata->uapsd_nonagg_detect.rate);
		mdata->opened_rx_ba_sessions = false;
	}

	if (!(mvm->fw->ucode_capa.flags & IWL_UCODE_TLV_FLAGS_UAPSD_SUPPORT))
		return;

	if (vif->p2p && !iwl_mvm_is_p2p_scm_uapsd_supported(mvm)) {
		vif->driver_flags &= ~IEEE80211_VIF_SUPPORTS_UAPSD;
		return;
	}

	if (!vif->p2p &&
	    (iwlwifi_mod_params.uapsd_disable & IWL_DISABLE_UAPSD_BSS)) {
		vif->driver_flags &= ~IEEE80211_VIF_SUPPORTS_UAPSD;
		return;
	}

	for (i = 0; i < IWL_MVM_UAPSD_NOAGG_LIST_LEN; i++) {
		if (ether_addr_equal(mvm->uapsd_noagg_bssids[i].addr, bssid)) {
			vif->driver_flags &= ~IEEE80211_VIF_SUPPORTS_UAPSD;
			return;
		}
	}

	vif->driver_flags |= IEEE80211_VIF_SUPPORTS_UAPSD;
}

static void
iwl_mvm_tdls_check_trigger(struct iwl_mvm *mvm,
			   struct ieee80211_vif *vif, u8 *peer_addr,
			   enum nl80211_tdls_operation action)
{
	struct iwl_fw_dbg_trigger_tlv *trig;
	struct iwl_fw_dbg_trigger_tdls *tdls_trig;

	trig = iwl_fw_dbg_trigger_on(&mvm->fwrt, ieee80211_vif_to_wdev(vif),
				     FW_DBG_TRIGGER_TDLS);
	if (!trig)
		return;

	tdls_trig = (void *)trig->data;

	if (!(tdls_trig->action_bitmap & BIT(action)))
		return;

	if (tdls_trig->peer_mode &&
	    memcmp(tdls_trig->peer, peer_addr, ETH_ALEN) != 0)
		return;

	iwl_fw_dbg_collect_trig(&mvm->fwrt, trig,
				"TDLS event occurred, peer %pM, action %d",
				peer_addr, action);
}

static int iwl_mvm_mac_sta_state(struct ieee80211_hw *hw,
				 struct ieee80211_vif *vif,
				 struct ieee80211_sta *sta,
				 enum ieee80211_sta_state old_state,
				 enum ieee80211_sta_state new_state)
{
	struct iwl_mvm *mvm = IWL_MAC80211_GET_MVM(hw);
	struct iwl_mvm_vif *mvmvif = iwl_mvm_vif_from_mac80211(vif);
	struct iwl_mvm_sta *mvm_sta = iwl_mvm_sta_from_mac80211(sta);
	int ret;

	IWL_DEBUG_MAC80211(mvm, "station %pM state change %d->%d\n",
			   sta->addr, old_state, new_state);

	/* this would be a mac80211 bug ... but don't crash */
	if (WARN_ON_ONCE(!mvmvif->phy_ctxt))
		return -EINVAL;

	/*
	 * If we are in a STA removal flow and in DQA mode:
	 *
	 * This is after the sync_rcu part, so the queues have already been
	 * flushed. No more TXs on their way in mac80211's path, and no more in
	 * the queues.
	 * Also, we won't be getting any new TX frames for this station.
	 * What we might have are deferred TX frames that need to be taken care
	 * of.
	 *
	 * Drop any still-queued deferred-frame before removing the STA, and
	 * make sure the worker is no longer handling frames for this STA.
	 */
	if (old_state == IEEE80211_STA_NONE &&
	    new_state == IEEE80211_STA_NOTEXIST) {
		flush_work(&mvm->add_stream_wk);

		/*
		 * No need to make sure deferred TX indication is off since the
		 * worker will already remove it if it was on
		 */
	}

	mutex_lock(&mvm->mutex);
	/* track whether or not the station is associated */
	mvm_sta->sta_state = new_state;

	if (old_state == IEEE80211_STA_NOTEXIST &&
	    new_state == IEEE80211_STA_NONE) {
		/*
		 * Firmware bug - it'll crash if the beacon interval is less
		 * than 16. We can't avoid connecting at all, so refuse the
		 * station state change, this will cause mac80211 to abandon
		 * attempts to connect to this AP, and eventually wpa_s will
		 * blacklist the AP...
		 */
		if (vif->type == NL80211_IFTYPE_STATION &&
		    vif->bss_conf.beacon_int < 16) {
			IWL_ERR(mvm,
				"AP %pM beacon interval is %d, refusing due to firmware bug!\n",
				sta->addr, vif->bss_conf.beacon_int);
			ret = -EINVAL;
			goto out_unlock;
		}

		if (sta->tdls &&
		    (vif->p2p ||
		     iwl_mvm_tdls_sta_count(mvm, NULL) ==
						IWL_MVM_TDLS_STA_COUNT ||
		     iwl_mvm_phy_ctx_count(mvm) > 1)) {
			IWL_DEBUG_MAC80211(mvm, "refusing TDLS sta\n");
			ret = -EBUSY;
			goto out_unlock;
		}

		ret = iwl_mvm_add_sta(mvm, vif, sta);
		if (sta->tdls && ret == 0) {
			iwl_mvm_recalc_tdls_state(mvm, vif, true);
			iwl_mvm_tdls_check_trigger(mvm, vif, sta->addr,
						   NL80211_TDLS_SETUP);
		}

		sta->max_rc_amsdu_len = 1;
	} else if (old_state == IEEE80211_STA_NONE &&
		   new_state == IEEE80211_STA_AUTH) {
		/*
		 * EBS may be disabled due to previous failures reported by FW.
		 * Reset EBS status here assuming environment has been changed.
		 */
		mvm->last_ebs_successful = true;
		iwl_mvm_check_uapsd(mvm, vif, sta->addr);
		ret = 0;
	} else if (old_state == IEEE80211_STA_AUTH &&
		   new_state == IEEE80211_STA_ASSOC) {
		if (vif->type == NL80211_IFTYPE_AP) {
			vif->bss_conf.he_support = sta->he_cap.has_he;
			mvmvif->ap_assoc_sta_count++;
			iwl_mvm_mac_ctxt_changed(mvm, vif, false, NULL);
			if (vif->bss_conf.he_support &&
			    !iwlwifi_mod_params.disable_11ax)
				iwl_mvm_cfg_he_sta(mvm, vif, mvm_sta->sta_id);
		} else if (vif->type == NL80211_IFTYPE_STATION) {
			vif->bss_conf.he_support = sta->he_cap.has_he;
			iwl_mvm_mac_ctxt_changed(mvm, vif, false, NULL);
		}

		iwl_mvm_rs_rate_init(mvm, sta, mvmvif->phy_ctxt->channel->band,
				     false);
		ret = iwl_mvm_update_sta(mvm, vif, sta);
	} else if (old_state == IEEE80211_STA_ASSOC &&
		   new_state == IEEE80211_STA_AUTHORIZED) {
		/* if wep is used, need to set the key for the station now */
		if (vif->type == NL80211_IFTYPE_AP && mvmvif->ap_wep_key) {
			mvm_sta->wep_key =
				kmemdup(mvmvif->ap_wep_key,
					sizeof(*mvmvif->ap_wep_key) +
					mvmvif->ap_wep_key->keylen,
					GFP_KERNEL);
			if (!mvm_sta->wep_key) {
				ret = -ENOMEM;
				goto out_unlock;
			}

			ret = iwl_mvm_set_sta_key(mvm, vif, sta,
						  mvm_sta->wep_key,
						  STA_KEY_IDX_INVALID);
		} else {
			ret = 0;
		}

		/* we don't support TDLS during DCM */
		if (iwl_mvm_phy_ctx_count(mvm) > 1)
			iwl_mvm_teardown_tdls_peers(mvm);

		if (sta->tdls)
			iwl_mvm_tdls_check_trigger(mvm, vif, sta->addr,
						   NL80211_TDLS_ENABLE_LINK);

		/* enable beacon filtering */
		WARN_ON(iwl_mvm_enable_beacon_filter(mvm, vif, 0));

		iwl_mvm_rs_rate_init(mvm, sta, mvmvif->phy_ctxt->channel->band,
				     true);
	} else if (old_state == IEEE80211_STA_AUTHORIZED &&
		   new_state == IEEE80211_STA_ASSOC) {
		/* disable beacon filtering */
		ret = iwl_mvm_disable_beacon_filter(mvm, vif, 0);
		WARN_ON(ret &&
			!test_bit(IWL_MVM_STATUS_HW_RESTART_REQUESTED,
				  &mvm->status));
		ret = 0;
	} else if (old_state == IEEE80211_STA_ASSOC &&
		   new_state == IEEE80211_STA_AUTH) {
		if (vif->type == NL80211_IFTYPE_AP) {
			mvmvif->ap_assoc_sta_count--;
			iwl_mvm_mac_ctxt_changed(mvm, vif, false, NULL);
		}
		ret = 0;
	} else if (old_state == IEEE80211_STA_AUTH &&
		   new_state == IEEE80211_STA_NONE) {
		ret = 0;
	} else if (old_state == IEEE80211_STA_NONE &&
		   new_state == IEEE80211_STA_NOTEXIST) {
		ret = iwl_mvm_rm_sta(mvm, vif, sta);
		if (sta->tdls) {
			iwl_mvm_recalc_tdls_state(mvm, vif, false);
			iwl_mvm_tdls_check_trigger(mvm, vif, sta->addr,
						   NL80211_TDLS_DISABLE_LINK);
		}

		/* Remove STA key if this is an AP using WEP */
		if (vif->type == NL80211_IFTYPE_AP && mvmvif->ap_wep_key) {
			int rm_ret = iwl_mvm_remove_sta_key(mvm, vif, sta,
<<<<<<< HEAD
							    mvmvif->ap_wep_key);

			if (!ret)
				ret = rm_ret;
		}

=======
							    mvm_sta->wep_key);

			if (!ret)
				ret = rm_ret;
			kfree(mvm_sta->wep_key);
			mvm_sta->wep_key = NULL;
		}

		if (unlikely(ret &&
			     test_bit(IWL_MVM_STATUS_HW_RESTART_REQUESTED,
				      &mvm->status)))
			ret = 0;
>>>>>>> f77ecde5
	} else {
		ret = -EIO;
	}
 out_unlock:
	mutex_unlock(&mvm->mutex);

	if (sta->tdls && ret == 0) {
		if (old_state == IEEE80211_STA_NOTEXIST &&
		    new_state == IEEE80211_STA_NONE)
			ieee80211_reserve_tid(sta, IWL_MVM_TDLS_FW_TID);
		else if (old_state == IEEE80211_STA_NONE &&
			 new_state == IEEE80211_STA_NOTEXIST)
			ieee80211_unreserve_tid(sta, IWL_MVM_TDLS_FW_TID);
	}

	return ret;
}

static int iwl_mvm_mac_set_rts_threshold(struct ieee80211_hw *hw, u32 value)
{
	struct iwl_mvm *mvm = IWL_MAC80211_GET_MVM(hw);

	mvm->rts_threshold = value;

	return 0;
}

static void iwl_mvm_sta_rc_update(struct ieee80211_hw *hw,
				  struct ieee80211_vif *vif,
				  struct ieee80211_sta *sta, u32 changed)
{
	struct iwl_mvm *mvm = IWL_MAC80211_GET_MVM(hw);

	if (vif->type == NL80211_IFTYPE_STATION &&
	    changed & IEEE80211_RC_NSS_CHANGED)
		iwl_mvm_sf_update(mvm, vif, false);
}

static int iwl_mvm_mac_conf_tx(struct ieee80211_hw *hw,
			       struct ieee80211_vif *vif, u16 ac,
			       const struct ieee80211_tx_queue_params *params)
{
	struct iwl_mvm *mvm = IWL_MAC80211_GET_MVM(hw);
	struct iwl_mvm_vif *mvmvif = iwl_mvm_vif_from_mac80211(vif);

	mvmvif->queue_params[ac] = *params;

	/*
	 * No need to update right away, we'll get BSS_CHANGED_QOS
	 * The exception is P2P_DEVICE interface which needs immediate update.
	 */
	if (vif->type == NL80211_IFTYPE_P2P_DEVICE) {
		int ret;

		mutex_lock(&mvm->mutex);
		ret = iwl_mvm_mac_ctxt_changed(mvm, vif, false, NULL);
		mutex_unlock(&mvm->mutex);
		return ret;
	}
	return 0;
}

static void iwl_mvm_mac_mgd_prepare_tx(struct ieee80211_hw *hw,
				       struct ieee80211_vif *vif,
				       u16 req_duration)
{
	struct iwl_mvm *mvm = IWL_MAC80211_GET_MVM(hw);
	u32 duration = IWL_MVM_TE_SESSION_PROTECTION_MAX_TIME_MS;
	u32 min_duration = IWL_MVM_TE_SESSION_PROTECTION_MIN_TIME_MS;

	/*
	 * iwl_mvm_protect_session() reads directly from the device
	 * (the system time), so make sure it is available.
	 */
	if (iwl_mvm_ref_sync(mvm, IWL_MVM_REF_PREPARE_TX))
		return;

	if (req_duration > duration)
		duration = req_duration;

	mutex_lock(&mvm->mutex);
	/* Try really hard to protect the session and hear a beacon */
	iwl_mvm_protect_session(mvm, vif, duration, min_duration, 500, false);
	mutex_unlock(&mvm->mutex);

	iwl_mvm_unref(mvm, IWL_MVM_REF_PREPARE_TX);
}

static int iwl_mvm_mac_sched_scan_start(struct ieee80211_hw *hw,
					struct ieee80211_vif *vif,
					struct cfg80211_sched_scan_request *req,
					struct ieee80211_scan_ies *ies)
{
	struct iwl_mvm *mvm = IWL_MAC80211_GET_MVM(hw);

	int ret;

	mutex_lock(&mvm->mutex);

	if (!vif->bss_conf.idle) {
		ret = -EBUSY;
		goto out;
	}

	ret = iwl_mvm_sched_scan_start(mvm, vif, req, ies, IWL_MVM_SCAN_SCHED);

out:
	mutex_unlock(&mvm->mutex);
	return ret;
}

static int iwl_mvm_mac_sched_scan_stop(struct ieee80211_hw *hw,
				       struct ieee80211_vif *vif)
{
	struct iwl_mvm *mvm = IWL_MAC80211_GET_MVM(hw);
	int ret;

	mutex_lock(&mvm->mutex);

	/* Due to a race condition, it's possible that mac80211 asks
	 * us to stop a sched_scan when it's already stopped.  This
	 * can happen, for instance, if we stopped the scan ourselves,
	 * called ieee80211_sched_scan_stopped() and the userspace called
	 * stop sched scan scan before ieee80211_sched_scan_stopped_work()
	 * could run.  To handle this, simply return if the scan is
	 * not running.
	*/
	if (!(mvm->scan_status & IWL_MVM_SCAN_SCHED)) {
		mutex_unlock(&mvm->mutex);
		return 0;
	}

	ret = iwl_mvm_scan_stop(mvm, IWL_MVM_SCAN_SCHED, false);
	mutex_unlock(&mvm->mutex);
	iwl_mvm_wait_for_async_handlers(mvm);

	return ret;
}

static int iwl_mvm_mac_set_key(struct ieee80211_hw *hw,
			       enum set_key_cmd cmd,
			       struct ieee80211_vif *vif,
			       struct ieee80211_sta *sta,
			       struct ieee80211_key_conf *key)
{
	struct iwl_mvm *mvm = IWL_MAC80211_GET_MVM(hw);
	struct iwl_mvm_sta *mvmsta;
	struct iwl_mvm_key_pn *ptk_pn;
	int keyidx = key->keyidx;
	int ret;
	u8 key_offset;

	if (iwlwifi_mod_params.swcrypto) {
		IWL_DEBUG_MAC80211(mvm, "leave - hwcrypto disabled\n");
		return -EOPNOTSUPP;
	}

	switch (key->cipher) {
	case WLAN_CIPHER_SUITE_TKIP:
		if (!mvm->trans->cfg->gen2) {
			key->flags |= IEEE80211_KEY_FLAG_GENERATE_MMIC;
			key->flags |= IEEE80211_KEY_FLAG_PUT_IV_SPACE;
		} else if (vif->type == NL80211_IFTYPE_STATION) {
			key->flags |= IEEE80211_KEY_FLAG_PUT_MIC_SPACE;
		} else {
			IWL_DEBUG_MAC80211(mvm, "Use SW encryption for TKIP\n");
			return -EOPNOTSUPP;
		}
		break;
	case WLAN_CIPHER_SUITE_CCMP:
	case WLAN_CIPHER_SUITE_GCMP:
	case WLAN_CIPHER_SUITE_GCMP_256:
		if (!iwl_mvm_has_new_tx_api(mvm))
			key->flags |= IEEE80211_KEY_FLAG_PUT_IV_SPACE;
		break;
	case WLAN_CIPHER_SUITE_AES_CMAC:
	case WLAN_CIPHER_SUITE_BIP_GMAC_128:
	case WLAN_CIPHER_SUITE_BIP_GMAC_256:
		WARN_ON_ONCE(!ieee80211_hw_check(hw, MFP_CAPABLE));
		break;
	case WLAN_CIPHER_SUITE_WEP40:
	case WLAN_CIPHER_SUITE_WEP104:
		if (vif->type == NL80211_IFTYPE_AP) {
			struct iwl_mvm_vif *mvmvif =
				iwl_mvm_vif_from_mac80211(vif);

			mvmvif->ap_wep_key = kmemdup(key,
						     sizeof(*key) + key->keylen,
						     GFP_KERNEL);
			if (!mvmvif->ap_wep_key)
				return -ENOMEM;
		}

		if (vif->type != NL80211_IFTYPE_STATION)
			return 0;
		break;
	default:
		/* currently FW supports only one optional cipher scheme */
		if (hw->n_cipher_schemes &&
		    hw->cipher_schemes->cipher == key->cipher)
			key->flags |= IEEE80211_KEY_FLAG_PUT_IV_SPACE;
		else
			return -EOPNOTSUPP;
	}

	mutex_lock(&mvm->mutex);

	switch (cmd) {
	case SET_KEY:
		if ((vif->type == NL80211_IFTYPE_ADHOC ||
		     vif->type == NL80211_IFTYPE_AP) && !sta) {
			/*
			 * GTK on AP interface is a TX-only key, return 0;
			 * on IBSS they're per-station and because we're lazy
			 * we don't support them for RX, so do the same.
			 * CMAC/GMAC in AP/IBSS modes must be done in software.
			 */
			if (key->cipher == WLAN_CIPHER_SUITE_AES_CMAC ||
			    key->cipher == WLAN_CIPHER_SUITE_BIP_GMAC_128 ||
			    key->cipher == WLAN_CIPHER_SUITE_BIP_GMAC_256)
				ret = -EOPNOTSUPP;
			else
				ret = 0;

			if (key->cipher != WLAN_CIPHER_SUITE_GCMP &&
			    key->cipher != WLAN_CIPHER_SUITE_GCMP_256 &&
			    !iwl_mvm_has_new_tx_api(mvm)) {
				key->hw_key_idx = STA_KEY_IDX_INVALID;
				break;
			}
		}

		/* During FW restart, in order to restore the state as it was,
		 * don't try to reprogram keys we previously failed for.
		 */
		if (test_bit(IWL_MVM_STATUS_IN_HW_RESTART, &mvm->status) &&
		    key->hw_key_idx == STA_KEY_IDX_INVALID) {
			IWL_DEBUG_MAC80211(mvm,
					   "skip invalid idx key programming during restart\n");
			ret = 0;
			break;
		}

		if (!test_bit(IWL_MVM_STATUS_IN_HW_RESTART, &mvm->status) &&
		    sta && iwl_mvm_has_new_rx_api(mvm) &&
		    key->flags & IEEE80211_KEY_FLAG_PAIRWISE &&
		    (key->cipher == WLAN_CIPHER_SUITE_CCMP ||
		     key->cipher == WLAN_CIPHER_SUITE_GCMP ||
		     key->cipher == WLAN_CIPHER_SUITE_GCMP_256)) {
			struct ieee80211_key_seq seq;
			int tid, q;

			mvmsta = iwl_mvm_sta_from_mac80211(sta);
			WARN_ON(rcu_access_pointer(mvmsta->ptk_pn[keyidx]));
			ptk_pn = kzalloc(struct_size(ptk_pn, q,
						     mvm->trans->num_rx_queues),
					 GFP_KERNEL);
			if (!ptk_pn) {
				ret = -ENOMEM;
				break;
			}

			for (tid = 0; tid < IWL_MAX_TID_COUNT; tid++) {
				ieee80211_get_key_rx_seq(key, tid, &seq);
				for (q = 0; q < mvm->trans->num_rx_queues; q++)
					memcpy(ptk_pn->q[q].pn[tid],
					       seq.ccmp.pn,
					       IEEE80211_CCMP_PN_LEN);
			}

			rcu_assign_pointer(mvmsta->ptk_pn[keyidx], ptk_pn);
		}

		/* in HW restart reuse the index, otherwise request a new one */
		if (test_bit(IWL_MVM_STATUS_IN_HW_RESTART, &mvm->status))
			key_offset = key->hw_key_idx;
		else
			key_offset = STA_KEY_IDX_INVALID;

		IWL_DEBUG_MAC80211(mvm, "set hwcrypto key\n");
		ret = iwl_mvm_set_sta_key(mvm, vif, sta, key, key_offset);
		if (ret) {
			IWL_WARN(mvm, "set key failed\n");
			/*
			 * can't add key for RX, but we don't need it
			 * in the device for TX so still return 0
			 */
			key->hw_key_idx = STA_KEY_IDX_INVALID;
			ret = 0;
		}

		break;
	case DISABLE_KEY:
		if (key->hw_key_idx == STA_KEY_IDX_INVALID) {
			ret = 0;
			break;
		}

		if (sta && iwl_mvm_has_new_rx_api(mvm) &&
		    key->flags & IEEE80211_KEY_FLAG_PAIRWISE &&
		    (key->cipher == WLAN_CIPHER_SUITE_CCMP ||
		     key->cipher == WLAN_CIPHER_SUITE_GCMP ||
		     key->cipher == WLAN_CIPHER_SUITE_GCMP_256)) {
			mvmsta = iwl_mvm_sta_from_mac80211(sta);
			ptk_pn = rcu_dereference_protected(
						mvmsta->ptk_pn[keyidx],
						lockdep_is_held(&mvm->mutex));
			RCU_INIT_POINTER(mvmsta->ptk_pn[keyidx], NULL);
			if (ptk_pn)
				kfree_rcu(ptk_pn, rcu_head);
		}

		IWL_DEBUG_MAC80211(mvm, "disable hwcrypto key\n");
		ret = iwl_mvm_remove_sta_key(mvm, vif, sta, key);
		break;
	default:
		ret = -EINVAL;
	}

	mutex_unlock(&mvm->mutex);
	return ret;
}

static void iwl_mvm_mac_update_tkip_key(struct ieee80211_hw *hw,
					struct ieee80211_vif *vif,
					struct ieee80211_key_conf *keyconf,
					struct ieee80211_sta *sta,
					u32 iv32, u16 *phase1key)
{
	struct iwl_mvm *mvm = IWL_MAC80211_GET_MVM(hw);

	if (keyconf->hw_key_idx == STA_KEY_IDX_INVALID)
		return;

	iwl_mvm_update_tkip_key(mvm, vif, keyconf, sta, iv32, phase1key);
}


static bool iwl_mvm_rx_aux_roc(struct iwl_notif_wait_data *notif_wait,
			       struct iwl_rx_packet *pkt, void *data)
{
	struct iwl_mvm *mvm =
		container_of(notif_wait, struct iwl_mvm, notif_wait);
	struct iwl_hs20_roc_res *resp;
	int resp_len = iwl_rx_packet_payload_len(pkt);
	struct iwl_mvm_time_event_data *te_data = data;

	if (WARN_ON(pkt->hdr.cmd != HOT_SPOT_CMD))
		return true;

	if (WARN_ON_ONCE(resp_len != sizeof(*resp))) {
		IWL_ERR(mvm, "Invalid HOT_SPOT_CMD response\n");
		return true;
	}

	resp = (void *)pkt->data;

	IWL_DEBUG_TE(mvm,
		     "Aux ROC: Received response from ucode: status=%d uid=%d\n",
		     resp->status, resp->event_unique_id);

	te_data->uid = le32_to_cpu(resp->event_unique_id);
	IWL_DEBUG_TE(mvm, "TIME_EVENT_CMD response - UID = 0x%x\n",
		     te_data->uid);

	spin_lock_bh(&mvm->time_event_lock);
	list_add_tail(&te_data->list, &mvm->aux_roc_te_list);
	spin_unlock_bh(&mvm->time_event_lock);

	return true;
}

#define AUX_ROC_MIN_DURATION MSEC_TO_TU(100)
#define AUX_ROC_MIN_DELAY MSEC_TO_TU(200)
#define AUX_ROC_MAX_DELAY MSEC_TO_TU(600)
#define AUX_ROC_SAFETY_BUFFER MSEC_TO_TU(20)
#define AUX_ROC_MIN_SAFETY_BUFFER MSEC_TO_TU(10)
static int iwl_mvm_send_aux_roc_cmd(struct iwl_mvm *mvm,
				    struct ieee80211_channel *channel,
				    struct ieee80211_vif *vif,
				    int duration)
{
	int res, time_reg = DEVICE_SYSTEM_TIME_REG;
	struct iwl_mvm_vif *mvmvif = iwl_mvm_vif_from_mac80211(vif);
	struct iwl_mvm_time_event_data *te_data = &mvmvif->hs_time_event_data;
	static const u16 time_event_response[] = { HOT_SPOT_CMD };
	struct iwl_notification_wait wait_time_event;
	u32 dtim_interval = vif->bss_conf.dtim_period *
		vif->bss_conf.beacon_int;
	u32 req_dur, delay;
	struct iwl_hs20_roc_req aux_roc_req = {
		.action = cpu_to_le32(FW_CTXT_ACTION_ADD),
		.id_and_color =
			cpu_to_le32(FW_CMD_ID_AND_COLOR(MAC_INDEX_AUX, 0)),
		.sta_id_and_color = cpu_to_le32(mvm->aux_sta.sta_id),
	};
	struct iwl_hs20_roc_req_tail *tail = iwl_mvm_chan_info_cmd_tail(mvm,
		&aux_roc_req.channel_info);
	u16 len = sizeof(aux_roc_req) - iwl_mvm_chan_info_padding(mvm);

	/* Set the channel info data */
	iwl_mvm_set_chan_info(mvm, &aux_roc_req.channel_info, channel->hw_value,
			      (channel->band == NL80211_BAND_2GHZ) ?
			       PHY_BAND_24 : PHY_BAND_5,
			      PHY_VHT_CHANNEL_MODE20,
			      0);

	/* Set the time and duration */
	tail->apply_time = cpu_to_le32(iwl_read_prph(mvm->trans, time_reg));

	delay = AUX_ROC_MIN_DELAY;
	req_dur = MSEC_TO_TU(duration);

	/*
	 * If we are associated we want the delay time to be at least one
	 * dtim interval so that the FW can wait until after the DTIM and
	 * then start the time event, this will potentially allow us to
	 * remain off-channel for the max duration.
	 * Since we want to use almost a whole dtim interval we would also
	 * like the delay to be for 2-3 dtim intervals, in case there are
	 * other time events with higher priority.
	 */
	if (vif->bss_conf.assoc) {
		delay = min_t(u32, dtim_interval * 3, AUX_ROC_MAX_DELAY);
		/* We cannot remain off-channel longer than the DTIM interval */
		if (dtim_interval <= req_dur) {
			req_dur = dtim_interval - AUX_ROC_SAFETY_BUFFER;
			if (req_dur <= AUX_ROC_MIN_DURATION)
				req_dur = dtim_interval -
					AUX_ROC_MIN_SAFETY_BUFFER;
		}
	}

	tail->duration = cpu_to_le32(req_dur);
	tail->apply_time_max_delay = cpu_to_le32(delay);

	IWL_DEBUG_TE(mvm,
		     "ROC: Requesting to remain on channel %u for %ums (requested = %ums, max_delay = %ums, dtim_interval = %ums)\n",
		     channel->hw_value, req_dur, duration, delay,
		     dtim_interval);
	/* Set the node address */
	memcpy(tail->node_addr, vif->addr, ETH_ALEN);

	lockdep_assert_held(&mvm->mutex);

	spin_lock_bh(&mvm->time_event_lock);

	if (WARN_ON(te_data->id == HOT_SPOT_CMD)) {
		spin_unlock_bh(&mvm->time_event_lock);
		return -EIO;
	}

	te_data->vif = vif;
	te_data->duration = duration;
	te_data->id = HOT_SPOT_CMD;

	spin_unlock_bh(&mvm->time_event_lock);

	/*
	 * Use a notification wait, which really just processes the
	 * command response and doesn't wait for anything, in order
	 * to be able to process the response and get the UID inside
	 * the RX path. Using CMD_WANT_SKB doesn't work because it
	 * stores the buffer and then wakes up this thread, by which
	 * time another notification (that the time event started)
	 * might already be processed unsuccessfully.
	 */
	iwl_init_notification_wait(&mvm->notif_wait, &wait_time_event,
				   time_event_response,
				   ARRAY_SIZE(time_event_response),
				   iwl_mvm_rx_aux_roc, te_data);

	res = iwl_mvm_send_cmd_pdu(mvm, HOT_SPOT_CMD, 0, len,
				   &aux_roc_req);

	if (res) {
		IWL_ERR(mvm, "Couldn't send HOT_SPOT_CMD: %d\n", res);
		iwl_remove_notification(&mvm->notif_wait, &wait_time_event);
		goto out_clear_te;
	}

	/* No need to wait for anything, so just pass 1 (0 isn't valid) */
	res = iwl_wait_notification(&mvm->notif_wait, &wait_time_event, 1);
	/* should never fail */
	WARN_ON_ONCE(res);

	if (res) {
 out_clear_te:
		spin_lock_bh(&mvm->time_event_lock);
		iwl_mvm_te_clear_data(mvm, te_data);
		spin_unlock_bh(&mvm->time_event_lock);
	}

	return res;
}

static int iwl_mvm_roc(struct ieee80211_hw *hw,
		       struct ieee80211_vif *vif,
		       struct ieee80211_channel *channel,
		       int duration,
		       enum ieee80211_roc_type type)
{
	struct iwl_mvm *mvm = IWL_MAC80211_GET_MVM(hw);
	struct iwl_mvm_vif *mvmvif = iwl_mvm_vif_from_mac80211(vif);
	struct cfg80211_chan_def chandef;
	struct iwl_mvm_phy_ctxt *phy_ctxt;
	int ret, i;

	IWL_DEBUG_MAC80211(mvm, "enter (%d, %d, %d)\n", channel->hw_value,
			   duration, type);

	/*
	 * Flush the done work, just in case it's still pending, so that
	 * the work it does can complete and we can accept new frames.
	 */
	flush_work(&mvm->roc_done_wk);

	mutex_lock(&mvm->mutex);

	switch (vif->type) {
	case NL80211_IFTYPE_STATION:
		if (fw_has_capa(&mvm->fw->ucode_capa,
				IWL_UCODE_TLV_CAPA_HOTSPOT_SUPPORT)) {
			/* Use aux roc framework (HS20) */
			ret = iwl_mvm_send_aux_roc_cmd(mvm, channel,
						       vif, duration);
			goto out_unlock;
		}
		IWL_ERR(mvm, "hotspot not supported\n");
		ret = -EINVAL;
		goto out_unlock;
	case NL80211_IFTYPE_P2P_DEVICE:
		/* handle below */
		break;
	default:
		IWL_ERR(mvm, "vif isn't P2P_DEVICE: %d\n", vif->type);
		ret = -EINVAL;
		goto out_unlock;
	}

	for (i = 0; i < NUM_PHY_CTX; i++) {
		phy_ctxt = &mvm->phy_ctxts[i];
		if (phy_ctxt->ref == 0 || mvmvif->phy_ctxt == phy_ctxt)
			continue;

		if (phy_ctxt->ref && channel == phy_ctxt->channel) {
			/*
			 * Unbind the P2P_DEVICE from the current PHY context,
			 * and if the PHY context is not used remove it.
			 */
			ret = iwl_mvm_binding_remove_vif(mvm, vif);
			if (WARN(ret, "Failed unbinding P2P_DEVICE\n"))
				goto out_unlock;

			iwl_mvm_phy_ctxt_unref(mvm, mvmvif->phy_ctxt);

			/* Bind the P2P_DEVICE to the current PHY Context */
			mvmvif->phy_ctxt = phy_ctxt;

			ret = iwl_mvm_binding_add_vif(mvm, vif);
			if (WARN(ret, "Failed binding P2P_DEVICE\n"))
				goto out_unlock;

			iwl_mvm_phy_ctxt_ref(mvm, mvmvif->phy_ctxt);
			goto schedule_time_event;
		}
	}

	/* Need to update the PHY context only if the ROC channel changed */
	if (channel == mvmvif->phy_ctxt->channel)
		goto schedule_time_event;

	cfg80211_chandef_create(&chandef, channel, NL80211_CHAN_NO_HT);

	/*
	 * Change the PHY context configuration as it is currently referenced
	 * only by the P2P Device MAC
	 */
	if (mvmvif->phy_ctxt->ref == 1) {
		ret = iwl_mvm_phy_ctxt_changed(mvm, mvmvif->phy_ctxt,
					       &chandef, 1, 1);
		if (ret)
			goto out_unlock;
	} else {
		/*
		 * The PHY context is shared with other MACs. Need to remove the
		 * P2P Device from the binding, allocate an new PHY context and
		 * create a new binding
		 */
		phy_ctxt = iwl_mvm_get_free_phy_ctxt(mvm);
		if (!phy_ctxt) {
			ret = -ENOSPC;
			goto out_unlock;
		}

		ret = iwl_mvm_phy_ctxt_changed(mvm, phy_ctxt, &chandef,
					       1, 1);
		if (ret) {
			IWL_ERR(mvm, "Failed to change PHY context\n");
			goto out_unlock;
		}

		/* Unbind the P2P_DEVICE from the current PHY context */
		ret = iwl_mvm_binding_remove_vif(mvm, vif);
		if (WARN(ret, "Failed unbinding P2P_DEVICE\n"))
			goto out_unlock;

		iwl_mvm_phy_ctxt_unref(mvm, mvmvif->phy_ctxt);

		/* Bind the P2P_DEVICE to the new allocated PHY context */
		mvmvif->phy_ctxt = phy_ctxt;

		ret = iwl_mvm_binding_add_vif(mvm, vif);
		if (WARN(ret, "Failed binding P2P_DEVICE\n"))
			goto out_unlock;

		iwl_mvm_phy_ctxt_ref(mvm, mvmvif->phy_ctxt);
	}

schedule_time_event:
	/* Schedule the time events */
	ret = iwl_mvm_start_p2p_roc(mvm, vif, duration, type);

out_unlock:
	mutex_unlock(&mvm->mutex);
	IWL_DEBUG_MAC80211(mvm, "leave\n");
	return ret;
}

static int iwl_mvm_cancel_roc(struct ieee80211_hw *hw)
{
	struct iwl_mvm *mvm = IWL_MAC80211_GET_MVM(hw);

	IWL_DEBUG_MAC80211(mvm, "enter\n");

	mutex_lock(&mvm->mutex);
	iwl_mvm_stop_roc(mvm);
	mutex_unlock(&mvm->mutex);

	IWL_DEBUG_MAC80211(mvm, "leave\n");
	return 0;
}

struct iwl_mvm_ftm_responder_iter_data {
	bool responder;
	struct ieee80211_chanctx_conf *ctx;
};

static void iwl_mvm_ftm_responder_chanctx_iter(void *_data, u8 *mac,
					       struct ieee80211_vif *vif)
{
	struct iwl_mvm_ftm_responder_iter_data *data = _data;

	if (rcu_access_pointer(vif->chanctx_conf) == data->ctx &&
	    vif->type == NL80211_IFTYPE_AP && vif->bss_conf.ftmr_params)
		data->responder = true;
}

static bool iwl_mvm_is_ftm_responder_chanctx(struct iwl_mvm *mvm,
					     struct ieee80211_chanctx_conf *ctx)
{
	struct iwl_mvm_ftm_responder_iter_data data = {
		.responder = false,
		.ctx = ctx,
	};

	ieee80211_iterate_active_interfaces_atomic(mvm->hw,
					IEEE80211_IFACE_ITER_NORMAL,
					iwl_mvm_ftm_responder_chanctx_iter,
					&data);
	return data.responder;
}

static int __iwl_mvm_add_chanctx(struct iwl_mvm *mvm,
				 struct ieee80211_chanctx_conf *ctx)
{
	u16 *phy_ctxt_id = (u16 *)ctx->drv_priv;
	struct iwl_mvm_phy_ctxt *phy_ctxt;
	bool responder = iwl_mvm_is_ftm_responder_chanctx(mvm, ctx);
	struct cfg80211_chan_def *def = responder ? &ctx->def : &ctx->min_def;
	int ret;

	lockdep_assert_held(&mvm->mutex);

	IWL_DEBUG_MAC80211(mvm, "Add channel context\n");

	phy_ctxt = iwl_mvm_get_free_phy_ctxt(mvm);
	if (!phy_ctxt) {
		ret = -ENOSPC;
		goto out;
	}

	ret = iwl_mvm_phy_ctxt_changed(mvm, phy_ctxt, def,
				       ctx->rx_chains_static,
				       ctx->rx_chains_dynamic);
	if (ret) {
		IWL_ERR(mvm, "Failed to add PHY context\n");
		goto out;
	}

	iwl_mvm_phy_ctxt_ref(mvm, phy_ctxt);
	*phy_ctxt_id = phy_ctxt->id;
out:
	return ret;
}

static int iwl_mvm_add_chanctx(struct ieee80211_hw *hw,
			       struct ieee80211_chanctx_conf *ctx)
{
	struct iwl_mvm *mvm = IWL_MAC80211_GET_MVM(hw);
	int ret;

	mutex_lock(&mvm->mutex);
	ret = __iwl_mvm_add_chanctx(mvm, ctx);
	mutex_unlock(&mvm->mutex);

	return ret;
}

static void __iwl_mvm_remove_chanctx(struct iwl_mvm *mvm,
				     struct ieee80211_chanctx_conf *ctx)
{
	u16 *phy_ctxt_id = (u16 *)ctx->drv_priv;
	struct iwl_mvm_phy_ctxt *phy_ctxt = &mvm->phy_ctxts[*phy_ctxt_id];

	lockdep_assert_held(&mvm->mutex);

	iwl_mvm_phy_ctxt_unref(mvm, phy_ctxt);
}

static void iwl_mvm_remove_chanctx(struct ieee80211_hw *hw,
				   struct ieee80211_chanctx_conf *ctx)
{
	struct iwl_mvm *mvm = IWL_MAC80211_GET_MVM(hw);

	mutex_lock(&mvm->mutex);
	__iwl_mvm_remove_chanctx(mvm, ctx);
	mutex_unlock(&mvm->mutex);
}

static void iwl_mvm_change_chanctx(struct ieee80211_hw *hw,
				   struct ieee80211_chanctx_conf *ctx,
				   u32 changed)
{
	struct iwl_mvm *mvm = IWL_MAC80211_GET_MVM(hw);
	u16 *phy_ctxt_id = (u16 *)ctx->drv_priv;
	struct iwl_mvm_phy_ctxt *phy_ctxt = &mvm->phy_ctxts[*phy_ctxt_id];
	bool responder = iwl_mvm_is_ftm_responder_chanctx(mvm, ctx);
	struct cfg80211_chan_def *def = responder ? &ctx->def : &ctx->min_def;

	if (WARN_ONCE((phy_ctxt->ref > 1) &&
		      (changed & ~(IEEE80211_CHANCTX_CHANGE_WIDTH |
				   IEEE80211_CHANCTX_CHANGE_RX_CHAINS |
				   IEEE80211_CHANCTX_CHANGE_RADAR |
				   IEEE80211_CHANCTX_CHANGE_MIN_WIDTH)),
		      "Cannot change PHY. Ref=%d, changed=0x%X\n",
		      phy_ctxt->ref, changed))
		return;

	mutex_lock(&mvm->mutex);

	/* we are only changing the min_width, may be a noop */
	if (changed == IEEE80211_CHANCTX_CHANGE_MIN_WIDTH) {
		if (phy_ctxt->width == def->width)
			goto out_unlock;

		/* we are just toggling between 20_NOHT and 20 */
		if (phy_ctxt->width <= NL80211_CHAN_WIDTH_20 &&
		    def->width <= NL80211_CHAN_WIDTH_20)
			goto out_unlock;
	}

	iwl_mvm_bt_coex_vif_change(mvm);
	iwl_mvm_phy_ctxt_changed(mvm, phy_ctxt, def,
				 ctx->rx_chains_static,
				 ctx->rx_chains_dynamic);

out_unlock:
	mutex_unlock(&mvm->mutex);
}

static int __iwl_mvm_assign_vif_chanctx(struct iwl_mvm *mvm,
					struct ieee80211_vif *vif,
					struct ieee80211_chanctx_conf *ctx,
					bool switching_chanctx)
{
	u16 *phy_ctxt_id = (u16 *)ctx->drv_priv;
	struct iwl_mvm_phy_ctxt *phy_ctxt = &mvm->phy_ctxts[*phy_ctxt_id];
	struct iwl_mvm_vif *mvmvif = iwl_mvm_vif_from_mac80211(vif);
	int ret;

	lockdep_assert_held(&mvm->mutex);

	mvmvif->phy_ctxt = phy_ctxt;

	switch (vif->type) {
	case NL80211_IFTYPE_AP:
		/* only needed if we're switching chanctx (i.e. during CSA) */
		if (switching_chanctx) {
			mvmvif->ap_ibss_active = true;
			break;
		}
		/* fall through */
	case NL80211_IFTYPE_ADHOC:
		/*
		 * The AP binding flow is handled as part of the start_ap flow
		 * (in bss_info_changed), similarly for IBSS.
		 */
		ret = 0;
		goto out;
	case NL80211_IFTYPE_STATION:
		mvmvif->csa_bcn_pending = false;
		break;
	case NL80211_IFTYPE_MONITOR:
		/* always disable PS when a monitor interface is active */
		mvmvif->ps_disabled = true;
		break;
	default:
		ret = -EINVAL;
		goto out;
	}

	ret = iwl_mvm_binding_add_vif(mvm, vif);
	if (ret)
		goto out;

	/*
	 * Power state must be updated before quotas,
	 * otherwise fw will complain.
	 */
	iwl_mvm_power_update_mac(mvm);

	/* Setting the quota at this stage is only required for monitor
	 * interfaces. For the other types, the bss_info changed flow
	 * will handle quota settings.
	 */
	if (vif->type == NL80211_IFTYPE_MONITOR) {
		mvmvif->monitor_active = true;
		ret = iwl_mvm_update_quotas(mvm, false, NULL);
		if (ret)
			goto out_remove_binding;

		ret = iwl_mvm_add_snif_sta(mvm, vif);
		if (ret)
			goto out_remove_binding;

	}

	/* Handle binding during CSA */
	if (vif->type == NL80211_IFTYPE_AP) {
		iwl_mvm_update_quotas(mvm, false, NULL);
		iwl_mvm_mac_ctxt_changed(mvm, vif, false, NULL);
	}

	if (switching_chanctx && vif->type == NL80211_IFTYPE_STATION) {
		mvmvif->csa_bcn_pending = true;

		if (!fw_has_capa(&mvm->fw->ucode_capa,
				 IWL_UCODE_TLV_CAPA_CHANNEL_SWITCH_CMD)) {
			u32 duration = 3 * vif->bss_conf.beacon_int;


			/* iwl_mvm_protect_session() reads directly from the
			 * device (the system time), so make sure it is
			 * available.
			 */
			ret = iwl_mvm_ref_sync(mvm, IWL_MVM_REF_PROTECT_CSA);
			if (ret)
				goto out_remove_binding;

			/* Protect the session to make sure we hear the first
			 * beacon on the new channel.
			 */
			iwl_mvm_protect_session(mvm, vif, duration, duration,
						vif->bss_conf.beacon_int / 2,
						true);

			iwl_mvm_unref(mvm, IWL_MVM_REF_PROTECT_CSA);
		}

		iwl_mvm_update_quotas(mvm, false, NULL);
	}

	goto out;

out_remove_binding:
	iwl_mvm_binding_remove_vif(mvm, vif);
	iwl_mvm_power_update_mac(mvm);
out:
	if (ret)
		mvmvif->phy_ctxt = NULL;
	return ret;
}
static int iwl_mvm_assign_vif_chanctx(struct ieee80211_hw *hw,
				      struct ieee80211_vif *vif,
				      struct ieee80211_chanctx_conf *ctx)
{
	struct iwl_mvm *mvm = IWL_MAC80211_GET_MVM(hw);
	int ret;

	mutex_lock(&mvm->mutex);
	ret = __iwl_mvm_assign_vif_chanctx(mvm, vif, ctx, false);
	mutex_unlock(&mvm->mutex);

	return ret;
}

static void __iwl_mvm_unassign_vif_chanctx(struct iwl_mvm *mvm,
					   struct ieee80211_vif *vif,
					   struct ieee80211_chanctx_conf *ctx,
					   bool switching_chanctx)
{
	struct iwl_mvm_vif *mvmvif = iwl_mvm_vif_from_mac80211(vif);
	struct ieee80211_vif *disabled_vif = NULL;

	lockdep_assert_held(&mvm->mutex);

	iwl_mvm_remove_time_event(mvm, mvmvif, &mvmvif->time_event_data);

	switch (vif->type) {
	case NL80211_IFTYPE_ADHOC:
		goto out;
	case NL80211_IFTYPE_MONITOR:
		mvmvif->monitor_active = false;
		mvmvif->ps_disabled = false;
		iwl_mvm_rm_snif_sta(mvm, vif);
		break;
	case NL80211_IFTYPE_AP:
		/* This part is triggered only during CSA */
		if (!switching_chanctx || !mvmvif->ap_ibss_active)
			goto out;

		mvmvif->csa_countdown = false;

		/* Set CS bit on all the stations */
		iwl_mvm_modify_all_sta_disable_tx(mvm, mvmvif, true);

		/* Save blocked iface, the timeout is set on the next beacon */
		rcu_assign_pointer(mvm->csa_tx_blocked_vif, vif);

		mvmvif->ap_ibss_active = false;
		break;
	case NL80211_IFTYPE_STATION:
		if (!switching_chanctx)
			break;

		disabled_vif = vif;

		if (!fw_has_capa(&mvm->fw->ucode_capa,
				 IWL_UCODE_TLV_CAPA_CHANNEL_SWITCH_CMD))
			iwl_mvm_mac_ctxt_changed(mvm, vif, true, NULL);
		break;
	default:
		break;
	}

	iwl_mvm_update_quotas(mvm, false, disabled_vif);
	iwl_mvm_binding_remove_vif(mvm, vif);

out:
	mvmvif->phy_ctxt = NULL;
	iwl_mvm_power_update_mac(mvm);
}

static void iwl_mvm_unassign_vif_chanctx(struct ieee80211_hw *hw,
					 struct ieee80211_vif *vif,
					 struct ieee80211_chanctx_conf *ctx)
{
	struct iwl_mvm *mvm = IWL_MAC80211_GET_MVM(hw);

	mutex_lock(&mvm->mutex);
	__iwl_mvm_unassign_vif_chanctx(mvm, vif, ctx, false);
	mutex_unlock(&mvm->mutex);
}

static int
iwl_mvm_switch_vif_chanctx_swap(struct iwl_mvm *mvm,
				struct ieee80211_vif_chanctx_switch *vifs)
{
	int ret;

	mutex_lock(&mvm->mutex);
	__iwl_mvm_unassign_vif_chanctx(mvm, vifs[0].vif, vifs[0].old_ctx, true);
	__iwl_mvm_remove_chanctx(mvm, vifs[0].old_ctx);

	ret = __iwl_mvm_add_chanctx(mvm, vifs[0].new_ctx);
	if (ret) {
		IWL_ERR(mvm, "failed to add new_ctx during channel switch\n");
		goto out_reassign;
	}

	ret = __iwl_mvm_assign_vif_chanctx(mvm, vifs[0].vif, vifs[0].new_ctx,
					   true);
	if (ret) {
		IWL_ERR(mvm,
			"failed to assign new_ctx during channel switch\n");
		goto out_remove;
	}

	/* we don't support TDLS during DCM - can be caused by channel switch */
	if (iwl_mvm_phy_ctx_count(mvm) > 1)
		iwl_mvm_teardown_tdls_peers(mvm);

	goto out;

out_remove:
	__iwl_mvm_remove_chanctx(mvm, vifs[0].new_ctx);

out_reassign:
	if (__iwl_mvm_add_chanctx(mvm, vifs[0].old_ctx)) {
		IWL_ERR(mvm, "failed to add old_ctx back after failure.\n");
		goto out_restart;
	}

	if (__iwl_mvm_assign_vif_chanctx(mvm, vifs[0].vif, vifs[0].old_ctx,
					 true)) {
		IWL_ERR(mvm, "failed to reassign old_ctx after failure.\n");
		goto out_restart;
	}

	goto out;

out_restart:
	/* things keep failing, better restart the hw */
	iwl_mvm_nic_restart(mvm, false);

out:
	mutex_unlock(&mvm->mutex);

	return ret;
}

static int
iwl_mvm_switch_vif_chanctx_reassign(struct iwl_mvm *mvm,
				    struct ieee80211_vif_chanctx_switch *vifs)
{
	int ret;

	mutex_lock(&mvm->mutex);
	__iwl_mvm_unassign_vif_chanctx(mvm, vifs[0].vif, vifs[0].old_ctx, true);

	ret = __iwl_mvm_assign_vif_chanctx(mvm, vifs[0].vif, vifs[0].new_ctx,
					   true);
	if (ret) {
		IWL_ERR(mvm,
			"failed to assign new_ctx during channel switch\n");
		goto out_reassign;
	}

	goto out;

out_reassign:
	if (__iwl_mvm_assign_vif_chanctx(mvm, vifs[0].vif, vifs[0].old_ctx,
					 true)) {
		IWL_ERR(mvm, "failed to reassign old_ctx after failure.\n");
		goto out_restart;
	}

	goto out;

out_restart:
	/* things keep failing, better restart the hw */
	iwl_mvm_nic_restart(mvm, false);

out:
	mutex_unlock(&mvm->mutex);

	return ret;
}

static int iwl_mvm_switch_vif_chanctx(struct ieee80211_hw *hw,
				      struct ieee80211_vif_chanctx_switch *vifs,
				      int n_vifs,
				      enum ieee80211_chanctx_switch_mode mode)
{
	struct iwl_mvm *mvm = IWL_MAC80211_GET_MVM(hw);
	int ret;

	/* we only support a single-vif right now */
	if (n_vifs > 1)
		return -EOPNOTSUPP;

	switch (mode) {
	case CHANCTX_SWMODE_SWAP_CONTEXTS:
		ret = iwl_mvm_switch_vif_chanctx_swap(mvm, vifs);
		break;
	case CHANCTX_SWMODE_REASSIGN_VIF:
		ret = iwl_mvm_switch_vif_chanctx_reassign(mvm, vifs);
		break;
	default:
		ret = -EOPNOTSUPP;
		break;
	}

	return ret;
}

static int iwl_mvm_tx_last_beacon(struct ieee80211_hw *hw)
{
	struct iwl_mvm *mvm = IWL_MAC80211_GET_MVM(hw);

	return mvm->ibss_manager;
}

static int iwl_mvm_set_tim(struct ieee80211_hw *hw,
			   struct ieee80211_sta *sta,
			   bool set)
{
	struct iwl_mvm *mvm = IWL_MAC80211_GET_MVM(hw);
	struct iwl_mvm_sta *mvm_sta = iwl_mvm_sta_from_mac80211(sta);

	if (!mvm_sta || !mvm_sta->vif) {
		IWL_ERR(mvm, "Station is not associated to a vif\n");
		return -EINVAL;
	}

	return iwl_mvm_mac_ctxt_beacon_changed(mvm, mvm_sta->vif);
}

#ifdef CONFIG_NL80211_TESTMODE
static const struct nla_policy iwl_mvm_tm_policy[IWL_MVM_TM_ATTR_MAX + 1] = {
	[IWL_MVM_TM_ATTR_CMD] = { .type = NLA_U32 },
	[IWL_MVM_TM_ATTR_NOA_DURATION] = { .type = NLA_U32 },
	[IWL_MVM_TM_ATTR_BEACON_FILTER_STATE] = { .type = NLA_U32 },
};

static int __iwl_mvm_mac_testmode_cmd(struct iwl_mvm *mvm,
				      struct ieee80211_vif *vif,
				      void *data, int len)
{
	struct nlattr *tb[IWL_MVM_TM_ATTR_MAX + 1];
	int err;
	u32 noa_duration;

	err = nla_parse(tb, IWL_MVM_TM_ATTR_MAX, data, len, iwl_mvm_tm_policy,
			NULL);
	if (err)
		return err;

	if (!tb[IWL_MVM_TM_ATTR_CMD])
		return -EINVAL;

	switch (nla_get_u32(tb[IWL_MVM_TM_ATTR_CMD])) {
	case IWL_MVM_TM_CMD_SET_NOA:
		if (!vif || vif->type != NL80211_IFTYPE_AP || !vif->p2p ||
		    !vif->bss_conf.enable_beacon ||
		    !tb[IWL_MVM_TM_ATTR_NOA_DURATION])
			return -EINVAL;

		noa_duration = nla_get_u32(tb[IWL_MVM_TM_ATTR_NOA_DURATION]);
		if (noa_duration >= vif->bss_conf.beacon_int)
			return -EINVAL;

		mvm->noa_duration = noa_duration;
		mvm->noa_vif = vif;

		return iwl_mvm_update_quotas(mvm, true, NULL);
	case IWL_MVM_TM_CMD_SET_BEACON_FILTER:
		/* must be associated client vif - ignore authorized */
		if (!vif || vif->type != NL80211_IFTYPE_STATION ||
		    !vif->bss_conf.assoc || !vif->bss_conf.dtim_period ||
		    !tb[IWL_MVM_TM_ATTR_BEACON_FILTER_STATE])
			return -EINVAL;

		if (nla_get_u32(tb[IWL_MVM_TM_ATTR_BEACON_FILTER_STATE]))
			return iwl_mvm_enable_beacon_filter(mvm, vif, 0);
		return iwl_mvm_disable_beacon_filter(mvm, vif, 0);
	}

	return -EOPNOTSUPP;
}

static int iwl_mvm_mac_testmode_cmd(struct ieee80211_hw *hw,
				    struct ieee80211_vif *vif,
				    void *data, int len)
{
	struct iwl_mvm *mvm = IWL_MAC80211_GET_MVM(hw);
	int err;

	mutex_lock(&mvm->mutex);
	err = __iwl_mvm_mac_testmode_cmd(mvm, vif, data, len);
	mutex_unlock(&mvm->mutex);

	return err;
}
#endif

static void iwl_mvm_channel_switch(struct ieee80211_hw *hw,
				   struct ieee80211_vif *vif,
				   struct ieee80211_channel_switch *chsw)
{
	/* By implementing this operation, we prevent mac80211 from
	 * starting its own channel switch timer, so that we can call
	 * ieee80211_chswitch_done() ourselves at the right time
	 * (which is when the absence time event starts).
	 */

	IWL_DEBUG_MAC80211(IWL_MAC80211_GET_MVM(hw),
			   "dummy channel switch op\n");
}

static int iwl_mvm_schedule_client_csa(struct iwl_mvm *mvm,
				       struct ieee80211_vif *vif,
				       struct ieee80211_channel_switch *chsw)
{
	struct iwl_mvm_vif *mvmvif = iwl_mvm_vif_from_mac80211(vif);
	struct iwl_chan_switch_te_cmd cmd = {
		.mac_id = cpu_to_le32(FW_CMD_ID_AND_COLOR(mvmvif->id,
							  mvmvif->color)),
		.action = cpu_to_le32(FW_CTXT_ACTION_ADD),
		.tsf = cpu_to_le32(chsw->timestamp),
		.cs_count = chsw->count,
	};

	lockdep_assert_held(&mvm->mutex);

	return iwl_mvm_send_cmd_pdu(mvm,
				    WIDE_ID(MAC_CONF_GROUP,
					    CHANNEL_SWITCH_TIME_EVENT_CMD),
				    0, sizeof(cmd), &cmd);
}

static int iwl_mvm_pre_channel_switch(struct ieee80211_hw *hw,
				      struct ieee80211_vif *vif,
				      struct ieee80211_channel_switch *chsw)
{
	struct iwl_mvm *mvm = IWL_MAC80211_GET_MVM(hw);
	struct ieee80211_vif *csa_vif;
	struct iwl_mvm_vif *mvmvif = iwl_mvm_vif_from_mac80211(vif);
	u32 apply_time;
	int ret;

	mutex_lock(&mvm->mutex);

	mvmvif->csa_failed = false;

	IWL_DEBUG_MAC80211(mvm, "pre CSA to freq %d\n",
			   chsw->chandef.center_freq1);

	iwl_fw_dbg_trigger_simple_stop(&mvm->fwrt,
				       ieee80211_vif_to_wdev(vif),
				       FW_DBG_TRIGGER_CHANNEL_SWITCH);

	switch (vif->type) {
	case NL80211_IFTYPE_AP:
		csa_vif =
			rcu_dereference_protected(mvm->csa_vif,
						  lockdep_is_held(&mvm->mutex));
		if (WARN_ONCE(csa_vif && csa_vif->csa_active,
			      "Another CSA is already in progress")) {
			ret = -EBUSY;
			goto out_unlock;
		}

		/* we still didn't unblock tx. prevent new CS meanwhile */
		if (rcu_dereference_protected(mvm->csa_tx_blocked_vif,
					      lockdep_is_held(&mvm->mutex))) {
			ret = -EBUSY;
			goto out_unlock;
		}

		rcu_assign_pointer(mvm->csa_vif, vif);

		if (WARN_ONCE(mvmvif->csa_countdown,
			      "Previous CSA countdown didn't complete")) {
			ret = -EBUSY;
			goto out_unlock;
		}

		mvmvif->csa_target_freq = chsw->chandef.chan->center_freq;

		break;
	case NL80211_IFTYPE_STATION:
		/* Schedule the time event to a bit before beacon 1,
		 * to make sure we're in the new channel when the
		 * GO/AP arrives. In case count <= 1 immediately schedule the
		 * TE (this might result with some packet loss or connection
		 * loss).
		 */
		if (chsw->count <= 1)
			apply_time = 0;
		else
			apply_time = chsw->device_timestamp +
				((vif->bss_conf.beacon_int * (chsw->count - 1) -
				  IWL_MVM_CHANNEL_SWITCH_TIME_CLIENT) * 1024);

		if (chsw->block_tx)
			iwl_mvm_csa_client_absent(mvm, vif);

		if (mvmvif->bf_data.bf_enabled) {
			ret = iwl_mvm_disable_beacon_filter(mvm, vif, 0);
			if (ret)
				goto out_unlock;
		}

		if (fw_has_capa(&mvm->fw->ucode_capa,
				IWL_UCODE_TLV_CAPA_CHANNEL_SWITCH_CMD))
			iwl_mvm_schedule_client_csa(mvm, vif, chsw);
		else
			iwl_mvm_schedule_csa_period(mvm, vif,
						    vif->bss_conf.beacon_int,
						    apply_time);
		break;
	default:
		break;
	}

	mvmvif->ps_disabled = true;

	ret = iwl_mvm_power_update_ps(mvm);
	if (ret)
		goto out_unlock;

	/* we won't be on this channel any longer */
	iwl_mvm_teardown_tdls_peers(mvm);

out_unlock:
	mutex_unlock(&mvm->mutex);

	return ret;
}

static int iwl_mvm_post_channel_switch(struct ieee80211_hw *hw,
				       struct ieee80211_vif *vif)
{
	struct iwl_mvm_vif *mvmvif = iwl_mvm_vif_from_mac80211(vif);
	struct iwl_mvm *mvm = IWL_MAC80211_GET_MVM(hw);
	int ret;

	mutex_lock(&mvm->mutex);

	if (mvmvif->csa_failed) {
		mvmvif->csa_failed = false;
		ret = -EIO;
		goto out_unlock;
	}

	if (vif->type == NL80211_IFTYPE_STATION) {
		struct iwl_mvm_sta *mvmsta;

		mvmvif->csa_bcn_pending = false;
		mvmsta = iwl_mvm_sta_from_staid_protected(mvm,
							  mvmvif->ap_sta_id);

		if (WARN_ON(!mvmsta)) {
			ret = -EIO;
			goto out_unlock;
		}

		iwl_mvm_sta_modify_disable_tx(mvm, mvmsta, false);

		iwl_mvm_mac_ctxt_changed(mvm, vif, false, NULL);

		ret = iwl_mvm_enable_beacon_filter(mvm, vif, 0);
		if (ret)
			goto out_unlock;

		iwl_mvm_stop_session_protection(mvm, vif);
	}

	mvmvif->ps_disabled = false;

	ret = iwl_mvm_power_update_ps(mvm);

out_unlock:
	mutex_unlock(&mvm->mutex);

	return ret;
}

static void iwl_mvm_flush_no_vif(struct iwl_mvm *mvm, u32 queues, bool drop)
{
	int i;

	if (!iwl_mvm_has_new_tx_api(mvm)) {
		if (drop) {
			mutex_lock(&mvm->mutex);
			iwl_mvm_flush_tx_path(mvm,
				iwl_mvm_flushable_queues(mvm) & queues, 0);
			mutex_unlock(&mvm->mutex);
		} else {
			iwl_trans_wait_tx_queues_empty(mvm->trans, queues);
		}
		return;
	}

	mutex_lock(&mvm->mutex);
	for (i = 0; i < ARRAY_SIZE(mvm->fw_id_to_mac_id); i++) {
		struct ieee80211_sta *sta;

		sta = rcu_dereference_protected(mvm->fw_id_to_mac_id[i],
						lockdep_is_held(&mvm->mutex));
		if (IS_ERR_OR_NULL(sta))
			continue;

		if (drop)
			iwl_mvm_flush_sta_tids(mvm, i, 0xFF, 0);
		else
			iwl_mvm_wait_sta_queues_empty(mvm,
					iwl_mvm_sta_from_mac80211(sta));
	}
	mutex_unlock(&mvm->mutex);
}

static void iwl_mvm_mac_flush(struct ieee80211_hw *hw,
			      struct ieee80211_vif *vif, u32 queues, bool drop)
{
	struct iwl_mvm *mvm = IWL_MAC80211_GET_MVM(hw);
	struct iwl_mvm_vif *mvmvif;
	struct iwl_mvm_sta *mvmsta;
	struct ieee80211_sta *sta;
	int i;
	u32 msk = 0;

	if (!vif) {
		iwl_mvm_flush_no_vif(mvm, queues, drop);
		return;
	}

	if (vif->type != NL80211_IFTYPE_STATION)
		return;

	/* Make sure we're done with the deferred traffic before flushing */
	flush_work(&mvm->add_stream_wk);

	mutex_lock(&mvm->mutex);
	mvmvif = iwl_mvm_vif_from_mac80211(vif);

	/* flush the AP-station and all TDLS peers */
	for (i = 0; i < ARRAY_SIZE(mvm->fw_id_to_mac_id); i++) {
		sta = rcu_dereference_protected(mvm->fw_id_to_mac_id[i],
						lockdep_is_held(&mvm->mutex));
		if (IS_ERR_OR_NULL(sta))
			continue;

		mvmsta = iwl_mvm_sta_from_mac80211(sta);
		if (mvmsta->vif != vif)
			continue;

		/* make sure only TDLS peers or the AP are flushed */
		WARN_ON(i != mvmvif->ap_sta_id && !sta->tdls);

		if (drop) {
			if (iwl_mvm_flush_sta(mvm, mvmsta, false, 0))
				IWL_ERR(mvm, "flush request fail\n");
		} else {
			msk |= mvmsta->tfd_queue_msk;
			if (iwl_mvm_has_new_tx_api(mvm))
				iwl_mvm_wait_sta_queues_empty(mvm, mvmsta);
		}
	}

	mutex_unlock(&mvm->mutex);

	/* this can take a while, and we may need/want other operations
	 * to succeed while doing this, so do it without the mutex held
	 */
	if (!drop && !iwl_mvm_has_new_tx_api(mvm))
		iwl_trans_wait_tx_queues_empty(mvm->trans, msk);
}

static int iwl_mvm_mac_get_survey(struct ieee80211_hw *hw, int idx,
				  struct survey_info *survey)
{
	struct iwl_mvm *mvm = IWL_MAC80211_GET_MVM(hw);
	int ret;

	memset(survey, 0, sizeof(*survey));

	/* only support global statistics right now */
	if (idx != 0)
		return -ENOENT;

	if (!fw_has_capa(&mvm->fw->ucode_capa,
			 IWL_UCODE_TLV_CAPA_RADIO_BEACON_STATS))
		return -ENOENT;

	mutex_lock(&mvm->mutex);

	if (iwl_mvm_firmware_running(mvm)) {
		ret = iwl_mvm_request_statistics(mvm, false);
		if (ret)
			goto out;
	}

	survey->filled = SURVEY_INFO_TIME |
			 SURVEY_INFO_TIME_RX |
			 SURVEY_INFO_TIME_TX |
			 SURVEY_INFO_TIME_SCAN;
	survey->time = mvm->accu_radio_stats.on_time_rf +
		       mvm->radio_stats.on_time_rf;
	do_div(survey->time, USEC_PER_MSEC);

	survey->time_rx = mvm->accu_radio_stats.rx_time +
			  mvm->radio_stats.rx_time;
	do_div(survey->time_rx, USEC_PER_MSEC);

	survey->time_tx = mvm->accu_radio_stats.tx_time +
			  mvm->radio_stats.tx_time;
	do_div(survey->time_tx, USEC_PER_MSEC);

	survey->time_scan = mvm->accu_radio_stats.on_time_scan +
			    mvm->radio_stats.on_time_scan;
	do_div(survey->time_scan, USEC_PER_MSEC);

	ret = 0;
 out:
	mutex_unlock(&mvm->mutex);
	return ret;
}

static void iwl_mvm_mac_sta_statistics(struct ieee80211_hw *hw,
				       struct ieee80211_vif *vif,
				       struct ieee80211_sta *sta,
				       struct station_info *sinfo)
{
	struct iwl_mvm *mvm = IWL_MAC80211_GET_MVM(hw);
	struct iwl_mvm_vif *mvmvif = iwl_mvm_vif_from_mac80211(vif);
	struct iwl_mvm_sta *mvmsta = iwl_mvm_sta_from_mac80211(sta);

	if (mvmsta->avg_energy) {
		sinfo->signal_avg = mvmsta->avg_energy;
		sinfo->filled |= BIT_ULL(NL80211_STA_INFO_SIGNAL_AVG);
	}

	/* if beacon filtering isn't on mac80211 does it anyway */
	if (!(vif->driver_flags & IEEE80211_VIF_BEACON_FILTER))
		return;

	if (!vif->bss_conf.assoc)
		return;

	mutex_lock(&mvm->mutex);

	if (mvmvif->ap_sta_id != mvmsta->sta_id)
		goto unlock;

	if (iwl_mvm_request_statistics(mvm, false))
		goto unlock;

	sinfo->rx_beacon = mvmvif->beacon_stats.num_beacons +
			   mvmvif->beacon_stats.accu_num_beacons;
	sinfo->filled |= BIT_ULL(NL80211_STA_INFO_BEACON_RX);
	if (mvmvif->beacon_stats.avg_signal) {
		/* firmware only reports a value after RXing a few beacons */
		sinfo->rx_beacon_signal_avg = mvmvif->beacon_stats.avg_signal;
		sinfo->filled |= BIT_ULL(NL80211_STA_INFO_BEACON_SIGNAL_AVG);
	}
 unlock:
	mutex_unlock(&mvm->mutex);
}

static void iwl_mvm_event_mlme_callback(struct iwl_mvm *mvm,
					struct ieee80211_vif *vif,
					const struct ieee80211_event *event)
{
#define CHECK_MLME_TRIGGER(_cnt, _fmt...)				\
	do {								\
		if ((trig_mlme->_cnt) && --(trig_mlme->_cnt))		\
			break;						\
		iwl_fw_dbg_collect_trig(&(mvm)->fwrt, trig, _fmt);	\
	} while (0)

	struct iwl_fw_dbg_trigger_tlv *trig;
	struct iwl_fw_dbg_trigger_mlme *trig_mlme;

	trig = iwl_fw_dbg_trigger_on(&mvm->fwrt, ieee80211_vif_to_wdev(vif),
				     FW_DBG_TRIGGER_MLME);
	if (!trig)
		return;

	trig_mlme = (void *)trig->data;

	if (event->u.mlme.data == ASSOC_EVENT) {
		if (event->u.mlme.status == MLME_DENIED)
			CHECK_MLME_TRIGGER(stop_assoc_denied,
					   "DENIED ASSOC: reason %d",
					    event->u.mlme.reason);
		else if (event->u.mlme.status == MLME_TIMEOUT)
			CHECK_MLME_TRIGGER(stop_assoc_timeout,
					   "ASSOC TIMEOUT");
	} else if (event->u.mlme.data == AUTH_EVENT) {
		if (event->u.mlme.status == MLME_DENIED)
			CHECK_MLME_TRIGGER(stop_auth_denied,
					   "DENIED AUTH: reason %d",
					   event->u.mlme.reason);
		else if (event->u.mlme.status == MLME_TIMEOUT)
			CHECK_MLME_TRIGGER(stop_auth_timeout,
					   "AUTH TIMEOUT");
	} else if (event->u.mlme.data == DEAUTH_RX_EVENT) {
		CHECK_MLME_TRIGGER(stop_rx_deauth,
				   "DEAUTH RX %d", event->u.mlme.reason);
	} else if (event->u.mlme.data == DEAUTH_TX_EVENT) {
		CHECK_MLME_TRIGGER(stop_tx_deauth,
				   "DEAUTH TX %d", event->u.mlme.reason);
	}
#undef CHECK_MLME_TRIGGER
}

static void iwl_mvm_event_bar_rx_callback(struct iwl_mvm *mvm,
					  struct ieee80211_vif *vif,
					  const struct ieee80211_event *event)
{
	struct iwl_fw_dbg_trigger_tlv *trig;
	struct iwl_fw_dbg_trigger_ba *ba_trig;

	trig = iwl_fw_dbg_trigger_on(&mvm->fwrt, ieee80211_vif_to_wdev(vif),
				     FW_DBG_TRIGGER_BA);
	if (!trig)
		return;

	ba_trig = (void *)trig->data;

	if (!(le16_to_cpu(ba_trig->rx_bar) & BIT(event->u.ba.tid)))
		return;

	iwl_fw_dbg_collect_trig(&mvm->fwrt, trig,
				"BAR received from %pM, tid %d, ssn %d",
				event->u.ba.sta->addr, event->u.ba.tid,
				event->u.ba.ssn);
}

static void iwl_mvm_mac_event_callback(struct ieee80211_hw *hw,
				       struct ieee80211_vif *vif,
				       const struct ieee80211_event *event)
{
	struct iwl_mvm *mvm = IWL_MAC80211_GET_MVM(hw);

	switch (event->type) {
	case MLME_EVENT:
		iwl_mvm_event_mlme_callback(mvm, vif, event);
		break;
	case BAR_RX_EVENT:
		iwl_mvm_event_bar_rx_callback(mvm, vif, event);
		break;
	case BA_FRAME_TIMEOUT:
		iwl_mvm_event_frame_timeout_callback(mvm, vif, event->u.ba.sta,
						     event->u.ba.tid);
		break;
	default:
		break;
	}
}

void iwl_mvm_sync_rx_queues_internal(struct iwl_mvm *mvm,
				     struct iwl_mvm_internal_rxq_notif *notif,
				     u32 size)
{
	u32 qmask = BIT(mvm->trans->num_rx_queues) - 1;
	int ret;

	lockdep_assert_held(&mvm->mutex);

	if (!iwl_mvm_has_new_rx_api(mvm))
		return;

	notif->cookie = mvm->queue_sync_cookie;

	if (notif->sync)
		atomic_set(&mvm->queue_sync_counter,
			   mvm->trans->num_rx_queues);

	ret = iwl_mvm_notify_rx_queue(mvm, qmask, (u8 *)notif, size);
	if (ret) {
		IWL_ERR(mvm, "Failed to trigger RX queues sync (%d)\n", ret);
		goto out;
	}

	if (notif->sync) {
		ret = wait_event_timeout(mvm->rx_sync_waitq,
					 atomic_read(&mvm->queue_sync_counter) == 0 ||
					 iwl_mvm_is_radio_killed(mvm),
					 HZ);
		WARN_ON_ONCE(!ret && !iwl_mvm_is_radio_killed(mvm));
	}

out:
	atomic_set(&mvm->queue_sync_counter, 0);
	mvm->queue_sync_cookie++;
}

static void iwl_mvm_sync_rx_queues(struct ieee80211_hw *hw)
{
	struct iwl_mvm *mvm = IWL_MAC80211_GET_MVM(hw);
	struct iwl_mvm_internal_rxq_notif data = {
		.type = IWL_MVM_RXQ_EMPTY,
		.sync = 1,
	};

	mutex_lock(&mvm->mutex);
	iwl_mvm_sync_rx_queues_internal(mvm, &data, sizeof(data));
	mutex_unlock(&mvm->mutex);
}

<<<<<<< HEAD
=======
static int
iwl_mvm_mac_get_ftm_responder_stats(struct ieee80211_hw *hw,
				    struct ieee80211_vif *vif,
				    struct cfg80211_ftm_responder_stats *stats)
{
	struct iwl_mvm *mvm = IWL_MAC80211_GET_MVM(hw);
	struct iwl_mvm_vif *mvmvif = iwl_mvm_vif_from_mac80211(vif);

	if (vif->p2p || vif->type != NL80211_IFTYPE_AP ||
	    !mvmvif->ap_ibss_active || !vif->bss_conf.ftm_responder)
		return -EINVAL;

	mutex_lock(&mvm->mutex);
	*stats = mvm->ftm_resp_stats;
	mutex_unlock(&mvm->mutex);

	stats->filled = BIT(NL80211_FTM_STATS_SUCCESS_NUM) |
			BIT(NL80211_FTM_STATS_PARTIAL_NUM) |
			BIT(NL80211_FTM_STATS_FAILED_NUM) |
			BIT(NL80211_FTM_STATS_ASAP_NUM) |
			BIT(NL80211_FTM_STATS_NON_ASAP_NUM) |
			BIT(NL80211_FTM_STATS_TOTAL_DURATION_MSEC) |
			BIT(NL80211_FTM_STATS_UNKNOWN_TRIGGERS_NUM) |
			BIT(NL80211_FTM_STATS_RESCHEDULE_REQUESTS_NUM) |
			BIT(NL80211_FTM_STATS_OUT_OF_WINDOW_TRIGGERS_NUM);

	return 0;
}

static int iwl_mvm_start_pmsr(struct ieee80211_hw *hw,
			      struct ieee80211_vif *vif,
			      struct cfg80211_pmsr_request *request)
{
	struct iwl_mvm *mvm = IWL_MAC80211_GET_MVM(hw);
	int ret;

	mutex_lock(&mvm->mutex);
	ret = iwl_mvm_ftm_start(mvm, vif, request);
	mutex_unlock(&mvm->mutex);

	return ret;
}

static void iwl_mvm_abort_pmsr(struct ieee80211_hw *hw,
			       struct ieee80211_vif *vif,
			       struct cfg80211_pmsr_request *request)
{
	struct iwl_mvm *mvm = IWL_MAC80211_GET_MVM(hw);

	mutex_lock(&mvm->mutex);
	iwl_mvm_ftm_abort(mvm, request);
	mutex_unlock(&mvm->mutex);
}

>>>>>>> f77ecde5
static bool iwl_mvm_can_hw_csum(struct sk_buff *skb)
{
	u8 protocol = ip_hdr(skb)->protocol;

	if (!IS_ENABLED(CONFIG_INET))
		return false;

	return protocol == IPPROTO_TCP || protocol == IPPROTO_UDP;
}

static bool iwl_mvm_mac_can_aggregate(struct ieee80211_hw *hw,
				      struct sk_buff *head,
				      struct sk_buff *skb)
{
	struct iwl_mvm *mvm = IWL_MAC80211_GET_MVM(hw);

	/* For now don't aggregate IPv6 in AMSDU */
	if (skb->protocol != htons(ETH_P_IP))
		return false;

	if (!iwl_mvm_is_csum_supported(mvm))
		return true;

	return iwl_mvm_can_hw_csum(skb) == iwl_mvm_can_hw_csum(head);
}

const struct ieee80211_ops iwl_mvm_hw_ops = {
	.tx = iwl_mvm_mac_tx,
	.wake_tx_queue = iwl_mvm_mac_wake_tx_queue,
	.ampdu_action = iwl_mvm_mac_ampdu_action,
	.start = iwl_mvm_mac_start,
	.reconfig_complete = iwl_mvm_mac_reconfig_complete,
	.stop = iwl_mvm_mac_stop,
	.add_interface = iwl_mvm_mac_add_interface,
	.remove_interface = iwl_mvm_mac_remove_interface,
	.config = iwl_mvm_mac_config,
	.prepare_multicast = iwl_mvm_prepare_multicast,
	.configure_filter = iwl_mvm_configure_filter,
	.config_iface_filter = iwl_mvm_config_iface_filter,
	.bss_info_changed = iwl_mvm_bss_info_changed,
	.hw_scan = iwl_mvm_mac_hw_scan,
	.cancel_hw_scan = iwl_mvm_mac_cancel_hw_scan,
	.sta_pre_rcu_remove = iwl_mvm_sta_pre_rcu_remove,
	.sta_state = iwl_mvm_mac_sta_state,
	.sta_notify = iwl_mvm_mac_sta_notify,
	.allow_buffered_frames = iwl_mvm_mac_allow_buffered_frames,
	.release_buffered_frames = iwl_mvm_mac_release_buffered_frames,
	.set_rts_threshold = iwl_mvm_mac_set_rts_threshold,
	.sta_rc_update = iwl_mvm_sta_rc_update,
	.conf_tx = iwl_mvm_mac_conf_tx,
	.mgd_prepare_tx = iwl_mvm_mac_mgd_prepare_tx,
	.mgd_protect_tdls_discover = iwl_mvm_mac_mgd_protect_tdls_discover,
	.flush = iwl_mvm_mac_flush,
	.sched_scan_start = iwl_mvm_mac_sched_scan_start,
	.sched_scan_stop = iwl_mvm_mac_sched_scan_stop,
	.set_key = iwl_mvm_mac_set_key,
	.update_tkip_key = iwl_mvm_mac_update_tkip_key,
	.remain_on_channel = iwl_mvm_roc,
	.cancel_remain_on_channel = iwl_mvm_cancel_roc,
	.add_chanctx = iwl_mvm_add_chanctx,
	.remove_chanctx = iwl_mvm_remove_chanctx,
	.change_chanctx = iwl_mvm_change_chanctx,
	.assign_vif_chanctx = iwl_mvm_assign_vif_chanctx,
	.unassign_vif_chanctx = iwl_mvm_unassign_vif_chanctx,
	.switch_vif_chanctx = iwl_mvm_switch_vif_chanctx,

	.start_ap = iwl_mvm_start_ap_ibss,
	.stop_ap = iwl_mvm_stop_ap_ibss,
	.join_ibss = iwl_mvm_start_ap_ibss,
	.leave_ibss = iwl_mvm_stop_ap_ibss,

	.tx_last_beacon = iwl_mvm_tx_last_beacon,

	.set_tim = iwl_mvm_set_tim,

	.channel_switch = iwl_mvm_channel_switch,
	.pre_channel_switch = iwl_mvm_pre_channel_switch,
	.post_channel_switch = iwl_mvm_post_channel_switch,

	.tdls_channel_switch = iwl_mvm_tdls_channel_switch,
	.tdls_cancel_channel_switch = iwl_mvm_tdls_cancel_channel_switch,
	.tdls_recv_channel_switch = iwl_mvm_tdls_recv_channel_switch,

	.event_callback = iwl_mvm_mac_event_callback,

	.sync_rx_queues = iwl_mvm_sync_rx_queues,

	CFG80211_TESTMODE_CMD(iwl_mvm_mac_testmode_cmd)

#ifdef CONFIG_PM_SLEEP
	/* look at d3.c */
	.suspend = iwl_mvm_suspend,
	.resume = iwl_mvm_resume,
	.set_wakeup = iwl_mvm_set_wakeup,
	.set_rekey_data = iwl_mvm_set_rekey_data,
#if IS_ENABLED(CONFIG_IPV6)
	.ipv6_addr_change = iwl_mvm_ipv6_addr_change,
#endif
	.set_default_unicast_key = iwl_mvm_set_default_unicast_key,
#endif
	.get_survey = iwl_mvm_mac_get_survey,
	.sta_statistics = iwl_mvm_mac_sta_statistics,
<<<<<<< HEAD
=======
	.get_ftm_responder_stats = iwl_mvm_mac_get_ftm_responder_stats,
	.start_pmsr = iwl_mvm_start_pmsr,
	.abort_pmsr = iwl_mvm_abort_pmsr,

>>>>>>> f77ecde5
	.can_aggregate_in_amsdu = iwl_mvm_mac_can_aggregate,
#ifdef CONFIG_IWLWIFI_DEBUGFS
	.sta_add_debugfs = iwl_mvm_sta_add_debugfs,
#endif
};<|MERGE_RESOLUTION|>--- conflicted
+++ resolved
@@ -3199,14 +3199,6 @@
 		/* Remove STA key if this is an AP using WEP */
 		if (vif->type == NL80211_IFTYPE_AP && mvmvif->ap_wep_key) {
 			int rm_ret = iwl_mvm_remove_sta_key(mvm, vif, sta,
-<<<<<<< HEAD
-							    mvmvif->ap_wep_key);
-
-			if (!ret)
-				ret = rm_ret;
-		}
-
-=======
 							    mvm_sta->wep_key);
 
 			if (!ret)
@@ -3219,7 +3211,6 @@
 			     test_bit(IWL_MVM_STATUS_HW_RESTART_REQUESTED,
 				      &mvm->status)))
 			ret = 0;
->>>>>>> f77ecde5
 	} else {
 		ret = -EIO;
 	}
@@ -4914,8 +4905,6 @@
 	mutex_unlock(&mvm->mutex);
 }
 
-<<<<<<< HEAD
-=======
 static int
 iwl_mvm_mac_get_ftm_responder_stats(struct ieee80211_hw *hw,
 				    struct ieee80211_vif *vif,
@@ -4970,7 +4959,6 @@
 	mutex_unlock(&mvm->mutex);
 }
 
->>>>>>> f77ecde5
 static bool iwl_mvm_can_hw_csum(struct sk_buff *skb)
 {
 	u8 protocol = ip_hdr(skb)->protocol;
@@ -5073,13 +5061,10 @@
 #endif
 	.get_survey = iwl_mvm_mac_get_survey,
 	.sta_statistics = iwl_mvm_mac_sta_statistics,
-<<<<<<< HEAD
-=======
 	.get_ftm_responder_stats = iwl_mvm_mac_get_ftm_responder_stats,
 	.start_pmsr = iwl_mvm_start_pmsr,
 	.abort_pmsr = iwl_mvm_abort_pmsr,
 
->>>>>>> f77ecde5
 	.can_aggregate_in_amsdu = iwl_mvm_mac_can_aggregate,
 #ifdef CONFIG_IWLWIFI_DEBUGFS
 	.sta_add_debugfs = iwl_mvm_sta_add_debugfs,

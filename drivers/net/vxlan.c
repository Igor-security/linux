/*
 * VXLAN: Virtual eXtensible Local Area Network
 *
 * Copyright (c) 2012-2013 Vyatta Inc.
 *
 * This program is free software; you can redistribute it and/or modify
 * it under the terms of the GNU General Public License version 2 as
 * published by the Free Software Foundation.
 */

#define pr_fmt(fmt) KBUILD_MODNAME ": " fmt

#include <linux/kernel.h>
#include <linux/types.h>
#include <linux/module.h>
#include <linux/errno.h>
#include <linux/slab.h>
#include <linux/skbuff.h>
#include <linux/rculist.h>
#include <linux/netdevice.h>
#include <linux/in.h>
#include <linux/ip.h>
#include <linux/udp.h>
#include <linux/igmp.h>
#include <linux/etherdevice.h>
#include <linux/if_ether.h>
#include <linux/if_vlan.h>
#include <linux/hash.h>
#include <linux/ethtool.h>
#include <net/arp.h>
#include <net/ndisc.h>
#include <net/ip.h>
#include <net/ip_tunnels.h>
#include <net/icmp.h>
#include <net/udp.h>
#include <net/udp_tunnel.h>
#include <net/rtnetlink.h>
#include <net/route.h>
#include <net/dsfield.h>
#include <net/inet_ecn.h>
#include <net/net_namespace.h>
#include <net/netns/generic.h>
#include <net/vxlan.h>
#include <net/protocol.h>
#include <net/udp_tunnel.h>
#if IS_ENABLED(CONFIG_IPV6)
#include <net/ipv6.h>
#include <net/addrconf.h>
#include <net/ip6_tunnel.h>
#include <net/ip6_checksum.h>
#endif
#include <net/dst_metadata.h>

#define VXLAN_VERSION	"0.1"

#define PORT_HASH_BITS	8
#define PORT_HASH_SIZE  (1<<PORT_HASH_BITS)
#define FDB_AGE_DEFAULT 300 /* 5 min */
#define FDB_AGE_INTERVAL (10 * HZ)	/* rescan interval */

/* UDP port for VXLAN traffic.
 * The IANA assigned port is 4789, but the Linux default is 8472
 * for compatibility with early adopters.
 */
static unsigned short vxlan_port __read_mostly = 8472;
module_param_named(udp_port, vxlan_port, ushort, 0444);
MODULE_PARM_DESC(udp_port, "Destination UDP port");

static bool log_ecn_error = true;
module_param(log_ecn_error, bool, 0644);
MODULE_PARM_DESC(log_ecn_error, "Log packets received with corrupted ECN");

static int vxlan_net_id;
static struct rtnl_link_ops vxlan_link_ops;

static const u8 all_zeros_mac[ETH_ALEN];

static struct vxlan_sock *vxlan_sock_add(struct net *net, __be16 port,
					 bool no_share, u32 flags);

/* per-network namespace private data for this module */
struct vxlan_net {
	struct list_head  vxlan_list;
	struct hlist_head sock_list[PORT_HASH_SIZE];
	spinlock_t	  sock_lock;
};

/* Forwarding table entry */
struct vxlan_fdb {
	struct hlist_node hlist;	/* linked list of entries */
	struct rcu_head	  rcu;
	unsigned long	  updated;	/* jiffies */
	unsigned long	  used;
	struct list_head  remotes;
	u8		  eth_addr[ETH_ALEN];
	u16		  state;	/* see ndm_state */
	u8		  flags;	/* see ndm_flags */
};

/* salt for hash table */
static u32 vxlan_salt __read_mostly;
static struct workqueue_struct *vxlan_wq;

static inline bool vxlan_collect_metadata(struct vxlan_sock *vs)
{
	return vs->flags & VXLAN_F_COLLECT_METADATA ||
	       ip_tunnel_collect_metadata();
}

#if IS_ENABLED(CONFIG_IPV6)
static inline
bool vxlan_addr_equal(const union vxlan_addr *a, const union vxlan_addr *b)
{
	if (a->sa.sa_family != b->sa.sa_family)
		return false;
	if (a->sa.sa_family == AF_INET6)
		return ipv6_addr_equal(&a->sin6.sin6_addr, &b->sin6.sin6_addr);
	else
		return a->sin.sin_addr.s_addr == b->sin.sin_addr.s_addr;
}

static inline bool vxlan_addr_any(const union vxlan_addr *ipa)
{
	if (ipa->sa.sa_family == AF_INET6)
		return ipv6_addr_any(&ipa->sin6.sin6_addr);
	else
		return ipa->sin.sin_addr.s_addr == htonl(INADDR_ANY);
}

static inline bool vxlan_addr_multicast(const union vxlan_addr *ipa)
{
	if (ipa->sa.sa_family == AF_INET6)
		return ipv6_addr_is_multicast(&ipa->sin6.sin6_addr);
	else
		return IN_MULTICAST(ntohl(ipa->sin.sin_addr.s_addr));
}

static int vxlan_nla_get_addr(union vxlan_addr *ip, struct nlattr *nla)
{
	if (nla_len(nla) >= sizeof(struct in6_addr)) {
		ip->sin6.sin6_addr = nla_get_in6_addr(nla);
		ip->sa.sa_family = AF_INET6;
		return 0;
	} else if (nla_len(nla) >= sizeof(__be32)) {
		ip->sin.sin_addr.s_addr = nla_get_in_addr(nla);
		ip->sa.sa_family = AF_INET;
		return 0;
	} else {
		return -EAFNOSUPPORT;
	}
}

static int vxlan_nla_put_addr(struct sk_buff *skb, int attr,
			      const union vxlan_addr *ip)
{
	if (ip->sa.sa_family == AF_INET6)
		return nla_put_in6_addr(skb, attr, &ip->sin6.sin6_addr);
	else
		return nla_put_in_addr(skb, attr, ip->sin.sin_addr.s_addr);
}

#else /* !CONFIG_IPV6 */

static inline
bool vxlan_addr_equal(const union vxlan_addr *a, const union vxlan_addr *b)
{
	return a->sin.sin_addr.s_addr == b->sin.sin_addr.s_addr;
}

static inline bool vxlan_addr_any(const union vxlan_addr *ipa)
{
	return ipa->sin.sin_addr.s_addr == htonl(INADDR_ANY);
}

static inline bool vxlan_addr_multicast(const union vxlan_addr *ipa)
{
	return IN_MULTICAST(ntohl(ipa->sin.sin_addr.s_addr));
}

static int vxlan_nla_get_addr(union vxlan_addr *ip, struct nlattr *nla)
{
	if (nla_len(nla) >= sizeof(struct in6_addr)) {
		return -EAFNOSUPPORT;
	} else if (nla_len(nla) >= sizeof(__be32)) {
		ip->sin.sin_addr.s_addr = nla_get_in_addr(nla);
		ip->sa.sa_family = AF_INET;
		return 0;
	} else {
		return -EAFNOSUPPORT;
	}
}

static int vxlan_nla_put_addr(struct sk_buff *skb, int attr,
			      const union vxlan_addr *ip)
{
	return nla_put_in_addr(skb, attr, ip->sin.sin_addr.s_addr);
}
#endif

/* Virtual Network hash table head */
static inline struct hlist_head *vni_head(struct vxlan_sock *vs, u32 id)
{
	return &vs->vni_list[hash_32(id, VNI_HASH_BITS)];
}

/* Socket hash table head */
static inline struct hlist_head *vs_head(struct net *net, __be16 port)
{
	struct vxlan_net *vn = net_generic(net, vxlan_net_id);

	return &vn->sock_list[hash_32(ntohs(port), PORT_HASH_BITS)];
}

/* First remote destination for a forwarding entry.
 * Guaranteed to be non-NULL because remotes are never deleted.
 */
static inline struct vxlan_rdst *first_remote_rcu(struct vxlan_fdb *fdb)
{
	return list_entry_rcu(fdb->remotes.next, struct vxlan_rdst, list);
}

static inline struct vxlan_rdst *first_remote_rtnl(struct vxlan_fdb *fdb)
{
	return list_first_entry(&fdb->remotes, struct vxlan_rdst, list);
}

/* Find VXLAN socket based on network namespace, address family and UDP port
 * and enabled unshareable flags.
 */
static struct vxlan_sock *vxlan_find_sock(struct net *net, sa_family_t family,
					  __be16 port, u32 flags)
{
	struct vxlan_sock *vs;

	flags &= VXLAN_F_RCV_FLAGS;

	hlist_for_each_entry_rcu(vs, vs_head(net, port), hlist) {
		if (inet_sk(vs->sock->sk)->inet_sport == port &&
		    vxlan_get_sk_family(vs) == family &&
		    vs->flags == flags)
			return vs;
	}
	return NULL;
}

static struct vxlan_dev *vxlan_vs_find_vni(struct vxlan_sock *vs, u32 id)
{
	struct vxlan_dev *vxlan;

	hlist_for_each_entry_rcu(vxlan, vni_head(vs, id), hlist) {
		if (vxlan->default_dst.remote_vni == id)
			return vxlan;
	}

	return NULL;
}

/* Look up VNI in a per net namespace table */
static struct vxlan_dev *vxlan_find_vni(struct net *net, u32 id,
					sa_family_t family, __be16 port,
					u32 flags)
{
	struct vxlan_sock *vs;

	vs = vxlan_find_sock(net, family, port, flags);
	if (!vs)
		return NULL;

	return vxlan_vs_find_vni(vs, id);
}

/* Fill in neighbour message in skbuff. */
static int vxlan_fdb_info(struct sk_buff *skb, struct vxlan_dev *vxlan,
			  const struct vxlan_fdb *fdb,
			  u32 portid, u32 seq, int type, unsigned int flags,
			  const struct vxlan_rdst *rdst)
{
	unsigned long now = jiffies;
	struct nda_cacheinfo ci;
	struct nlmsghdr *nlh;
	struct ndmsg *ndm;
	bool send_ip, send_eth;

	nlh = nlmsg_put(skb, portid, seq, type, sizeof(*ndm), flags);
	if (nlh == NULL)
		return -EMSGSIZE;

	ndm = nlmsg_data(nlh);
	memset(ndm, 0, sizeof(*ndm));

	send_eth = send_ip = true;

	if (type == RTM_GETNEIGH) {
		ndm->ndm_family	= AF_INET;
		send_ip = !vxlan_addr_any(&rdst->remote_ip);
		send_eth = !is_zero_ether_addr(fdb->eth_addr);
	} else
		ndm->ndm_family	= AF_BRIDGE;
	ndm->ndm_state = fdb->state;
	ndm->ndm_ifindex = vxlan->dev->ifindex;
	ndm->ndm_flags = fdb->flags;
	ndm->ndm_type = RTN_UNICAST;

	if (!net_eq(dev_net(vxlan->dev), vxlan->net) &&
	    nla_put_s32(skb, NDA_LINK_NETNSID,
			peernet2id_alloc(dev_net(vxlan->dev), vxlan->net)))
		goto nla_put_failure;

	if (send_eth && nla_put(skb, NDA_LLADDR, ETH_ALEN, &fdb->eth_addr))
		goto nla_put_failure;

	if (send_ip && vxlan_nla_put_addr(skb, NDA_DST, &rdst->remote_ip))
		goto nla_put_failure;

	if (rdst->remote_port && rdst->remote_port != vxlan->cfg.dst_port &&
	    nla_put_be16(skb, NDA_PORT, rdst->remote_port))
		goto nla_put_failure;
	if (rdst->remote_vni != vxlan->default_dst.remote_vni &&
	    nla_put_u32(skb, NDA_VNI, rdst->remote_vni))
		goto nla_put_failure;
	if (rdst->remote_ifindex &&
	    nla_put_u32(skb, NDA_IFINDEX, rdst->remote_ifindex))
		goto nla_put_failure;

	ci.ndm_used	 = jiffies_to_clock_t(now - fdb->used);
	ci.ndm_confirmed = 0;
	ci.ndm_updated	 = jiffies_to_clock_t(now - fdb->updated);
	ci.ndm_refcnt	 = 0;

	if (nla_put(skb, NDA_CACHEINFO, sizeof(ci), &ci))
		goto nla_put_failure;

	nlmsg_end(skb, nlh);
	return 0;

nla_put_failure:
	nlmsg_cancel(skb, nlh);
	return -EMSGSIZE;
}

static inline size_t vxlan_nlmsg_size(void)
{
	return NLMSG_ALIGN(sizeof(struct ndmsg))
		+ nla_total_size(ETH_ALEN) /* NDA_LLADDR */
		+ nla_total_size(sizeof(struct in6_addr)) /* NDA_DST */
		+ nla_total_size(sizeof(__be16)) /* NDA_PORT */
		+ nla_total_size(sizeof(__be32)) /* NDA_VNI */
		+ nla_total_size(sizeof(__u32)) /* NDA_IFINDEX */
		+ nla_total_size(sizeof(__s32)) /* NDA_LINK_NETNSID */
		+ nla_total_size(sizeof(struct nda_cacheinfo));
}

static void vxlan_fdb_notify(struct vxlan_dev *vxlan, struct vxlan_fdb *fdb,
			     struct vxlan_rdst *rd, int type)
{
	struct net *net = dev_net(vxlan->dev);
	struct sk_buff *skb;
	int err = -ENOBUFS;

	skb = nlmsg_new(vxlan_nlmsg_size(), GFP_ATOMIC);
	if (skb == NULL)
		goto errout;

	err = vxlan_fdb_info(skb, vxlan, fdb, 0, 0, type, 0, rd);
	if (err < 0) {
		/* -EMSGSIZE implies BUG in vxlan_nlmsg_size() */
		WARN_ON(err == -EMSGSIZE);
		kfree_skb(skb);
		goto errout;
	}

	rtnl_notify(skb, net, 0, RTNLGRP_NEIGH, NULL, GFP_ATOMIC);
	return;
errout:
	if (err < 0)
		rtnl_set_sk_err(net, RTNLGRP_NEIGH, err);
}

static void vxlan_ip_miss(struct net_device *dev, union vxlan_addr *ipa)
{
	struct vxlan_dev *vxlan = netdev_priv(dev);
	struct vxlan_fdb f = {
		.state = NUD_STALE,
	};
	struct vxlan_rdst remote = {
		.remote_ip = *ipa, /* goes to NDA_DST */
		.remote_vni = VXLAN_N_VID,
	};

	vxlan_fdb_notify(vxlan, &f, &remote, RTM_GETNEIGH);
}

static void vxlan_fdb_miss(struct vxlan_dev *vxlan, const u8 eth_addr[ETH_ALEN])
{
	struct vxlan_fdb f = {
		.state = NUD_STALE,
	};
	struct vxlan_rdst remote = { };

	memcpy(f.eth_addr, eth_addr, ETH_ALEN);

	vxlan_fdb_notify(vxlan, &f, &remote, RTM_GETNEIGH);
}

/* Hash Ethernet address */
static u32 eth_hash(const unsigned char *addr)
{
	u64 value = get_unaligned((u64 *)addr);

	/* only want 6 bytes */
#ifdef __BIG_ENDIAN
	value >>= 16;
#else
	value <<= 16;
#endif
	return hash_64(value, FDB_HASH_BITS);
}

/* Hash chain to use given mac address */
static inline struct hlist_head *vxlan_fdb_head(struct vxlan_dev *vxlan,
						const u8 *mac)
{
	return &vxlan->fdb_head[eth_hash(mac)];
}

/* Look up Ethernet address in forwarding table */
static struct vxlan_fdb *__vxlan_find_mac(struct vxlan_dev *vxlan,
					const u8 *mac)
{
	struct hlist_head *head = vxlan_fdb_head(vxlan, mac);
	struct vxlan_fdb *f;

	hlist_for_each_entry_rcu(f, head, hlist) {
		if (ether_addr_equal(mac, f->eth_addr))
			return f;
	}

	return NULL;
}

static struct vxlan_fdb *vxlan_find_mac(struct vxlan_dev *vxlan,
					const u8 *mac)
{
	struct vxlan_fdb *f;

	f = __vxlan_find_mac(vxlan, mac);
	if (f)
		f->used = jiffies;

	return f;
}

/* caller should hold vxlan->hash_lock */
static struct vxlan_rdst *vxlan_fdb_find_rdst(struct vxlan_fdb *f,
					      union vxlan_addr *ip, __be16 port,
					      __u32 vni, __u32 ifindex)
{
	struct vxlan_rdst *rd;

	list_for_each_entry(rd, &f->remotes, list) {
		if (vxlan_addr_equal(&rd->remote_ip, ip) &&
		    rd->remote_port == port &&
		    rd->remote_vni == vni &&
		    rd->remote_ifindex == ifindex)
			return rd;
	}

	return NULL;
}

/* Replace destination of unicast mac */
static int vxlan_fdb_replace(struct vxlan_fdb *f,
			     union vxlan_addr *ip, __be16 port, __u32 vni, __u32 ifindex)
{
	struct vxlan_rdst *rd;

	rd = vxlan_fdb_find_rdst(f, ip, port, vni, ifindex);
	if (rd)
		return 0;

	rd = list_first_entry_or_null(&f->remotes, struct vxlan_rdst, list);
	if (!rd)
		return 0;
	rd->remote_ip = *ip;
	rd->remote_port = port;
	rd->remote_vni = vni;
	rd->remote_ifindex = ifindex;
	return 1;
}

/* Add/update destinations for multicast */
static int vxlan_fdb_append(struct vxlan_fdb *f,
			    union vxlan_addr *ip, __be16 port, __u32 vni,
			    __u32 ifindex, struct vxlan_rdst **rdp)
{
	struct vxlan_rdst *rd;

	rd = vxlan_fdb_find_rdst(f, ip, port, vni, ifindex);
	if (rd)
		return 0;

	rd = kmalloc(sizeof(*rd), GFP_ATOMIC);
	if (rd == NULL)
		return -ENOBUFS;
	rd->remote_ip = *ip;
	rd->remote_port = port;
	rd->remote_vni = vni;
	rd->remote_ifindex = ifindex;

	list_add_tail_rcu(&rd->list, &f->remotes);

	*rdp = rd;
	return 1;
}

static struct vxlanhdr *vxlan_gro_remcsum(struct sk_buff *skb,
					  unsigned int off,
					  struct vxlanhdr *vh, size_t hdrlen,
					  u32 data, struct gro_remcsum *grc,
					  bool nopartial)
{
	size_t start, offset;

	if (skb->remcsum_offload)
		return vh;

	if (!NAPI_GRO_CB(skb)->csum_valid)
		return NULL;

	start = (data & VXLAN_RCO_MASK) << VXLAN_RCO_SHIFT;
	offset = start + ((data & VXLAN_RCO_UDP) ?
			  offsetof(struct udphdr, check) :
			  offsetof(struct tcphdr, check));

	vh = skb_gro_remcsum_process(skb, (void *)vh, off, hdrlen,
				     start, offset, grc, nopartial);

	skb->remcsum_offload = 1;

	return vh;
}

static struct sk_buff **vxlan_gro_receive(struct sk_buff **head,
					  struct sk_buff *skb,
					  struct udp_offload *uoff)
{
	struct sk_buff *p, **pp = NULL;
	struct vxlanhdr *vh, *vh2;
	unsigned int hlen, off_vx;
	int flush = 1;
	struct vxlan_sock *vs = container_of(uoff, struct vxlan_sock,
					     udp_offloads);
	u32 flags;
	struct gro_remcsum grc;

	skb_gro_remcsum_init(&grc);

	off_vx = skb_gro_offset(skb);
	hlen = off_vx + sizeof(*vh);
	vh   = skb_gro_header_fast(skb, off_vx);
	if (skb_gro_header_hard(skb, hlen)) {
		vh = skb_gro_header_slow(skb, hlen, off_vx);
		if (unlikely(!vh))
			goto out;
	}

	skb_gro_postpull_rcsum(skb, vh, sizeof(struct vxlanhdr));

	flags = ntohl(vh->vx_flags);

	if ((flags & VXLAN_HF_RCO) && (vs->flags & VXLAN_F_REMCSUM_RX)) {
		vh = vxlan_gro_remcsum(skb, off_vx, vh, sizeof(struct vxlanhdr),
				       ntohl(vh->vx_vni), &grc,
				       !!(vs->flags &
					  VXLAN_F_REMCSUM_NOPARTIAL));

		if (!vh)
			goto out;
	}

	skb_gro_pull(skb, sizeof(struct vxlanhdr)); /* pull vxlan header */

	flush = 0;

	for (p = *head; p; p = p->next) {
		if (!NAPI_GRO_CB(p)->same_flow)
			continue;

		vh2 = (struct vxlanhdr *)(p->data + off_vx);
		if (vh->vx_flags != vh2->vx_flags ||
		    vh->vx_vni != vh2->vx_vni) {
			NAPI_GRO_CB(p)->same_flow = 0;
			continue;
		}
	}

	pp = eth_gro_receive(head, skb);

out:
	skb_gro_remcsum_cleanup(skb, &grc);
	NAPI_GRO_CB(skb)->flush |= flush;

	return pp;
}

static int vxlan_gro_complete(struct sk_buff *skb, int nhoff,
			      struct udp_offload *uoff)
{
	udp_tunnel_gro_complete(skb, nhoff);

	return eth_gro_complete(skb, nhoff + sizeof(struct vxlanhdr));
}

/* Notify netdevs that UDP port started listening */
static void vxlan_notify_add_rx_port(struct vxlan_sock *vs)
{
	struct net_device *dev;
	struct sock *sk = vs->sock->sk;
	struct net *net = sock_net(sk);
	sa_family_t sa_family = vxlan_get_sk_family(vs);
	__be16 port = inet_sk(sk)->inet_sport;
	int err;

	if (sa_family == AF_INET) {
		err = udp_add_offload(&vs->udp_offloads);
		if (err)
			pr_warn("vxlan: udp_add_offload failed with status %d\n", err);
	}

	rcu_read_lock();
	for_each_netdev_rcu(net, dev) {
		if (dev->netdev_ops->ndo_add_vxlan_port)
			dev->netdev_ops->ndo_add_vxlan_port(dev, sa_family,
							    port);
	}
	rcu_read_unlock();
}

/* Notify netdevs that UDP port is no more listening */
static void vxlan_notify_del_rx_port(struct vxlan_sock *vs)
{
	struct net_device *dev;
	struct sock *sk = vs->sock->sk;
	struct net *net = sock_net(sk);
	sa_family_t sa_family = vxlan_get_sk_family(vs);
	__be16 port = inet_sk(sk)->inet_sport;

	rcu_read_lock();
	for_each_netdev_rcu(net, dev) {
		if (dev->netdev_ops->ndo_del_vxlan_port)
			dev->netdev_ops->ndo_del_vxlan_port(dev, sa_family,
							    port);
	}
	rcu_read_unlock();

	if (sa_family == AF_INET)
		udp_del_offload(&vs->udp_offloads);
}

/* Add new entry to forwarding table -- assumes lock held */
static int vxlan_fdb_create(struct vxlan_dev *vxlan,
			    const u8 *mac, union vxlan_addr *ip,
			    __u16 state, __u16 flags,
			    __be16 port, __u32 vni, __u32 ifindex,
			    __u8 ndm_flags)
{
	struct vxlan_rdst *rd = NULL;
	struct vxlan_fdb *f;
	int notify = 0;

	f = __vxlan_find_mac(vxlan, mac);
	if (f) {
		if (flags & NLM_F_EXCL) {
			netdev_dbg(vxlan->dev,
				   "lost race to create %pM\n", mac);
			return -EEXIST;
		}
		if (f->state != state) {
			f->state = state;
			f->updated = jiffies;
			notify = 1;
		}
		if (f->flags != ndm_flags) {
			f->flags = ndm_flags;
			f->updated = jiffies;
			notify = 1;
		}
		if ((flags & NLM_F_REPLACE)) {
			/* Only change unicasts */
			if (!(is_multicast_ether_addr(f->eth_addr) ||
			     is_zero_ether_addr(f->eth_addr))) {
				notify |= vxlan_fdb_replace(f, ip, port, vni,
							   ifindex);
			} else
				return -EOPNOTSUPP;
		}
		if ((flags & NLM_F_APPEND) &&
		    (is_multicast_ether_addr(f->eth_addr) ||
		     is_zero_ether_addr(f->eth_addr))) {
			int rc = vxlan_fdb_append(f, ip, port, vni, ifindex,
						  &rd);

			if (rc < 0)
				return rc;
			notify |= rc;
		}
	} else {
		if (!(flags & NLM_F_CREATE))
			return -ENOENT;

		if (vxlan->cfg.addrmax &&
		    vxlan->addrcnt >= vxlan->cfg.addrmax)
			return -ENOSPC;

		/* Disallow replace to add a multicast entry */
		if ((flags & NLM_F_REPLACE) &&
		    (is_multicast_ether_addr(mac) || is_zero_ether_addr(mac)))
			return -EOPNOTSUPP;

		netdev_dbg(vxlan->dev, "add %pM -> %pIS\n", mac, ip);
		f = kmalloc(sizeof(*f), GFP_ATOMIC);
		if (!f)
			return -ENOMEM;

		notify = 1;
		f->state = state;
		f->flags = ndm_flags;
		f->updated = f->used = jiffies;
		INIT_LIST_HEAD(&f->remotes);
		memcpy(f->eth_addr, mac, ETH_ALEN);

		vxlan_fdb_append(f, ip, port, vni, ifindex, &rd);

		++vxlan->addrcnt;
		hlist_add_head_rcu(&f->hlist,
				   vxlan_fdb_head(vxlan, mac));
	}

	if (notify) {
		if (rd == NULL)
			rd = first_remote_rtnl(f);
		vxlan_fdb_notify(vxlan, f, rd, RTM_NEWNEIGH);
	}

	return 0;
}

static void vxlan_fdb_free(struct rcu_head *head)
{
	struct vxlan_fdb *f = container_of(head, struct vxlan_fdb, rcu);
	struct vxlan_rdst *rd, *nd;

	list_for_each_entry_safe(rd, nd, &f->remotes, list)
		kfree(rd);
	kfree(f);
}

static void vxlan_fdb_destroy(struct vxlan_dev *vxlan, struct vxlan_fdb *f)
{
	netdev_dbg(vxlan->dev,
		    "delete %pM\n", f->eth_addr);

	--vxlan->addrcnt;
	vxlan_fdb_notify(vxlan, f, first_remote_rtnl(f), RTM_DELNEIGH);

	hlist_del_rcu(&f->hlist);
	call_rcu(&f->rcu, vxlan_fdb_free);
}

static int vxlan_fdb_parse(struct nlattr *tb[], struct vxlan_dev *vxlan,
			   union vxlan_addr *ip, __be16 *port, u32 *vni, u32 *ifindex)
{
	struct net *net = dev_net(vxlan->dev);
	int err;

	if (tb[NDA_DST]) {
		err = vxlan_nla_get_addr(ip, tb[NDA_DST]);
		if (err)
			return err;
	} else {
		union vxlan_addr *remote = &vxlan->default_dst.remote_ip;
		if (remote->sa.sa_family == AF_INET) {
			ip->sin.sin_addr.s_addr = htonl(INADDR_ANY);
			ip->sa.sa_family = AF_INET;
#if IS_ENABLED(CONFIG_IPV6)
		} else {
			ip->sin6.sin6_addr = in6addr_any;
			ip->sa.sa_family = AF_INET6;
#endif
		}
	}

	if (tb[NDA_PORT]) {
		if (nla_len(tb[NDA_PORT]) != sizeof(__be16))
			return -EINVAL;
		*port = nla_get_be16(tb[NDA_PORT]);
	} else {
		*port = vxlan->cfg.dst_port;
	}

	if (tb[NDA_VNI]) {
		if (nla_len(tb[NDA_VNI]) != sizeof(u32))
			return -EINVAL;
		*vni = nla_get_u32(tb[NDA_VNI]);
	} else {
		*vni = vxlan->default_dst.remote_vni;
	}

	if (tb[NDA_IFINDEX]) {
		struct net_device *tdev;

		if (nla_len(tb[NDA_IFINDEX]) != sizeof(u32))
			return -EINVAL;
		*ifindex = nla_get_u32(tb[NDA_IFINDEX]);
		tdev = __dev_get_by_index(net, *ifindex);
		if (!tdev)
			return -EADDRNOTAVAIL;
	} else {
		*ifindex = 0;
	}

	return 0;
}

/* Add static entry (via netlink) */
static int vxlan_fdb_add(struct ndmsg *ndm, struct nlattr *tb[],
			 struct net_device *dev,
			 const unsigned char *addr, u16 vid, u16 flags)
{
	struct vxlan_dev *vxlan = netdev_priv(dev);
	/* struct net *net = dev_net(vxlan->dev); */
	union vxlan_addr ip;
	__be16 port;
	u32 vni, ifindex;
	int err;

	if (!(ndm->ndm_state & (NUD_PERMANENT|NUD_REACHABLE))) {
		pr_info("RTM_NEWNEIGH with invalid state %#x\n",
			ndm->ndm_state);
		return -EINVAL;
	}

	if (tb[NDA_DST] == NULL)
		return -EINVAL;

	err = vxlan_fdb_parse(tb, vxlan, &ip, &port, &vni, &ifindex);
	if (err)
		return err;

	if (vxlan->default_dst.remote_ip.sa.sa_family != ip.sa.sa_family)
		return -EAFNOSUPPORT;

	spin_lock_bh(&vxlan->hash_lock);
	err = vxlan_fdb_create(vxlan, addr, &ip, ndm->ndm_state, flags,
			       port, vni, ifindex, ndm->ndm_flags);
	spin_unlock_bh(&vxlan->hash_lock);

	return err;
}

/* Delete entry (via netlink) */
static int vxlan_fdb_delete(struct ndmsg *ndm, struct nlattr *tb[],
			    struct net_device *dev,
			    const unsigned char *addr, u16 vid)
{
	struct vxlan_dev *vxlan = netdev_priv(dev);
	struct vxlan_fdb *f;
	struct vxlan_rdst *rd = NULL;
	union vxlan_addr ip;
	__be16 port;
	u32 vni, ifindex;
	int err;

	err = vxlan_fdb_parse(tb, vxlan, &ip, &port, &vni, &ifindex);
	if (err)
		return err;

	err = -ENOENT;

	spin_lock_bh(&vxlan->hash_lock);
	f = vxlan_find_mac(vxlan, addr);
	if (!f)
		goto out;

	if (!vxlan_addr_any(&ip)) {
		rd = vxlan_fdb_find_rdst(f, &ip, port, vni, ifindex);
		if (!rd)
			goto out;
	}

	err = 0;

	/* remove a destination if it's not the only one on the list,
	 * otherwise destroy the fdb entry
	 */
	if (rd && !list_is_singular(&f->remotes)) {
		list_del_rcu(&rd->list);
		vxlan_fdb_notify(vxlan, f, rd, RTM_DELNEIGH);
		kfree_rcu(rd, rcu);
		goto out;
	}

	vxlan_fdb_destroy(vxlan, f);

out:
	spin_unlock_bh(&vxlan->hash_lock);

	return err;
}

/* Dump forwarding table */
static int vxlan_fdb_dump(struct sk_buff *skb, struct netlink_callback *cb,
			  struct net_device *dev,
			  struct net_device *filter_dev, int idx)
{
	struct vxlan_dev *vxlan = netdev_priv(dev);
	unsigned int h;

	for (h = 0; h < FDB_HASH_SIZE; ++h) {
		struct vxlan_fdb *f;
		int err;

		hlist_for_each_entry_rcu(f, &vxlan->fdb_head[h], hlist) {
			struct vxlan_rdst *rd;

			list_for_each_entry_rcu(rd, &f->remotes, list) {
				if (idx < cb->args[0])
					goto skip;

				err = vxlan_fdb_info(skb, vxlan, f,
						     NETLINK_CB(cb->skb).portid,
						     cb->nlh->nlmsg_seq,
						     RTM_NEWNEIGH,
						     NLM_F_MULTI, rd);
				if (err < 0)
					goto out;
skip:
				++idx;
			}
		}
	}
out:
	return idx;
}

/* Watch incoming packets to learn mapping between Ethernet address
 * and Tunnel endpoint.
 * Return true if packet is bogus and should be dropped.
 */
static bool vxlan_snoop(struct net_device *dev,
			union vxlan_addr *src_ip, const u8 *src_mac)
{
	struct vxlan_dev *vxlan = netdev_priv(dev);
	struct vxlan_fdb *f;

	f = vxlan_find_mac(vxlan, src_mac);
	if (likely(f)) {
		struct vxlan_rdst *rdst = first_remote_rcu(f);

		if (likely(vxlan_addr_equal(&rdst->remote_ip, src_ip)))
			return false;

		/* Don't migrate static entries, drop packets */
		if (f->state & NUD_NOARP)
			return true;

		if (net_ratelimit())
			netdev_info(dev,
				    "%pM migrated from %pIS to %pIS\n",
				    src_mac, &rdst->remote_ip.sa, &src_ip->sa);

		rdst->remote_ip = *src_ip;
		f->updated = jiffies;
		vxlan_fdb_notify(vxlan, f, rdst, RTM_NEWNEIGH);
	} else {
		/* learned new entry */
		spin_lock(&vxlan->hash_lock);

		/* close off race between vxlan_flush and incoming packets */
		if (netif_running(dev))
			vxlan_fdb_create(vxlan, src_mac, src_ip,
					 NUD_REACHABLE,
					 NLM_F_EXCL|NLM_F_CREATE,
					 vxlan->cfg.dst_port,
					 vxlan->default_dst.remote_vni,
					 0, NTF_SELF);
		spin_unlock(&vxlan->hash_lock);
	}

	return false;
}

/* See if multicast group is already in use by other ID */
static bool vxlan_group_used(struct vxlan_net *vn, struct vxlan_dev *dev)
{
	struct vxlan_dev *vxlan;

	/* The vxlan_sock is only used by dev, leaving group has
	 * no effect on other vxlan devices.
	 */
	if (atomic_read(&dev->vn_sock->refcnt) == 1)
		return false;

	list_for_each_entry(vxlan, &vn->vxlan_list, next) {
		if (!netif_running(vxlan->dev) || vxlan == dev)
			continue;

		if (vxlan->vn_sock != dev->vn_sock)
			continue;

		if (!vxlan_addr_equal(&vxlan->default_dst.remote_ip,
				      &dev->default_dst.remote_ip))
			continue;

		if (vxlan->default_dst.remote_ifindex !=
		    dev->default_dst.remote_ifindex)
			continue;

		return true;
	}

	return false;
}

static void vxlan_sock_release(struct vxlan_sock *vs)
{
	struct sock *sk = vs->sock->sk;
	struct net *net = sock_net(sk);
	struct vxlan_net *vn = net_generic(net, vxlan_net_id);

	if (!atomic_dec_and_test(&vs->refcnt))
		return;

	spin_lock(&vn->sock_lock);
	hlist_del_rcu(&vs->hlist);
	vxlan_notify_del_rx_port(vs);
	spin_unlock(&vn->sock_lock);

	queue_work(vxlan_wq, &vs->del_work);
}

/* Update multicast group membership when first VNI on
 * multicast address is brought up
 */
static int vxlan_igmp_join(struct vxlan_dev *vxlan)
{
	struct vxlan_sock *vs = vxlan->vn_sock;
	struct sock *sk = vs->sock->sk;
	union vxlan_addr *ip = &vxlan->default_dst.remote_ip;
	int ifindex = vxlan->default_dst.remote_ifindex;
	int ret = -EINVAL;

	lock_sock(sk);
	if (ip->sa.sa_family == AF_INET) {
		struct ip_mreqn mreq = {
			.imr_multiaddr.s_addr	= ip->sin.sin_addr.s_addr,
			.imr_ifindex		= ifindex,
		};

		ret = ip_mc_join_group(sk, &mreq);
#if IS_ENABLED(CONFIG_IPV6)
	} else {
		ret = ipv6_stub->ipv6_sock_mc_join(sk, ifindex,
						   &ip->sin6.sin6_addr);
#endif
	}
	release_sock(sk);

	return ret;
}

/* Inverse of vxlan_igmp_join when last VNI is brought down */
static int vxlan_igmp_leave(struct vxlan_dev *vxlan)
{
	struct vxlan_sock *vs = vxlan->vn_sock;
	struct sock *sk = vs->sock->sk;
	union vxlan_addr *ip = &vxlan->default_dst.remote_ip;
	int ifindex = vxlan->default_dst.remote_ifindex;
	int ret = -EINVAL;

	lock_sock(sk);
	if (ip->sa.sa_family == AF_INET) {
		struct ip_mreqn mreq = {
			.imr_multiaddr.s_addr	= ip->sin.sin_addr.s_addr,
			.imr_ifindex		= ifindex,
		};

		ret = ip_mc_leave_group(sk, &mreq);
#if IS_ENABLED(CONFIG_IPV6)
	} else {
		ret = ipv6_stub->ipv6_sock_mc_drop(sk, ifindex,
						   &ip->sin6.sin6_addr);
#endif
	}
	release_sock(sk);

	return ret;
}

static struct vxlanhdr *vxlan_remcsum(struct sk_buff *skb, struct vxlanhdr *vh,
				      size_t hdrlen, u32 data, bool nopartial)
{
	size_t start, offset, plen;

	if (skb->remcsum_offload)
		return vh;

	start = (data & VXLAN_RCO_MASK) << VXLAN_RCO_SHIFT;
	offset = start + ((data & VXLAN_RCO_UDP) ?
			  offsetof(struct udphdr, check) :
			  offsetof(struct tcphdr, check));

	plen = hdrlen + offset + sizeof(u16);

	if (!pskb_may_pull(skb, plen))
		return NULL;

	vh = (struct vxlanhdr *)(udp_hdr(skb) + 1);

	skb_remcsum_process(skb, (void *)vh + hdrlen, start, offset,
			    nopartial);

	return vh;
}

static void vxlan_rcv(struct vxlan_sock *vs, struct sk_buff *skb,
		      struct vxlan_metadata *md, u32 vni,
		      struct metadata_dst *tun_dst)
{
	struct iphdr *oip = NULL;
	struct ipv6hdr *oip6 = NULL;
	struct vxlan_dev *vxlan;
	struct pcpu_sw_netstats *stats;
	union vxlan_addr saddr;
	int err = 0;
	union vxlan_addr *remote_ip;

	/* For flow based devices, map all packets to VNI 0 */
	if (vs->flags & VXLAN_F_COLLECT_METADATA)
		vni = 0;

	/* Is this VNI defined? */
	vxlan = vxlan_vs_find_vni(vs, vni);
	if (!vxlan)
		goto drop;

	remote_ip = &vxlan->default_dst.remote_ip;
	skb_reset_mac_header(skb);
	skb_scrub_packet(skb, !net_eq(vxlan->net, dev_net(vxlan->dev)));
	skb->protocol = eth_type_trans(skb, vxlan->dev);
	skb_postpull_rcsum(skb, eth_hdr(skb), ETH_HLEN);

	/* Ignore packet loops (and multicast echo) */
	if (ether_addr_equal(eth_hdr(skb)->h_source, vxlan->dev->dev_addr))
		goto drop;

	/* Re-examine inner Ethernet packet */
	if (remote_ip->sa.sa_family == AF_INET) {
		oip = ip_hdr(skb);
		saddr.sin.sin_addr.s_addr = oip->saddr;
		saddr.sa.sa_family = AF_INET;
#if IS_ENABLED(CONFIG_IPV6)
	} else {
		oip6 = ipv6_hdr(skb);
		saddr.sin6.sin6_addr = oip6->saddr;
		saddr.sa.sa_family = AF_INET6;
#endif
	}

	if (tun_dst) {
		skb_dst_set(skb, (struct dst_entry *)tun_dst);
		tun_dst = NULL;
	}

	if ((vxlan->flags & VXLAN_F_LEARN) &&
	    vxlan_snoop(skb->dev, &saddr, eth_hdr(skb)->h_source))
		goto drop;

	skb_reset_network_header(skb);
	/* In flow-based mode, GBP is carried in dst_metadata */
	if (!(vs->flags & VXLAN_F_COLLECT_METADATA))
		skb->mark = md->gbp;

	if (oip6)
		err = IP6_ECN_decapsulate(oip6, skb);
	if (oip)
		err = IP_ECN_decapsulate(oip, skb);

	if (unlikely(err)) {
		if (log_ecn_error) {
			if (oip6)
				net_info_ratelimited("non-ECT from %pI6\n",
						     &oip6->saddr);
			if (oip)
				net_info_ratelimited("non-ECT from %pI4 with TOS=%#x\n",
						     &oip->saddr, oip->tos);
		}
		if (err > 1) {
			++vxlan->dev->stats.rx_frame_errors;
			++vxlan->dev->stats.rx_errors;
			goto drop;
		}
	}

	stats = this_cpu_ptr(vxlan->dev->tstats);
	u64_stats_update_begin(&stats->syncp);
	stats->rx_packets++;
	stats->rx_bytes += skb->len;
	u64_stats_update_end(&stats->syncp);

	gro_cells_receive(&vxlan->gro_cells, skb);

	return;
drop:
	if (tun_dst)
		dst_release((struct dst_entry *)tun_dst);

	/* Consume bad packet */
	kfree_skb(skb);
}

/* Callback from net/ipv4/udp.c to receive packets */
static int vxlan_udp_encap_recv(struct sock *sk, struct sk_buff *skb)
{
	struct metadata_dst *tun_dst = NULL;
	struct vxlan_sock *vs;
	struct vxlanhdr *vxh;
	u32 flags, vni;
	struct vxlan_metadata _md;
	struct vxlan_metadata *md = &_md;

	/* Need Vxlan and inner Ethernet header to be present */
	if (!pskb_may_pull(skb, VXLAN_HLEN))
		goto error;

	vxh = (struct vxlanhdr *)(udp_hdr(skb) + 1);
	flags = ntohl(vxh->vx_flags);
	vni = ntohl(vxh->vx_vni);

	if (flags & VXLAN_HF_VNI) {
		flags &= ~VXLAN_HF_VNI;
	} else {
		/* VNI flag always required to be set */
		goto bad_flags;
	}

	if (iptunnel_pull_header(skb, VXLAN_HLEN, htons(ETH_P_TEB)))
		goto drop;
	vxh = (struct vxlanhdr *)(udp_hdr(skb) + 1);

	vs = rcu_dereference_sk_user_data(sk);
	if (!vs)
		goto drop;

	if ((flags & VXLAN_HF_RCO) && (vs->flags & VXLAN_F_REMCSUM_RX)) {
		vxh = vxlan_remcsum(skb, vxh, sizeof(struct vxlanhdr), vni,
				    !!(vs->flags & VXLAN_F_REMCSUM_NOPARTIAL));
		if (!vxh)
			goto drop;

		flags &= ~VXLAN_HF_RCO;
		vni &= VXLAN_VNI_MASK;
	}

	if (vxlan_collect_metadata(vs)) {
		tun_dst = udp_tun_rx_dst(skb, vxlan_get_sk_family(vs), TUNNEL_KEY,
					 cpu_to_be64(vni >> 8), sizeof(*md));

		if (!tun_dst)
			goto drop;

		md = ip_tunnel_info_opts(&tun_dst->u.tun_info);
	} else {
		memset(md, 0, sizeof(*md));
	}

	/* For backwards compatibility, only allow reserved fields to be
	 * used by VXLAN extensions if explicitly requested.
	 */
	if ((flags & VXLAN_HF_GBP) && (vs->flags & VXLAN_F_GBP)) {
		struct vxlanhdr_gbp *gbp;

		gbp = (struct vxlanhdr_gbp *)vxh;
		md->gbp = ntohs(gbp->policy_id);

		if (tun_dst)
			tun_dst->u.tun_info.key.tun_flags |= TUNNEL_VXLAN_OPT;

		if (gbp->dont_learn)
			md->gbp |= VXLAN_GBP_DONT_LEARN;

		if (gbp->policy_applied)
			md->gbp |= VXLAN_GBP_POLICY_APPLIED;

		flags &= ~VXLAN_GBP_USED_BITS;
	}

	if (flags || vni & ~VXLAN_VNI_MASK) {
		/* If there are any unprocessed flags remaining treat
		 * this as a malformed packet. This behavior diverges from
		 * VXLAN RFC (RFC7348) which stipulates that bits in reserved
		 * in reserved fields are to be ignored. The approach here
		 * maintains compatibility with previous stack code, and also
		 * is more robust and provides a little more security in
		 * adding extensions to VXLAN.
		 */

		goto bad_flags;
	}

	vxlan_rcv(vs, skb, md, vni >> 8, tun_dst);
	return 0;

drop:
	/* Consume bad packet */
	kfree_skb(skb);
	return 0;

bad_flags:
	netdev_dbg(skb->dev, "invalid vxlan flags=%#x vni=%#x\n",
		   ntohl(vxh->vx_flags), ntohl(vxh->vx_vni));

error:
	if (tun_dst)
		dst_release((struct dst_entry *)tun_dst);

	/* Return non vxlan pkt */
	return 1;
}

static int arp_reduce(struct net_device *dev, struct sk_buff *skb)
{
	struct vxlan_dev *vxlan = netdev_priv(dev);
	struct arphdr *parp;
	u8 *arpptr, *sha;
	__be32 sip, tip;
	struct neighbour *n;

	if (dev->flags & IFF_NOARP)
		goto out;

	if (!pskb_may_pull(skb, arp_hdr_len(dev))) {
		dev->stats.tx_dropped++;
		goto out;
	}
	parp = arp_hdr(skb);

	if ((parp->ar_hrd != htons(ARPHRD_ETHER) &&
	     parp->ar_hrd != htons(ARPHRD_IEEE802)) ||
	    parp->ar_pro != htons(ETH_P_IP) ||
	    parp->ar_op != htons(ARPOP_REQUEST) ||
	    parp->ar_hln != dev->addr_len ||
	    parp->ar_pln != 4)
		goto out;
	arpptr = (u8 *)parp + sizeof(struct arphdr);
	sha = arpptr;
	arpptr += dev->addr_len;	/* sha */
	memcpy(&sip, arpptr, sizeof(sip));
	arpptr += sizeof(sip);
	arpptr += dev->addr_len;	/* tha */
	memcpy(&tip, arpptr, sizeof(tip));

	if (ipv4_is_loopback(tip) ||
	    ipv4_is_multicast(tip))
		goto out;

	n = neigh_lookup(&arp_tbl, &tip, dev);

	if (n) {
		struct vxlan_fdb *f;
		struct sk_buff	*reply;

		if (!(n->nud_state & NUD_CONNECTED)) {
			neigh_release(n);
			goto out;
		}

		f = vxlan_find_mac(vxlan, n->ha);
		if (f && vxlan_addr_any(&(first_remote_rcu(f)->remote_ip))) {
			/* bridge-local neighbor */
			neigh_release(n);
			goto out;
		}

		reply = arp_create(ARPOP_REPLY, ETH_P_ARP, sip, dev, tip, sha,
				n->ha, sha);

		neigh_release(n);

		if (reply == NULL)
			goto out;

		skb_reset_mac_header(reply);
		__skb_pull(reply, skb_network_offset(reply));
		reply->ip_summed = CHECKSUM_UNNECESSARY;
		reply->pkt_type = PACKET_HOST;

		if (netif_rx_ni(reply) == NET_RX_DROP)
			dev->stats.rx_dropped++;
	} else if (vxlan->flags & VXLAN_F_L3MISS) {
		union vxlan_addr ipa = {
			.sin.sin_addr.s_addr = tip,
			.sin.sin_family = AF_INET,
		};

		vxlan_ip_miss(dev, &ipa);
	}
out:
	consume_skb(skb);
	return NETDEV_TX_OK;
}

#if IS_ENABLED(CONFIG_IPV6)
static struct sk_buff *vxlan_na_create(struct sk_buff *request,
	struct neighbour *n, bool isrouter)
{
	struct net_device *dev = request->dev;
	struct sk_buff *reply;
	struct nd_msg *ns, *na;
	struct ipv6hdr *pip6;
	u8 *daddr;
	int na_olen = 8; /* opt hdr + ETH_ALEN for target */
	int ns_olen;
	int i, len;

	if (dev == NULL)
		return NULL;

	len = LL_RESERVED_SPACE(dev) + sizeof(struct ipv6hdr) +
		sizeof(*na) + na_olen + dev->needed_tailroom;
	reply = alloc_skb(len, GFP_ATOMIC);
	if (reply == NULL)
		return NULL;

	reply->protocol = htons(ETH_P_IPV6);
	reply->dev = dev;
	skb_reserve(reply, LL_RESERVED_SPACE(request->dev));
	skb_push(reply, sizeof(struct ethhdr));
	skb_set_mac_header(reply, 0);

	ns = (struct nd_msg *)skb_transport_header(request);

	daddr = eth_hdr(request)->h_source;
	ns_olen = request->len - skb_transport_offset(request) - sizeof(*ns);
	for (i = 0; i < ns_olen-1; i += (ns->opt[i+1]<<3)) {
		if (ns->opt[i] == ND_OPT_SOURCE_LL_ADDR) {
			daddr = ns->opt + i + sizeof(struct nd_opt_hdr);
			break;
		}
	}

	/* Ethernet header */
	ether_addr_copy(eth_hdr(reply)->h_dest, daddr);
	ether_addr_copy(eth_hdr(reply)->h_source, n->ha);
	eth_hdr(reply)->h_proto = htons(ETH_P_IPV6);
	reply->protocol = htons(ETH_P_IPV6);

	skb_pull(reply, sizeof(struct ethhdr));
	skb_set_network_header(reply, 0);
	skb_put(reply, sizeof(struct ipv6hdr));

	/* IPv6 header */

	pip6 = ipv6_hdr(reply);
	memset(pip6, 0, sizeof(struct ipv6hdr));
	pip6->version = 6;
	pip6->priority = ipv6_hdr(request)->priority;
	pip6->nexthdr = IPPROTO_ICMPV6;
	pip6->hop_limit = 255;
	pip6->daddr = ipv6_hdr(request)->saddr;
	pip6->saddr = *(struct in6_addr *)n->primary_key;

	skb_pull(reply, sizeof(struct ipv6hdr));
	skb_set_transport_header(reply, 0);

	na = (struct nd_msg *)skb_put(reply, sizeof(*na) + na_olen);

	/* Neighbor Advertisement */
	memset(na, 0, sizeof(*na)+na_olen);
	na->icmph.icmp6_type = NDISC_NEIGHBOUR_ADVERTISEMENT;
	na->icmph.icmp6_router = isrouter;
	na->icmph.icmp6_override = 1;
	na->icmph.icmp6_solicited = 1;
	na->target = ns->target;
	ether_addr_copy(&na->opt[2], n->ha);
	na->opt[0] = ND_OPT_TARGET_LL_ADDR;
	na->opt[1] = na_olen >> 3;

	na->icmph.icmp6_cksum = csum_ipv6_magic(&pip6->saddr,
		&pip6->daddr, sizeof(*na)+na_olen, IPPROTO_ICMPV6,
		csum_partial(na, sizeof(*na)+na_olen, 0));

	pip6->payload_len = htons(sizeof(*na)+na_olen);

	skb_push(reply, sizeof(struct ipv6hdr));

	reply->ip_summed = CHECKSUM_UNNECESSARY;

	return reply;
}

static int neigh_reduce(struct net_device *dev, struct sk_buff *skb)
{
	struct vxlan_dev *vxlan = netdev_priv(dev);
	struct nd_msg *msg;
	const struct ipv6hdr *iphdr;
	const struct in6_addr *saddr, *daddr;
	struct neighbour *n;
	struct inet6_dev *in6_dev;

	in6_dev = __in6_dev_get(dev);
	if (!in6_dev)
		goto out;

	iphdr = ipv6_hdr(skb);
	saddr = &iphdr->saddr;
	daddr = &iphdr->daddr;

	msg = (struct nd_msg *)skb_transport_header(skb);
	if (msg->icmph.icmp6_code != 0 ||
	    msg->icmph.icmp6_type != NDISC_NEIGHBOUR_SOLICITATION)
		goto out;

	if (ipv6_addr_loopback(daddr) ||
	    ipv6_addr_is_multicast(&msg->target))
		goto out;

	n = neigh_lookup(ipv6_stub->nd_tbl, &msg->target, dev);

	if (n) {
		struct vxlan_fdb *f;
		struct sk_buff *reply;

		if (!(n->nud_state & NUD_CONNECTED)) {
			neigh_release(n);
			goto out;
		}

		f = vxlan_find_mac(vxlan, n->ha);
		if (f && vxlan_addr_any(&(first_remote_rcu(f)->remote_ip))) {
			/* bridge-local neighbor */
			neigh_release(n);
			goto out;
		}

		reply = vxlan_na_create(skb, n,
					!!(f ? f->flags & NTF_ROUTER : 0));

		neigh_release(n);

		if (reply == NULL)
			goto out;

		if (netif_rx_ni(reply) == NET_RX_DROP)
			dev->stats.rx_dropped++;

	} else if (vxlan->flags & VXLAN_F_L3MISS) {
		union vxlan_addr ipa = {
			.sin6.sin6_addr = msg->target,
			.sin6.sin6_family = AF_INET6,
		};

		vxlan_ip_miss(dev, &ipa);
	}

out:
	consume_skb(skb);
	return NETDEV_TX_OK;
}
#endif

static bool route_shortcircuit(struct net_device *dev, struct sk_buff *skb)
{
	struct vxlan_dev *vxlan = netdev_priv(dev);
	struct neighbour *n;

	if (is_multicast_ether_addr(eth_hdr(skb)->h_dest))
		return false;

	n = NULL;
	switch (ntohs(eth_hdr(skb)->h_proto)) {
	case ETH_P_IP:
	{
		struct iphdr *pip;

		if (!pskb_may_pull(skb, sizeof(struct iphdr)))
			return false;
		pip = ip_hdr(skb);
		n = neigh_lookup(&arp_tbl, &pip->daddr, dev);
		if (!n && (vxlan->flags & VXLAN_F_L3MISS)) {
			union vxlan_addr ipa = {
				.sin.sin_addr.s_addr = pip->daddr,
				.sin.sin_family = AF_INET,
			};

			vxlan_ip_miss(dev, &ipa);
			return false;
		}

		break;
	}
#if IS_ENABLED(CONFIG_IPV6)
	case ETH_P_IPV6:
	{
		struct ipv6hdr *pip6;

		if (!pskb_may_pull(skb, sizeof(struct ipv6hdr)))
			return false;
		pip6 = ipv6_hdr(skb);
		n = neigh_lookup(ipv6_stub->nd_tbl, &pip6->daddr, dev);
		if (!n && (vxlan->flags & VXLAN_F_L3MISS)) {
			union vxlan_addr ipa = {
				.sin6.sin6_addr = pip6->daddr,
				.sin6.sin6_family = AF_INET6,
			};

			vxlan_ip_miss(dev, &ipa);
			return false;
		}

		break;
	}
#endif
	default:
		return false;
	}

	if (n) {
		bool diff;

		diff = !ether_addr_equal(eth_hdr(skb)->h_dest, n->ha);
		if (diff) {
			memcpy(eth_hdr(skb)->h_source, eth_hdr(skb)->h_dest,
				dev->addr_len);
			memcpy(eth_hdr(skb)->h_dest, n->ha, dev->addr_len);
		}
		neigh_release(n);
		return diff;
	}

	return false;
}

static void vxlan_build_gbp_hdr(struct vxlanhdr *vxh, u32 vxflags,
				struct vxlan_metadata *md)
{
	struct vxlanhdr_gbp *gbp;

	if (!md->gbp)
		return;

	gbp = (struct vxlanhdr_gbp *)vxh;
	vxh->vx_flags |= htonl(VXLAN_HF_GBP);

	if (md->gbp & VXLAN_GBP_DONT_LEARN)
		gbp->dont_learn = 1;

	if (md->gbp & VXLAN_GBP_POLICY_APPLIED)
		gbp->policy_applied = 1;

	gbp->policy_id = htons(md->gbp & VXLAN_GBP_ID_MASK);
}

#if IS_ENABLED(CONFIG_IPV6)
static int vxlan6_xmit_skb(struct dst_entry *dst, struct sock *sk,
			   struct sk_buff *skb,
			   struct net_device *dev, struct in6_addr *saddr,
			   struct in6_addr *daddr, __u8 prio, __u8 ttl,
			   __be16 src_port, __be16 dst_port, __be32 vni,
			   struct vxlan_metadata *md, bool xnet, u32 vxflags)
{
	struct vxlanhdr *vxh;
	int min_headroom;
	int err;
	bool udp_sum = !(vxflags & VXLAN_F_UDP_ZERO_CSUM6_TX);
	int type = udp_sum ? SKB_GSO_UDP_TUNNEL_CSUM : SKB_GSO_UDP_TUNNEL;
	u16 hdrlen = sizeof(struct vxlanhdr);

	if ((vxflags & VXLAN_F_REMCSUM_TX) &&
	    skb->ip_summed == CHECKSUM_PARTIAL) {
		int csum_start = skb_checksum_start_offset(skb);

		if (csum_start <= VXLAN_MAX_REMCSUM_START &&
		    !(csum_start & VXLAN_RCO_SHIFT_MASK) &&
		    (skb->csum_offset == offsetof(struct udphdr, check) ||
		     skb->csum_offset == offsetof(struct tcphdr, check))) {
			udp_sum = false;
			type |= SKB_GSO_TUNNEL_REMCSUM;
		}
	}

	skb_scrub_packet(skb, xnet);

	min_headroom = LL_RESERVED_SPACE(dst->dev) + dst->header_len
			+ VXLAN_HLEN + sizeof(struct ipv6hdr)
			+ (skb_vlan_tag_present(skb) ? VLAN_HLEN : 0);

	/* Need space for new headers (invalidates iph ptr) */
	err = skb_cow_head(skb, min_headroom);
	if (unlikely(err)) {
		kfree_skb(skb);
		goto err;
	}

	skb = vlan_hwaccel_push_inside(skb);
	if (WARN_ON(!skb)) {
		err = -ENOMEM;
		goto err;
	}

	skb = iptunnel_handle_offloads(skb, udp_sum, type);
	if (IS_ERR(skb)) {
		err = -EINVAL;
		goto err;
	}

	vxh = (struct vxlanhdr *) __skb_push(skb, sizeof(*vxh));
	vxh->vx_flags = htonl(VXLAN_HF_VNI);
	vxh->vx_vni = vni;

	if (type & SKB_GSO_TUNNEL_REMCSUM) {
		u32 data = (skb_checksum_start_offset(skb) - hdrlen) >>
			   VXLAN_RCO_SHIFT;

		if (skb->csum_offset == offsetof(struct udphdr, check))
			data |= VXLAN_RCO_UDP;

		vxh->vx_vni |= htonl(data);
		vxh->vx_flags |= htonl(VXLAN_HF_RCO);

		if (!skb_is_gso(skb)) {
			skb->ip_summed = CHECKSUM_NONE;
			skb->encapsulation = 0;
		}
	}

	if (vxflags & VXLAN_F_GBP)
		vxlan_build_gbp_hdr(vxh, vxflags, md);

	skb_set_inner_protocol(skb, htons(ETH_P_TEB));

	udp_tunnel6_xmit_skb(dst, sk, skb, dev, saddr, daddr, prio,
			     ttl, src_port, dst_port,
			     !!(vxflags & VXLAN_F_UDP_ZERO_CSUM6_TX));
	return 0;
err:
	dst_release(dst);
	return err;
}
#endif

static int vxlan_xmit_skb(struct rtable *rt, struct sock *sk, struct sk_buff *skb,
			  __be32 src, __be32 dst, __u8 tos, __u8 ttl, __be16 df,
			  __be16 src_port, __be16 dst_port, __be32 vni,
			  struct vxlan_metadata *md, bool xnet, u32 vxflags)
{
	struct vxlanhdr *vxh;
	int min_headroom;
	int err;
	bool udp_sum = !!(vxflags & VXLAN_F_UDP_CSUM);
	int type = udp_sum ? SKB_GSO_UDP_TUNNEL_CSUM : SKB_GSO_UDP_TUNNEL;
	u16 hdrlen = sizeof(struct vxlanhdr);

	if ((vxflags & VXLAN_F_REMCSUM_TX) &&
	    skb->ip_summed == CHECKSUM_PARTIAL) {
		int csum_start = skb_checksum_start_offset(skb);

		if (csum_start <= VXLAN_MAX_REMCSUM_START &&
		    !(csum_start & VXLAN_RCO_SHIFT_MASK) &&
		    (skb->csum_offset == offsetof(struct udphdr, check) ||
		     skb->csum_offset == offsetof(struct tcphdr, check))) {
			udp_sum = false;
			type |= SKB_GSO_TUNNEL_REMCSUM;
		}
	}

	min_headroom = LL_RESERVED_SPACE(rt->dst.dev) + rt->dst.header_len
			+ VXLAN_HLEN + sizeof(struct iphdr)
			+ (skb_vlan_tag_present(skb) ? VLAN_HLEN : 0);

	/* Need space for new headers (invalidates iph ptr) */
	err = skb_cow_head(skb, min_headroom);
	if (unlikely(err)) {
		kfree_skb(skb);
		return err;
	}

	skb = vlan_hwaccel_push_inside(skb);
	if (WARN_ON(!skb))
		return -ENOMEM;

	skb = iptunnel_handle_offloads(skb, udp_sum, type);
	if (IS_ERR(skb))
		return PTR_ERR(skb);

	vxh = (struct vxlanhdr *) __skb_push(skb, sizeof(*vxh));
	vxh->vx_flags = htonl(VXLAN_HF_VNI);
	vxh->vx_vni = vni;

	if (type & SKB_GSO_TUNNEL_REMCSUM) {
		u32 data = (skb_checksum_start_offset(skb) - hdrlen) >>
			   VXLAN_RCO_SHIFT;

		if (skb->csum_offset == offsetof(struct udphdr, check))
			data |= VXLAN_RCO_UDP;

		vxh->vx_vni |= htonl(data);
		vxh->vx_flags |= htonl(VXLAN_HF_RCO);

		if (!skb_is_gso(skb)) {
			skb->ip_summed = CHECKSUM_NONE;
			skb->encapsulation = 0;
		}
	}

	if (vxflags & VXLAN_F_GBP)
		vxlan_build_gbp_hdr(vxh, vxflags, md);

	skb_set_inner_protocol(skb, htons(ETH_P_TEB));

	return udp_tunnel_xmit_skb(rt, sk, skb, src, dst, tos,
				   ttl, df, src_port, dst_port, xnet,
				   !(vxflags & VXLAN_F_UDP_CSUM));
}

/* Bypass encapsulation if the destination is local */
static void vxlan_encap_bypass(struct sk_buff *skb, struct vxlan_dev *src_vxlan,
			       struct vxlan_dev *dst_vxlan)
{
	struct pcpu_sw_netstats *tx_stats, *rx_stats;
	union vxlan_addr loopback;
	union vxlan_addr *remote_ip = &dst_vxlan->default_dst.remote_ip;
	struct net_device *dev = skb->dev;
	int len = skb->len;

	tx_stats = this_cpu_ptr(src_vxlan->dev->tstats);
	rx_stats = this_cpu_ptr(dst_vxlan->dev->tstats);
	skb->pkt_type = PACKET_HOST;
	skb->encapsulation = 0;
	skb->dev = dst_vxlan->dev;
	__skb_pull(skb, skb_network_offset(skb));

	if (remote_ip->sa.sa_family == AF_INET) {
		loopback.sin.sin_addr.s_addr = htonl(INADDR_LOOPBACK);
		loopback.sa.sa_family =  AF_INET;
#if IS_ENABLED(CONFIG_IPV6)
	} else {
		loopback.sin6.sin6_addr = in6addr_loopback;
		loopback.sa.sa_family =  AF_INET6;
#endif
	}

	if (dst_vxlan->flags & VXLAN_F_LEARN)
		vxlan_snoop(skb->dev, &loopback, eth_hdr(skb)->h_source);

	u64_stats_update_begin(&tx_stats->syncp);
	tx_stats->tx_packets++;
	tx_stats->tx_bytes += len;
	u64_stats_update_end(&tx_stats->syncp);

	if (netif_rx(skb) == NET_RX_SUCCESS) {
		u64_stats_update_begin(&rx_stats->syncp);
		rx_stats->rx_packets++;
		rx_stats->rx_bytes += len;
		u64_stats_update_end(&rx_stats->syncp);
	} else {
		dev->stats.rx_dropped++;
	}
}

static void vxlan_xmit_one(struct sk_buff *skb, struct net_device *dev,
			   struct vxlan_rdst *rdst, bool did_rsc)
{
	struct ip_tunnel_info *info;
	struct vxlan_dev *vxlan = netdev_priv(dev);
	struct sock *sk = vxlan->vn_sock->sock->sk;
	unsigned short family = vxlan_get_sk_family(vxlan->vn_sock);
	struct rtable *rt = NULL;
	const struct iphdr *old_iph;
	struct flowi4 fl4;
	union vxlan_addr *dst;
	union vxlan_addr remote_ip;
	struct vxlan_metadata _md;
	struct vxlan_metadata *md = &_md;
	__be16 src_port = 0, dst_port;
	u32 vni;
	__be16 df = 0;
	__u8 tos, ttl;
	int err;
	u32 flags = vxlan->flags;

	info = skb_tunnel_info(skb);

	if (rdst) {
		dst_port = rdst->remote_port ? rdst->remote_port : vxlan->cfg.dst_port;
		vni = rdst->remote_vni;
		dst = &rdst->remote_ip;
	} else {
		if (!info) {
			WARN_ONCE(1, "%s: Missing encapsulation instructions\n",
				  dev->name);
			goto drop;
		}
		if (family != ip_tunnel_info_af(info))
			goto drop;

		dst_port = info->key.tp_dst ? : vxlan->cfg.dst_port;
		vni = be64_to_cpu(info->key.tun_id);
		remote_ip.sa.sa_family = family;
		if (family == AF_INET)
			remote_ip.sin.sin_addr.s_addr = info->key.u.ipv4.dst;
		else
			remote_ip.sin6.sin6_addr = info->key.u.ipv6.dst;
		dst = &remote_ip;
	}

	if (vxlan_addr_any(dst)) {
		if (did_rsc) {
			/* short-circuited back to local bridge */
			vxlan_encap_bypass(skb, vxlan, vxlan);
			return;
		}
		goto drop;
	}

	old_iph = ip_hdr(skb);

	ttl = vxlan->cfg.ttl;
	if (!ttl && vxlan_addr_multicast(dst))
		ttl = 1;

	tos = vxlan->cfg.tos;
	if (tos == 1)
		tos = ip_tunnel_get_dsfield(old_iph, skb);

	src_port = udp_flow_src_port(dev_net(dev), skb, vxlan->cfg.port_min,
				     vxlan->cfg.port_max, true);

	if (info) {
		if (info->key.tun_flags & TUNNEL_CSUM)
			flags |= VXLAN_F_UDP_CSUM;
		else
			flags &= ~VXLAN_F_UDP_CSUM;

		ttl = info->key.ttl;
		tos = info->key.tos;

		if (info->options_len)
			md = ip_tunnel_info_opts(info);
	} else {
		md->gbp = skb->mark;
	}

	if (dst->sa.sa_family == AF_INET) {
		if (info && (info->key.tun_flags & TUNNEL_DONT_FRAGMENT))
			df = htons(IP_DF);

		memset(&fl4, 0, sizeof(fl4));
		fl4.flowi4_oif = rdst ? rdst->remote_ifindex : 0;
		fl4.flowi4_tos = RT_TOS(tos);
		fl4.flowi4_mark = skb->mark;
		fl4.flowi4_proto = IPPROTO_UDP;
		fl4.daddr = dst->sin.sin_addr.s_addr;
		fl4.saddr = vxlan->cfg.saddr.sin.sin_addr.s_addr;

		rt = ip_route_output_key(vxlan->net, &fl4);
		if (IS_ERR(rt)) {
			netdev_dbg(dev, "no route to %pI4\n",
				   &dst->sin.sin_addr.s_addr);
			dev->stats.tx_carrier_errors++;
			goto tx_error;
		}

		if (rt->dst.dev == dev) {
			netdev_dbg(dev, "circular route to %pI4\n",
				   &dst->sin.sin_addr.s_addr);
			dev->stats.collisions++;
			goto rt_tx_error;
		}

		/* Bypass encapsulation if the destination is local */
		if (rt->rt_flags & RTCF_LOCAL &&
		    !(rt->rt_flags & (RTCF_BROADCAST | RTCF_MULTICAST))) {
			struct vxlan_dev *dst_vxlan;

			ip_rt_put(rt);
			dst_vxlan = vxlan_find_vni(vxlan->net, vni,
						   dst->sa.sa_family, dst_port,
						   vxlan->flags);
			if (!dst_vxlan)
				goto tx_error;
			vxlan_encap_bypass(skb, vxlan, dst_vxlan);
			return;
		}

		tos = ip_tunnel_ecn_encap(tos, old_iph, skb);
		ttl = ttl ? : ip4_dst_hoplimit(&rt->dst);
		err = vxlan_xmit_skb(rt, sk, skb, fl4.saddr,
				     dst->sin.sin_addr.s_addr, tos, ttl, df,
				     src_port, dst_port, htonl(vni << 8), md,
				     !net_eq(vxlan->net, dev_net(vxlan->dev)),
				     flags);
		if (err < 0) {
			/* skb is already freed. */
			skb = NULL;
			goto rt_tx_error;
		}

		iptunnel_xmit_stats(err, &dev->stats, dev->tstats);
#if IS_ENABLED(CONFIG_IPV6)
	} else {
		struct dst_entry *ndst;
		struct flowi6 fl6;
		u32 rt6i_flags;

		memset(&fl6, 0, sizeof(fl6));
		fl6.flowi6_oif = rdst ? rdst->remote_ifindex : 0;
		fl6.daddr = dst->sin6.sin6_addr;
		fl6.saddr = vxlan->cfg.saddr.sin6.sin6_addr;
		fl6.flowi6_mark = skb->mark;
		fl6.flowi6_proto = IPPROTO_UDP;

		if (ipv6_stub->ipv6_dst_lookup(vxlan->net, sk, &ndst, &fl6)) {
			netdev_dbg(dev, "no route to %pI6\n",
				   &dst->sin6.sin6_addr);
			dev->stats.tx_carrier_errors++;
			goto tx_error;
		}

		if (ndst->dev == dev) {
			netdev_dbg(dev, "circular route to %pI6\n",
				   &dst->sin6.sin6_addr);
			dst_release(ndst);
			dev->stats.collisions++;
			goto tx_error;
		}

		/* Bypass encapsulation if the destination is local */
		rt6i_flags = ((struct rt6_info *)ndst)->rt6i_flags;
		if (rt6i_flags & RTF_LOCAL &&
		    !(rt6i_flags & (RTCF_BROADCAST | RTCF_MULTICAST))) {
			struct vxlan_dev *dst_vxlan;

			dst_release(ndst);
			dst_vxlan = vxlan_find_vni(vxlan->net, vni,
						   dst->sa.sa_family, dst_port,
						   vxlan->flags);
			if (!dst_vxlan)
				goto tx_error;
			vxlan_encap_bypass(skb, vxlan, dst_vxlan);
			return;
		}

		ttl = ttl ? : ip6_dst_hoplimit(ndst);
		err = vxlan6_xmit_skb(ndst, sk, skb, dev, &fl6.saddr, &fl6.daddr,
				      0, ttl, src_port, dst_port, htonl(vni << 8), md,
				      !net_eq(vxlan->net, dev_net(vxlan->dev)),
				      flags);
#endif
	}

	return;

drop:
	dev->stats.tx_dropped++;
	goto tx_free;

rt_tx_error:
	ip_rt_put(rt);
tx_error:
	dev->stats.tx_errors++;
tx_free:
	dev_kfree_skb(skb);
}

/* Transmit local packets over Vxlan
 *
 * Outer IP header inherits ECN and DF from inner header.
 * Outer UDP destination is the VXLAN assigned port.
 *           source port is based on hash of flow
 */
static netdev_tx_t vxlan_xmit(struct sk_buff *skb, struct net_device *dev)
{
	struct vxlan_dev *vxlan = netdev_priv(dev);
	const struct ip_tunnel_info *info;
	struct ethhdr *eth;
	bool did_rsc = false;
	struct vxlan_rdst *rdst, *fdst = NULL;
	struct vxlan_fdb *f;

	info = skb_tunnel_info(skb);

	skb_reset_mac_header(skb);
	eth = eth_hdr(skb);

	if ((vxlan->flags & VXLAN_F_PROXY)) {
		if (ntohs(eth->h_proto) == ETH_P_ARP)
			return arp_reduce(dev, skb);
#if IS_ENABLED(CONFIG_IPV6)
		else if (ntohs(eth->h_proto) == ETH_P_IPV6 &&
			 pskb_may_pull(skb, sizeof(struct ipv6hdr)
				       + sizeof(struct nd_msg)) &&
			 ipv6_hdr(skb)->nexthdr == IPPROTO_ICMPV6) {
				struct nd_msg *msg;

				msg = (struct nd_msg *)skb_transport_header(skb);
				if (msg->icmph.icmp6_code == 0 &&
				    msg->icmph.icmp6_type == NDISC_NEIGHBOUR_SOLICITATION)
					return neigh_reduce(dev, skb);
		}
		eth = eth_hdr(skb);
#endif
	}

	if (vxlan->flags & VXLAN_F_COLLECT_METADATA &&
	    info && info->mode & IP_TUNNEL_INFO_TX) {
		vxlan_xmit_one(skb, dev, NULL, false);
		return NETDEV_TX_OK;
	}

	f = vxlan_find_mac(vxlan, eth->h_dest);
	did_rsc = false;

	if (f && (f->flags & NTF_ROUTER) && (vxlan->flags & VXLAN_F_RSC) &&
	    (ntohs(eth->h_proto) == ETH_P_IP ||
	     ntohs(eth->h_proto) == ETH_P_IPV6)) {
		did_rsc = route_shortcircuit(dev, skb);
		if (did_rsc)
			f = vxlan_find_mac(vxlan, eth->h_dest);
	}

	if (f == NULL) {
		f = vxlan_find_mac(vxlan, all_zeros_mac);
		if (f == NULL) {
			if ((vxlan->flags & VXLAN_F_L2MISS) &&
			    !is_multicast_ether_addr(eth->h_dest))
				vxlan_fdb_miss(vxlan, eth->h_dest);

			dev->stats.tx_dropped++;
			kfree_skb(skb);
			return NETDEV_TX_OK;
		}
	}

	list_for_each_entry_rcu(rdst, &f->remotes, list) {
		struct sk_buff *skb1;

		if (!fdst) {
			fdst = rdst;
			continue;
		}
		skb1 = skb_clone(skb, GFP_ATOMIC);
		if (skb1)
			vxlan_xmit_one(skb1, dev, rdst, did_rsc);
	}

	if (fdst)
		vxlan_xmit_one(skb, dev, fdst, did_rsc);
	else
		kfree_skb(skb);
	return NETDEV_TX_OK;
}

/* Walk the forwarding table and purge stale entries */
static void vxlan_cleanup(unsigned long arg)
{
	struct vxlan_dev *vxlan = (struct vxlan_dev *) arg;
	unsigned long next_timer = jiffies + FDB_AGE_INTERVAL;
	unsigned int h;

	if (!netif_running(vxlan->dev))
		return;

	for (h = 0; h < FDB_HASH_SIZE; ++h) {
		struct hlist_node *p, *n;

		spin_lock_bh(&vxlan->hash_lock);
		hlist_for_each_safe(p, n, &vxlan->fdb_head[h]) {
			struct vxlan_fdb *f
				= container_of(p, struct vxlan_fdb, hlist);
			unsigned long timeout;

			if (f->state & NUD_PERMANENT)
				continue;

			timeout = f->used + vxlan->cfg.age_interval * HZ;
			if (time_before_eq(timeout, jiffies)) {
				netdev_dbg(vxlan->dev,
					   "garbage collect %pM\n",
					   f->eth_addr);
				f->state = NUD_STALE;
				vxlan_fdb_destroy(vxlan, f);
			} else if (time_before(timeout, next_timer))
				next_timer = timeout;
		}
		spin_unlock_bh(&vxlan->hash_lock);
	}

	mod_timer(&vxlan->age_timer, next_timer);
}

static void vxlan_vs_add_dev(struct vxlan_sock *vs, struct vxlan_dev *vxlan)
{
	struct vxlan_net *vn = net_generic(vxlan->net, vxlan_net_id);
	__u32 vni = vxlan->default_dst.remote_vni;

	vxlan->vn_sock = vs;
	spin_lock(&vn->sock_lock);
	hlist_add_head_rcu(&vxlan->hlist, vni_head(vs, vni));
	spin_unlock(&vn->sock_lock);
}

/* Setup stats when device is created */
static int vxlan_init(struct net_device *dev)
{
	dev->tstats = netdev_alloc_pcpu_stats(struct pcpu_sw_netstats);
	if (!dev->tstats)
		return -ENOMEM;

	return 0;
}

static void vxlan_fdb_delete_default(struct vxlan_dev *vxlan)
{
	struct vxlan_fdb *f;

	spin_lock_bh(&vxlan->hash_lock);
	f = __vxlan_find_mac(vxlan, all_zeros_mac);
	if (f)
		vxlan_fdb_destroy(vxlan, f);
	spin_unlock_bh(&vxlan->hash_lock);
}

static void vxlan_uninit(struct net_device *dev)
{
	struct vxlan_dev *vxlan = netdev_priv(dev);

	vxlan_fdb_delete_default(vxlan);

	free_percpu(dev->tstats);
}

/* Start ageing timer and join group when device is brought up */
static int vxlan_open(struct net_device *dev)
{
	struct vxlan_dev *vxlan = netdev_priv(dev);
	struct vxlan_sock *vs;
	int ret = 0;

	vs = vxlan_sock_add(vxlan->net, vxlan->cfg.dst_port,
			    vxlan->cfg.no_share, vxlan->flags);
	if (IS_ERR(vs))
		return PTR_ERR(vs);

	vxlan_vs_add_dev(vs, vxlan);

	if (vxlan_addr_multicast(&vxlan->default_dst.remote_ip)) {
		ret = vxlan_igmp_join(vxlan);
		if (ret == -EADDRINUSE)
			ret = 0;
		if (ret) {
			vxlan_sock_release(vs);
			return ret;
		}
	}

	if (vxlan->cfg.age_interval)
		mod_timer(&vxlan->age_timer, jiffies + FDB_AGE_INTERVAL);

	return ret;
}

/* Purge the forwarding table */
static void vxlan_flush(struct vxlan_dev *vxlan)
{
	unsigned int h;

	spin_lock_bh(&vxlan->hash_lock);
	for (h = 0; h < FDB_HASH_SIZE; ++h) {
		struct hlist_node *p, *n;
		hlist_for_each_safe(p, n, &vxlan->fdb_head[h]) {
			struct vxlan_fdb *f
				= container_of(p, struct vxlan_fdb, hlist);
			/* the all_zeros_mac entry is deleted at vxlan_uninit */
			if (!is_zero_ether_addr(f->eth_addr))
				vxlan_fdb_destroy(vxlan, f);
		}
	}
	spin_unlock_bh(&vxlan->hash_lock);
}

/* Cleanup timer and forwarding table on shutdown */
static int vxlan_stop(struct net_device *dev)
{
	struct vxlan_dev *vxlan = netdev_priv(dev);
	struct vxlan_net *vn = net_generic(vxlan->net, vxlan_net_id);
	struct vxlan_sock *vs = vxlan->vn_sock;
	int ret = 0;

	if (vxlan_addr_multicast(&vxlan->default_dst.remote_ip) &&
	    !vxlan_group_used(vn, vxlan))
		ret = vxlan_igmp_leave(vxlan);

	del_timer_sync(&vxlan->age_timer);

	vxlan_flush(vxlan);
	vxlan_sock_release(vs);

	return ret;
}

/* Stub, nothing needs to be done. */
static void vxlan_set_multicast_list(struct net_device *dev)
{
}

static int vxlan_change_mtu(struct net_device *dev, int new_mtu)
{
	struct vxlan_dev *vxlan = netdev_priv(dev);
	struct vxlan_rdst *dst = &vxlan->default_dst;
	struct net_device *lowerdev;
	int max_mtu;

	lowerdev = __dev_get_by_index(vxlan->net, dst->remote_ifindex);
	if (lowerdev == NULL)
		return eth_change_mtu(dev, new_mtu);

	if (dst->remote_ip.sa.sa_family == AF_INET6)
		max_mtu = lowerdev->mtu - VXLAN6_HEADROOM;
	else
		max_mtu = lowerdev->mtu - VXLAN_HEADROOM;

	if (new_mtu < 68 || new_mtu > max_mtu)
		return -EINVAL;

	dev->mtu = new_mtu;
	return 0;
}

static const struct net_device_ops vxlan_netdev_ops = {
	.ndo_init		= vxlan_init,
	.ndo_uninit		= vxlan_uninit,
	.ndo_open		= vxlan_open,
	.ndo_stop		= vxlan_stop,
	.ndo_start_xmit		= vxlan_xmit,
	.ndo_get_stats64	= ip_tunnel_get_stats64,
	.ndo_set_rx_mode	= vxlan_set_multicast_list,
	.ndo_change_mtu		= vxlan_change_mtu,
	.ndo_validate_addr	= eth_validate_addr,
	.ndo_set_mac_address	= eth_mac_addr,
	.ndo_fdb_add		= vxlan_fdb_add,
	.ndo_fdb_del		= vxlan_fdb_delete,
	.ndo_fdb_dump		= vxlan_fdb_dump,
};

/* Info for udev, that this is a virtual tunnel endpoint */
static struct device_type vxlan_type = {
	.name = "vxlan",
};

/* Calls the ndo_add_vxlan_port of the caller in order to
 * supply the listening VXLAN udp ports. Callers are expected
 * to implement the ndo_add_vxlan_port.
 */
void vxlan_get_rx_port(struct net_device *dev)
{
	struct vxlan_sock *vs;
	struct net *net = dev_net(dev);
	struct vxlan_net *vn = net_generic(net, vxlan_net_id);
	sa_family_t sa_family;
	__be16 port;
	unsigned int i;

	spin_lock(&vn->sock_lock);
	for (i = 0; i < PORT_HASH_SIZE; ++i) {
		hlist_for_each_entry_rcu(vs, &vn->sock_list[i], hlist) {
			port = inet_sk(vs->sock->sk)->inet_sport;
			sa_family = vxlan_get_sk_family(vs);
			dev->netdev_ops->ndo_add_vxlan_port(dev, sa_family,
							    port);
		}
	}
	spin_unlock(&vn->sock_lock);
}
EXPORT_SYMBOL_GPL(vxlan_get_rx_port);

/* Initialize the device structure. */
static void vxlan_setup(struct net_device *dev)
{
	struct vxlan_dev *vxlan = netdev_priv(dev);
	unsigned int h;

	eth_hw_addr_random(dev);
	ether_setup(dev);

	dev->netdev_ops = &vxlan_netdev_ops;
	dev->destructor = free_netdev;
	SET_NETDEV_DEVTYPE(dev, &vxlan_type);

	dev->features	|= NETIF_F_LLTX;
	dev->features	|= NETIF_F_SG | NETIF_F_HW_CSUM;
	dev->features   |= NETIF_F_RXCSUM;
	dev->features   |= NETIF_F_GSO_SOFTWARE;

	dev->vlan_features = dev->features;
	dev->features |= NETIF_F_HW_VLAN_CTAG_TX | NETIF_F_HW_VLAN_STAG_TX;
	dev->hw_features |= NETIF_F_SG | NETIF_F_HW_CSUM | NETIF_F_RXCSUM;
	dev->hw_features |= NETIF_F_GSO_SOFTWARE;
	dev->hw_features |= NETIF_F_HW_VLAN_CTAG_TX | NETIF_F_HW_VLAN_STAG_TX;
	netif_keep_dst(dev);
	dev->priv_flags |= IFF_LIVE_ADDR_CHANGE | IFF_NO_QUEUE;

	INIT_LIST_HEAD(&vxlan->next);
	spin_lock_init(&vxlan->hash_lock);

	init_timer_deferrable(&vxlan->age_timer);
	vxlan->age_timer.function = vxlan_cleanup;
	vxlan->age_timer.data = (unsigned long) vxlan;

	vxlan->cfg.dst_port = htons(vxlan_port);

	vxlan->dev = dev;

	gro_cells_init(&vxlan->gro_cells, dev);

	for (h = 0; h < FDB_HASH_SIZE; ++h)
		INIT_HLIST_HEAD(&vxlan->fdb_head[h]);
}

static const struct nla_policy vxlan_policy[IFLA_VXLAN_MAX + 1] = {
	[IFLA_VXLAN_ID]		= { .type = NLA_U32 },
	[IFLA_VXLAN_GROUP]	= { .len = FIELD_SIZEOF(struct iphdr, daddr) },
	[IFLA_VXLAN_GROUP6]	= { .len = sizeof(struct in6_addr) },
	[IFLA_VXLAN_LINK]	= { .type = NLA_U32 },
	[IFLA_VXLAN_LOCAL]	= { .len = FIELD_SIZEOF(struct iphdr, saddr) },
	[IFLA_VXLAN_LOCAL6]	= { .len = sizeof(struct in6_addr) },
	[IFLA_VXLAN_TOS]	= { .type = NLA_U8 },
	[IFLA_VXLAN_TTL]	= { .type = NLA_U8 },
	[IFLA_VXLAN_LEARNING]	= { .type = NLA_U8 },
	[IFLA_VXLAN_AGEING]	= { .type = NLA_U32 },
	[IFLA_VXLAN_LIMIT]	= { .type = NLA_U32 },
	[IFLA_VXLAN_PORT_RANGE] = { .len  = sizeof(struct ifla_vxlan_port_range) },
	[IFLA_VXLAN_PROXY]	= { .type = NLA_U8 },
	[IFLA_VXLAN_RSC]	= { .type = NLA_U8 },
	[IFLA_VXLAN_L2MISS]	= { .type = NLA_U8 },
	[IFLA_VXLAN_L3MISS]	= { .type = NLA_U8 },
	[IFLA_VXLAN_COLLECT_METADATA]	= { .type = NLA_U8 },
	[IFLA_VXLAN_PORT]	= { .type = NLA_U16 },
	[IFLA_VXLAN_UDP_CSUM]	= { .type = NLA_U8 },
	[IFLA_VXLAN_UDP_ZERO_CSUM6_TX]	= { .type = NLA_U8 },
	[IFLA_VXLAN_UDP_ZERO_CSUM6_RX]	= { .type = NLA_U8 },
	[IFLA_VXLAN_REMCSUM_TX]	= { .type = NLA_U8 },
	[IFLA_VXLAN_REMCSUM_RX]	= { .type = NLA_U8 },
	[IFLA_VXLAN_GBP]	= { .type = NLA_FLAG, },
	[IFLA_VXLAN_REMCSUM_NOPARTIAL]	= { .type = NLA_FLAG },
};

static int vxlan_validate(struct nlattr *tb[], struct nlattr *data[])
{
	if (tb[IFLA_ADDRESS]) {
		if (nla_len(tb[IFLA_ADDRESS]) != ETH_ALEN) {
			pr_debug("invalid link address (not ethernet)\n");
			return -EINVAL;
		}

		if (!is_valid_ether_addr(nla_data(tb[IFLA_ADDRESS]))) {
			pr_debug("invalid all zero ethernet address\n");
			return -EADDRNOTAVAIL;
		}
	}

	if (!data)
		return -EINVAL;

	if (data[IFLA_VXLAN_ID]) {
		__u32 id = nla_get_u32(data[IFLA_VXLAN_ID]);
		if (id >= VXLAN_VID_MASK)
			return -ERANGE;
	}

	if (data[IFLA_VXLAN_PORT_RANGE]) {
		const struct ifla_vxlan_port_range *p
			= nla_data(data[IFLA_VXLAN_PORT_RANGE]);

		if (ntohs(p->high) < ntohs(p->low)) {
			pr_debug("port range %u .. %u not valid\n",
				 ntohs(p->low), ntohs(p->high));
			return -EINVAL;
		}
	}

	return 0;
}

static void vxlan_get_drvinfo(struct net_device *netdev,
			      struct ethtool_drvinfo *drvinfo)
{
	strlcpy(drvinfo->version, VXLAN_VERSION, sizeof(drvinfo->version));
	strlcpy(drvinfo->driver, "vxlan", sizeof(drvinfo->driver));
}

static const struct ethtool_ops vxlan_ethtool_ops = {
	.get_drvinfo	= vxlan_get_drvinfo,
	.get_link	= ethtool_op_get_link,
};

static void vxlan_del_work(struct work_struct *work)
{
	struct vxlan_sock *vs = container_of(work, struct vxlan_sock, del_work);
	udp_tunnel_sock_release(vs->sock);
	kfree_rcu(vs, rcu);
}

static struct socket *vxlan_create_sock(struct net *net, bool ipv6,
					__be16 port, u32 flags)
{
	struct socket *sock;
	struct udp_port_cfg udp_conf;
	int err;

	memset(&udp_conf, 0, sizeof(udp_conf));

	if (ipv6) {
		udp_conf.family = AF_INET6;
		udp_conf.use_udp6_rx_checksums =
		    !(flags & VXLAN_F_UDP_ZERO_CSUM6_RX);
		udp_conf.ipv6_v6only = 1;
	} else {
		udp_conf.family = AF_INET;
	}

	udp_conf.local_udp_port = port;

	/* Open UDP socket */
	err = udp_sock_create(net, &udp_conf, &sock);
	if (err < 0)
		return ERR_PTR(err);

	return sock;
}

/* Create new listen socket if needed */
static struct vxlan_sock *vxlan_socket_create(struct net *net, __be16 port,
					      u32 flags)
{
	struct vxlan_net *vn = net_generic(net, vxlan_net_id);
	struct vxlan_sock *vs;
	struct socket *sock;
	unsigned int h;
	bool ipv6 = !!(flags & VXLAN_F_IPV6);
	struct udp_tunnel_sock_cfg tunnel_cfg;

	vs = kzalloc(sizeof(*vs), GFP_KERNEL);
	if (!vs)
		return ERR_PTR(-ENOMEM);

	for (h = 0; h < VNI_HASH_SIZE; ++h)
		INIT_HLIST_HEAD(&vs->vni_list[h]);

	INIT_WORK(&vs->del_work, vxlan_del_work);

	sock = vxlan_create_sock(net, ipv6, port, flags);
	if (IS_ERR(sock)) {
		pr_info("Cannot bind port %d, err=%ld\n", ntohs(port),
			PTR_ERR(sock));
		kfree(vs);
		return ERR_CAST(sock);
	}

	vs->sock = sock;
	atomic_set(&vs->refcnt, 1);
	vs->flags = (flags & VXLAN_F_RCV_FLAGS);

	/* Initialize the vxlan udp offloads structure */
	vs->udp_offloads.port = port;
	vs->udp_offloads.callbacks.gro_receive  = vxlan_gro_receive;
	vs->udp_offloads.callbacks.gro_complete = vxlan_gro_complete;

	spin_lock(&vn->sock_lock);
	hlist_add_head_rcu(&vs->hlist, vs_head(net, port));
	vxlan_notify_add_rx_port(vs);
	spin_unlock(&vn->sock_lock);

	/* Mark socket as an encapsulation socket. */
	tunnel_cfg.sk_user_data = vs;
	tunnel_cfg.encap_type = 1;
	tunnel_cfg.encap_rcv = vxlan_udp_encap_recv;
	tunnel_cfg.encap_destroy = NULL;

	setup_udp_tunnel_sock(net, sock, &tunnel_cfg);

	return vs;
}

static struct vxlan_sock *vxlan_sock_add(struct net *net, __be16 port,
					 bool no_share, u32 flags)
{
	struct vxlan_net *vn = net_generic(net, vxlan_net_id);
	struct vxlan_sock *vs;
	bool ipv6 = flags & VXLAN_F_IPV6;

	if (!no_share) {
		spin_lock(&vn->sock_lock);
		vs = vxlan_find_sock(net, ipv6 ? AF_INET6 : AF_INET, port,
				     flags);
		if (vs) {
			if (!atomic_add_unless(&vs->refcnt, 1, 0))
				vs = ERR_PTR(-EBUSY);
			spin_unlock(&vn->sock_lock);
			return vs;
		}
		spin_unlock(&vn->sock_lock);
	}

	return vxlan_socket_create(net, port, flags);
}

static int vxlan_dev_configure(struct net *src_net, struct net_device *dev,
			       struct vxlan_config *conf)
{
	struct vxlan_net *vn = net_generic(src_net, vxlan_net_id);
	struct vxlan_dev *vxlan = netdev_priv(dev);
	struct vxlan_rdst *dst = &vxlan->default_dst;
	int err;
	bool use_ipv6 = false;
	__be16 default_port = vxlan->cfg.dst_port;

	vxlan->net = src_net;

	dst->remote_vni = conf->vni;
<<<<<<< HEAD

	memcpy(&dst->remote_ip, &conf->remote_ip, sizeof(conf->remote_ip));

	/* Unless IPv6 is explicitly requested, assume IPv4 */
	if (!dst->remote_ip.sa.sa_family)
		dst->remote_ip.sa.sa_family = AF_INET;

	if (dst->remote_ip.sa.sa_family == AF_INET6 ||
	    vxlan->cfg.saddr.sa.sa_family == AF_INET6)
=======

	memcpy(&dst->remote_ip, &conf->remote_ip, sizeof(conf->remote_ip));

	/* Unless IPv6 is explicitly requested, assume IPv4 */
	if (!dst->remote_ip.sa.sa_family)
		dst->remote_ip.sa.sa_family = AF_INET;

	if (dst->remote_ip.sa.sa_family == AF_INET6 ||
	    vxlan->cfg.saddr.sa.sa_family == AF_INET6) {
		if (!IS_ENABLED(CONFIG_IPV6))
			return -EPFNOSUPPORT;
>>>>>>> 9f30a04d
		use_ipv6 = true;

	if (conf->remote_ifindex) {
		struct net_device *lowerdev
			 = __dev_get_by_index(src_net, conf->remote_ifindex);

		dst->remote_ifindex = conf->remote_ifindex;

		if (!lowerdev) {
			pr_info("ifindex %d does not exist\n", dst->remote_ifindex);
			return -ENODEV;
		}

#if IS_ENABLED(CONFIG_IPV6)
		if (use_ipv6) {
			struct inet6_dev *idev = __in6_dev_get(lowerdev);
			if (idev && idev->cnf.disable_ipv6) {
				pr_info("IPv6 is disabled via sysctl\n");
				return -EPERM;
			}
			vxlan->flags |= VXLAN_F_IPV6;
		}
#endif

		if (!conf->mtu)
			dev->mtu = lowerdev->mtu - (use_ipv6 ? VXLAN6_HEADROOM : VXLAN_HEADROOM);

		dev->needed_headroom = lowerdev->hard_header_len +
				       (use_ipv6 ? VXLAN6_HEADROOM : VXLAN_HEADROOM);
	} else if (use_ipv6) {
		vxlan->flags |= VXLAN_F_IPV6;
		dev->needed_headroom = ETH_HLEN + VXLAN6_HEADROOM;
	} else {
		dev->needed_headroom = ETH_HLEN + VXLAN_HEADROOM;
	}

	memcpy(&vxlan->cfg, conf, sizeof(*conf));
	if (!vxlan->cfg.dst_port)
		vxlan->cfg.dst_port = default_port;
	vxlan->flags |= conf->flags;

	if (!vxlan->cfg.age_interval)
		vxlan->cfg.age_interval = FDB_AGE_DEFAULT;

	if (vxlan_find_vni(src_net, conf->vni, use_ipv6 ? AF_INET6 : AF_INET,
			   vxlan->cfg.dst_port, vxlan->flags))
		return -EEXIST;

	dev->ethtool_ops = &vxlan_ethtool_ops;

	/* create an fdb entry for a valid default destination */
	if (!vxlan_addr_any(&vxlan->default_dst.remote_ip)) {
		err = vxlan_fdb_create(vxlan, all_zeros_mac,
				       &vxlan->default_dst.remote_ip,
				       NUD_REACHABLE|NUD_PERMANENT,
				       NLM_F_EXCL|NLM_F_CREATE,
				       vxlan->cfg.dst_port,
				       vxlan->default_dst.remote_vni,
				       vxlan->default_dst.remote_ifindex,
				       NTF_SELF);
		if (err)
			return err;
	}

	err = register_netdevice(dev);
	if (err) {
		vxlan_fdb_delete_default(vxlan);
		return err;
	}

	list_add(&vxlan->next, &vn->vxlan_list);

	return 0;
}

struct net_device *vxlan_dev_create(struct net *net, const char *name,
				    u8 name_assign_type, struct vxlan_config *conf)
{
	struct nlattr *tb[IFLA_MAX+1];
	struct net_device *dev;
	int err;

	memset(&tb, 0, sizeof(tb));

	dev = rtnl_create_link(net, name, name_assign_type,
			       &vxlan_link_ops, tb);
	if (IS_ERR(dev))
		return dev;

	err = vxlan_dev_configure(net, dev, conf);
	if (err < 0) {
		free_netdev(dev);
		return ERR_PTR(err);
	}

	return dev;
}
EXPORT_SYMBOL_GPL(vxlan_dev_create);

static int vxlan_newlink(struct net *src_net, struct net_device *dev,
			 struct nlattr *tb[], struct nlattr *data[])
{
	struct vxlan_config conf;
	int err;

	if (!data[IFLA_VXLAN_ID])
		return -EINVAL;

	memset(&conf, 0, sizeof(conf));
	conf.vni = nla_get_u32(data[IFLA_VXLAN_ID]);

	if (data[IFLA_VXLAN_GROUP]) {
		conf.remote_ip.sin.sin_addr.s_addr = nla_get_in_addr(data[IFLA_VXLAN_GROUP]);
	} else if (data[IFLA_VXLAN_GROUP6]) {
		if (!IS_ENABLED(CONFIG_IPV6))
			return -EPFNOSUPPORT;

		conf.remote_ip.sin6.sin6_addr = nla_get_in6_addr(data[IFLA_VXLAN_GROUP6]);
		conf.remote_ip.sa.sa_family = AF_INET6;
	}

	if (data[IFLA_VXLAN_LOCAL]) {
		conf.saddr.sin.sin_addr.s_addr = nla_get_in_addr(data[IFLA_VXLAN_LOCAL]);
		conf.saddr.sa.sa_family = AF_INET;
	} else if (data[IFLA_VXLAN_LOCAL6]) {
		if (!IS_ENABLED(CONFIG_IPV6))
			return -EPFNOSUPPORT;

		/* TODO: respect scope id */
		conf.saddr.sin6.sin6_addr = nla_get_in6_addr(data[IFLA_VXLAN_LOCAL6]);
		conf.saddr.sa.sa_family = AF_INET6;
	}

	if (data[IFLA_VXLAN_LINK])
		conf.remote_ifindex = nla_get_u32(data[IFLA_VXLAN_LINK]);

	memcpy(&vxlan->cfg, conf, sizeof(*conf));
	if (!vxlan->cfg.dst_port)
		vxlan->cfg.dst_port = default_port;
	vxlan->flags |= conf->flags;

	if (!vxlan->cfg.age_interval)
		vxlan->cfg.age_interval = FDB_AGE_DEFAULT;

	if (vxlan_find_vni(src_net, conf->vni, use_ipv6 ? AF_INET6 : AF_INET,
			   vxlan->cfg.dst_port, vxlan->flags))
		return -EEXIST;

	dev->ethtool_ops = &vxlan_ethtool_ops;

	/* create an fdb entry for a valid default destination */
	if (!vxlan_addr_any(&vxlan->default_dst.remote_ip)) {
		err = vxlan_fdb_create(vxlan, all_zeros_mac,
				       &vxlan->default_dst.remote_ip,
				       NUD_REACHABLE|NUD_PERMANENT,
				       NLM_F_EXCL|NLM_F_CREATE,
				       vxlan->cfg.dst_port,
				       vxlan->default_dst.remote_vni,
				       vxlan->default_dst.remote_ifindex,
				       NTF_SELF);
		if (err)
			return err;
	}

	err = register_netdevice(dev);
	if (err) {
		vxlan_fdb_delete_default(vxlan);
		return err;
	}

	list_add(&vxlan->next, &vn->vxlan_list);

	return 0;
}

struct net_device *vxlan_dev_create(struct net *net, const char *name,
				    u8 name_assign_type, struct vxlan_config *conf)
{
	struct nlattr *tb[IFLA_MAX+1];
	struct net_device *dev;
	int err;

	memset(&tb, 0, sizeof(tb));

	dev = rtnl_create_link(net, name, name_assign_type,
			       &vxlan_link_ops, tb);
	if (IS_ERR(dev))
		return dev;

	err = vxlan_dev_configure(net, dev, conf);
	if (err < 0) {
		free_netdev(dev);
		return ERR_PTR(err);
	}

	return dev;
}
EXPORT_SYMBOL_GPL(vxlan_dev_create);

static int vxlan_newlink(struct net *src_net, struct net_device *dev,
			 struct nlattr *tb[], struct nlattr *data[])
{
	struct vxlan_config conf;
	int err;

	if (!data[IFLA_VXLAN_ID])
		return -EINVAL;

	memset(&conf, 0, sizeof(conf));
	conf.vni = nla_get_u32(data[IFLA_VXLAN_ID]);

	if (data[IFLA_VXLAN_GROUP]) {
		conf.remote_ip.sin.sin_addr.s_addr = nla_get_in_addr(data[IFLA_VXLAN_GROUP]);
	} else if (data[IFLA_VXLAN_GROUP6]) {
		if (!IS_ENABLED(CONFIG_IPV6))
			return -EPFNOSUPPORT;

		conf.remote_ip.sin6.sin6_addr = nla_get_in6_addr(data[IFLA_VXLAN_GROUP6]);
		conf.remote_ip.sa.sa_family = AF_INET6;
	}

	if (data[IFLA_VXLAN_LOCAL]) {
		conf.saddr.sin.sin_addr.s_addr = nla_get_in_addr(data[IFLA_VXLAN_LOCAL]);
		conf.saddr.sa.sa_family = AF_INET;
	} else if (data[IFLA_VXLAN_LOCAL6]) {
		if (!IS_ENABLED(CONFIG_IPV6))
			return -EPFNOSUPPORT;

		/* TODO: respect scope id */
		conf.saddr.sin6.sin6_addr = nla_get_in6_addr(data[IFLA_VXLAN_LOCAL6]);
		conf.saddr.sa.sa_family = AF_INET6;
	}

	if (data[IFLA_VXLAN_LINK])
		conf.remote_ifindex = nla_get_u32(data[IFLA_VXLAN_LINK]);

	if (data[IFLA_VXLAN_TOS])
		conf.tos  = nla_get_u8(data[IFLA_VXLAN_TOS]);

	if (data[IFLA_VXLAN_TTL])
		conf.ttl = nla_get_u8(data[IFLA_VXLAN_TTL]);

	if (!data[IFLA_VXLAN_LEARNING] || nla_get_u8(data[IFLA_VXLAN_LEARNING]))
		conf.flags |= VXLAN_F_LEARN;

	if (data[IFLA_VXLAN_AGEING])
		conf.age_interval = nla_get_u32(data[IFLA_VXLAN_AGEING]);

	if (data[IFLA_VXLAN_PROXY] && nla_get_u8(data[IFLA_VXLAN_PROXY]))
		conf.flags |= VXLAN_F_PROXY;

	if (data[IFLA_VXLAN_RSC] && nla_get_u8(data[IFLA_VXLAN_RSC]))
		conf.flags |= VXLAN_F_RSC;

	if (data[IFLA_VXLAN_L2MISS] && nla_get_u8(data[IFLA_VXLAN_L2MISS]))
		conf.flags |= VXLAN_F_L2MISS;

	if (data[IFLA_VXLAN_L3MISS] && nla_get_u8(data[IFLA_VXLAN_L3MISS]))
		conf.flags |= VXLAN_F_L3MISS;

	if (data[IFLA_VXLAN_LIMIT])
		conf.addrmax = nla_get_u32(data[IFLA_VXLAN_LIMIT]);

	if (data[IFLA_VXLAN_COLLECT_METADATA] &&
	    nla_get_u8(data[IFLA_VXLAN_COLLECT_METADATA]))
		conf.flags |= VXLAN_F_COLLECT_METADATA;

	if (data[IFLA_VXLAN_PORT_RANGE]) {
		const struct ifla_vxlan_port_range *p
			= nla_data(data[IFLA_VXLAN_PORT_RANGE]);
		conf.port_min = ntohs(p->low);
		conf.port_max = ntohs(p->high);
	}

	if (data[IFLA_VXLAN_PORT])
		conf.dst_port = nla_get_be16(data[IFLA_VXLAN_PORT]);

	if (data[IFLA_VXLAN_UDP_CSUM] && nla_get_u8(data[IFLA_VXLAN_UDP_CSUM]))
		conf.flags |= VXLAN_F_UDP_CSUM;

	if (data[IFLA_VXLAN_UDP_ZERO_CSUM6_TX] &&
	    nla_get_u8(data[IFLA_VXLAN_UDP_ZERO_CSUM6_TX]))
		conf.flags |= VXLAN_F_UDP_ZERO_CSUM6_TX;

	if (data[IFLA_VXLAN_UDP_ZERO_CSUM6_RX] &&
	    nla_get_u8(data[IFLA_VXLAN_UDP_ZERO_CSUM6_RX]))
		conf.flags |= VXLAN_F_UDP_ZERO_CSUM6_RX;

	if (data[IFLA_VXLAN_REMCSUM_TX] &&
	    nla_get_u8(data[IFLA_VXLAN_REMCSUM_TX]))
		conf.flags |= VXLAN_F_REMCSUM_TX;

	if (data[IFLA_VXLAN_REMCSUM_RX] &&
	    nla_get_u8(data[IFLA_VXLAN_REMCSUM_RX]))
		conf.flags |= VXLAN_F_REMCSUM_RX;

	if (data[IFLA_VXLAN_GBP])
		conf.flags |= VXLAN_F_GBP;

	if (data[IFLA_VXLAN_REMCSUM_NOPARTIAL])
		conf.flags |= VXLAN_F_REMCSUM_NOPARTIAL;

	err = vxlan_dev_configure(src_net, dev, &conf);
	switch (err) {
	case -ENODEV:
		pr_info("ifindex %d does not exist\n", conf.remote_ifindex);
		break;

	case -EPERM:
		pr_info("IPv6 is disabled via sysctl\n");
		break;

	case -EEXIST:
		pr_info("duplicate VNI %u\n", conf.vni);
		break;
	}

	return err;
}

static void vxlan_dellink(struct net_device *dev, struct list_head *head)
{
	struct vxlan_dev *vxlan = netdev_priv(dev);
	struct vxlan_net *vn = net_generic(vxlan->net, vxlan_net_id);

	spin_lock(&vn->sock_lock);
	if (!hlist_unhashed(&vxlan->hlist))
		hlist_del_rcu(&vxlan->hlist);
	spin_unlock(&vn->sock_lock);

	gro_cells_destroy(&vxlan->gro_cells);
	list_del(&vxlan->next);
	unregister_netdevice_queue(dev, head);
}

static size_t vxlan_get_size(const struct net_device *dev)
{

	return nla_total_size(sizeof(__u32)) +	/* IFLA_VXLAN_ID */
		nla_total_size(sizeof(struct in6_addr)) + /* IFLA_VXLAN_GROUP{6} */
		nla_total_size(sizeof(__u32)) +	/* IFLA_VXLAN_LINK */
		nla_total_size(sizeof(struct in6_addr)) + /* IFLA_VXLAN_LOCAL{6} */
		nla_total_size(sizeof(__u8)) +	/* IFLA_VXLAN_TTL */
		nla_total_size(sizeof(__u8)) +	/* IFLA_VXLAN_TOS */
		nla_total_size(sizeof(__u8)) +	/* IFLA_VXLAN_LEARNING */
		nla_total_size(sizeof(__u8)) +	/* IFLA_VXLAN_PROXY */
		nla_total_size(sizeof(__u8)) +	/* IFLA_VXLAN_RSC */
		nla_total_size(sizeof(__u8)) +	/* IFLA_VXLAN_L2MISS */
		nla_total_size(sizeof(__u8)) +	/* IFLA_VXLAN_L3MISS */
		nla_total_size(sizeof(__u8)) +	/* IFLA_VXLAN_COLLECT_METADATA */
		nla_total_size(sizeof(__u32)) +	/* IFLA_VXLAN_AGEING */
		nla_total_size(sizeof(__u32)) +	/* IFLA_VXLAN_LIMIT */
		nla_total_size(sizeof(struct ifla_vxlan_port_range)) +
		nla_total_size(sizeof(__be16)) + /* IFLA_VXLAN_PORT */
		nla_total_size(sizeof(__u8)) + /* IFLA_VXLAN_UDP_CSUM */
		nla_total_size(sizeof(__u8)) + /* IFLA_VXLAN_UDP_ZERO_CSUM6_TX */
		nla_total_size(sizeof(__u8)) + /* IFLA_VXLAN_UDP_ZERO_CSUM6_RX */
		nla_total_size(sizeof(__u8)) + /* IFLA_VXLAN_REMCSUM_TX */
		nla_total_size(sizeof(__u8)) + /* IFLA_VXLAN_REMCSUM_RX */
		0;
}

static int vxlan_fill_info(struct sk_buff *skb, const struct net_device *dev)
{
	const struct vxlan_dev *vxlan = netdev_priv(dev);
	const struct vxlan_rdst *dst = &vxlan->default_dst;
	struct ifla_vxlan_port_range ports = {
		.low =  htons(vxlan->cfg.port_min),
		.high = htons(vxlan->cfg.port_max),
	};

	if (nla_put_u32(skb, IFLA_VXLAN_ID, dst->remote_vni))
		goto nla_put_failure;

	if (!vxlan_addr_any(&dst->remote_ip)) {
		if (dst->remote_ip.sa.sa_family == AF_INET) {
			if (nla_put_in_addr(skb, IFLA_VXLAN_GROUP,
					    dst->remote_ip.sin.sin_addr.s_addr))
				goto nla_put_failure;
#if IS_ENABLED(CONFIG_IPV6)
		} else {
			if (nla_put_in6_addr(skb, IFLA_VXLAN_GROUP6,
					     &dst->remote_ip.sin6.sin6_addr))
				goto nla_put_failure;
#endif
		}
	}

	if (dst->remote_ifindex && nla_put_u32(skb, IFLA_VXLAN_LINK, dst->remote_ifindex))
		goto nla_put_failure;

	if (!vxlan_addr_any(&vxlan->cfg.saddr)) {
		if (vxlan->cfg.saddr.sa.sa_family == AF_INET) {
			if (nla_put_in_addr(skb, IFLA_VXLAN_LOCAL,
					    vxlan->cfg.saddr.sin.sin_addr.s_addr))
				goto nla_put_failure;
#if IS_ENABLED(CONFIG_IPV6)
		} else {
			if (nla_put_in6_addr(skb, IFLA_VXLAN_LOCAL6,
					     &vxlan->cfg.saddr.sin6.sin6_addr))
				goto nla_put_failure;
#endif
		}
	}

	if (nla_put_u8(skb, IFLA_VXLAN_TTL, vxlan->cfg.ttl) ||
	    nla_put_u8(skb, IFLA_VXLAN_TOS, vxlan->cfg.tos) ||
	    nla_put_u8(skb, IFLA_VXLAN_LEARNING,
			!!(vxlan->flags & VXLAN_F_LEARN)) ||
	    nla_put_u8(skb, IFLA_VXLAN_PROXY,
			!!(vxlan->flags & VXLAN_F_PROXY)) ||
	    nla_put_u8(skb, IFLA_VXLAN_RSC, !!(vxlan->flags & VXLAN_F_RSC)) ||
	    nla_put_u8(skb, IFLA_VXLAN_L2MISS,
			!!(vxlan->flags & VXLAN_F_L2MISS)) ||
	    nla_put_u8(skb, IFLA_VXLAN_L3MISS,
			!!(vxlan->flags & VXLAN_F_L3MISS)) ||
	    nla_put_u8(skb, IFLA_VXLAN_COLLECT_METADATA,
		       !!(vxlan->flags & VXLAN_F_COLLECT_METADATA)) ||
	    nla_put_u32(skb, IFLA_VXLAN_AGEING, vxlan->cfg.age_interval) ||
	    nla_put_u32(skb, IFLA_VXLAN_LIMIT, vxlan->cfg.addrmax) ||
	    nla_put_be16(skb, IFLA_VXLAN_PORT, vxlan->cfg.dst_port) ||
	    nla_put_u8(skb, IFLA_VXLAN_UDP_CSUM,
			!!(vxlan->flags & VXLAN_F_UDP_CSUM)) ||
	    nla_put_u8(skb, IFLA_VXLAN_UDP_ZERO_CSUM6_TX,
			!!(vxlan->flags & VXLAN_F_UDP_ZERO_CSUM6_TX)) ||
	    nla_put_u8(skb, IFLA_VXLAN_UDP_ZERO_CSUM6_RX,
			!!(vxlan->flags & VXLAN_F_UDP_ZERO_CSUM6_RX)) ||
	    nla_put_u8(skb, IFLA_VXLAN_REMCSUM_TX,
			!!(vxlan->flags & VXLAN_F_REMCSUM_TX)) ||
	    nla_put_u8(skb, IFLA_VXLAN_REMCSUM_RX,
			!!(vxlan->flags & VXLAN_F_REMCSUM_RX)))
		goto nla_put_failure;

	if (nla_put(skb, IFLA_VXLAN_PORT_RANGE, sizeof(ports), &ports))
		goto nla_put_failure;

	if (vxlan->flags & VXLAN_F_GBP &&
	    nla_put_flag(skb, IFLA_VXLAN_GBP))
		goto nla_put_failure;

	if (vxlan->flags & VXLAN_F_REMCSUM_NOPARTIAL &&
	    nla_put_flag(skb, IFLA_VXLAN_REMCSUM_NOPARTIAL))
		goto nla_put_failure;

	return 0;

nla_put_failure:
	return -EMSGSIZE;
}

static struct net *vxlan_get_link_net(const struct net_device *dev)
{
	struct vxlan_dev *vxlan = netdev_priv(dev);

	return vxlan->net;
}

static struct rtnl_link_ops vxlan_link_ops __read_mostly = {
	.kind		= "vxlan",
	.maxtype	= IFLA_VXLAN_MAX,
	.policy		= vxlan_policy,
	.priv_size	= sizeof(struct vxlan_dev),
	.setup		= vxlan_setup,
	.validate	= vxlan_validate,
	.newlink	= vxlan_newlink,
	.dellink	= vxlan_dellink,
	.get_size	= vxlan_get_size,
	.fill_info	= vxlan_fill_info,
	.get_link_net	= vxlan_get_link_net,
};

static void vxlan_handle_lowerdev_unregister(struct vxlan_net *vn,
					     struct net_device *dev)
{
	struct vxlan_dev *vxlan, *next;
	LIST_HEAD(list_kill);

	list_for_each_entry_safe(vxlan, next, &vn->vxlan_list, next) {
		struct vxlan_rdst *dst = &vxlan->default_dst;

		/* In case we created vxlan device with carrier
		 * and we loose the carrier due to module unload
		 * we also need to remove vxlan device. In other
		 * cases, it's not necessary and remote_ifindex
		 * is 0 here, so no matches.
		 */
		if (dst->remote_ifindex == dev->ifindex)
			vxlan_dellink(vxlan->dev, &list_kill);
	}

	unregister_netdevice_many(&list_kill);
}

static int vxlan_lowerdev_event(struct notifier_block *unused,
				unsigned long event, void *ptr)
{
	struct net_device *dev = netdev_notifier_info_to_dev(ptr);
	struct vxlan_net *vn = net_generic(dev_net(dev), vxlan_net_id);

	if (event == NETDEV_UNREGISTER)
		vxlan_handle_lowerdev_unregister(vn, dev);

	return NOTIFY_DONE;
}

static struct notifier_block vxlan_notifier_block __read_mostly = {
	.notifier_call = vxlan_lowerdev_event,
};

static __net_init int vxlan_init_net(struct net *net)
{
	struct vxlan_net *vn = net_generic(net, vxlan_net_id);
	unsigned int h;

	INIT_LIST_HEAD(&vn->vxlan_list);
	spin_lock_init(&vn->sock_lock);

	for (h = 0; h < PORT_HASH_SIZE; ++h)
		INIT_HLIST_HEAD(&vn->sock_list[h]);

	return 0;
}

static void __net_exit vxlan_exit_net(struct net *net)
{
	struct vxlan_net *vn = net_generic(net, vxlan_net_id);
	struct vxlan_dev *vxlan, *next;
	struct net_device *dev, *aux;
	LIST_HEAD(list);

	rtnl_lock();
	for_each_netdev_safe(net, dev, aux)
		if (dev->rtnl_link_ops == &vxlan_link_ops)
			unregister_netdevice_queue(dev, &list);

	list_for_each_entry_safe(vxlan, next, &vn->vxlan_list, next) {
		/* If vxlan->dev is in the same netns, it has already been added
		 * to the list by the previous loop.
		 */
		if (!net_eq(dev_net(vxlan->dev), net)) {
			gro_cells_destroy(&vxlan->gro_cells);
			unregister_netdevice_queue(vxlan->dev, &list);
		}
	}

	unregister_netdevice_many(&list);
	rtnl_unlock();
}

static struct pernet_operations vxlan_net_ops = {
	.init = vxlan_init_net,
	.exit = vxlan_exit_net,
	.id   = &vxlan_net_id,
	.size = sizeof(struct vxlan_net),
};

static int __init vxlan_init_module(void)
{
	int rc;

	vxlan_wq = alloc_workqueue("vxlan", 0, 0);
	if (!vxlan_wq)
		return -ENOMEM;

	get_random_bytes(&vxlan_salt, sizeof(vxlan_salt));

	rc = register_pernet_subsys(&vxlan_net_ops);
	if (rc)
		goto out1;

	rc = register_netdevice_notifier(&vxlan_notifier_block);
	if (rc)
		goto out2;

	rc = rtnl_link_register(&vxlan_link_ops);
	if (rc)
		goto out3;

	return 0;
out3:
	unregister_netdevice_notifier(&vxlan_notifier_block);
out2:
	unregister_pernet_subsys(&vxlan_net_ops);
out1:
	destroy_workqueue(vxlan_wq);
	return rc;
}
late_initcall(vxlan_init_module);

static void __exit vxlan_cleanup_module(void)
{
	rtnl_link_unregister(&vxlan_link_ops);
	unregister_netdevice_notifier(&vxlan_notifier_block);
	destroy_workqueue(vxlan_wq);
	unregister_pernet_subsys(&vxlan_net_ops);
	/* rcu_barrier() is called by netns */
}
module_exit(vxlan_cleanup_module);

MODULE_LICENSE("GPL");
MODULE_VERSION(VXLAN_VERSION);
MODULE_AUTHOR("Stephen Hemminger <stephen@networkplumber.org>");
MODULE_DESCRIPTION("Driver for VXLAN encapsulated traffic");
MODULE_ALIAS_RTNL_LINK("vxlan");<|MERGE_RESOLUTION|>--- conflicted
+++ resolved
@@ -2628,17 +2628,6 @@
 	vxlan->net = src_net;
 
 	dst->remote_vni = conf->vni;
-<<<<<<< HEAD
-
-	memcpy(&dst->remote_ip, &conf->remote_ip, sizeof(conf->remote_ip));
-
-	/* Unless IPv6 is explicitly requested, assume IPv4 */
-	if (!dst->remote_ip.sa.sa_family)
-		dst->remote_ip.sa.sa_family = AF_INET;
-
-	if (dst->remote_ip.sa.sa_family == AF_INET6 ||
-	    vxlan->cfg.saddr.sa.sa_family == AF_INET6)
-=======
 
 	memcpy(&dst->remote_ip, &conf->remote_ip, sizeof(conf->remote_ip));
 
@@ -2650,8 +2639,8 @@
 	    vxlan->cfg.saddr.sa.sa_family == AF_INET6) {
 		if (!IS_ENABLED(CONFIG_IPV6))
 			return -EPFNOSUPPORT;
->>>>>>> 9f30a04d
 		use_ipv6 = true;
+	}
 
 	if (conf->remote_ifindex) {
 		struct net_device *lowerdev
@@ -2686,106 +2675,6 @@
 	} else {
 		dev->needed_headroom = ETH_HLEN + VXLAN_HEADROOM;
 	}
-
-	memcpy(&vxlan->cfg, conf, sizeof(*conf));
-	if (!vxlan->cfg.dst_port)
-		vxlan->cfg.dst_port = default_port;
-	vxlan->flags |= conf->flags;
-
-	if (!vxlan->cfg.age_interval)
-		vxlan->cfg.age_interval = FDB_AGE_DEFAULT;
-
-	if (vxlan_find_vni(src_net, conf->vni, use_ipv6 ? AF_INET6 : AF_INET,
-			   vxlan->cfg.dst_port, vxlan->flags))
-		return -EEXIST;
-
-	dev->ethtool_ops = &vxlan_ethtool_ops;
-
-	/* create an fdb entry for a valid default destination */
-	if (!vxlan_addr_any(&vxlan->default_dst.remote_ip)) {
-		err = vxlan_fdb_create(vxlan, all_zeros_mac,
-				       &vxlan->default_dst.remote_ip,
-				       NUD_REACHABLE|NUD_PERMANENT,
-				       NLM_F_EXCL|NLM_F_CREATE,
-				       vxlan->cfg.dst_port,
-				       vxlan->default_dst.remote_vni,
-				       vxlan->default_dst.remote_ifindex,
-				       NTF_SELF);
-		if (err)
-			return err;
-	}
-
-	err = register_netdevice(dev);
-	if (err) {
-		vxlan_fdb_delete_default(vxlan);
-		return err;
-	}
-
-	list_add(&vxlan->next, &vn->vxlan_list);
-
-	return 0;
-}
-
-struct net_device *vxlan_dev_create(struct net *net, const char *name,
-				    u8 name_assign_type, struct vxlan_config *conf)
-{
-	struct nlattr *tb[IFLA_MAX+1];
-	struct net_device *dev;
-	int err;
-
-	memset(&tb, 0, sizeof(tb));
-
-	dev = rtnl_create_link(net, name, name_assign_type,
-			       &vxlan_link_ops, tb);
-	if (IS_ERR(dev))
-		return dev;
-
-	err = vxlan_dev_configure(net, dev, conf);
-	if (err < 0) {
-		free_netdev(dev);
-		return ERR_PTR(err);
-	}
-
-	return dev;
-}
-EXPORT_SYMBOL_GPL(vxlan_dev_create);
-
-static int vxlan_newlink(struct net *src_net, struct net_device *dev,
-			 struct nlattr *tb[], struct nlattr *data[])
-{
-	struct vxlan_config conf;
-	int err;
-
-	if (!data[IFLA_VXLAN_ID])
-		return -EINVAL;
-
-	memset(&conf, 0, sizeof(conf));
-	conf.vni = nla_get_u32(data[IFLA_VXLAN_ID]);
-
-	if (data[IFLA_VXLAN_GROUP]) {
-		conf.remote_ip.sin.sin_addr.s_addr = nla_get_in_addr(data[IFLA_VXLAN_GROUP]);
-	} else if (data[IFLA_VXLAN_GROUP6]) {
-		if (!IS_ENABLED(CONFIG_IPV6))
-			return -EPFNOSUPPORT;
-
-		conf.remote_ip.sin6.sin6_addr = nla_get_in6_addr(data[IFLA_VXLAN_GROUP6]);
-		conf.remote_ip.sa.sa_family = AF_INET6;
-	}
-
-	if (data[IFLA_VXLAN_LOCAL]) {
-		conf.saddr.sin.sin_addr.s_addr = nla_get_in_addr(data[IFLA_VXLAN_LOCAL]);
-		conf.saddr.sa.sa_family = AF_INET;
-	} else if (data[IFLA_VXLAN_LOCAL6]) {
-		if (!IS_ENABLED(CONFIG_IPV6))
-			return -EPFNOSUPPORT;
-
-		/* TODO: respect scope id */
-		conf.saddr.sin6.sin6_addr = nla_get_in6_addr(data[IFLA_VXLAN_LOCAL6]);
-		conf.saddr.sa.sa_family = AF_INET6;
-	}
-
-	if (data[IFLA_VXLAN_LINK])
-		conf.remote_ifindex = nla_get_u32(data[IFLA_VXLAN_LINK]);
 
 	memcpy(&vxlan->cfg, conf, sizeof(*conf));
 	if (!vxlan->cfg.dst_port)

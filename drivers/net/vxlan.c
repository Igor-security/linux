/*
 * VXLAN: Virtual eXtensible Local Area Network
 *
 * Copyright (c) 2012-2013 Vyatta Inc.
 *
 * This program is free software; you can redistribute it and/or modify
 * it under the terms of the GNU General Public License version 2 as
 * published by the Free Software Foundation.
 */

#define pr_fmt(fmt) KBUILD_MODNAME ": " fmt

#include <linux/kernel.h>
#include <linux/module.h>
#include <linux/errno.h>
#include <linux/slab.h>
#include <linux/udp.h>
#include <linux/igmp.h>
#include <linux/if_ether.h>
#include <linux/ethtool.h>
#include <net/arp.h>
#include <net/ndisc.h>
#include <net/ip.h>
#include <net/icmp.h>
#include <net/rtnetlink.h>
#include <net/inet_ecn.h>
#include <net/net_namespace.h>
#include <net/netns/generic.h>
#include <net/tun_proto.h>
#include <net/vxlan.h>

#if IS_ENABLED(CONFIG_IPV6)
#include <net/ip6_tunnel.h>
#include <net/ip6_checksum.h>
#endif

#define VXLAN_VERSION	"0.1"

#define PORT_HASH_BITS	8
#define PORT_HASH_SIZE  (1<<PORT_HASH_BITS)
#define FDB_AGE_DEFAULT 300 /* 5 min */
#define FDB_AGE_INTERVAL (10 * HZ)	/* rescan interval */

/* UDP port for VXLAN traffic.
 * The IANA assigned port is 4789, but the Linux default is 8472
 * for compatibility with early adopters.
 */
static unsigned short vxlan_port __read_mostly = 8472;
module_param_named(udp_port, vxlan_port, ushort, 0444);
MODULE_PARM_DESC(udp_port, "Destination UDP port");

static bool log_ecn_error = true;
module_param(log_ecn_error, bool, 0644);
MODULE_PARM_DESC(log_ecn_error, "Log packets received with corrupted ECN");

static unsigned int vxlan_net_id;
static struct rtnl_link_ops vxlan_link_ops;

static const u8 all_zeros_mac[ETH_ALEN + 2];

static int vxlan_sock_add(struct vxlan_dev *vxlan);

static void vxlan_vs_del_dev(struct vxlan_dev *vxlan);

/* per-network namespace private data for this module */
struct vxlan_net {
	struct list_head  vxlan_list;
	struct hlist_head sock_list[PORT_HASH_SIZE];
	spinlock_t	  sock_lock;
};

/* Forwarding table entry */
struct vxlan_fdb {
	struct hlist_node hlist;	/* linked list of entries */
	struct rcu_head	  rcu;
	unsigned long	  updated;	/* jiffies */
	unsigned long	  used;
	struct list_head  remotes;
	u8		  eth_addr[ETH_ALEN];
	u16		  state;	/* see ndm_state */
	__be32		  vni;
	u16		  flags;	/* see ndm_flags and below */
};

#define NTF_VXLAN_ADDED_BY_USER 0x100

/* salt for hash table */
static u32 vxlan_salt __read_mostly;

static inline bool vxlan_collect_metadata(struct vxlan_sock *vs)
{
	return vs->flags & VXLAN_F_COLLECT_METADATA ||
	       ip_tunnel_collect_metadata();
}

#if IS_ENABLED(CONFIG_IPV6)
static inline
bool vxlan_addr_equal(const union vxlan_addr *a, const union vxlan_addr *b)
{
	if (a->sa.sa_family != b->sa.sa_family)
		return false;
	if (a->sa.sa_family == AF_INET6)
		return ipv6_addr_equal(&a->sin6.sin6_addr, &b->sin6.sin6_addr);
	else
		return a->sin.sin_addr.s_addr == b->sin.sin_addr.s_addr;
}

static int vxlan_nla_get_addr(union vxlan_addr *ip, struct nlattr *nla)
{
	if (nla_len(nla) >= sizeof(struct in6_addr)) {
		ip->sin6.sin6_addr = nla_get_in6_addr(nla);
		ip->sa.sa_family = AF_INET6;
		return 0;
	} else if (nla_len(nla) >= sizeof(__be32)) {
		ip->sin.sin_addr.s_addr = nla_get_in_addr(nla);
		ip->sa.sa_family = AF_INET;
		return 0;
	} else {
		return -EAFNOSUPPORT;
	}
}

static int vxlan_nla_put_addr(struct sk_buff *skb, int attr,
			      const union vxlan_addr *ip)
{
	if (ip->sa.sa_family == AF_INET6)
		return nla_put_in6_addr(skb, attr, &ip->sin6.sin6_addr);
	else
		return nla_put_in_addr(skb, attr, ip->sin.sin_addr.s_addr);
}

#else /* !CONFIG_IPV6 */

static inline
bool vxlan_addr_equal(const union vxlan_addr *a, const union vxlan_addr *b)
{
	return a->sin.sin_addr.s_addr == b->sin.sin_addr.s_addr;
}

static int vxlan_nla_get_addr(union vxlan_addr *ip, struct nlattr *nla)
{
	if (nla_len(nla) >= sizeof(struct in6_addr)) {
		return -EAFNOSUPPORT;
	} else if (nla_len(nla) >= sizeof(__be32)) {
		ip->sin.sin_addr.s_addr = nla_get_in_addr(nla);
		ip->sa.sa_family = AF_INET;
		return 0;
	} else {
		return -EAFNOSUPPORT;
	}
}

static int vxlan_nla_put_addr(struct sk_buff *skb, int attr,
			      const union vxlan_addr *ip)
{
	return nla_put_in_addr(skb, attr, ip->sin.sin_addr.s_addr);
}
#endif

/* Virtual Network hash table head */
static inline struct hlist_head *vni_head(struct vxlan_sock *vs, __be32 vni)
{
	return &vs->vni_list[hash_32((__force u32)vni, VNI_HASH_BITS)];
}

/* Socket hash table head */
static inline struct hlist_head *vs_head(struct net *net, __be16 port)
{
	struct vxlan_net *vn = net_generic(net, vxlan_net_id);

	return &vn->sock_list[hash_32(ntohs(port), PORT_HASH_BITS)];
}

/* First remote destination for a forwarding entry.
 * Guaranteed to be non-NULL because remotes are never deleted.
 */
static inline struct vxlan_rdst *first_remote_rcu(struct vxlan_fdb *fdb)
{
	return list_entry_rcu(fdb->remotes.next, struct vxlan_rdst, list);
}

static inline struct vxlan_rdst *first_remote_rtnl(struct vxlan_fdb *fdb)
{
	return list_first_entry(&fdb->remotes, struct vxlan_rdst, list);
}

/* Find VXLAN socket based on network namespace, address family and UDP port
 * and enabled unshareable flags.
 */
static struct vxlan_sock *vxlan_find_sock(struct net *net, sa_family_t family,
					  __be16 port, u32 flags, int ifindex)
{
	struct vxlan_sock *vs;

	flags &= VXLAN_F_RCV_FLAGS;

	hlist_for_each_entry_rcu(vs, vs_head(net, port), hlist) {
		if (inet_sk(vs->sock->sk)->inet_sport == port &&
		    vxlan_get_sk_family(vs) == family &&
		    vs->flags == flags &&
		    vs->sock->sk->sk_bound_dev_if == ifindex)
			return vs;
	}
	return NULL;
}

static struct vxlan_dev *vxlan_vs_find_vni(struct vxlan_sock *vs, int ifindex,
					   __be32 vni)
{
	struct vxlan_dev_node *node;

	/* For flow based devices, map all packets to VNI 0 */
	if (vs->flags & VXLAN_F_COLLECT_METADATA)
		vni = 0;

	hlist_for_each_entry_rcu(node, vni_head(vs, vni), hlist) {
		if (node->vxlan->default_dst.remote_vni != vni)
			continue;

		if (IS_ENABLED(CONFIG_IPV6)) {
			const struct vxlan_config *cfg = &node->vxlan->cfg;

			if ((cfg->flags & VXLAN_F_IPV6_LINKLOCAL) &&
			    cfg->remote_ifindex != ifindex)
				continue;
		}

		return node->vxlan;
	}

	return NULL;
}

/* Look up VNI in a per net namespace table */
static struct vxlan_dev *vxlan_find_vni(struct net *net, int ifindex,
					__be32 vni, sa_family_t family,
					__be16 port, u32 flags)
{
	struct vxlan_sock *vs;

	vs = vxlan_find_sock(net, family, port, flags, ifindex);
	if (!vs)
		return NULL;

	return vxlan_vs_find_vni(vs, ifindex, vni);
}

/* Fill in neighbour message in skbuff. */
static int vxlan_fdb_info(struct sk_buff *skb, struct vxlan_dev *vxlan,
			  const struct vxlan_fdb *fdb,
			  u32 portid, u32 seq, int type, unsigned int flags,
			  const struct vxlan_rdst *rdst)
{
	unsigned long now = jiffies;
	struct nda_cacheinfo ci;
	struct nlmsghdr *nlh;
	struct ndmsg *ndm;
	bool send_ip, send_eth;

	nlh = nlmsg_put(skb, portid, seq, type, sizeof(*ndm), flags);
	if (nlh == NULL)
		return -EMSGSIZE;

	ndm = nlmsg_data(nlh);
	memset(ndm, 0, sizeof(*ndm));

	send_eth = send_ip = true;

	if (type == RTM_GETNEIGH) {
		send_ip = !vxlan_addr_any(&rdst->remote_ip);
		send_eth = !is_zero_ether_addr(fdb->eth_addr);
		ndm->ndm_family = send_ip ? rdst->remote_ip.sa.sa_family : AF_INET;
	} else
		ndm->ndm_family	= AF_BRIDGE;
	ndm->ndm_state = fdb->state;
	ndm->ndm_ifindex = vxlan->dev->ifindex;
	ndm->ndm_flags = fdb->flags;
	if (rdst->offloaded)
		ndm->ndm_flags |= NTF_OFFLOADED;
	ndm->ndm_type = RTN_UNICAST;

	if (!net_eq(dev_net(vxlan->dev), vxlan->net) &&
	    nla_put_s32(skb, NDA_LINK_NETNSID,
			peernet2id(dev_net(vxlan->dev), vxlan->net)))
		goto nla_put_failure;

	if (send_eth && nla_put(skb, NDA_LLADDR, ETH_ALEN, &fdb->eth_addr))
		goto nla_put_failure;

	if (send_ip && vxlan_nla_put_addr(skb, NDA_DST, &rdst->remote_ip))
		goto nla_put_failure;

	if (rdst->remote_port && rdst->remote_port != vxlan->cfg.dst_port &&
	    nla_put_be16(skb, NDA_PORT, rdst->remote_port))
		goto nla_put_failure;
	if (rdst->remote_vni != vxlan->default_dst.remote_vni &&
	    nla_put_u32(skb, NDA_VNI, be32_to_cpu(rdst->remote_vni)))
		goto nla_put_failure;
	if ((vxlan->cfg.flags & VXLAN_F_COLLECT_METADATA) && fdb->vni &&
	    nla_put_u32(skb, NDA_SRC_VNI,
			be32_to_cpu(fdb->vni)))
		goto nla_put_failure;
	if (rdst->remote_ifindex &&
	    nla_put_u32(skb, NDA_IFINDEX, rdst->remote_ifindex))
		goto nla_put_failure;

	ci.ndm_used	 = jiffies_to_clock_t(now - fdb->used);
	ci.ndm_confirmed = 0;
	ci.ndm_updated	 = jiffies_to_clock_t(now - fdb->updated);
	ci.ndm_refcnt	 = 0;

	if (nla_put(skb, NDA_CACHEINFO, sizeof(ci), &ci))
		goto nla_put_failure;

	nlmsg_end(skb, nlh);
	return 0;

nla_put_failure:
	nlmsg_cancel(skb, nlh);
	return -EMSGSIZE;
}

static inline size_t vxlan_nlmsg_size(void)
{
	return NLMSG_ALIGN(sizeof(struct ndmsg))
		+ nla_total_size(ETH_ALEN) /* NDA_LLADDR */
		+ nla_total_size(sizeof(struct in6_addr)) /* NDA_DST */
		+ nla_total_size(sizeof(__be16)) /* NDA_PORT */
		+ nla_total_size(sizeof(__be32)) /* NDA_VNI */
		+ nla_total_size(sizeof(__u32)) /* NDA_IFINDEX */
		+ nla_total_size(sizeof(__s32)) /* NDA_LINK_NETNSID */
		+ nla_total_size(sizeof(struct nda_cacheinfo));
}

static void __vxlan_fdb_notify(struct vxlan_dev *vxlan, struct vxlan_fdb *fdb,
			       struct vxlan_rdst *rd, int type)
{
	struct net *net = dev_net(vxlan->dev);
	struct sk_buff *skb;
	int err = -ENOBUFS;

	skb = nlmsg_new(vxlan_nlmsg_size(), GFP_ATOMIC);
	if (skb == NULL)
		goto errout;

	err = vxlan_fdb_info(skb, vxlan, fdb, 0, 0, type, 0, rd);
	if (err < 0) {
		/* -EMSGSIZE implies BUG in vxlan_nlmsg_size() */
		WARN_ON(err == -EMSGSIZE);
		kfree_skb(skb);
		goto errout;
	}

	rtnl_notify(skb, net, 0, RTNLGRP_NEIGH, NULL, GFP_ATOMIC);
	return;
errout:
	if (err < 0)
		rtnl_set_sk_err(net, RTNLGRP_NEIGH, err);
}

static void vxlan_fdb_switchdev_notifier_info(const struct vxlan_dev *vxlan,
			    const struct vxlan_fdb *fdb,
			    const struct vxlan_rdst *rd,
			    struct switchdev_notifier_vxlan_fdb_info *fdb_info)
{
	fdb_info->info.dev = vxlan->dev;
	fdb_info->info.extack = NULL;
	fdb_info->remote_ip = rd->remote_ip;
	fdb_info->remote_port = rd->remote_port;
	fdb_info->remote_vni = rd->remote_vni;
	fdb_info->remote_ifindex = rd->remote_ifindex;
	memcpy(fdb_info->eth_addr, fdb->eth_addr, ETH_ALEN);
	fdb_info->vni = fdb->vni;
	fdb_info->offloaded = rd->offloaded;
	fdb_info->added_by_user = fdb->flags & NTF_VXLAN_ADDED_BY_USER;
}

static void vxlan_fdb_switchdev_call_notifiers(struct vxlan_dev *vxlan,
					       struct vxlan_fdb *fdb,
					       struct vxlan_rdst *rd,
					       bool adding)
{
	struct switchdev_notifier_vxlan_fdb_info info;
	enum switchdev_notifier_type notifier_type;

	if (WARN_ON(!rd))
		return;

	notifier_type = adding ? SWITCHDEV_VXLAN_FDB_ADD_TO_DEVICE
			       : SWITCHDEV_VXLAN_FDB_DEL_TO_DEVICE;
	vxlan_fdb_switchdev_notifier_info(vxlan, fdb, rd, &info);
	call_switchdev_notifiers(notifier_type, vxlan->dev,
				 &info.info);
}

static void vxlan_fdb_notify(struct vxlan_dev *vxlan, struct vxlan_fdb *fdb,
			     struct vxlan_rdst *rd, int type, bool swdev_notify)
{
	if (swdev_notify) {
		switch (type) {
		case RTM_NEWNEIGH:
			vxlan_fdb_switchdev_call_notifiers(vxlan, fdb, rd,
							   true);
			break;
		case RTM_DELNEIGH:
			vxlan_fdb_switchdev_call_notifiers(vxlan, fdb, rd,
							   false);
			break;
		}
	}

	__vxlan_fdb_notify(vxlan, fdb, rd, type);
}

static void vxlan_ip_miss(struct net_device *dev, union vxlan_addr *ipa)
{
	struct vxlan_dev *vxlan = netdev_priv(dev);
	struct vxlan_fdb f = {
		.state = NUD_STALE,
	};
	struct vxlan_rdst remote = {
		.remote_ip = *ipa, /* goes to NDA_DST */
		.remote_vni = cpu_to_be32(VXLAN_N_VID),
	};

	vxlan_fdb_notify(vxlan, &f, &remote, RTM_GETNEIGH, true);
}

static void vxlan_fdb_miss(struct vxlan_dev *vxlan, const u8 eth_addr[ETH_ALEN])
{
	struct vxlan_fdb f = {
		.state = NUD_STALE,
	};
	struct vxlan_rdst remote = { };

	memcpy(f.eth_addr, eth_addr, ETH_ALEN);

	vxlan_fdb_notify(vxlan, &f, &remote, RTM_GETNEIGH, true);
}

/* Hash Ethernet address */
static u32 eth_hash(const unsigned char *addr)
{
	u64 value = get_unaligned((u64 *)addr);

	/* only want 6 bytes */
#ifdef __BIG_ENDIAN
	value >>= 16;
#else
	value <<= 16;
#endif
	return hash_64(value, FDB_HASH_BITS);
}

static u32 eth_vni_hash(const unsigned char *addr, __be32 vni)
{
	/* use 1 byte of OUI and 3 bytes of NIC */
	u32 key = get_unaligned((u32 *)(addr + 2));

	return jhash_2words(key, vni, vxlan_salt) & (FDB_HASH_SIZE - 1);
}

/* Hash chain to use given mac address */
static inline struct hlist_head *vxlan_fdb_head(struct vxlan_dev *vxlan,
						const u8 *mac, __be32 vni)
{
	if (vxlan->cfg.flags & VXLAN_F_COLLECT_METADATA)
		return &vxlan->fdb_head[eth_vni_hash(mac, vni)];
	else
		return &vxlan->fdb_head[eth_hash(mac)];
}

/* Look up Ethernet address in forwarding table */
static struct vxlan_fdb *__vxlan_find_mac(struct vxlan_dev *vxlan,
					  const u8 *mac, __be32 vni)
{
	struct hlist_head *head = vxlan_fdb_head(vxlan, mac, vni);
	struct vxlan_fdb *f;

	hlist_for_each_entry_rcu(f, head, hlist) {
		if (ether_addr_equal(mac, f->eth_addr)) {
			if (vxlan->cfg.flags & VXLAN_F_COLLECT_METADATA) {
				if (vni == f->vni)
					return f;
			} else {
				return f;
			}
		}
	}

	return NULL;
}

static struct vxlan_fdb *vxlan_find_mac(struct vxlan_dev *vxlan,
					const u8 *mac, __be32 vni)
{
	struct vxlan_fdb *f;

	f = __vxlan_find_mac(vxlan, mac, vni);
	if (f && f->used != jiffies)
		f->used = jiffies;

	return f;
}

/* caller should hold vxlan->hash_lock */
static struct vxlan_rdst *vxlan_fdb_find_rdst(struct vxlan_fdb *f,
					      union vxlan_addr *ip, __be16 port,
					      __be32 vni, __u32 ifindex)
{
	struct vxlan_rdst *rd;

	list_for_each_entry(rd, &f->remotes, list) {
		if (vxlan_addr_equal(&rd->remote_ip, ip) &&
		    rd->remote_port == port &&
		    rd->remote_vni == vni &&
		    rd->remote_ifindex == ifindex)
			return rd;
	}

	return NULL;
}

int vxlan_fdb_find_uc(struct net_device *dev, const u8 *mac, __be32 vni,
		      struct switchdev_notifier_vxlan_fdb_info *fdb_info)
{
	struct vxlan_dev *vxlan = netdev_priv(dev);
	u8 eth_addr[ETH_ALEN + 2] = { 0 };
	struct vxlan_rdst *rdst;
	struct vxlan_fdb *f;
	int rc = 0;

	if (is_multicast_ether_addr(mac) ||
	    is_zero_ether_addr(mac))
		return -EINVAL;

	ether_addr_copy(eth_addr, mac);

	rcu_read_lock();

	f = __vxlan_find_mac(vxlan, eth_addr, vni);
	if (!f) {
		rc = -ENOENT;
		goto out;
	}

	rdst = first_remote_rcu(f);
	vxlan_fdb_switchdev_notifier_info(vxlan, f, rdst, fdb_info);

out:
	rcu_read_unlock();
	return rc;
}
EXPORT_SYMBOL_GPL(vxlan_fdb_find_uc);

static int vxlan_fdb_notify_one(struct notifier_block *nb,
				const struct vxlan_dev *vxlan,
				const struct vxlan_fdb *f,
				const struct vxlan_rdst *rdst)
{
	struct switchdev_notifier_vxlan_fdb_info fdb_info;
	int rc;

	vxlan_fdb_switchdev_notifier_info(vxlan, f, rdst, &fdb_info);
	rc = nb->notifier_call(nb, SWITCHDEV_VXLAN_FDB_ADD_TO_DEVICE,
			       &fdb_info);
	return notifier_to_errno(rc);
}

int vxlan_fdb_replay(const struct net_device *dev, __be32 vni,
		     struct notifier_block *nb)
{
	struct vxlan_dev *vxlan;
	struct vxlan_rdst *rdst;
	struct vxlan_fdb *f;
	unsigned int h;
	int rc = 0;

	if (!netif_is_vxlan(dev))
		return -EINVAL;
	vxlan = netdev_priv(dev);

	spin_lock_bh(&vxlan->hash_lock);
	for (h = 0; h < FDB_HASH_SIZE; ++h) {
		hlist_for_each_entry(f, &vxlan->fdb_head[h], hlist) {
			if (f->vni == vni) {
				list_for_each_entry(rdst, &f->remotes, list) {
					rc = vxlan_fdb_notify_one(nb, vxlan,
								  f, rdst);
					if (rc)
						goto out;
				}
			}
		}
	}

out:
	spin_unlock_bh(&vxlan->hash_lock);
	return rc;
}
EXPORT_SYMBOL_GPL(vxlan_fdb_replay);

void vxlan_fdb_clear_offload(const struct net_device *dev, __be32 vni)
{
	struct vxlan_dev *vxlan;
	struct vxlan_rdst *rdst;
	struct vxlan_fdb *f;
	unsigned int h;

	if (!netif_is_vxlan(dev))
		return;
	vxlan = netdev_priv(dev);

	spin_lock_bh(&vxlan->hash_lock);
	for (h = 0; h < FDB_HASH_SIZE; ++h) {
		hlist_for_each_entry(f, &vxlan->fdb_head[h], hlist)
			if (f->vni == vni)
				list_for_each_entry(rdst, &f->remotes, list)
					rdst->offloaded = false;
	}
	spin_unlock_bh(&vxlan->hash_lock);
}
EXPORT_SYMBOL_GPL(vxlan_fdb_clear_offload);

/* Replace destination of unicast mac */
static int vxlan_fdb_replace(struct vxlan_fdb *f,
			     union vxlan_addr *ip, __be16 port, __be32 vni,
			     __u32 ifindex)
{
	struct vxlan_rdst *rd;

	rd = vxlan_fdb_find_rdst(f, ip, port, vni, ifindex);
	if (rd)
		return 0;

	rd = list_first_entry_or_null(&f->remotes, struct vxlan_rdst, list);
	if (!rd)
		return 0;

	dst_cache_reset(&rd->dst_cache);
	rd->remote_ip = *ip;
	rd->remote_port = port;
	rd->remote_vni = vni;
	rd->remote_ifindex = ifindex;
	rd->offloaded = false;
	return 1;
}

/* Add/update destinations for multicast */
static int vxlan_fdb_append(struct vxlan_fdb *f,
			    union vxlan_addr *ip, __be16 port, __be32 vni,
			    __u32 ifindex, struct vxlan_rdst **rdp)
{
	struct vxlan_rdst *rd;

	rd = vxlan_fdb_find_rdst(f, ip, port, vni, ifindex);
	if (rd)
		return 0;

	rd = kmalloc(sizeof(*rd), GFP_ATOMIC);
	if (rd == NULL)
		return -ENOBUFS;

	if (dst_cache_init(&rd->dst_cache, GFP_ATOMIC)) {
		kfree(rd);
		return -ENOBUFS;
	}

	rd->remote_ip = *ip;
	rd->remote_port = port;
	rd->offloaded = false;
	rd->remote_vni = vni;
	rd->remote_ifindex = ifindex;

	list_add_tail_rcu(&rd->list, &f->remotes);

	*rdp = rd;
	return 1;
}

static struct vxlanhdr *vxlan_gro_remcsum(struct sk_buff *skb,
					  unsigned int off,
					  struct vxlanhdr *vh, size_t hdrlen,
					  __be32 vni_field,
					  struct gro_remcsum *grc,
					  bool nopartial)
{
	size_t start, offset;

	if (skb->remcsum_offload)
		return vh;

	if (!NAPI_GRO_CB(skb)->csum_valid)
		return NULL;

	start = vxlan_rco_start(vni_field);
	offset = start + vxlan_rco_offset(vni_field);

	vh = skb_gro_remcsum_process(skb, (void *)vh, off, hdrlen,
				     start, offset, grc, nopartial);

	skb->remcsum_offload = 1;

	return vh;
}

static struct sk_buff *vxlan_gro_receive(struct sock *sk,
					 struct list_head *head,
					 struct sk_buff *skb)
{
	struct sk_buff *pp = NULL;
	struct sk_buff *p;
	struct vxlanhdr *vh, *vh2;
	unsigned int hlen, off_vx;
	int flush = 1;
	struct vxlan_sock *vs = rcu_dereference_sk_user_data(sk);
	__be32 flags;
	struct gro_remcsum grc;

	skb_gro_remcsum_init(&grc);

	off_vx = skb_gro_offset(skb);
	hlen = off_vx + sizeof(*vh);
	vh   = skb_gro_header_fast(skb, off_vx);
	if (skb_gro_header_hard(skb, hlen)) {
		vh = skb_gro_header_slow(skb, hlen, off_vx);
		if (unlikely(!vh))
			goto out;
	}

	skb_gro_postpull_rcsum(skb, vh, sizeof(struct vxlanhdr));

	flags = vh->vx_flags;

	if ((flags & VXLAN_HF_RCO) && (vs->flags & VXLAN_F_REMCSUM_RX)) {
		vh = vxlan_gro_remcsum(skb, off_vx, vh, sizeof(struct vxlanhdr),
				       vh->vx_vni, &grc,
				       !!(vs->flags &
					  VXLAN_F_REMCSUM_NOPARTIAL));

		if (!vh)
			goto out;
	}

	skb_gro_pull(skb, sizeof(struct vxlanhdr)); /* pull vxlan header */

	list_for_each_entry(p, head, list) {
		if (!NAPI_GRO_CB(p)->same_flow)
			continue;

		vh2 = (struct vxlanhdr *)(p->data + off_vx);
		if (vh->vx_flags != vh2->vx_flags ||
		    vh->vx_vni != vh2->vx_vni) {
			NAPI_GRO_CB(p)->same_flow = 0;
			continue;
		}
	}

	pp = call_gro_receive(eth_gro_receive, head, skb);
	flush = 0;

out:
	skb_gro_flush_final_remcsum(skb, pp, flush, &grc);

	return pp;
}

static int vxlan_gro_complete(struct sock *sk, struct sk_buff *skb, int nhoff)
{
	/* Sets 'skb->inner_mac_header' since we are always called with
	 * 'skb->encapsulation' set.
	 */
	return eth_gro_complete(skb, nhoff + sizeof(struct vxlanhdr));
}

static struct vxlan_fdb *vxlan_fdb_alloc(struct vxlan_dev *vxlan,
					 const u8 *mac, __u16 state,
					 __be32 src_vni, __u16 ndm_flags)
{
	struct vxlan_fdb *f;

	f = kmalloc(sizeof(*f), GFP_ATOMIC);
	if (!f)
		return NULL;
	f->state = state;
	f->flags = ndm_flags;
	f->updated = f->used = jiffies;
	f->vni = src_vni;
	INIT_LIST_HEAD(&f->remotes);
	memcpy(f->eth_addr, mac, ETH_ALEN);

	return f;
}

static int vxlan_fdb_create(struct vxlan_dev *vxlan,
			    const u8 *mac, union vxlan_addr *ip,
			    __u16 state, __be16 port, __be32 src_vni,
			    __be32 vni, __u32 ifindex, __u16 ndm_flags,
			    struct vxlan_fdb **fdb)
{
	struct vxlan_rdst *rd = NULL;
	struct vxlan_fdb *f;
	int rc;

	if (vxlan->cfg.addrmax &&
	    vxlan->addrcnt >= vxlan->cfg.addrmax)
		return -ENOSPC;

	netdev_dbg(vxlan->dev, "add %pM -> %pIS\n", mac, ip);
	f = vxlan_fdb_alloc(vxlan, mac, state, src_vni, ndm_flags);
	if (!f)
		return -ENOMEM;

	rc = vxlan_fdb_append(f, ip, port, vni, ifindex, &rd);
	if (rc < 0) {
		kfree(f);
		return rc;
	}

	++vxlan->addrcnt;
	hlist_add_head_rcu(&f->hlist,
			   vxlan_fdb_head(vxlan, mac, src_vni));

	*fdb = f;

	return 0;
}

/* Add new entry to forwarding table -- assumes lock held */
static int vxlan_fdb_update(struct vxlan_dev *vxlan,
			    const u8 *mac, union vxlan_addr *ip,
			    __u16 state, __u16 flags,
			    __be16 port, __be32 src_vni, __be32 vni,
			    __u32 ifindex, __u16 ndm_flags,
			    bool swdev_notify)
{
	__u16 fdb_flags = (ndm_flags & ~NTF_USE);
	struct vxlan_rdst *rd = NULL;
	struct vxlan_fdb *f;
	int notify = 0;
	int rc;

	f = __vxlan_find_mac(vxlan, mac, src_vni);
	if (f) {
		if (flags & NLM_F_EXCL) {
			netdev_dbg(vxlan->dev,
				   "lost race to create %pM\n", mac);
			return -EEXIST;
		}

		/* Do not allow an externally learned entry to take over an
		 * entry added by the user.
		 */
		if (!(fdb_flags & NTF_EXT_LEARNED) ||
		    !(f->flags & NTF_VXLAN_ADDED_BY_USER)) {
			if (f->state != state) {
				f->state = state;
				f->updated = jiffies;
				notify = 1;
			}
			if (f->flags != fdb_flags) {
				f->flags = fdb_flags;
				f->updated = jiffies;
				notify = 1;
			}
		}

		if ((flags & NLM_F_REPLACE)) {
			/* Only change unicasts */
			if (!(is_multicast_ether_addr(f->eth_addr) ||
			     is_zero_ether_addr(f->eth_addr))) {
				notify |= vxlan_fdb_replace(f, ip, port, vni,
							   ifindex);
			} else
				return -EOPNOTSUPP;
		}
		if ((flags & NLM_F_APPEND) &&
		    (is_multicast_ether_addr(f->eth_addr) ||
		     is_zero_ether_addr(f->eth_addr))) {
			rc = vxlan_fdb_append(f, ip, port, vni, ifindex, &rd);

			if (rc < 0)
				return rc;
			notify |= rc;
		}

		if (ndm_flags & NTF_USE)
			f->used = jiffies;
	} else {
		if (!(flags & NLM_F_CREATE))
			return -ENOENT;

		/* Disallow replace to add a multicast entry */
		if ((flags & NLM_F_REPLACE) &&
		    (is_multicast_ether_addr(mac) || is_zero_ether_addr(mac)))
			return -EOPNOTSUPP;

		netdev_dbg(vxlan->dev, "add %pM -> %pIS\n", mac, ip);
		rc = vxlan_fdb_create(vxlan, mac, ip, state, port, src_vni,
				      vni, ifindex, fdb_flags, &f);
		if (rc < 0)
			return rc;
		notify = 1;
	}

	if (notify) {
		if (rd == NULL)
			rd = first_remote_rtnl(f);
		vxlan_fdb_notify(vxlan, f, rd, RTM_NEWNEIGH, swdev_notify);
	}

	return 0;
}

static void vxlan_fdb_free(struct rcu_head *head)
{
	struct vxlan_fdb *f = container_of(head, struct vxlan_fdb, rcu);
	struct vxlan_rdst *rd, *nd;

	list_for_each_entry_safe(rd, nd, &f->remotes, list) {
		dst_cache_destroy(&rd->dst_cache);
		kfree(rd);
	}
	kfree(f);
}

static void vxlan_fdb_destroy(struct vxlan_dev *vxlan, struct vxlan_fdb *f,
			      bool do_notify, bool swdev_notify)
{
	struct vxlan_rdst *rd;

	netdev_dbg(vxlan->dev,
		    "delete %pM\n", f->eth_addr);

	--vxlan->addrcnt;
	if (do_notify)
		list_for_each_entry(rd, &f->remotes, list)
			vxlan_fdb_notify(vxlan, f, rd, RTM_DELNEIGH,
					 swdev_notify);

	hlist_del_rcu(&f->hlist);
	call_rcu(&f->rcu, vxlan_fdb_free);
}

static void vxlan_dst_free(struct rcu_head *head)
{
	struct vxlan_rdst *rd = container_of(head, struct vxlan_rdst, rcu);

	dst_cache_destroy(&rd->dst_cache);
	kfree(rd);
}

static void vxlan_fdb_dst_destroy(struct vxlan_dev *vxlan, struct vxlan_fdb *f,
				  struct vxlan_rdst *rd, bool swdev_notify)
{
	list_del_rcu(&rd->list);
	vxlan_fdb_notify(vxlan, f, rd, RTM_DELNEIGH, swdev_notify);
	call_rcu(&rd->rcu, vxlan_dst_free);
}

static int vxlan_fdb_parse(struct nlattr *tb[], struct vxlan_dev *vxlan,
			   union vxlan_addr *ip, __be16 *port, __be32 *src_vni,
			   __be32 *vni, u32 *ifindex)
{
	struct net *net = dev_net(vxlan->dev);
	int err;

	if (tb[NDA_DST]) {
		err = vxlan_nla_get_addr(ip, tb[NDA_DST]);
		if (err)
			return err;
	} else {
		union vxlan_addr *remote = &vxlan->default_dst.remote_ip;
		if (remote->sa.sa_family == AF_INET) {
			ip->sin.sin_addr.s_addr = htonl(INADDR_ANY);
			ip->sa.sa_family = AF_INET;
#if IS_ENABLED(CONFIG_IPV6)
		} else {
			ip->sin6.sin6_addr = in6addr_any;
			ip->sa.sa_family = AF_INET6;
#endif
		}
	}

	if (tb[NDA_PORT]) {
		if (nla_len(tb[NDA_PORT]) != sizeof(__be16))
			return -EINVAL;
		*port = nla_get_be16(tb[NDA_PORT]);
	} else {
		*port = vxlan->cfg.dst_port;
	}

	if (tb[NDA_VNI]) {
		if (nla_len(tb[NDA_VNI]) != sizeof(u32))
			return -EINVAL;
		*vni = cpu_to_be32(nla_get_u32(tb[NDA_VNI]));
	} else {
		*vni = vxlan->default_dst.remote_vni;
	}

	if (tb[NDA_SRC_VNI]) {
		if (nla_len(tb[NDA_SRC_VNI]) != sizeof(u32))
			return -EINVAL;
		*src_vni = cpu_to_be32(nla_get_u32(tb[NDA_SRC_VNI]));
	} else {
		*src_vni = vxlan->default_dst.remote_vni;
	}

	if (tb[NDA_IFINDEX]) {
		struct net_device *tdev;

		if (nla_len(tb[NDA_IFINDEX]) != sizeof(u32))
			return -EINVAL;
		*ifindex = nla_get_u32(tb[NDA_IFINDEX]);
		tdev = __dev_get_by_index(net, *ifindex);
		if (!tdev)
			return -EADDRNOTAVAIL;
	} else {
		*ifindex = 0;
	}

	return 0;
}

/* Add static entry (via netlink) */
static int vxlan_fdb_add(struct ndmsg *ndm, struct nlattr *tb[],
			 struct net_device *dev,
			 const unsigned char *addr, u16 vid, u16 flags)
{
	struct vxlan_dev *vxlan = netdev_priv(dev);
	/* struct net *net = dev_net(vxlan->dev); */
	union vxlan_addr ip;
	__be16 port;
	__be32 src_vni, vni;
	u32 ifindex;
	int err;

	if (!(ndm->ndm_state & (NUD_PERMANENT|NUD_REACHABLE))) {
		pr_info("RTM_NEWNEIGH with invalid state %#x\n",
			ndm->ndm_state);
		return -EINVAL;
	}

	if (tb[NDA_DST] == NULL)
		return -EINVAL;

	err = vxlan_fdb_parse(tb, vxlan, &ip, &port, &src_vni, &vni, &ifindex);
	if (err)
		return err;

	if (vxlan->default_dst.remote_ip.sa.sa_family != ip.sa.sa_family)
		return -EAFNOSUPPORT;

	spin_lock_bh(&vxlan->hash_lock);
	err = vxlan_fdb_update(vxlan, addr, &ip, ndm->ndm_state, flags,
			       port, src_vni, vni, ifindex,
			       ndm->ndm_flags | NTF_VXLAN_ADDED_BY_USER,
			       true);
	spin_unlock_bh(&vxlan->hash_lock);

	return err;
}

static int __vxlan_fdb_delete(struct vxlan_dev *vxlan,
			      const unsigned char *addr, union vxlan_addr ip,
			      __be16 port, __be32 src_vni, __be32 vni,
			      u32 ifindex, bool swdev_notify)
{
	struct vxlan_fdb *f;
	struct vxlan_rdst *rd = NULL;
	int err = -ENOENT;

	f = vxlan_find_mac(vxlan, addr, src_vni);
	if (!f)
		return err;

	if (!vxlan_addr_any(&ip)) {
		rd = vxlan_fdb_find_rdst(f, &ip, port, vni, ifindex);
		if (!rd)
			goto out;
	}

	/* remove a destination if it's not the only one on the list,
	 * otherwise destroy the fdb entry
	 */
	if (rd && !list_is_singular(&f->remotes)) {
		vxlan_fdb_dst_destroy(vxlan, f, rd, swdev_notify);
		goto out;
	}

	vxlan_fdb_destroy(vxlan, f, true, swdev_notify);

out:
	return 0;
}

/* Delete entry (via netlink) */
static int vxlan_fdb_delete(struct ndmsg *ndm, struct nlattr *tb[],
			    struct net_device *dev,
			    const unsigned char *addr, u16 vid)
{
	struct vxlan_dev *vxlan = netdev_priv(dev);
	union vxlan_addr ip;
	__be32 src_vni, vni;
	__be16 port;
	u32 ifindex;
	int err;

	err = vxlan_fdb_parse(tb, vxlan, &ip, &port, &src_vni, &vni, &ifindex);
	if (err)
		return err;

	spin_lock_bh(&vxlan->hash_lock);
	err = __vxlan_fdb_delete(vxlan, addr, ip, port, src_vni, vni, ifindex,
				 true);
	spin_unlock_bh(&vxlan->hash_lock);

	return err;
}

/* Dump forwarding table */
static int vxlan_fdb_dump(struct sk_buff *skb, struct netlink_callback *cb,
			  struct net_device *dev,
			  struct net_device *filter_dev, int *idx)
{
	struct vxlan_dev *vxlan = netdev_priv(dev);
	unsigned int h;
	int err = 0;

	for (h = 0; h < FDB_HASH_SIZE; ++h) {
		struct vxlan_fdb *f;

		hlist_for_each_entry_rcu(f, &vxlan->fdb_head[h], hlist) {
			struct vxlan_rdst *rd;

			list_for_each_entry_rcu(rd, &f->remotes, list) {
				if (*idx < cb->args[2])
					goto skip;

				err = vxlan_fdb_info(skb, vxlan, f,
						     NETLINK_CB(cb->skb).portid,
						     cb->nlh->nlmsg_seq,
						     RTM_NEWNEIGH,
						     NLM_F_MULTI, rd);
				if (err < 0)
					goto out;
skip:
				*idx += 1;
			}
		}
	}
out:
	return err;
}

static int vxlan_fdb_get(struct sk_buff *skb,
			 struct nlattr *tb[],
			 struct net_device *dev,
			 const unsigned char *addr,
			 u16 vid, u32 portid, u32 seq,
			 struct netlink_ext_ack *extack)
{
	struct vxlan_dev *vxlan = netdev_priv(dev);
	struct vxlan_fdb *f;
	__be32 vni;
	int err;

	if (tb[NDA_VNI])
		vni = cpu_to_be32(nla_get_u32(tb[NDA_VNI]));
	else
		vni = vxlan->default_dst.remote_vni;

	rcu_read_lock();

	f = __vxlan_find_mac(vxlan, addr, vni);
	if (!f) {
		NL_SET_ERR_MSG(extack, "Fdb entry not found");
		err = -ENOENT;
		goto errout;
	}

	err = vxlan_fdb_info(skb, vxlan, f, portid, seq,
			     RTM_NEWNEIGH, 0, first_remote_rcu(f));
errout:
	rcu_read_unlock();
	return err;
}

/* Watch incoming packets to learn mapping between Ethernet address
 * and Tunnel endpoint.
 * Return true if packet is bogus and should be dropped.
 */
static bool vxlan_snoop(struct net_device *dev,
			union vxlan_addr *src_ip, const u8 *src_mac,
			u32 src_ifindex, __be32 vni)
{
	struct vxlan_dev *vxlan = netdev_priv(dev);
	struct vxlan_fdb *f;
	u32 ifindex = 0;

#if IS_ENABLED(CONFIG_IPV6)
	if (src_ip->sa.sa_family == AF_INET6 &&
	    (ipv6_addr_type(&src_ip->sin6.sin6_addr) & IPV6_ADDR_LINKLOCAL))
		ifindex = src_ifindex;
#endif

	f = vxlan_find_mac(vxlan, src_mac, vni);
	if (likely(f)) {
		struct vxlan_rdst *rdst = first_remote_rcu(f);

		if (likely(vxlan_addr_equal(&rdst->remote_ip, src_ip) &&
			   rdst->remote_ifindex == ifindex))
			return false;

		/* Don't migrate static entries, drop packets */
		if (f->state & (NUD_PERMANENT | NUD_NOARP))
			return true;

		if (net_ratelimit())
			netdev_info(dev,
				    "%pM migrated from %pIS to %pIS\n",
				    src_mac, &rdst->remote_ip.sa, &src_ip->sa);

		rdst->remote_ip = *src_ip;
		f->updated = jiffies;
		vxlan_fdb_notify(vxlan, f, rdst, RTM_NEWNEIGH, true);
	} else {
		/* learned new entry */
		spin_lock(&vxlan->hash_lock);

		/* close off race between vxlan_flush and incoming packets */
		if (netif_running(dev))
			vxlan_fdb_update(vxlan, src_mac, src_ip,
					 NUD_REACHABLE,
					 NLM_F_EXCL|NLM_F_CREATE,
					 vxlan->cfg.dst_port,
					 vni,
					 vxlan->default_dst.remote_vni,
					 ifindex, NTF_SELF, true);
		spin_unlock(&vxlan->hash_lock);
	}

	return false;
}

/* See if multicast group is already in use by other ID */
static bool vxlan_group_used(struct vxlan_net *vn, struct vxlan_dev *dev)
{
	struct vxlan_dev *vxlan;
	struct vxlan_sock *sock4;
#if IS_ENABLED(CONFIG_IPV6)
	struct vxlan_sock *sock6;
#endif
	unsigned short family = dev->default_dst.remote_ip.sa.sa_family;

	sock4 = rtnl_dereference(dev->vn4_sock);

	/* The vxlan_sock is only used by dev, leaving group has
	 * no effect on other vxlan devices.
	 */
	if (family == AF_INET && sock4 && refcount_read(&sock4->refcnt) == 1)
		return false;
#if IS_ENABLED(CONFIG_IPV6)
	sock6 = rtnl_dereference(dev->vn6_sock);
	if (family == AF_INET6 && sock6 && refcount_read(&sock6->refcnt) == 1)
		return false;
#endif

	list_for_each_entry(vxlan, &vn->vxlan_list, next) {
		if (!netif_running(vxlan->dev) || vxlan == dev)
			continue;

		if (family == AF_INET &&
		    rtnl_dereference(vxlan->vn4_sock) != sock4)
			continue;
#if IS_ENABLED(CONFIG_IPV6)
		if (family == AF_INET6 &&
		    rtnl_dereference(vxlan->vn6_sock) != sock6)
			continue;
#endif

		if (!vxlan_addr_equal(&vxlan->default_dst.remote_ip,
				      &dev->default_dst.remote_ip))
			continue;

		if (vxlan->default_dst.remote_ifindex !=
		    dev->default_dst.remote_ifindex)
			continue;

		return true;
	}

	return false;
}

static bool __vxlan_sock_release_prep(struct vxlan_sock *vs)
{
	struct vxlan_net *vn;

	if (!vs)
		return false;
	if (!refcount_dec_and_test(&vs->refcnt))
		return false;

	vn = net_generic(sock_net(vs->sock->sk), vxlan_net_id);
	spin_lock(&vn->sock_lock);
	hlist_del_rcu(&vs->hlist);
	udp_tunnel_notify_del_rx_port(vs->sock,
				      (vs->flags & VXLAN_F_GPE) ?
				      UDP_TUNNEL_TYPE_VXLAN_GPE :
				      UDP_TUNNEL_TYPE_VXLAN);
	spin_unlock(&vn->sock_lock);

	return true;
}

static void vxlan_sock_release(struct vxlan_dev *vxlan)
{
	struct vxlan_sock *sock4 = rtnl_dereference(vxlan->vn4_sock);
#if IS_ENABLED(CONFIG_IPV6)
	struct vxlan_sock *sock6 = rtnl_dereference(vxlan->vn6_sock);

	RCU_INIT_POINTER(vxlan->vn6_sock, NULL);
#endif

	RCU_INIT_POINTER(vxlan->vn4_sock, NULL);
	synchronize_net();

	vxlan_vs_del_dev(vxlan);

	if (__vxlan_sock_release_prep(sock4)) {
		udp_tunnel_sock_release(sock4->sock);
		kfree(sock4);
	}

#if IS_ENABLED(CONFIG_IPV6)
	if (__vxlan_sock_release_prep(sock6)) {
		udp_tunnel_sock_release(sock6->sock);
		kfree(sock6);
	}
#endif
}

/* Update multicast group membership when first VNI on
 * multicast address is brought up
 */
static int vxlan_igmp_join(struct vxlan_dev *vxlan)
{
	struct sock *sk;
	union vxlan_addr *ip = &vxlan->default_dst.remote_ip;
	int ifindex = vxlan->default_dst.remote_ifindex;
	int ret = -EINVAL;

	if (ip->sa.sa_family == AF_INET) {
		struct vxlan_sock *sock4 = rtnl_dereference(vxlan->vn4_sock);
		struct ip_mreqn mreq = {
			.imr_multiaddr.s_addr	= ip->sin.sin_addr.s_addr,
			.imr_ifindex		= ifindex,
		};

		sk = sock4->sock->sk;
		lock_sock(sk);
		ret = ip_mc_join_group(sk, &mreq);
		release_sock(sk);
#if IS_ENABLED(CONFIG_IPV6)
	} else {
		struct vxlan_sock *sock6 = rtnl_dereference(vxlan->vn6_sock);

		sk = sock6->sock->sk;
		lock_sock(sk);
		ret = ipv6_stub->ipv6_sock_mc_join(sk, ifindex,
						   &ip->sin6.sin6_addr);
		release_sock(sk);
#endif
	}

	return ret;
}

/* Inverse of vxlan_igmp_join when last VNI is brought down */
static int vxlan_igmp_leave(struct vxlan_dev *vxlan)
{
	struct sock *sk;
	union vxlan_addr *ip = &vxlan->default_dst.remote_ip;
	int ifindex = vxlan->default_dst.remote_ifindex;
	int ret = -EINVAL;

	if (ip->sa.sa_family == AF_INET) {
		struct vxlan_sock *sock4 = rtnl_dereference(vxlan->vn4_sock);
		struct ip_mreqn mreq = {
			.imr_multiaddr.s_addr	= ip->sin.sin_addr.s_addr,
			.imr_ifindex		= ifindex,
		};

		sk = sock4->sock->sk;
		lock_sock(sk);
		ret = ip_mc_leave_group(sk, &mreq);
		release_sock(sk);
#if IS_ENABLED(CONFIG_IPV6)
	} else {
		struct vxlan_sock *sock6 = rtnl_dereference(vxlan->vn6_sock);

		sk = sock6->sock->sk;
		lock_sock(sk);
		ret = ipv6_stub->ipv6_sock_mc_drop(sk, ifindex,
						   &ip->sin6.sin6_addr);
		release_sock(sk);
#endif
	}

	return ret;
}

static bool vxlan_remcsum(struct vxlanhdr *unparsed,
			  struct sk_buff *skb, u32 vxflags)
{
	size_t start, offset;

	if (!(unparsed->vx_flags & VXLAN_HF_RCO) || skb->remcsum_offload)
		goto out;

	start = vxlan_rco_start(unparsed->vx_vni);
	offset = start + vxlan_rco_offset(unparsed->vx_vni);

	if (!pskb_may_pull(skb, offset + sizeof(u16)))
		return false;

	skb_remcsum_process(skb, (void *)(vxlan_hdr(skb) + 1), start, offset,
			    !!(vxflags & VXLAN_F_REMCSUM_NOPARTIAL));
out:
	unparsed->vx_flags &= ~VXLAN_HF_RCO;
	unparsed->vx_vni &= VXLAN_VNI_MASK;
	return true;
}

static void vxlan_parse_gbp_hdr(struct vxlanhdr *unparsed,
				struct sk_buff *skb, u32 vxflags,
				struct vxlan_metadata *md)
{
	struct vxlanhdr_gbp *gbp = (struct vxlanhdr_gbp *)unparsed;
	struct metadata_dst *tun_dst;

	if (!(unparsed->vx_flags & VXLAN_HF_GBP))
		goto out;

	md->gbp = ntohs(gbp->policy_id);

	tun_dst = (struct metadata_dst *)skb_dst(skb);
	if (tun_dst) {
		tun_dst->u.tun_info.key.tun_flags |= TUNNEL_VXLAN_OPT;
		tun_dst->u.tun_info.options_len = sizeof(*md);
	}
	if (gbp->dont_learn)
		md->gbp |= VXLAN_GBP_DONT_LEARN;

	if (gbp->policy_applied)
		md->gbp |= VXLAN_GBP_POLICY_APPLIED;

	/* In flow-based mode, GBP is carried in dst_metadata */
	if (!(vxflags & VXLAN_F_COLLECT_METADATA))
		skb->mark = md->gbp;
out:
	unparsed->vx_flags &= ~VXLAN_GBP_USED_BITS;
}

static bool vxlan_parse_gpe_hdr(struct vxlanhdr *unparsed,
				__be16 *protocol,
				struct sk_buff *skb, u32 vxflags)
{
	struct vxlanhdr_gpe *gpe = (struct vxlanhdr_gpe *)unparsed;

	/* Need to have Next Protocol set for interfaces in GPE mode. */
	if (!gpe->np_applied)
		return false;
	/* "The initial version is 0. If a receiver does not support the
	 * version indicated it MUST drop the packet.
	 */
	if (gpe->version != 0)
		return false;
	/* "When the O bit is set to 1, the packet is an OAM packet and OAM
	 * processing MUST occur." However, we don't implement OAM
	 * processing, thus drop the packet.
	 */
	if (gpe->oam_flag)
		return false;

	*protocol = tun_p_to_eth_p(gpe->next_protocol);
	if (!*protocol)
		return false;

	unparsed->vx_flags &= ~VXLAN_GPE_USED_BITS;
	return true;
}

static bool vxlan_set_mac(struct vxlan_dev *vxlan,
			  struct vxlan_sock *vs,
			  struct sk_buff *skb, __be32 vni)
{
	union vxlan_addr saddr;
	u32 ifindex = skb->dev->ifindex;

	skb_reset_mac_header(skb);
	skb->protocol = eth_type_trans(skb, vxlan->dev);
	skb_postpull_rcsum(skb, eth_hdr(skb), ETH_HLEN);

	/* Ignore packet loops (and multicast echo) */
	if (ether_addr_equal(eth_hdr(skb)->h_source, vxlan->dev->dev_addr))
		return false;

	/* Get address from the outer IP header */
	if (vxlan_get_sk_family(vs) == AF_INET) {
		saddr.sin.sin_addr.s_addr = ip_hdr(skb)->saddr;
		saddr.sa.sa_family = AF_INET;
#if IS_ENABLED(CONFIG_IPV6)
	} else {
		saddr.sin6.sin6_addr = ipv6_hdr(skb)->saddr;
		saddr.sa.sa_family = AF_INET6;
#endif
	}

	if ((vxlan->cfg.flags & VXLAN_F_LEARN) &&
	    vxlan_snoop(skb->dev, &saddr, eth_hdr(skb)->h_source, ifindex, vni))
		return false;

	return true;
}

static bool vxlan_ecn_decapsulate(struct vxlan_sock *vs, void *oiph,
				  struct sk_buff *skb)
{
	int err = 0;

	if (vxlan_get_sk_family(vs) == AF_INET)
		err = IP_ECN_decapsulate(oiph, skb);
#if IS_ENABLED(CONFIG_IPV6)
	else
		err = IP6_ECN_decapsulate(oiph, skb);
#endif

	if (unlikely(err) && log_ecn_error) {
		if (vxlan_get_sk_family(vs) == AF_INET)
			net_info_ratelimited("non-ECT from %pI4 with TOS=%#x\n",
					     &((struct iphdr *)oiph)->saddr,
					     ((struct iphdr *)oiph)->tos);
		else
			net_info_ratelimited("non-ECT from %pI6\n",
					     &((struct ipv6hdr *)oiph)->saddr);
	}
	return err <= 1;
}

/* Callback from net/ipv4/udp.c to receive packets */
static int vxlan_rcv(struct sock *sk, struct sk_buff *skb)
{
	struct pcpu_sw_netstats *stats;
	struct vxlan_dev *vxlan;
	struct vxlan_sock *vs;
	struct vxlanhdr unparsed;
	struct vxlan_metadata _md;
	struct vxlan_metadata *md = &_md;
	__be16 protocol = htons(ETH_P_TEB);
	bool raw_proto = false;
	void *oiph;
	__be32 vni = 0;

	/* Need UDP and VXLAN header to be present */
	if (!pskb_may_pull(skb, VXLAN_HLEN))
		goto drop;

	unparsed = *vxlan_hdr(skb);
	/* VNI flag always required to be set */
	if (!(unparsed.vx_flags & VXLAN_HF_VNI)) {
		netdev_dbg(skb->dev, "invalid vxlan flags=%#x vni=%#x\n",
			   ntohl(vxlan_hdr(skb)->vx_flags),
			   ntohl(vxlan_hdr(skb)->vx_vni));
		/* Return non vxlan pkt */
		goto drop;
	}
	unparsed.vx_flags &= ~VXLAN_HF_VNI;
	unparsed.vx_vni &= ~VXLAN_VNI_MASK;

	vs = rcu_dereference_sk_user_data(sk);
	if (!vs)
		goto drop;

	vni = vxlan_vni(vxlan_hdr(skb)->vx_vni);

	vxlan = vxlan_vs_find_vni(vs, skb->dev->ifindex, vni);
	if (!vxlan)
		goto drop;

	/* For backwards compatibility, only allow reserved fields to be
	 * used by VXLAN extensions if explicitly requested.
	 */
	if (vs->flags & VXLAN_F_GPE) {
		if (!vxlan_parse_gpe_hdr(&unparsed, &protocol, skb, vs->flags))
			goto drop;
		raw_proto = true;
	}

	if (__iptunnel_pull_header(skb, VXLAN_HLEN, protocol, raw_proto,
				   !net_eq(vxlan->net, dev_net(vxlan->dev))))
			goto drop;

	if (vxlan_collect_metadata(vs)) {
		struct metadata_dst *tun_dst;

		tun_dst = udp_tun_rx_dst(skb, vxlan_get_sk_family(vs), TUNNEL_KEY,
					 key32_to_tunnel_id(vni), sizeof(*md));

		if (!tun_dst)
			goto drop;

		md = ip_tunnel_info_opts(&tun_dst->u.tun_info);

		skb_dst_set(skb, (struct dst_entry *)tun_dst);
	} else {
		memset(md, 0, sizeof(*md));
	}

	if (vs->flags & VXLAN_F_REMCSUM_RX)
		if (!vxlan_remcsum(&unparsed, skb, vs->flags))
			goto drop;
	if (vs->flags & VXLAN_F_GBP)
		vxlan_parse_gbp_hdr(&unparsed, skb, vs->flags, md);
	/* Note that GBP and GPE can never be active together. This is
	 * ensured in vxlan_dev_configure.
	 */

	if (unparsed.vx_flags || unparsed.vx_vni) {
		/* If there are any unprocessed flags remaining treat
		 * this as a malformed packet. This behavior diverges from
		 * VXLAN RFC (RFC7348) which stipulates that bits in reserved
		 * in reserved fields are to be ignored. The approach here
		 * maintains compatibility with previous stack code, and also
		 * is more robust and provides a little more security in
		 * adding extensions to VXLAN.
		 */
		goto drop;
	}

	if (!raw_proto) {
		if (!vxlan_set_mac(vxlan, vs, skb, vni))
			goto drop;
	} else {
		skb_reset_mac_header(skb);
		skb->dev = vxlan->dev;
		skb->pkt_type = PACKET_HOST;
	}

	oiph = skb_network_header(skb);
	skb_reset_network_header(skb);

	if (!vxlan_ecn_decapsulate(vs, oiph, skb)) {
		++vxlan->dev->stats.rx_frame_errors;
		++vxlan->dev->stats.rx_errors;
		goto drop;
	}

	stats = this_cpu_ptr(vxlan->dev->tstats);
	u64_stats_update_begin(&stats->syncp);
	stats->rx_packets++;
	stats->rx_bytes += skb->len;
	u64_stats_update_end(&stats->syncp);

	gro_cells_receive(&vxlan->gro_cells, skb);
	return 0;

drop:
	/* Consume bad packet */
	kfree_skb(skb);
	return 0;
}

/* Callback from net/ipv{4,6}/udp.c to check that we have a VNI for errors */
static int vxlan_err_lookup(struct sock *sk, struct sk_buff *skb)
{
	struct vxlan_dev *vxlan;
	struct vxlan_sock *vs;
	struct vxlanhdr *hdr;
	__be32 vni;

	if (skb->len < VXLAN_HLEN)
		return -EINVAL;

	hdr = vxlan_hdr(skb);

	if (!(hdr->vx_flags & VXLAN_HF_VNI))
		return -EINVAL;

	vs = rcu_dereference_sk_user_data(sk);
	if (!vs)
		return -ENOENT;

	vni = vxlan_vni(hdr->vx_vni);
	vxlan = vxlan_vs_find_vni(vs, skb->dev->ifindex, vni);
	if (!vxlan)
		return -ENOENT;

	return 0;
}

static int arp_reduce(struct net_device *dev, struct sk_buff *skb, __be32 vni)
{
	struct vxlan_dev *vxlan = netdev_priv(dev);
	struct arphdr *parp;
	u8 *arpptr, *sha;
	__be32 sip, tip;
	struct neighbour *n;

	if (dev->flags & IFF_NOARP)
		goto out;

	if (!pskb_may_pull(skb, arp_hdr_len(dev))) {
		dev->stats.tx_dropped++;
		goto out;
	}
	parp = arp_hdr(skb);

	if ((parp->ar_hrd != htons(ARPHRD_ETHER) &&
	     parp->ar_hrd != htons(ARPHRD_IEEE802)) ||
	    parp->ar_pro != htons(ETH_P_IP) ||
	    parp->ar_op != htons(ARPOP_REQUEST) ||
	    parp->ar_hln != dev->addr_len ||
	    parp->ar_pln != 4)
		goto out;
	arpptr = (u8 *)parp + sizeof(struct arphdr);
	sha = arpptr;
	arpptr += dev->addr_len;	/* sha */
	memcpy(&sip, arpptr, sizeof(sip));
	arpptr += sizeof(sip);
	arpptr += dev->addr_len;	/* tha */
	memcpy(&tip, arpptr, sizeof(tip));

	if (ipv4_is_loopback(tip) ||
	    ipv4_is_multicast(tip))
		goto out;

	n = neigh_lookup(&arp_tbl, &tip, dev);

	if (n) {
		struct vxlan_fdb *f;
		struct sk_buff	*reply;

		if (!(n->nud_state & NUD_CONNECTED)) {
			neigh_release(n);
			goto out;
		}

		f = vxlan_find_mac(vxlan, n->ha, vni);
		if (f && vxlan_addr_any(&(first_remote_rcu(f)->remote_ip))) {
			/* bridge-local neighbor */
			neigh_release(n);
			goto out;
		}

		reply = arp_create(ARPOP_REPLY, ETH_P_ARP, sip, dev, tip, sha,
				n->ha, sha);

		neigh_release(n);

		if (reply == NULL)
			goto out;

		skb_reset_mac_header(reply);
		__skb_pull(reply, skb_network_offset(reply));
		reply->ip_summed = CHECKSUM_UNNECESSARY;
		reply->pkt_type = PACKET_HOST;

		if (netif_rx_ni(reply) == NET_RX_DROP)
			dev->stats.rx_dropped++;
	} else if (vxlan->cfg.flags & VXLAN_F_L3MISS) {
		union vxlan_addr ipa = {
			.sin.sin_addr.s_addr = tip,
			.sin.sin_family = AF_INET,
		};

		vxlan_ip_miss(dev, &ipa);
	}
out:
	consume_skb(skb);
	return NETDEV_TX_OK;
}

#if IS_ENABLED(CONFIG_IPV6)
static struct sk_buff *vxlan_na_create(struct sk_buff *request,
	struct neighbour *n, bool isrouter)
{
	struct net_device *dev = request->dev;
	struct sk_buff *reply;
	struct nd_msg *ns, *na;
	struct ipv6hdr *pip6;
	u8 *daddr;
	int na_olen = 8; /* opt hdr + ETH_ALEN for target */
	int ns_olen;
	int i, len;

	if (dev == NULL || !pskb_may_pull(request, request->len))
		return NULL;

	len = LL_RESERVED_SPACE(dev) + sizeof(struct ipv6hdr) +
		sizeof(*na) + na_olen + dev->needed_tailroom;
	reply = alloc_skb(len, GFP_ATOMIC);
	if (reply == NULL)
		return NULL;

	reply->protocol = htons(ETH_P_IPV6);
	reply->dev = dev;
	skb_reserve(reply, LL_RESERVED_SPACE(request->dev));
	skb_push(reply, sizeof(struct ethhdr));
	skb_reset_mac_header(reply);

	ns = (struct nd_msg *)(ipv6_hdr(request) + 1);

	daddr = eth_hdr(request)->h_source;
	ns_olen = request->len - skb_network_offset(request) -
		sizeof(struct ipv6hdr) - sizeof(*ns);
	for (i = 0; i < ns_olen-1; i += (ns->opt[i+1]<<3)) {
		if (ns->opt[i] == ND_OPT_SOURCE_LL_ADDR) {
			daddr = ns->opt + i + sizeof(struct nd_opt_hdr);
			break;
		}
	}

	/* Ethernet header */
	ether_addr_copy(eth_hdr(reply)->h_dest, daddr);
	ether_addr_copy(eth_hdr(reply)->h_source, n->ha);
	eth_hdr(reply)->h_proto = htons(ETH_P_IPV6);
	reply->protocol = htons(ETH_P_IPV6);

	skb_pull(reply, sizeof(struct ethhdr));
	skb_reset_network_header(reply);
	skb_put(reply, sizeof(struct ipv6hdr));

	/* IPv6 header */

	pip6 = ipv6_hdr(reply);
	memset(pip6, 0, sizeof(struct ipv6hdr));
	pip6->version = 6;
	pip6->priority = ipv6_hdr(request)->priority;
	pip6->nexthdr = IPPROTO_ICMPV6;
	pip6->hop_limit = 255;
	pip6->daddr = ipv6_hdr(request)->saddr;
	pip6->saddr = *(struct in6_addr *)n->primary_key;

	skb_pull(reply, sizeof(struct ipv6hdr));
	skb_reset_transport_header(reply);

	/* Neighbor Advertisement */
	na = skb_put_zero(reply, sizeof(*na) + na_olen);
	na->icmph.icmp6_type = NDISC_NEIGHBOUR_ADVERTISEMENT;
	na->icmph.icmp6_router = isrouter;
	na->icmph.icmp6_override = 1;
	na->icmph.icmp6_solicited = 1;
	na->target = ns->target;
	ether_addr_copy(&na->opt[2], n->ha);
	na->opt[0] = ND_OPT_TARGET_LL_ADDR;
	na->opt[1] = na_olen >> 3;

	na->icmph.icmp6_cksum = csum_ipv6_magic(&pip6->saddr,
		&pip6->daddr, sizeof(*na)+na_olen, IPPROTO_ICMPV6,
		csum_partial(na, sizeof(*na)+na_olen, 0));

	pip6->payload_len = htons(sizeof(*na)+na_olen);

	skb_push(reply, sizeof(struct ipv6hdr));

	reply->ip_summed = CHECKSUM_UNNECESSARY;

	return reply;
}

static int neigh_reduce(struct net_device *dev, struct sk_buff *skb, __be32 vni)
{
	struct vxlan_dev *vxlan = netdev_priv(dev);
	const struct in6_addr *daddr;
	const struct ipv6hdr *iphdr;
	struct inet6_dev *in6_dev;
	struct neighbour *n;
	struct nd_msg *msg;

	in6_dev = __in6_dev_get(dev);
	if (!in6_dev)
		goto out;

	iphdr = ipv6_hdr(skb);
	daddr = &iphdr->daddr;
	msg = (struct nd_msg *)(iphdr + 1);

	if (ipv6_addr_loopback(daddr) ||
	    ipv6_addr_is_multicast(&msg->target))
		goto out;

	n = neigh_lookup(ipv6_stub->nd_tbl, &msg->target, dev);

	if (n) {
		struct vxlan_fdb *f;
		struct sk_buff *reply;

		if (!(n->nud_state & NUD_CONNECTED)) {
			neigh_release(n);
			goto out;
		}

		f = vxlan_find_mac(vxlan, n->ha, vni);
		if (f && vxlan_addr_any(&(first_remote_rcu(f)->remote_ip))) {
			/* bridge-local neighbor */
			neigh_release(n);
			goto out;
		}

		reply = vxlan_na_create(skb, n,
					!!(f ? f->flags & NTF_ROUTER : 0));

		neigh_release(n);

		if (reply == NULL)
			goto out;

		if (netif_rx_ni(reply) == NET_RX_DROP)
			dev->stats.rx_dropped++;

	} else if (vxlan->cfg.flags & VXLAN_F_L3MISS) {
		union vxlan_addr ipa = {
			.sin6.sin6_addr = msg->target,
			.sin6.sin6_family = AF_INET6,
		};

		vxlan_ip_miss(dev, &ipa);
	}

out:
	consume_skb(skb);
	return NETDEV_TX_OK;
}
#endif

static bool route_shortcircuit(struct net_device *dev, struct sk_buff *skb)
{
	struct vxlan_dev *vxlan = netdev_priv(dev);
	struct neighbour *n;

	if (is_multicast_ether_addr(eth_hdr(skb)->h_dest))
		return false;

	n = NULL;
	switch (ntohs(eth_hdr(skb)->h_proto)) {
	case ETH_P_IP:
	{
		struct iphdr *pip;

		if (!pskb_may_pull(skb, sizeof(struct iphdr)))
			return false;
		pip = ip_hdr(skb);
		n = neigh_lookup(&arp_tbl, &pip->daddr, dev);
		if (!n && (vxlan->cfg.flags & VXLAN_F_L3MISS)) {
			union vxlan_addr ipa = {
				.sin.sin_addr.s_addr = pip->daddr,
				.sin.sin_family = AF_INET,
			};

			vxlan_ip_miss(dev, &ipa);
			return false;
		}

		break;
	}
#if IS_ENABLED(CONFIG_IPV6)
	case ETH_P_IPV6:
	{
		struct ipv6hdr *pip6;

		if (!pskb_may_pull(skb, sizeof(struct ipv6hdr)))
			return false;
		pip6 = ipv6_hdr(skb);
		n = neigh_lookup(ipv6_stub->nd_tbl, &pip6->daddr, dev);
		if (!n && (vxlan->cfg.flags & VXLAN_F_L3MISS)) {
			union vxlan_addr ipa = {
				.sin6.sin6_addr = pip6->daddr,
				.sin6.sin6_family = AF_INET6,
			};

			vxlan_ip_miss(dev, &ipa);
			return false;
		}

		break;
	}
#endif
	default:
		return false;
	}

	if (n) {
		bool diff;

		diff = !ether_addr_equal(eth_hdr(skb)->h_dest, n->ha);
		if (diff) {
			memcpy(eth_hdr(skb)->h_source, eth_hdr(skb)->h_dest,
				dev->addr_len);
			memcpy(eth_hdr(skb)->h_dest, n->ha, dev->addr_len);
		}
		neigh_release(n);
		return diff;
	}

	return false;
}

static void vxlan_build_gbp_hdr(struct vxlanhdr *vxh, u32 vxflags,
				struct vxlan_metadata *md)
{
	struct vxlanhdr_gbp *gbp;

	if (!md->gbp)
		return;

	gbp = (struct vxlanhdr_gbp *)vxh;
	vxh->vx_flags |= VXLAN_HF_GBP;

	if (md->gbp & VXLAN_GBP_DONT_LEARN)
		gbp->dont_learn = 1;

	if (md->gbp & VXLAN_GBP_POLICY_APPLIED)
		gbp->policy_applied = 1;

	gbp->policy_id = htons(md->gbp & VXLAN_GBP_ID_MASK);
}

static int vxlan_build_gpe_hdr(struct vxlanhdr *vxh, u32 vxflags,
			       __be16 protocol)
{
	struct vxlanhdr_gpe *gpe = (struct vxlanhdr_gpe *)vxh;

	gpe->np_applied = 1;
	gpe->next_protocol = tun_p_from_eth_p(protocol);
	if (!gpe->next_protocol)
		return -EPFNOSUPPORT;
	return 0;
}

static int vxlan_build_skb(struct sk_buff *skb, struct dst_entry *dst,
			   int iphdr_len, __be32 vni,
			   struct vxlan_metadata *md, u32 vxflags,
			   bool udp_sum)
{
	struct vxlanhdr *vxh;
	int min_headroom;
	int err;
	int type = udp_sum ? SKB_GSO_UDP_TUNNEL_CSUM : SKB_GSO_UDP_TUNNEL;
	__be16 inner_protocol = htons(ETH_P_TEB);

	if ((vxflags & VXLAN_F_REMCSUM_TX) &&
	    skb->ip_summed == CHECKSUM_PARTIAL) {
		int csum_start = skb_checksum_start_offset(skb);

		if (csum_start <= VXLAN_MAX_REMCSUM_START &&
		    !(csum_start & VXLAN_RCO_SHIFT_MASK) &&
		    (skb->csum_offset == offsetof(struct udphdr, check) ||
		     skb->csum_offset == offsetof(struct tcphdr, check)))
			type |= SKB_GSO_TUNNEL_REMCSUM;
	}

	min_headroom = LL_RESERVED_SPACE(dst->dev) + dst->header_len
			+ VXLAN_HLEN + iphdr_len;

	/* Need space for new headers (invalidates iph ptr) */
	err = skb_cow_head(skb, min_headroom);
	if (unlikely(err))
		return err;

	err = iptunnel_handle_offloads(skb, type);
	if (err)
		return err;

	vxh = __skb_push(skb, sizeof(*vxh));
	vxh->vx_flags = VXLAN_HF_VNI;
	vxh->vx_vni = vxlan_vni_field(vni);

	if (type & SKB_GSO_TUNNEL_REMCSUM) {
		unsigned int start;

		start = skb_checksum_start_offset(skb) - sizeof(struct vxlanhdr);
		vxh->vx_vni |= vxlan_compute_rco(start, skb->csum_offset);
		vxh->vx_flags |= VXLAN_HF_RCO;

		if (!skb_is_gso(skb)) {
			skb->ip_summed = CHECKSUM_NONE;
			skb->encapsulation = 0;
		}
	}

	if (vxflags & VXLAN_F_GBP)
		vxlan_build_gbp_hdr(vxh, vxflags, md);
	if (vxflags & VXLAN_F_GPE) {
		err = vxlan_build_gpe_hdr(vxh, vxflags, skb->protocol);
		if (err < 0)
			return err;
		inner_protocol = skb->protocol;
	}

	skb_set_inner_protocol(skb, inner_protocol);
	return 0;
}

static struct rtable *vxlan_get_route(struct vxlan_dev *vxlan, struct net_device *dev,
				      struct vxlan_sock *sock4,
				      struct sk_buff *skb, int oif, u8 tos,
				      __be32 daddr, __be32 *saddr, __be16 dport, __be16 sport,
				      struct dst_cache *dst_cache,
				      const struct ip_tunnel_info *info)
{
	bool use_cache = ip_tunnel_dst_cache_usable(skb, info);
	struct rtable *rt = NULL;
	struct flowi4 fl4;

	if (!sock4)
		return ERR_PTR(-EIO);

	if (tos && !info)
		use_cache = false;
	if (use_cache) {
		rt = dst_cache_get_ip4(dst_cache, saddr);
		if (rt)
			return rt;
	}

	memset(&fl4, 0, sizeof(fl4));
	fl4.flowi4_oif = oif;
	fl4.flowi4_tos = RT_TOS(tos);
	fl4.flowi4_mark = skb->mark;
	fl4.flowi4_proto = IPPROTO_UDP;
	fl4.daddr = daddr;
	fl4.saddr = *saddr;
	fl4.fl4_dport = dport;
	fl4.fl4_sport = sport;

	rt = ip_route_output_key(vxlan->net, &fl4);
	if (likely(!IS_ERR(rt))) {
		if (rt->dst.dev == dev) {
			netdev_dbg(dev, "circular route to %pI4\n", &daddr);
			ip_rt_put(rt);
			return ERR_PTR(-ELOOP);
		}

		*saddr = fl4.saddr;
		if (use_cache)
			dst_cache_set_ip4(dst_cache, &rt->dst, fl4.saddr);
	} else {
		netdev_dbg(dev, "no route to %pI4\n", &daddr);
		return ERR_PTR(-ENETUNREACH);
	}
	return rt;
}

#if IS_ENABLED(CONFIG_IPV6)
static struct dst_entry *vxlan6_get_route(struct vxlan_dev *vxlan,
					  struct net_device *dev,
					  struct vxlan_sock *sock6,
					  struct sk_buff *skb, int oif, u8 tos,
					  __be32 label,
					  const struct in6_addr *daddr,
					  struct in6_addr *saddr,
					  __be16 dport, __be16 sport,
					  struct dst_cache *dst_cache,
					  const struct ip_tunnel_info *info)
{
	bool use_cache = ip_tunnel_dst_cache_usable(skb, info);
	struct dst_entry *ndst;
	struct flowi6 fl6;
	int err;

	if (!sock6)
		return ERR_PTR(-EIO);

	if (tos && !info)
		use_cache = false;
	if (use_cache) {
		ndst = dst_cache_get_ip6(dst_cache, saddr);
		if (ndst)
			return ndst;
	}

	memset(&fl6, 0, sizeof(fl6));
	fl6.flowi6_oif = oif;
	fl6.daddr = *daddr;
	fl6.saddr = *saddr;
	fl6.flowlabel = ip6_make_flowinfo(RT_TOS(tos), label);
	fl6.flowi6_mark = skb->mark;
	fl6.flowi6_proto = IPPROTO_UDP;
	fl6.fl6_dport = dport;
	fl6.fl6_sport = sport;

	err = ipv6_stub->ipv6_dst_lookup(vxlan->net,
					 sock6->sock->sk,
					 &ndst, &fl6);
	if (unlikely(err < 0)) {
		netdev_dbg(dev, "no route to %pI6\n", daddr);
		return ERR_PTR(-ENETUNREACH);
	}

	if (unlikely(ndst->dev == dev)) {
		netdev_dbg(dev, "circular route to %pI6\n", daddr);
		dst_release(ndst);
		return ERR_PTR(-ELOOP);
	}

	*saddr = fl6.saddr;
	if (use_cache)
		dst_cache_set_ip6(dst_cache, ndst, saddr);
	return ndst;
}
#endif

/* Bypass encapsulation if the destination is local */
static void vxlan_encap_bypass(struct sk_buff *skb, struct vxlan_dev *src_vxlan,
			       struct vxlan_dev *dst_vxlan, __be32 vni)
{
	struct pcpu_sw_netstats *tx_stats, *rx_stats;
	union vxlan_addr loopback;
	union vxlan_addr *remote_ip = &dst_vxlan->default_dst.remote_ip;
	struct net_device *dev = skb->dev;
	int len = skb->len;

	tx_stats = this_cpu_ptr(src_vxlan->dev->tstats);
	rx_stats = this_cpu_ptr(dst_vxlan->dev->tstats);
	skb->pkt_type = PACKET_HOST;
	skb->encapsulation = 0;
	skb->dev = dst_vxlan->dev;
	__skb_pull(skb, skb_network_offset(skb));

	if (remote_ip->sa.sa_family == AF_INET) {
		loopback.sin.sin_addr.s_addr = htonl(INADDR_LOOPBACK);
		loopback.sa.sa_family =  AF_INET;
#if IS_ENABLED(CONFIG_IPV6)
	} else {
		loopback.sin6.sin6_addr = in6addr_loopback;
		loopback.sa.sa_family =  AF_INET6;
#endif
	}

	if (dst_vxlan->cfg.flags & VXLAN_F_LEARN)
		vxlan_snoop(skb->dev, &loopback, eth_hdr(skb)->h_source, 0,
			    vni);

	u64_stats_update_begin(&tx_stats->syncp);
	tx_stats->tx_packets++;
	tx_stats->tx_bytes += len;
	u64_stats_update_end(&tx_stats->syncp);

	if (netif_rx(skb) == NET_RX_SUCCESS) {
		u64_stats_update_begin(&rx_stats->syncp);
		rx_stats->rx_packets++;
		rx_stats->rx_bytes += len;
		u64_stats_update_end(&rx_stats->syncp);
	} else {
		dev->stats.rx_dropped++;
	}
}

static int encap_bypass_if_local(struct sk_buff *skb, struct net_device *dev,
				 struct vxlan_dev *vxlan,
				 union vxlan_addr *daddr,
				 __be16 dst_port, int dst_ifindex, __be32 vni,
				 struct dst_entry *dst,
				 u32 rt_flags)
{
#if IS_ENABLED(CONFIG_IPV6)
	/* IPv6 rt-flags are checked against RTF_LOCAL, but the value of
	 * RTF_LOCAL is equal to RTCF_LOCAL. So to keep code simple
	 * we can use RTCF_LOCAL which works for ipv4 and ipv6 route entry.
	 */
	BUILD_BUG_ON(RTCF_LOCAL != RTF_LOCAL);
#endif
	/* Bypass encapsulation if the destination is local */
	if (rt_flags & RTCF_LOCAL &&
	    !(rt_flags & (RTCF_BROADCAST | RTCF_MULTICAST))) {
		struct vxlan_dev *dst_vxlan;

		dst_release(dst);
		dst_vxlan = vxlan_find_vni(vxlan->net, dst_ifindex, vni,
					   daddr->sa.sa_family, dst_port,
					   vxlan->cfg.flags);
		if (!dst_vxlan) {
			dev->stats.tx_errors++;
			kfree_skb(skb);

			return -ENOENT;
		}
		vxlan_encap_bypass(skb, vxlan, dst_vxlan, vni);
		return 1;
	}

	return 0;
}

static void vxlan_xmit_one(struct sk_buff *skb, struct net_device *dev,
			   __be32 default_vni, struct vxlan_rdst *rdst,
			   bool did_rsc)
{
	struct dst_cache *dst_cache;
	struct ip_tunnel_info *info;
	struct vxlan_dev *vxlan = netdev_priv(dev);
	const struct iphdr *old_iph = ip_hdr(skb);
	union vxlan_addr *dst;
	union vxlan_addr remote_ip, local_ip;
	struct vxlan_metadata _md;
	struct vxlan_metadata *md = &_md;
	__be16 src_port = 0, dst_port;
	struct dst_entry *ndst = NULL;
	__be32 vni, label;
	__u8 tos, ttl;
	int ifindex;
	int err;
	u32 flags = vxlan->cfg.flags;
	bool udp_sum = false;
	bool xnet = !net_eq(vxlan->net, dev_net(vxlan->dev));

	info = skb_tunnel_info(skb);

	if (rdst) {
		dst = &rdst->remote_ip;
		if (vxlan_addr_any(dst)) {
			if (did_rsc) {
				/* short-circuited back to local bridge */
				vxlan_encap_bypass(skb, vxlan, vxlan, default_vni);
				return;
			}
			goto drop;
		}

		dst_port = rdst->remote_port ? rdst->remote_port : vxlan->cfg.dst_port;
		vni = (rdst->remote_vni) ? : default_vni;
		ifindex = rdst->remote_ifindex;
		local_ip = vxlan->cfg.saddr;
		dst_cache = &rdst->dst_cache;
		md->gbp = skb->mark;
		if (flags & VXLAN_F_TTL_INHERIT) {
			ttl = ip_tunnel_get_ttl(old_iph, skb);
		} else {
			ttl = vxlan->cfg.ttl;
			if (!ttl && vxlan_addr_multicast(dst))
				ttl = 1;
		}

		tos = vxlan->cfg.tos;
		if (tos == 1)
			tos = ip_tunnel_get_dsfield(old_iph, skb);

		if (dst->sa.sa_family == AF_INET)
			udp_sum = !(flags & VXLAN_F_UDP_ZERO_CSUM_TX);
		else
			udp_sum = !(flags & VXLAN_F_UDP_ZERO_CSUM6_TX);
		label = vxlan->cfg.label;
	} else {
		if (!info) {
			WARN_ONCE(1, "%s: Missing encapsulation instructions\n",
				  dev->name);
			goto drop;
		}
		remote_ip.sa.sa_family = ip_tunnel_info_af(info);
		if (remote_ip.sa.sa_family == AF_INET) {
			remote_ip.sin.sin_addr.s_addr = info->key.u.ipv4.dst;
			local_ip.sin.sin_addr.s_addr = info->key.u.ipv4.src;
		} else {
			remote_ip.sin6.sin6_addr = info->key.u.ipv6.dst;
			local_ip.sin6.sin6_addr = info->key.u.ipv6.src;
		}
		dst = &remote_ip;
		dst_port = info->key.tp_dst ? : vxlan->cfg.dst_port;
		vni = tunnel_id_to_key32(info->key.tun_id);
		ifindex = 0;
		dst_cache = &info->dst_cache;
		if (info->options_len &&
		    info->key.tun_flags & TUNNEL_VXLAN_OPT)
			md = ip_tunnel_info_opts(info);
		ttl = info->key.ttl;
		tos = info->key.tos;
		label = info->key.label;
		udp_sum = !!(info->key.tun_flags & TUNNEL_CSUM);
	}
	src_port = udp_flow_src_port(dev_net(dev), skb, vxlan->cfg.port_min,
				     vxlan->cfg.port_max, true);

	rcu_read_lock();
	if (dst->sa.sa_family == AF_INET) {
		struct vxlan_sock *sock4 = rcu_dereference(vxlan->vn4_sock);
		struct rtable *rt;
		__be16 df = 0;

		if (!ifindex)
			ifindex = sock4->sock->sk->sk_bound_dev_if;

		rt = vxlan_get_route(vxlan, dev, sock4, skb, ifindex, tos,
				     dst->sin.sin_addr.s_addr,
				     &local_ip.sin.sin_addr.s_addr,
				     dst_port, src_port,
				     dst_cache, info);
		if (IS_ERR(rt)) {
			err = PTR_ERR(rt);
			goto tx_error;
		}

		if (!info) {
			/* Bypass encapsulation if the destination is local */
			err = encap_bypass_if_local(skb, dev, vxlan, dst,
						    dst_port, ifindex, vni,
						    &rt->dst, rt->rt_flags);
			if (err)
				goto out_unlock;

			if (vxlan->cfg.df == VXLAN_DF_SET) {
				df = htons(IP_DF);
			} else if (vxlan->cfg.df == VXLAN_DF_INHERIT) {
				struct ethhdr *eth = eth_hdr(skb);

				if (ntohs(eth->h_proto) == ETH_P_IPV6 ||
				    (ntohs(eth->h_proto) == ETH_P_IP &&
				     old_iph->frag_off & htons(IP_DF)))
					df = htons(IP_DF);
			}
		} else if (info->key.tun_flags & TUNNEL_DONT_FRAGMENT) {
			df = htons(IP_DF);
		}

		ndst = &rt->dst;
		skb_tunnel_check_pmtu(skb, ndst, VXLAN_HEADROOM);

		tos = ip_tunnel_ecn_encap(tos, old_iph, skb);
		ttl = ttl ? : ip4_dst_hoplimit(&rt->dst);
		err = vxlan_build_skb(skb, ndst, sizeof(struct iphdr),
				      vni, md, flags, udp_sum);
		if (err < 0)
			goto tx_error;

		udp_tunnel_xmit_skb(rt, sock4->sock->sk, skb, local_ip.sin.sin_addr.s_addr,
				    dst->sin.sin_addr.s_addr, tos, ttl, df,
				    src_port, dst_port, xnet, !udp_sum);
#if IS_ENABLED(CONFIG_IPV6)
	} else {
		struct vxlan_sock *sock6 = rcu_dereference(vxlan->vn6_sock);

		if (!ifindex)
			ifindex = sock6->sock->sk->sk_bound_dev_if;

		ndst = vxlan6_get_route(vxlan, dev, sock6, skb, ifindex, tos,
					label, &dst->sin6.sin6_addr,
					&local_ip.sin6.sin6_addr,
					dst_port, src_port,
					dst_cache, info);
		if (IS_ERR(ndst)) {
			err = PTR_ERR(ndst);
			ndst = NULL;
			goto tx_error;
		}

		if (!info) {
			u32 rt6i_flags = ((struct rt6_info *)ndst)->rt6i_flags;

			err = encap_bypass_if_local(skb, dev, vxlan, dst,
						    dst_port, ifindex, vni,
						    ndst, rt6i_flags);
			if (err)
				goto out_unlock;
		}

		skb_tunnel_check_pmtu(skb, ndst, VXLAN6_HEADROOM);

		tos = ip_tunnel_ecn_encap(tos, old_iph, skb);
		ttl = ttl ? : ip6_dst_hoplimit(ndst);
		skb_scrub_packet(skb, xnet);
		err = vxlan_build_skb(skb, ndst, sizeof(struct ipv6hdr),
				      vni, md, flags, udp_sum);
		if (err < 0)
			goto tx_error;

		udp_tunnel6_xmit_skb(ndst, sock6->sock->sk, skb, dev,
				     &local_ip.sin6.sin6_addr,
				     &dst->sin6.sin6_addr, tos, ttl,
				     label, src_port, dst_port, !udp_sum);
#endif
	}
out_unlock:
	rcu_read_unlock();
	return;

drop:
	dev->stats.tx_dropped++;
	dev_kfree_skb(skb);
	return;

tx_error:
	rcu_read_unlock();
	if (err == -ELOOP)
		dev->stats.collisions++;
	else if (err == -ENETUNREACH)
		dev->stats.tx_carrier_errors++;
	dst_release(ndst);
	dev->stats.tx_errors++;
	kfree_skb(skb);
}

/* Transmit local packets over Vxlan
 *
 * Outer IP header inherits ECN and DF from inner header.
 * Outer UDP destination is the VXLAN assigned port.
 *           source port is based on hash of flow
 */
static netdev_tx_t vxlan_xmit(struct sk_buff *skb, struct net_device *dev)
{
	struct vxlan_dev *vxlan = netdev_priv(dev);
	struct vxlan_rdst *rdst, *fdst = NULL;
	const struct ip_tunnel_info *info;
	bool did_rsc = false;
	struct vxlan_fdb *f;
	struct ethhdr *eth;
	__be32 vni = 0;

	info = skb_tunnel_info(skb);

	skb_reset_mac_header(skb);

	if (vxlan->cfg.flags & VXLAN_F_COLLECT_METADATA) {
		if (info && info->mode & IP_TUNNEL_INFO_BRIDGE &&
		    info->mode & IP_TUNNEL_INFO_TX) {
			vni = tunnel_id_to_key32(info->key.tun_id);
		} else {
			if (info && info->mode & IP_TUNNEL_INFO_TX)
				vxlan_xmit_one(skb, dev, vni, NULL, false);
			else
				kfree_skb(skb);
			return NETDEV_TX_OK;
		}
	}

	if (vxlan->cfg.flags & VXLAN_F_PROXY) {
		eth = eth_hdr(skb);
		if (ntohs(eth->h_proto) == ETH_P_ARP)
			return arp_reduce(dev, skb, vni);
#if IS_ENABLED(CONFIG_IPV6)
		else if (ntohs(eth->h_proto) == ETH_P_IPV6 &&
			 pskb_may_pull(skb, sizeof(struct ipv6hdr) +
					    sizeof(struct nd_msg)) &&
			 ipv6_hdr(skb)->nexthdr == IPPROTO_ICMPV6) {
			struct nd_msg *m = (struct nd_msg *)(ipv6_hdr(skb) + 1);

			if (m->icmph.icmp6_code == 0 &&
			    m->icmph.icmp6_type == NDISC_NEIGHBOUR_SOLICITATION)
				return neigh_reduce(dev, skb, vni);
		}
#endif
	}

	eth = eth_hdr(skb);
	f = vxlan_find_mac(vxlan, eth->h_dest, vni);
	did_rsc = false;

	if (f && (f->flags & NTF_ROUTER) && (vxlan->cfg.flags & VXLAN_F_RSC) &&
	    (ntohs(eth->h_proto) == ETH_P_IP ||
	     ntohs(eth->h_proto) == ETH_P_IPV6)) {
		did_rsc = route_shortcircuit(dev, skb);
		if (did_rsc)
			f = vxlan_find_mac(vxlan, eth->h_dest, vni);
	}

	if (f == NULL) {
		f = vxlan_find_mac(vxlan, all_zeros_mac, vni);
		if (f == NULL) {
			if ((vxlan->cfg.flags & VXLAN_F_L2MISS) &&
			    !is_multicast_ether_addr(eth->h_dest))
				vxlan_fdb_miss(vxlan, eth->h_dest);

			dev->stats.tx_dropped++;
			kfree_skb(skb);
			return NETDEV_TX_OK;
		}
	}

	list_for_each_entry_rcu(rdst, &f->remotes, list) {
		struct sk_buff *skb1;

		if (!fdst) {
			fdst = rdst;
			continue;
		}
		skb1 = skb_clone(skb, GFP_ATOMIC);
		if (skb1)
			vxlan_xmit_one(skb1, dev, vni, rdst, did_rsc);
	}

	if (fdst)
		vxlan_xmit_one(skb, dev, vni, fdst, did_rsc);
	else
		kfree_skb(skb);
	return NETDEV_TX_OK;
}

/* Walk the forwarding table and purge stale entries */
static void vxlan_cleanup(struct timer_list *t)
{
	struct vxlan_dev *vxlan = from_timer(vxlan, t, age_timer);
	unsigned long next_timer = jiffies + FDB_AGE_INTERVAL;
	unsigned int h;

	if (!netif_running(vxlan->dev))
		return;

	for (h = 0; h < FDB_HASH_SIZE; ++h) {
		struct hlist_node *p, *n;

		spin_lock_bh(&vxlan->hash_lock);
		hlist_for_each_safe(p, n, &vxlan->fdb_head[h]) {
			struct vxlan_fdb *f
				= container_of(p, struct vxlan_fdb, hlist);
			unsigned long timeout;

			if (f->state & (NUD_PERMANENT | NUD_NOARP))
				continue;

			if (f->flags & NTF_EXT_LEARNED)
				continue;

			timeout = f->used + vxlan->cfg.age_interval * HZ;
			if (time_before_eq(timeout, jiffies)) {
				netdev_dbg(vxlan->dev,
					   "garbage collect %pM\n",
					   f->eth_addr);
				f->state = NUD_STALE;
				vxlan_fdb_destroy(vxlan, f, true, true);
			} else if (time_before(timeout, next_timer))
				next_timer = timeout;
		}
		spin_unlock_bh(&vxlan->hash_lock);
	}

	mod_timer(&vxlan->age_timer, next_timer);
}

static void vxlan_vs_del_dev(struct vxlan_dev *vxlan)
{
	struct vxlan_net *vn = net_generic(vxlan->net, vxlan_net_id);

	spin_lock(&vn->sock_lock);
	hlist_del_init_rcu(&vxlan->hlist4.hlist);
#if IS_ENABLED(CONFIG_IPV6)
	hlist_del_init_rcu(&vxlan->hlist6.hlist);
#endif
	spin_unlock(&vn->sock_lock);
}

static void vxlan_vs_add_dev(struct vxlan_sock *vs, struct vxlan_dev *vxlan,
			     struct vxlan_dev_node *node)
{
	struct vxlan_net *vn = net_generic(vxlan->net, vxlan_net_id);
	__be32 vni = vxlan->default_dst.remote_vni;

	node->vxlan = vxlan;
	spin_lock(&vn->sock_lock);
	hlist_add_head_rcu(&node->hlist, vni_head(vs, vni));
	spin_unlock(&vn->sock_lock);
}

/* Setup stats when device is created */
static int vxlan_init(struct net_device *dev)
{
	dev->tstats = netdev_alloc_pcpu_stats(struct pcpu_sw_netstats);
	if (!dev->tstats)
		return -ENOMEM;

	return 0;
}

static void vxlan_fdb_delete_default(struct vxlan_dev *vxlan, __be32 vni)
{
	struct vxlan_fdb *f;

	spin_lock_bh(&vxlan->hash_lock);
	f = __vxlan_find_mac(vxlan, all_zeros_mac, vni);
	if (f)
		vxlan_fdb_destroy(vxlan, f, true, true);
	spin_unlock_bh(&vxlan->hash_lock);
}

static void vxlan_uninit(struct net_device *dev)
{
	struct vxlan_dev *vxlan = netdev_priv(dev);

	vxlan_fdb_delete_default(vxlan, vxlan->cfg.vni);

	free_percpu(dev->tstats);
}

/* Start ageing timer and join group when device is brought up */
static int vxlan_open(struct net_device *dev)
{
	struct vxlan_dev *vxlan = netdev_priv(dev);
	int ret;

	ret = vxlan_sock_add(vxlan);
	if (ret < 0)
		return ret;

	if (vxlan_addr_multicast(&vxlan->default_dst.remote_ip)) {
		ret = vxlan_igmp_join(vxlan);
		if (ret == -EADDRINUSE)
			ret = 0;
		if (ret) {
			vxlan_sock_release(vxlan);
			return ret;
		}
	}

	if (vxlan->cfg.age_interval)
		mod_timer(&vxlan->age_timer, jiffies + FDB_AGE_INTERVAL);

	return ret;
}

/* Purge the forwarding table */
static void vxlan_flush(struct vxlan_dev *vxlan, bool do_all)
{
	unsigned int h;

	spin_lock_bh(&vxlan->hash_lock);
	for (h = 0; h < FDB_HASH_SIZE; ++h) {
		struct hlist_node *p, *n;
		hlist_for_each_safe(p, n, &vxlan->fdb_head[h]) {
			struct vxlan_fdb *f
				= container_of(p, struct vxlan_fdb, hlist);
			if (!do_all && (f->state & (NUD_PERMANENT | NUD_NOARP)))
				continue;
			/* the all_zeros_mac entry is deleted at vxlan_uninit */
			if (!is_zero_ether_addr(f->eth_addr))
				vxlan_fdb_destroy(vxlan, f, true, true);
		}
	}
	spin_unlock_bh(&vxlan->hash_lock);
}

/* Cleanup timer and forwarding table on shutdown */
static int vxlan_stop(struct net_device *dev)
{
	struct vxlan_dev *vxlan = netdev_priv(dev);
	struct vxlan_net *vn = net_generic(vxlan->net, vxlan_net_id);
	int ret = 0;

	if (vxlan_addr_multicast(&vxlan->default_dst.remote_ip) &&
	    !vxlan_group_used(vn, vxlan))
		ret = vxlan_igmp_leave(vxlan);

	del_timer_sync(&vxlan->age_timer);

	vxlan_flush(vxlan, false);
	vxlan_sock_release(vxlan);

	return ret;
}

/* Stub, nothing needs to be done. */
static void vxlan_set_multicast_list(struct net_device *dev)
{
}

static int vxlan_change_mtu(struct net_device *dev, int new_mtu)
{
	struct vxlan_dev *vxlan = netdev_priv(dev);
	struct vxlan_rdst *dst = &vxlan->default_dst;
	struct net_device *lowerdev = __dev_get_by_index(vxlan->net,
							 dst->remote_ifindex);
	bool use_ipv6 = !!(vxlan->cfg.flags & VXLAN_F_IPV6);

	/* This check is different than dev->max_mtu, because it looks at
	 * the lowerdev->mtu, rather than the static dev->max_mtu
	 */
	if (lowerdev) {
		int max_mtu = lowerdev->mtu -
			      (use_ipv6 ? VXLAN6_HEADROOM : VXLAN_HEADROOM);
		if (new_mtu > max_mtu)
			return -EINVAL;
	}

	dev->mtu = new_mtu;
	return 0;
}

static int vxlan_fill_metadata_dst(struct net_device *dev, struct sk_buff *skb)
{
	struct vxlan_dev *vxlan = netdev_priv(dev);
	struct ip_tunnel_info *info = skb_tunnel_info(skb);
	__be16 sport, dport;

	sport = udp_flow_src_port(dev_net(dev), skb, vxlan->cfg.port_min,
				  vxlan->cfg.port_max, true);
	dport = info->key.tp_dst ? : vxlan->cfg.dst_port;

	if (ip_tunnel_info_af(info) == AF_INET) {
		struct vxlan_sock *sock4 = rcu_dereference(vxlan->vn4_sock);
		struct rtable *rt;

		rt = vxlan_get_route(vxlan, dev, sock4, skb, 0, info->key.tos,
				     info->key.u.ipv4.dst,
				     &info->key.u.ipv4.src, dport, sport,
				     &info->dst_cache, info);
		if (IS_ERR(rt))
			return PTR_ERR(rt);
		ip_rt_put(rt);
	} else {
#if IS_ENABLED(CONFIG_IPV6)
		struct vxlan_sock *sock6 = rcu_dereference(vxlan->vn6_sock);
		struct dst_entry *ndst;

		ndst = vxlan6_get_route(vxlan, dev, sock6, skb, 0, info->key.tos,
					info->key.label, &info->key.u.ipv6.dst,
					&info->key.u.ipv6.src, dport, sport,
					&info->dst_cache, info);
		if (IS_ERR(ndst))
			return PTR_ERR(ndst);
		dst_release(ndst);
#else /* !CONFIG_IPV6 */
		return -EPFNOSUPPORT;
#endif
	}
	info->key.tp_src = sport;
	info->key.tp_dst = dport;
	return 0;
}

static const struct net_device_ops vxlan_netdev_ether_ops = {
	.ndo_init		= vxlan_init,
	.ndo_uninit		= vxlan_uninit,
	.ndo_open		= vxlan_open,
	.ndo_stop		= vxlan_stop,
	.ndo_start_xmit		= vxlan_xmit,
	.ndo_get_stats64	= ip_tunnel_get_stats64,
	.ndo_set_rx_mode	= vxlan_set_multicast_list,
	.ndo_change_mtu		= vxlan_change_mtu,
	.ndo_validate_addr	= eth_validate_addr,
	.ndo_set_mac_address	= eth_mac_addr,
	.ndo_fdb_add		= vxlan_fdb_add,
	.ndo_fdb_del		= vxlan_fdb_delete,
	.ndo_fdb_dump		= vxlan_fdb_dump,
	.ndo_fdb_get		= vxlan_fdb_get,
	.ndo_fill_metadata_dst	= vxlan_fill_metadata_dst,
};

static const struct net_device_ops vxlan_netdev_raw_ops = {
	.ndo_init		= vxlan_init,
	.ndo_uninit		= vxlan_uninit,
	.ndo_open		= vxlan_open,
	.ndo_stop		= vxlan_stop,
	.ndo_start_xmit		= vxlan_xmit,
	.ndo_get_stats64	= ip_tunnel_get_stats64,
	.ndo_change_mtu		= vxlan_change_mtu,
	.ndo_fill_metadata_dst	= vxlan_fill_metadata_dst,
};

/* Info for udev, that this is a virtual tunnel endpoint */
static struct device_type vxlan_type = {
	.name = "vxlan",
};

/* Calls the ndo_udp_tunnel_add of the caller in order to
 * supply the listening VXLAN udp ports. Callers are expected
 * to implement the ndo_udp_tunnel_add.
 */
static void vxlan_offload_rx_ports(struct net_device *dev, bool push)
{
	struct vxlan_sock *vs;
	struct net *net = dev_net(dev);
	struct vxlan_net *vn = net_generic(net, vxlan_net_id);
	unsigned int i;

	spin_lock(&vn->sock_lock);
	for (i = 0; i < PORT_HASH_SIZE; ++i) {
		hlist_for_each_entry_rcu(vs, &vn->sock_list[i], hlist) {
			unsigned short type;

			if (vs->flags & VXLAN_F_GPE)
				type = UDP_TUNNEL_TYPE_VXLAN_GPE;
			else
				type = UDP_TUNNEL_TYPE_VXLAN;

			if (push)
				udp_tunnel_push_rx_port(dev, vs->sock, type);
			else
				udp_tunnel_drop_rx_port(dev, vs->sock, type);
		}
	}
	spin_unlock(&vn->sock_lock);
}

/* Initialize the device structure. */
static void vxlan_setup(struct net_device *dev)
{
	struct vxlan_dev *vxlan = netdev_priv(dev);
	unsigned int h;

	eth_hw_addr_random(dev);
	ether_setup(dev);

	dev->needs_free_netdev = true;
	SET_NETDEV_DEVTYPE(dev, &vxlan_type);

	dev->features	|= NETIF_F_LLTX;
	dev->features	|= NETIF_F_SG | NETIF_F_HW_CSUM;
	dev->features   |= NETIF_F_RXCSUM;
	dev->features   |= NETIF_F_GSO_SOFTWARE;

	dev->vlan_features = dev->features;
	dev->hw_features |= NETIF_F_SG | NETIF_F_HW_CSUM | NETIF_F_RXCSUM;
	dev->hw_features |= NETIF_F_GSO_SOFTWARE;
	netif_keep_dst(dev);
	dev->priv_flags |= IFF_NO_QUEUE;

	/* MTU range: 68 - 65535 */
	dev->min_mtu = ETH_MIN_MTU;
	dev->max_mtu = ETH_MAX_MTU;

	INIT_LIST_HEAD(&vxlan->next);
	spin_lock_init(&vxlan->hash_lock);

	timer_setup(&vxlan->age_timer, vxlan_cleanup, TIMER_DEFERRABLE);

	vxlan->dev = dev;

	gro_cells_init(&vxlan->gro_cells, dev);

	for (h = 0; h < FDB_HASH_SIZE; ++h)
		INIT_HLIST_HEAD(&vxlan->fdb_head[h]);
}

static void vxlan_ether_setup(struct net_device *dev)
{
	dev->priv_flags &= ~IFF_TX_SKB_SHARING;
	dev->priv_flags |= IFF_LIVE_ADDR_CHANGE;
	dev->netdev_ops = &vxlan_netdev_ether_ops;
}

static void vxlan_raw_setup(struct net_device *dev)
{
	dev->header_ops = NULL;
	dev->type = ARPHRD_NONE;
	dev->hard_header_len = 0;
	dev->addr_len = 0;
	dev->flags = IFF_POINTOPOINT | IFF_NOARP | IFF_MULTICAST;
	dev->netdev_ops = &vxlan_netdev_raw_ops;
}

static const struct nla_policy vxlan_policy[IFLA_VXLAN_MAX + 1] = {
	[IFLA_VXLAN_ID]		= { .type = NLA_U32 },
	[IFLA_VXLAN_GROUP]	= { .len = FIELD_SIZEOF(struct iphdr, daddr) },
	[IFLA_VXLAN_GROUP6]	= { .len = sizeof(struct in6_addr) },
	[IFLA_VXLAN_LINK]	= { .type = NLA_U32 },
	[IFLA_VXLAN_LOCAL]	= { .len = FIELD_SIZEOF(struct iphdr, saddr) },
	[IFLA_VXLAN_LOCAL6]	= { .len = sizeof(struct in6_addr) },
	[IFLA_VXLAN_TOS]	= { .type = NLA_U8 },
	[IFLA_VXLAN_TTL]	= { .type = NLA_U8 },
	[IFLA_VXLAN_LABEL]	= { .type = NLA_U32 },
	[IFLA_VXLAN_LEARNING]	= { .type = NLA_U8 },
	[IFLA_VXLAN_AGEING]	= { .type = NLA_U32 },
	[IFLA_VXLAN_LIMIT]	= { .type = NLA_U32 },
	[IFLA_VXLAN_PORT_RANGE] = { .len  = sizeof(struct ifla_vxlan_port_range) },
	[IFLA_VXLAN_PROXY]	= { .type = NLA_U8 },
	[IFLA_VXLAN_RSC]	= { .type = NLA_U8 },
	[IFLA_VXLAN_L2MISS]	= { .type = NLA_U8 },
	[IFLA_VXLAN_L3MISS]	= { .type = NLA_U8 },
	[IFLA_VXLAN_COLLECT_METADATA]	= { .type = NLA_U8 },
	[IFLA_VXLAN_PORT]	= { .type = NLA_U16 },
	[IFLA_VXLAN_UDP_CSUM]	= { .type = NLA_U8 },
	[IFLA_VXLAN_UDP_ZERO_CSUM6_TX]	= { .type = NLA_U8 },
	[IFLA_VXLAN_UDP_ZERO_CSUM6_RX]	= { .type = NLA_U8 },
	[IFLA_VXLAN_REMCSUM_TX]	= { .type = NLA_U8 },
	[IFLA_VXLAN_REMCSUM_RX]	= { .type = NLA_U8 },
	[IFLA_VXLAN_GBP]	= { .type = NLA_FLAG, },
	[IFLA_VXLAN_GPE]	= { .type = NLA_FLAG, },
	[IFLA_VXLAN_REMCSUM_NOPARTIAL]	= { .type = NLA_FLAG },
	[IFLA_VXLAN_TTL_INHERIT]	= { .type = NLA_FLAG },
	[IFLA_VXLAN_DF]		= { .type = NLA_U8 },
};

static int vxlan_validate(struct nlattr *tb[], struct nlattr *data[],
			  struct netlink_ext_ack *extack)
{
	if (tb[IFLA_ADDRESS]) {
		if (nla_len(tb[IFLA_ADDRESS]) != ETH_ALEN) {
			NL_SET_ERR_MSG_ATTR(extack, tb[IFLA_ADDRESS],
					    "Provided link layer address is not Ethernet");
			return -EINVAL;
		}

		if (!is_valid_ether_addr(nla_data(tb[IFLA_ADDRESS]))) {
			NL_SET_ERR_MSG_ATTR(extack, tb[IFLA_ADDRESS],
					    "Provided Ethernet address is not unicast");
			return -EADDRNOTAVAIL;
		}
	}

	if (tb[IFLA_MTU]) {
		u32 mtu = nla_get_u32(tb[IFLA_MTU]);

		if (mtu < ETH_MIN_MTU || mtu > ETH_MAX_MTU) {
			NL_SET_ERR_MSG_ATTR(extack, tb[IFLA_MTU],
					    "MTU must be between 68 and 65535");
			return -EINVAL;
		}
	}

	if (!data) {
		NL_SET_ERR_MSG(extack,
			       "Required attributes not provided to perform the operation");
		return -EINVAL;
	}

	if (data[IFLA_VXLAN_ID]) {
		u32 id = nla_get_u32(data[IFLA_VXLAN_ID]);

		if (id >= VXLAN_N_VID) {
			NL_SET_ERR_MSG_ATTR(extack, tb[IFLA_VXLAN_ID],
					    "VXLAN ID must be lower than 16777216");
			return -ERANGE;
		}
	}

	if (data[IFLA_VXLAN_PORT_RANGE]) {
		const struct ifla_vxlan_port_range *p
			= nla_data(data[IFLA_VXLAN_PORT_RANGE]);

		if (ntohs(p->high) < ntohs(p->low)) {
			NL_SET_ERR_MSG_ATTR(extack, tb[IFLA_VXLAN_PORT_RANGE],
					    "Invalid source port range");
			return -EINVAL;
		}
	}

	if (data[IFLA_VXLAN_DF]) {
		enum ifla_vxlan_df df = nla_get_u8(data[IFLA_VXLAN_DF]);

		if (df < 0 || df > VXLAN_DF_MAX) {
			NL_SET_ERR_MSG_ATTR(extack, tb[IFLA_VXLAN_DF],
					    "Invalid DF attribute");
			return -EINVAL;
		}
	}

	return 0;
}

static void vxlan_get_drvinfo(struct net_device *netdev,
			      struct ethtool_drvinfo *drvinfo)
{
	strlcpy(drvinfo->version, VXLAN_VERSION, sizeof(drvinfo->version));
	strlcpy(drvinfo->driver, "vxlan", sizeof(drvinfo->driver));
}

static const struct ethtool_ops vxlan_ethtool_ops = {
	.get_drvinfo	= vxlan_get_drvinfo,
	.get_link	= ethtool_op_get_link,
};

static struct socket *vxlan_create_sock(struct net *net, bool ipv6,
					__be16 port, u32 flags, int ifindex)
{
	struct socket *sock;
	struct udp_port_cfg udp_conf;
	int err;

	memset(&udp_conf, 0, sizeof(udp_conf));

	if (ipv6) {
		udp_conf.family = AF_INET6;
		udp_conf.use_udp6_rx_checksums =
		    !(flags & VXLAN_F_UDP_ZERO_CSUM6_RX);
		udp_conf.ipv6_v6only = 1;
	} else {
		udp_conf.family = AF_INET;
	}

	udp_conf.local_udp_port = port;
	udp_conf.bind_ifindex = ifindex;

	/* Open UDP socket */
	err = udp_sock_create(net, &udp_conf, &sock);
	if (err < 0)
		return ERR_PTR(err);

	return sock;
}

/* Create new listen socket if needed */
static struct vxlan_sock *vxlan_socket_create(struct net *net, bool ipv6,
					      __be16 port, u32 flags,
					      int ifindex)
{
	struct vxlan_net *vn = net_generic(net, vxlan_net_id);
	struct vxlan_sock *vs;
	struct socket *sock;
	unsigned int h;
	struct udp_tunnel_sock_cfg tunnel_cfg;

	vs = kzalloc(sizeof(*vs), GFP_KERNEL);
	if (!vs)
		return ERR_PTR(-ENOMEM);

	for (h = 0; h < VNI_HASH_SIZE; ++h)
		INIT_HLIST_HEAD(&vs->vni_list[h]);

	sock = vxlan_create_sock(net, ipv6, port, flags, ifindex);
	if (IS_ERR(sock)) {
		kfree(vs);
		return ERR_CAST(sock);
	}

	vs->sock = sock;
	refcount_set(&vs->refcnt, 1);
	vs->flags = (flags & VXLAN_F_RCV_FLAGS);

	spin_lock(&vn->sock_lock);
	hlist_add_head_rcu(&vs->hlist, vs_head(net, port));
	udp_tunnel_notify_add_rx_port(sock,
				      (vs->flags & VXLAN_F_GPE) ?
				      UDP_TUNNEL_TYPE_VXLAN_GPE :
				      UDP_TUNNEL_TYPE_VXLAN);
	spin_unlock(&vn->sock_lock);

	/* Mark socket as an encapsulation socket. */
	memset(&tunnel_cfg, 0, sizeof(tunnel_cfg));
	tunnel_cfg.sk_user_data = vs;
	tunnel_cfg.encap_type = 1;
	tunnel_cfg.encap_rcv = vxlan_rcv;
	tunnel_cfg.encap_err_lookup = vxlan_err_lookup;
	tunnel_cfg.encap_destroy = NULL;
	tunnel_cfg.gro_receive = vxlan_gro_receive;
	tunnel_cfg.gro_complete = vxlan_gro_complete;

	setup_udp_tunnel_sock(net, sock, &tunnel_cfg);

	return vs;
}

static int __vxlan_sock_add(struct vxlan_dev *vxlan, bool ipv6)
{
	struct vxlan_net *vn = net_generic(vxlan->net, vxlan_net_id);
	struct vxlan_sock *vs = NULL;
	struct vxlan_dev_node *node;
	int l3mdev_index = 0;

	if (vxlan->cfg.remote_ifindex)
		l3mdev_index = l3mdev_master_upper_ifindex_by_index(
			vxlan->net, vxlan->cfg.remote_ifindex);

	if (!vxlan->cfg.no_share) {
		spin_lock(&vn->sock_lock);
		vs = vxlan_find_sock(vxlan->net, ipv6 ? AF_INET6 : AF_INET,
				     vxlan->cfg.dst_port, vxlan->cfg.flags,
				     l3mdev_index);
		if (vs && !refcount_inc_not_zero(&vs->refcnt)) {
			spin_unlock(&vn->sock_lock);
			return -EBUSY;
		}
		spin_unlock(&vn->sock_lock);
	}
	if (!vs)
		vs = vxlan_socket_create(vxlan->net, ipv6,
					 vxlan->cfg.dst_port, vxlan->cfg.flags,
					 l3mdev_index);
	if (IS_ERR(vs))
		return PTR_ERR(vs);
#if IS_ENABLED(CONFIG_IPV6)
	if (ipv6) {
		rcu_assign_pointer(vxlan->vn6_sock, vs);
		node = &vxlan->hlist6;
	} else
#endif
	{
		rcu_assign_pointer(vxlan->vn4_sock, vs);
		node = &vxlan->hlist4;
	}
	vxlan_vs_add_dev(vs, vxlan, node);
	return 0;
}

static int vxlan_sock_add(struct vxlan_dev *vxlan)
{
	bool metadata = vxlan->cfg.flags & VXLAN_F_COLLECT_METADATA;
	bool ipv6 = vxlan->cfg.flags & VXLAN_F_IPV6 || metadata;
	bool ipv4 = !ipv6 || metadata;
	int ret = 0;

	RCU_INIT_POINTER(vxlan->vn4_sock, NULL);
#if IS_ENABLED(CONFIG_IPV6)
	RCU_INIT_POINTER(vxlan->vn6_sock, NULL);
	if (ipv6) {
		ret = __vxlan_sock_add(vxlan, true);
		if (ret < 0 && ret != -EAFNOSUPPORT)
			ipv4 = false;
	}
#endif
	if (ipv4)
		ret = __vxlan_sock_add(vxlan, false);
	if (ret < 0)
		vxlan_sock_release(vxlan);
	return ret;
}

static int vxlan_config_validate(struct net *src_net, struct vxlan_config *conf,
				 struct net_device **lower,
				 struct vxlan_dev *old,
				 struct netlink_ext_ack *extack)
{
	struct vxlan_net *vn = net_generic(src_net, vxlan_net_id);
	struct vxlan_dev *tmp;
	bool use_ipv6 = false;

	if (conf->flags & VXLAN_F_GPE) {
		/* For now, allow GPE only together with
		 * COLLECT_METADATA. This can be relaxed later; in such
		 * case, the other side of the PtP link will have to be
		 * provided.
		 */
		if ((conf->flags & ~VXLAN_F_ALLOWED_GPE) ||
		    !(conf->flags & VXLAN_F_COLLECT_METADATA)) {
			NL_SET_ERR_MSG(extack,
				       "VXLAN GPE does not support this combination of attributes");
			return -EINVAL;
		}
	}

	if (!conf->remote_ip.sa.sa_family && !conf->saddr.sa.sa_family) {
		/* Unless IPv6 is explicitly requested, assume IPv4 */
		conf->remote_ip.sa.sa_family = AF_INET;
		conf->saddr.sa.sa_family = AF_INET;
	} else if (!conf->remote_ip.sa.sa_family) {
		conf->remote_ip.sa.sa_family = conf->saddr.sa.sa_family;
	} else if (!conf->saddr.sa.sa_family) {
		conf->saddr.sa.sa_family = conf->remote_ip.sa.sa_family;
	}

	if (conf->saddr.sa.sa_family != conf->remote_ip.sa.sa_family) {
		NL_SET_ERR_MSG(extack,
			       "Local and remote address must be from the same family");
		return -EINVAL;
	}

	if (vxlan_addr_multicast(&conf->saddr)) {
		NL_SET_ERR_MSG(extack, "Local address cannot be multicast");
		return -EINVAL;
	}

	if (conf->saddr.sa.sa_family == AF_INET6) {
		if (!IS_ENABLED(CONFIG_IPV6)) {
			NL_SET_ERR_MSG(extack,
				       "IPv6 support not enabled in the kernel");
			return -EPFNOSUPPORT;
		}
		use_ipv6 = true;
		conf->flags |= VXLAN_F_IPV6;

		if (!(conf->flags & VXLAN_F_COLLECT_METADATA)) {
			int local_type =
				ipv6_addr_type(&conf->saddr.sin6.sin6_addr);
			int remote_type =
				ipv6_addr_type(&conf->remote_ip.sin6.sin6_addr);

			if (local_type & IPV6_ADDR_LINKLOCAL) {
				if (!(remote_type & IPV6_ADDR_LINKLOCAL) &&
				    (remote_type != IPV6_ADDR_ANY)) {
					NL_SET_ERR_MSG(extack,
						       "Invalid combination of local and remote address scopes");
					return -EINVAL;
				}

				conf->flags |= VXLAN_F_IPV6_LINKLOCAL;
			} else {
				if (remote_type ==
				    (IPV6_ADDR_UNICAST | IPV6_ADDR_LINKLOCAL)) {
					NL_SET_ERR_MSG(extack,
						       "Invalid combination of local and remote address scopes");
					return -EINVAL;
				}

				conf->flags &= ~VXLAN_F_IPV6_LINKLOCAL;
			}
		}
	}

	if (conf->label && !use_ipv6) {
		NL_SET_ERR_MSG(extack,
			       "Label attribute only applies to IPv6 VXLAN devices");
		return -EINVAL;
	}

	if (conf->remote_ifindex) {
		struct net_device *lowerdev;

		lowerdev = __dev_get_by_index(src_net, conf->remote_ifindex);
		if (!lowerdev) {
			NL_SET_ERR_MSG(extack,
				       "Invalid local interface, device not found");
			return -ENODEV;
		}

#if IS_ENABLED(CONFIG_IPV6)
		if (use_ipv6) {
			struct inet6_dev *idev = __in6_dev_get(lowerdev);
			if (idev && idev->cnf.disable_ipv6) {
				NL_SET_ERR_MSG(extack,
					       "IPv6 support disabled by administrator");
				return -EPERM;
			}
		}
#endif

		*lower = lowerdev;
	} else {
		if (vxlan_addr_multicast(&conf->remote_ip)) {
			NL_SET_ERR_MSG(extack,
				       "Local interface required for multicast remote destination");

			return -EINVAL;
		}

#if IS_ENABLED(CONFIG_IPV6)
		if (conf->flags & VXLAN_F_IPV6_LINKLOCAL) {
			NL_SET_ERR_MSG(extack,
				       "Local interface required for link-local local/remote addresses");
			return -EINVAL;
		}
#endif

		*lower = NULL;
	}

	if (!conf->dst_port) {
		if (conf->flags & VXLAN_F_GPE)
			conf->dst_port = htons(4790); /* IANA VXLAN-GPE port */
		else
			conf->dst_port = htons(vxlan_port);
	}

	if (!conf->age_interval)
		conf->age_interval = FDB_AGE_DEFAULT;

	list_for_each_entry(tmp, &vn->vxlan_list, next) {
		if (tmp == old)
			continue;

		if (tmp->cfg.vni != conf->vni)
			continue;
		if (tmp->cfg.dst_port != conf->dst_port)
			continue;
		if ((tmp->cfg.flags & (VXLAN_F_RCV_FLAGS | VXLAN_F_IPV6)) !=
		    (conf->flags & (VXLAN_F_RCV_FLAGS | VXLAN_F_IPV6)))
			continue;

		if ((conf->flags & VXLAN_F_IPV6_LINKLOCAL) &&
		    tmp->cfg.remote_ifindex != conf->remote_ifindex)
			continue;

		NL_SET_ERR_MSG(extack,
			       "A VXLAN device with the specified VNI already exists");
		return -EEXIST;
	}

	return 0;
}

static void vxlan_config_apply(struct net_device *dev,
			       struct vxlan_config *conf,
			       struct net_device *lowerdev,
			       struct net *src_net,
			       bool changelink)
{
	struct vxlan_dev *vxlan = netdev_priv(dev);
	struct vxlan_rdst *dst = &vxlan->default_dst;
	unsigned short needed_headroom = ETH_HLEN;
	bool use_ipv6 = !!(conf->flags & VXLAN_F_IPV6);
	int max_mtu = ETH_MAX_MTU;

	if (!changelink) {
		if (conf->flags & VXLAN_F_GPE)
			vxlan_raw_setup(dev);
		else
			vxlan_ether_setup(dev);

		if (conf->mtu)
			dev->mtu = conf->mtu;

		vxlan->net = src_net;
	}

	dst->remote_vni = conf->vni;

	memcpy(&dst->remote_ip, &conf->remote_ip, sizeof(conf->remote_ip));

	if (lowerdev) {
		dst->remote_ifindex = conf->remote_ifindex;

		dev->gso_max_size = lowerdev->gso_max_size;
		dev->gso_max_segs = lowerdev->gso_max_segs;

		needed_headroom = lowerdev->hard_header_len;

		max_mtu = lowerdev->mtu - (use_ipv6 ? VXLAN6_HEADROOM :
					   VXLAN_HEADROOM);
		if (max_mtu < ETH_MIN_MTU)
			max_mtu = ETH_MIN_MTU;

		if (!changelink && !conf->mtu)
			dev->mtu = max_mtu;
	}

	if (dev->mtu > max_mtu)
		dev->mtu = max_mtu;

	if (use_ipv6 || conf->flags & VXLAN_F_COLLECT_METADATA)
		needed_headroom += VXLAN6_HEADROOM;
	else
		needed_headroom += VXLAN_HEADROOM;
	dev->needed_headroom = needed_headroom;

	memcpy(&vxlan->cfg, conf, sizeof(*conf));
}

static int vxlan_dev_configure(struct net *src_net, struct net_device *dev,
			       struct vxlan_config *conf, bool changelink,
			       struct netlink_ext_ack *extack)
{
	struct vxlan_dev *vxlan = netdev_priv(dev);
	struct net_device *lowerdev;
	int ret;

	ret = vxlan_config_validate(src_net, conf, &lowerdev, vxlan, extack);
	if (ret)
		return ret;

	vxlan_config_apply(dev, conf, lowerdev, src_net, changelink);

	return 0;
}

static int __vxlan_dev_create(struct net *net, struct net_device *dev,
			      struct vxlan_config *conf,
			      struct netlink_ext_ack *extack)
{
	struct vxlan_net *vn = net_generic(net, vxlan_net_id);
	struct vxlan_dev *vxlan = netdev_priv(dev);
	struct vxlan_fdb *f = NULL;
	bool unregister = false;
	int err;

	err = vxlan_dev_configure(net, dev, conf, false, extack);
	if (err)
		return err;

	dev->ethtool_ops = &vxlan_ethtool_ops;

	/* create an fdb entry for a valid default destination */
	if (!vxlan_addr_any(&vxlan->default_dst.remote_ip)) {
		err = vxlan_fdb_create(vxlan, all_zeros_mac,
				       &vxlan->default_dst.remote_ip,
				       NUD_REACHABLE | NUD_PERMANENT,
				       vxlan->cfg.dst_port,
				       vxlan->default_dst.remote_vni,
				       vxlan->default_dst.remote_vni,
				       vxlan->default_dst.remote_ifindex,
				       NTF_SELF, &f);
		if (err)
			return err;
	}

	err = register_netdevice(dev);
	if (err)
		goto errout;
	unregister = true;

	err = rtnl_configure_link(dev, NULL);
	if (err)
		goto errout;

	/* notify default fdb entry */
	if (f)
		vxlan_fdb_notify(vxlan, f, first_remote_rtnl(f), RTM_NEWNEIGH,
				 true);

	list_add(&vxlan->next, &vn->vxlan_list);
	return 0;

errout:
	/* unregister_netdevice() destroys the default FDB entry with deletion
	 * notification. But the addition notification was not sent yet, so
	 * destroy the entry by hand here.
	 */
	if (f)
<<<<<<< HEAD
		vxlan_fdb_destroy(vxlan, f, false);
=======
		vxlan_fdb_destroy(vxlan, f, false, false);
>>>>>>> 577ff1dd
	if (unregister)
		unregister_netdevice(dev);
	return err;
}

static int vxlan_nl2conf(struct nlattr *tb[], struct nlattr *data[],
			 struct net_device *dev, struct vxlan_config *conf,
			 bool changelink)
{
	struct vxlan_dev *vxlan = netdev_priv(dev);

	memset(conf, 0, sizeof(*conf));

	/* if changelink operation, start with old existing cfg */
	if (changelink)
		memcpy(conf, &vxlan->cfg, sizeof(*conf));

	if (data[IFLA_VXLAN_ID]) {
		__be32 vni = cpu_to_be32(nla_get_u32(data[IFLA_VXLAN_ID]));

		if (changelink && (vni != conf->vni))
			return -EOPNOTSUPP;
		conf->vni = cpu_to_be32(nla_get_u32(data[IFLA_VXLAN_ID]));
	}

	if (data[IFLA_VXLAN_GROUP]) {
		if (changelink && (conf->remote_ip.sa.sa_family != AF_INET))
			return -EOPNOTSUPP;

		conf->remote_ip.sin.sin_addr.s_addr = nla_get_in_addr(data[IFLA_VXLAN_GROUP]);
		conf->remote_ip.sa.sa_family = AF_INET;
	} else if (data[IFLA_VXLAN_GROUP6]) {
		if (!IS_ENABLED(CONFIG_IPV6))
			return -EPFNOSUPPORT;

		if (changelink && (conf->remote_ip.sa.sa_family != AF_INET6))
			return -EOPNOTSUPP;

		conf->remote_ip.sin6.sin6_addr = nla_get_in6_addr(data[IFLA_VXLAN_GROUP6]);
		conf->remote_ip.sa.sa_family = AF_INET6;
	}

	if (data[IFLA_VXLAN_LOCAL]) {
		if (changelink && (conf->saddr.sa.sa_family != AF_INET))
			return -EOPNOTSUPP;

		conf->saddr.sin.sin_addr.s_addr = nla_get_in_addr(data[IFLA_VXLAN_LOCAL]);
		conf->saddr.sa.sa_family = AF_INET;
	} else if (data[IFLA_VXLAN_LOCAL6]) {
		if (!IS_ENABLED(CONFIG_IPV6))
			return -EPFNOSUPPORT;

		if (changelink && (conf->saddr.sa.sa_family != AF_INET6))
			return -EOPNOTSUPP;

		/* TODO: respect scope id */
		conf->saddr.sin6.sin6_addr = nla_get_in6_addr(data[IFLA_VXLAN_LOCAL6]);
		conf->saddr.sa.sa_family = AF_INET6;
	}

	if (data[IFLA_VXLAN_LINK])
		conf->remote_ifindex = nla_get_u32(data[IFLA_VXLAN_LINK]);

	if (data[IFLA_VXLAN_TOS])
		conf->tos  = nla_get_u8(data[IFLA_VXLAN_TOS]);

	if (data[IFLA_VXLAN_TTL])
		conf->ttl = nla_get_u8(data[IFLA_VXLAN_TTL]);

	if (data[IFLA_VXLAN_TTL_INHERIT]) {
		if (changelink)
			return -EOPNOTSUPP;
		conf->flags |= VXLAN_F_TTL_INHERIT;
	}

	if (data[IFLA_VXLAN_LABEL])
		conf->label = nla_get_be32(data[IFLA_VXLAN_LABEL]) &
			     IPV6_FLOWLABEL_MASK;

	if (data[IFLA_VXLAN_LEARNING]) {
		if (nla_get_u8(data[IFLA_VXLAN_LEARNING]))
			conf->flags |= VXLAN_F_LEARN;
		else
			conf->flags &= ~VXLAN_F_LEARN;
	} else if (!changelink) {
		/* default to learn on a new device */
		conf->flags |= VXLAN_F_LEARN;
	}

	if (data[IFLA_VXLAN_AGEING])
		conf->age_interval = nla_get_u32(data[IFLA_VXLAN_AGEING]);

	if (data[IFLA_VXLAN_PROXY]) {
		if (changelink)
			return -EOPNOTSUPP;
		if (nla_get_u8(data[IFLA_VXLAN_PROXY]))
			conf->flags |= VXLAN_F_PROXY;
	}

	if (data[IFLA_VXLAN_RSC]) {
		if (changelink)
			return -EOPNOTSUPP;
		if (nla_get_u8(data[IFLA_VXLAN_RSC]))
			conf->flags |= VXLAN_F_RSC;
	}

	if (data[IFLA_VXLAN_L2MISS]) {
		if (changelink)
			return -EOPNOTSUPP;
		if (nla_get_u8(data[IFLA_VXLAN_L2MISS]))
			conf->flags |= VXLAN_F_L2MISS;
	}

	if (data[IFLA_VXLAN_L3MISS]) {
		if (changelink)
			return -EOPNOTSUPP;
		if (nla_get_u8(data[IFLA_VXLAN_L3MISS]))
			conf->flags |= VXLAN_F_L3MISS;
	}

	if (data[IFLA_VXLAN_LIMIT]) {
		if (changelink)
			return -EOPNOTSUPP;
		conf->addrmax = nla_get_u32(data[IFLA_VXLAN_LIMIT]);
	}

	if (data[IFLA_VXLAN_COLLECT_METADATA]) {
		if (changelink)
			return -EOPNOTSUPP;
		if (nla_get_u8(data[IFLA_VXLAN_COLLECT_METADATA]))
			conf->flags |= VXLAN_F_COLLECT_METADATA;
	}

	if (data[IFLA_VXLAN_PORT_RANGE]) {
		if (!changelink) {
			const struct ifla_vxlan_port_range *p
				= nla_data(data[IFLA_VXLAN_PORT_RANGE]);
			conf->port_min = ntohs(p->low);
			conf->port_max = ntohs(p->high);
		} else {
			return -EOPNOTSUPP;
		}
	}

	if (data[IFLA_VXLAN_PORT]) {
		if (changelink)
			return -EOPNOTSUPP;
		conf->dst_port = nla_get_be16(data[IFLA_VXLAN_PORT]);
	}

	if (data[IFLA_VXLAN_UDP_CSUM]) {
		if (changelink)
			return -EOPNOTSUPP;
		if (!nla_get_u8(data[IFLA_VXLAN_UDP_CSUM]))
			conf->flags |= VXLAN_F_UDP_ZERO_CSUM_TX;
	}

	if (data[IFLA_VXLAN_UDP_ZERO_CSUM6_TX]) {
		if (changelink)
			return -EOPNOTSUPP;
		if (nla_get_u8(data[IFLA_VXLAN_UDP_ZERO_CSUM6_TX]))
			conf->flags |= VXLAN_F_UDP_ZERO_CSUM6_TX;
	}

	if (data[IFLA_VXLAN_UDP_ZERO_CSUM6_RX]) {
		if (changelink)
			return -EOPNOTSUPP;
		if (nla_get_u8(data[IFLA_VXLAN_UDP_ZERO_CSUM6_RX]))
			conf->flags |= VXLAN_F_UDP_ZERO_CSUM6_RX;
	}

	if (data[IFLA_VXLAN_REMCSUM_TX]) {
		if (changelink)
			return -EOPNOTSUPP;
		if (nla_get_u8(data[IFLA_VXLAN_REMCSUM_TX]))
			conf->flags |= VXLAN_F_REMCSUM_TX;
	}

	if (data[IFLA_VXLAN_REMCSUM_RX]) {
		if (changelink)
			return -EOPNOTSUPP;
		if (nla_get_u8(data[IFLA_VXLAN_REMCSUM_RX]))
			conf->flags |= VXLAN_F_REMCSUM_RX;
	}

	if (data[IFLA_VXLAN_GBP]) {
		if (changelink)
			return -EOPNOTSUPP;
		conf->flags |= VXLAN_F_GBP;
	}

	if (data[IFLA_VXLAN_GPE]) {
		if (changelink)
			return -EOPNOTSUPP;
		conf->flags |= VXLAN_F_GPE;
	}

	if (data[IFLA_VXLAN_REMCSUM_NOPARTIAL]) {
		if (changelink)
			return -EOPNOTSUPP;
		conf->flags |= VXLAN_F_REMCSUM_NOPARTIAL;
	}

	if (tb[IFLA_MTU]) {
		if (changelink)
			return -EOPNOTSUPP;
		conf->mtu = nla_get_u32(tb[IFLA_MTU]);
	}

	if (data[IFLA_VXLAN_DF])
		conf->df = nla_get_u8(data[IFLA_VXLAN_DF]);

	return 0;
}

static int vxlan_newlink(struct net *src_net, struct net_device *dev,
			 struct nlattr *tb[], struct nlattr *data[],
			 struct netlink_ext_ack *extack)
{
	struct vxlan_config conf;
	int err;

	err = vxlan_nl2conf(tb, data, dev, &conf, false);
	if (err)
		return err;

	return __vxlan_dev_create(src_net, dev, &conf, extack);
}

static int vxlan_changelink(struct net_device *dev, struct nlattr *tb[],
			    struct nlattr *data[],
			    struct netlink_ext_ack *extack)
{
	struct vxlan_dev *vxlan = netdev_priv(dev);
	struct vxlan_rdst *dst = &vxlan->default_dst;
	unsigned long old_age_interval;
	struct vxlan_rdst old_dst;
	struct vxlan_config conf;
	int err;

	err = vxlan_nl2conf(tb, data,
			    dev, &conf, true);
	if (err)
		return err;

	old_age_interval = vxlan->cfg.age_interval;
	memcpy(&old_dst, dst, sizeof(struct vxlan_rdst));

	err = vxlan_dev_configure(vxlan->net, dev, &conf, true, extack);
	if (err)
		return err;

	if (old_age_interval != vxlan->cfg.age_interval)
		mod_timer(&vxlan->age_timer, jiffies);

	/* handle default dst entry */
	if (!vxlan_addr_equal(&dst->remote_ip, &old_dst.remote_ip)) {
		spin_lock_bh(&vxlan->hash_lock);
		if (!vxlan_addr_any(&old_dst.remote_ip))
			__vxlan_fdb_delete(vxlan, all_zeros_mac,
					   old_dst.remote_ip,
					   vxlan->cfg.dst_port,
					   old_dst.remote_vni,
					   old_dst.remote_vni,
					   old_dst.remote_ifindex,
					   true);

		if (!vxlan_addr_any(&dst->remote_ip)) {
			err = vxlan_fdb_update(vxlan, all_zeros_mac,
					       &dst->remote_ip,
					       NUD_REACHABLE | NUD_PERMANENT,
					       NLM_F_APPEND | NLM_F_CREATE,
					       vxlan->cfg.dst_port,
					       dst->remote_vni,
					       dst->remote_vni,
					       dst->remote_ifindex,
<<<<<<< HEAD
					       NTF_SELF);
=======
					       NTF_SELF, true);
>>>>>>> 577ff1dd
			if (err) {
				spin_unlock_bh(&vxlan->hash_lock);
				return err;
			}
		}
		spin_unlock_bh(&vxlan->hash_lock);
	}

	return 0;
}

static void vxlan_dellink(struct net_device *dev, struct list_head *head)
{
	struct vxlan_dev *vxlan = netdev_priv(dev);

	vxlan_flush(vxlan, true);

	gro_cells_destroy(&vxlan->gro_cells);
	list_del(&vxlan->next);
	unregister_netdevice_queue(dev, head);
}

static size_t vxlan_get_size(const struct net_device *dev)
{

	return nla_total_size(sizeof(__u32)) +	/* IFLA_VXLAN_ID */
		nla_total_size(sizeof(struct in6_addr)) + /* IFLA_VXLAN_GROUP{6} */
		nla_total_size(sizeof(__u32)) +	/* IFLA_VXLAN_LINK */
		nla_total_size(sizeof(struct in6_addr)) + /* IFLA_VXLAN_LOCAL{6} */
		nla_total_size(sizeof(__u8)) +	/* IFLA_VXLAN_TTL */
		nla_total_size(sizeof(__u8)) +	/* IFLA_VXLAN_TTL_INHERIT */
		nla_total_size(sizeof(__u8)) +	/* IFLA_VXLAN_TOS */
		nla_total_size(sizeof(__u8)) +	/* IFLA_VXLAN_DF */
		nla_total_size(sizeof(__be32)) + /* IFLA_VXLAN_LABEL */
		nla_total_size(sizeof(__u8)) +	/* IFLA_VXLAN_LEARNING */
		nla_total_size(sizeof(__u8)) +	/* IFLA_VXLAN_PROXY */
		nla_total_size(sizeof(__u8)) +	/* IFLA_VXLAN_RSC */
		nla_total_size(sizeof(__u8)) +	/* IFLA_VXLAN_L2MISS */
		nla_total_size(sizeof(__u8)) +	/* IFLA_VXLAN_L3MISS */
		nla_total_size(sizeof(__u8)) +	/* IFLA_VXLAN_COLLECT_METADATA */
		nla_total_size(sizeof(__u32)) +	/* IFLA_VXLAN_AGEING */
		nla_total_size(sizeof(__u32)) +	/* IFLA_VXLAN_LIMIT */
		nla_total_size(sizeof(struct ifla_vxlan_port_range)) +
		nla_total_size(sizeof(__be16)) + /* IFLA_VXLAN_PORT */
		nla_total_size(sizeof(__u8)) + /* IFLA_VXLAN_UDP_CSUM */
		nla_total_size(sizeof(__u8)) + /* IFLA_VXLAN_UDP_ZERO_CSUM6_TX */
		nla_total_size(sizeof(__u8)) + /* IFLA_VXLAN_UDP_ZERO_CSUM6_RX */
		nla_total_size(sizeof(__u8)) + /* IFLA_VXLAN_REMCSUM_TX */
		nla_total_size(sizeof(__u8)) + /* IFLA_VXLAN_REMCSUM_RX */
		0;
}

static int vxlan_fill_info(struct sk_buff *skb, const struct net_device *dev)
{
	const struct vxlan_dev *vxlan = netdev_priv(dev);
	const struct vxlan_rdst *dst = &vxlan->default_dst;
	struct ifla_vxlan_port_range ports = {
		.low =  htons(vxlan->cfg.port_min),
		.high = htons(vxlan->cfg.port_max),
	};

	if (nla_put_u32(skb, IFLA_VXLAN_ID, be32_to_cpu(dst->remote_vni)))
		goto nla_put_failure;

	if (!vxlan_addr_any(&dst->remote_ip)) {
		if (dst->remote_ip.sa.sa_family == AF_INET) {
			if (nla_put_in_addr(skb, IFLA_VXLAN_GROUP,
					    dst->remote_ip.sin.sin_addr.s_addr))
				goto nla_put_failure;
#if IS_ENABLED(CONFIG_IPV6)
		} else {
			if (nla_put_in6_addr(skb, IFLA_VXLAN_GROUP6,
					     &dst->remote_ip.sin6.sin6_addr))
				goto nla_put_failure;
#endif
		}
	}

	if (dst->remote_ifindex && nla_put_u32(skb, IFLA_VXLAN_LINK, dst->remote_ifindex))
		goto nla_put_failure;

	if (!vxlan_addr_any(&vxlan->cfg.saddr)) {
		if (vxlan->cfg.saddr.sa.sa_family == AF_INET) {
			if (nla_put_in_addr(skb, IFLA_VXLAN_LOCAL,
					    vxlan->cfg.saddr.sin.sin_addr.s_addr))
				goto nla_put_failure;
#if IS_ENABLED(CONFIG_IPV6)
		} else {
			if (nla_put_in6_addr(skb, IFLA_VXLAN_LOCAL6,
					     &vxlan->cfg.saddr.sin6.sin6_addr))
				goto nla_put_failure;
#endif
		}
	}

	if (nla_put_u8(skb, IFLA_VXLAN_TTL, vxlan->cfg.ttl) ||
	    nla_put_u8(skb, IFLA_VXLAN_TTL_INHERIT,
		       !!(vxlan->cfg.flags & VXLAN_F_TTL_INHERIT)) ||
	    nla_put_u8(skb, IFLA_VXLAN_TOS, vxlan->cfg.tos) ||
	    nla_put_u8(skb, IFLA_VXLAN_DF, vxlan->cfg.df) ||
	    nla_put_be32(skb, IFLA_VXLAN_LABEL, vxlan->cfg.label) ||
	    nla_put_u8(skb, IFLA_VXLAN_LEARNING,
			!!(vxlan->cfg.flags & VXLAN_F_LEARN)) ||
	    nla_put_u8(skb, IFLA_VXLAN_PROXY,
			!!(vxlan->cfg.flags & VXLAN_F_PROXY)) ||
	    nla_put_u8(skb, IFLA_VXLAN_RSC,
		       !!(vxlan->cfg.flags & VXLAN_F_RSC)) ||
	    nla_put_u8(skb, IFLA_VXLAN_L2MISS,
			!!(vxlan->cfg.flags & VXLAN_F_L2MISS)) ||
	    nla_put_u8(skb, IFLA_VXLAN_L3MISS,
			!!(vxlan->cfg.flags & VXLAN_F_L3MISS)) ||
	    nla_put_u8(skb, IFLA_VXLAN_COLLECT_METADATA,
		       !!(vxlan->cfg.flags & VXLAN_F_COLLECT_METADATA)) ||
	    nla_put_u32(skb, IFLA_VXLAN_AGEING, vxlan->cfg.age_interval) ||
	    nla_put_u32(skb, IFLA_VXLAN_LIMIT, vxlan->cfg.addrmax) ||
	    nla_put_be16(skb, IFLA_VXLAN_PORT, vxlan->cfg.dst_port) ||
	    nla_put_u8(skb, IFLA_VXLAN_UDP_CSUM,
			!(vxlan->cfg.flags & VXLAN_F_UDP_ZERO_CSUM_TX)) ||
	    nla_put_u8(skb, IFLA_VXLAN_UDP_ZERO_CSUM6_TX,
			!!(vxlan->cfg.flags & VXLAN_F_UDP_ZERO_CSUM6_TX)) ||
	    nla_put_u8(skb, IFLA_VXLAN_UDP_ZERO_CSUM6_RX,
			!!(vxlan->cfg.flags & VXLAN_F_UDP_ZERO_CSUM6_RX)) ||
	    nla_put_u8(skb, IFLA_VXLAN_REMCSUM_TX,
			!!(vxlan->cfg.flags & VXLAN_F_REMCSUM_TX)) ||
	    nla_put_u8(skb, IFLA_VXLAN_REMCSUM_RX,
			!!(vxlan->cfg.flags & VXLAN_F_REMCSUM_RX)))
		goto nla_put_failure;

	if (nla_put(skb, IFLA_VXLAN_PORT_RANGE, sizeof(ports), &ports))
		goto nla_put_failure;

	if (vxlan->cfg.flags & VXLAN_F_GBP &&
	    nla_put_flag(skb, IFLA_VXLAN_GBP))
		goto nla_put_failure;

	if (vxlan->cfg.flags & VXLAN_F_GPE &&
	    nla_put_flag(skb, IFLA_VXLAN_GPE))
		goto nla_put_failure;

	if (vxlan->cfg.flags & VXLAN_F_REMCSUM_NOPARTIAL &&
	    nla_put_flag(skb, IFLA_VXLAN_REMCSUM_NOPARTIAL))
		goto nla_put_failure;

	return 0;

nla_put_failure:
	return -EMSGSIZE;
}

static struct net *vxlan_get_link_net(const struct net_device *dev)
{
	struct vxlan_dev *vxlan = netdev_priv(dev);

	return vxlan->net;
}

static struct rtnl_link_ops vxlan_link_ops __read_mostly = {
	.kind		= "vxlan",
	.maxtype	= IFLA_VXLAN_MAX,
	.policy		= vxlan_policy,
	.priv_size	= sizeof(struct vxlan_dev),
	.setup		= vxlan_setup,
	.validate	= vxlan_validate,
	.newlink	= vxlan_newlink,
	.changelink	= vxlan_changelink,
	.dellink	= vxlan_dellink,
	.get_size	= vxlan_get_size,
	.fill_info	= vxlan_fill_info,
	.get_link_net	= vxlan_get_link_net,
};

struct net_device *vxlan_dev_create(struct net *net, const char *name,
				    u8 name_assign_type,
				    struct vxlan_config *conf)
{
	struct nlattr *tb[IFLA_MAX + 1];
	struct net_device *dev;
	int err;

	memset(&tb, 0, sizeof(tb));

	dev = rtnl_create_link(net, name, name_assign_type,
			       &vxlan_link_ops, tb, NULL);
	if (IS_ERR(dev))
		return dev;

	err = __vxlan_dev_create(net, dev, conf, NULL);
	if (err < 0) {
		free_netdev(dev);
		return ERR_PTR(err);
	}

	err = rtnl_configure_link(dev, NULL);
	if (err < 0) {
		LIST_HEAD(list_kill);

		vxlan_dellink(dev, &list_kill);
		unregister_netdevice_many(&list_kill);
		return ERR_PTR(err);
	}

	return dev;
}
EXPORT_SYMBOL_GPL(vxlan_dev_create);

static void vxlan_handle_lowerdev_unregister(struct vxlan_net *vn,
					     struct net_device *dev)
{
	struct vxlan_dev *vxlan, *next;
	LIST_HEAD(list_kill);

	list_for_each_entry_safe(vxlan, next, &vn->vxlan_list, next) {
		struct vxlan_rdst *dst = &vxlan->default_dst;

		/* In case we created vxlan device with carrier
		 * and we loose the carrier due to module unload
		 * we also need to remove vxlan device. In other
		 * cases, it's not necessary and remote_ifindex
		 * is 0 here, so no matches.
		 */
		if (dst->remote_ifindex == dev->ifindex)
			vxlan_dellink(vxlan->dev, &list_kill);
	}

	unregister_netdevice_many(&list_kill);
}

static int vxlan_netdevice_event(struct notifier_block *unused,
				 unsigned long event, void *ptr)
{
	struct net_device *dev = netdev_notifier_info_to_dev(ptr);
	struct vxlan_net *vn = net_generic(dev_net(dev), vxlan_net_id);

	if (event == NETDEV_UNREGISTER) {
		vxlan_offload_rx_ports(dev, false);
		vxlan_handle_lowerdev_unregister(vn, dev);
	} else if (event == NETDEV_REGISTER) {
		vxlan_offload_rx_ports(dev, true);
	} else if (event == NETDEV_UDP_TUNNEL_PUSH_INFO ||
		   event == NETDEV_UDP_TUNNEL_DROP_INFO) {
		vxlan_offload_rx_ports(dev, event == NETDEV_UDP_TUNNEL_PUSH_INFO);
	}

	return NOTIFY_DONE;
}

static struct notifier_block vxlan_notifier_block __read_mostly = {
	.notifier_call = vxlan_netdevice_event,
};

static void
vxlan_fdb_offloaded_set(struct net_device *dev,
			struct switchdev_notifier_vxlan_fdb_info *fdb_info)
{
	struct vxlan_dev *vxlan = netdev_priv(dev);
	struct vxlan_rdst *rdst;
	struct vxlan_fdb *f;

	spin_lock_bh(&vxlan->hash_lock);

	f = vxlan_find_mac(vxlan, fdb_info->eth_addr, fdb_info->vni);
	if (!f)
		goto out;

	rdst = vxlan_fdb_find_rdst(f, &fdb_info->remote_ip,
				   fdb_info->remote_port,
				   fdb_info->remote_vni,
				   fdb_info->remote_ifindex);
	if (!rdst)
		goto out;

	rdst->offloaded = fdb_info->offloaded;

out:
	spin_unlock_bh(&vxlan->hash_lock);
}

static int
vxlan_fdb_external_learn_add(struct net_device *dev,
			     struct switchdev_notifier_vxlan_fdb_info *fdb_info)
{
	struct vxlan_dev *vxlan = netdev_priv(dev);
	int err;

	spin_lock_bh(&vxlan->hash_lock);
	err = vxlan_fdb_update(vxlan, fdb_info->eth_addr, &fdb_info->remote_ip,
			       NUD_REACHABLE,
			       NLM_F_CREATE | NLM_F_REPLACE,
			       fdb_info->remote_port,
			       fdb_info->vni,
			       fdb_info->remote_vni,
			       fdb_info->remote_ifindex,
			       NTF_USE | NTF_SELF | NTF_EXT_LEARNED,
			       false);
	spin_unlock_bh(&vxlan->hash_lock);

	return err;
}

static int
vxlan_fdb_external_learn_del(struct net_device *dev,
			     struct switchdev_notifier_vxlan_fdb_info *fdb_info)
{
	struct vxlan_dev *vxlan = netdev_priv(dev);
	struct vxlan_fdb *f;
	int err = 0;

	spin_lock_bh(&vxlan->hash_lock);

	f = vxlan_find_mac(vxlan, fdb_info->eth_addr, fdb_info->vni);
	if (!f)
		err = -ENOENT;
	else if (f->flags & NTF_EXT_LEARNED)
		err = __vxlan_fdb_delete(vxlan, fdb_info->eth_addr,
					 fdb_info->remote_ip,
					 fdb_info->remote_port,
					 fdb_info->vni,
					 fdb_info->remote_vni,
					 fdb_info->remote_ifindex,
					 false);

	spin_unlock_bh(&vxlan->hash_lock);

	return err;
}

static int vxlan_switchdev_event(struct notifier_block *unused,
				 unsigned long event, void *ptr)
{
	struct net_device *dev = switchdev_notifier_info_to_dev(ptr);
	struct switchdev_notifier_vxlan_fdb_info *fdb_info;
	int err = 0;

	switch (event) {
	case SWITCHDEV_VXLAN_FDB_OFFLOADED:
		vxlan_fdb_offloaded_set(dev, ptr);
		break;
	case SWITCHDEV_VXLAN_FDB_ADD_TO_BRIDGE:
		fdb_info = ptr;
		err = vxlan_fdb_external_learn_add(dev, fdb_info);
		if (err) {
			err = notifier_from_errno(err);
			break;
		}
		fdb_info->offloaded = true;
		vxlan_fdb_offloaded_set(dev, fdb_info);
		break;
	case SWITCHDEV_VXLAN_FDB_DEL_TO_BRIDGE:
		fdb_info = ptr;
		err = vxlan_fdb_external_learn_del(dev, fdb_info);
		if (err) {
			err = notifier_from_errno(err);
			break;
		}
		fdb_info->offloaded = false;
		vxlan_fdb_offloaded_set(dev, fdb_info);
		break;
	}

	return err;
}

static struct notifier_block vxlan_switchdev_notifier_block __read_mostly = {
	.notifier_call = vxlan_switchdev_event,
};

static __net_init int vxlan_init_net(struct net *net)
{
	struct vxlan_net *vn = net_generic(net, vxlan_net_id);
	unsigned int h;

	INIT_LIST_HEAD(&vn->vxlan_list);
	spin_lock_init(&vn->sock_lock);

	for (h = 0; h < PORT_HASH_SIZE; ++h)
		INIT_HLIST_HEAD(&vn->sock_list[h]);

	return 0;
}

static void vxlan_destroy_tunnels(struct net *net, struct list_head *head)
{
	struct vxlan_net *vn = net_generic(net, vxlan_net_id);
	struct vxlan_dev *vxlan, *next;
	struct net_device *dev, *aux;
	unsigned int h;

	for_each_netdev_safe(net, dev, aux)
		if (dev->rtnl_link_ops == &vxlan_link_ops)
			unregister_netdevice_queue(dev, head);

	list_for_each_entry_safe(vxlan, next, &vn->vxlan_list, next) {
		/* If vxlan->dev is in the same netns, it has already been added
		 * to the list by the previous loop.
		 */
		if (!net_eq(dev_net(vxlan->dev), net)) {
			gro_cells_destroy(&vxlan->gro_cells);
			unregister_netdevice_queue(vxlan->dev, head);
		}
	}

	for (h = 0; h < PORT_HASH_SIZE; ++h)
		WARN_ON_ONCE(!hlist_empty(&vn->sock_list[h]));
}

static void __net_exit vxlan_exit_batch_net(struct list_head *net_list)
{
	struct net *net;
	LIST_HEAD(list);

	rtnl_lock();
	list_for_each_entry(net, net_list, exit_list)
		vxlan_destroy_tunnels(net, &list);

	unregister_netdevice_many(&list);
	rtnl_unlock();
}

static struct pernet_operations vxlan_net_ops = {
	.init = vxlan_init_net,
	.exit_batch = vxlan_exit_batch_net,
	.id   = &vxlan_net_id,
	.size = sizeof(struct vxlan_net),
};

static int __init vxlan_init_module(void)
{
	int rc;

	get_random_bytes(&vxlan_salt, sizeof(vxlan_salt));

	rc = register_pernet_subsys(&vxlan_net_ops);
	if (rc)
		goto out1;

	rc = register_netdevice_notifier(&vxlan_notifier_block);
	if (rc)
		goto out2;

	rc = register_switchdev_notifier(&vxlan_switchdev_notifier_block);
	if (rc)
		goto out3;

	rc = rtnl_link_register(&vxlan_link_ops);
	if (rc)
		goto out4;

	return 0;
out4:
	unregister_switchdev_notifier(&vxlan_switchdev_notifier_block);
out3:
	unregister_netdevice_notifier(&vxlan_notifier_block);
out2:
	unregister_pernet_subsys(&vxlan_net_ops);
out1:
	return rc;
}
late_initcall(vxlan_init_module);

static void __exit vxlan_cleanup_module(void)
{
	rtnl_link_unregister(&vxlan_link_ops);
	unregister_switchdev_notifier(&vxlan_switchdev_notifier_block);
	unregister_netdevice_notifier(&vxlan_notifier_block);
	unregister_pernet_subsys(&vxlan_net_ops);
	/* rcu_barrier() is called by netns */
}
module_exit(vxlan_cleanup_module);

MODULE_LICENSE("GPL");
MODULE_VERSION(VXLAN_VERSION);
MODULE_AUTHOR("Stephen Hemminger <stephen@networkplumber.org>");
MODULE_DESCRIPTION("Driver for VXLAN encapsulated traffic");
MODULE_ALIAS_RTNL_LINK("vxlan");<|MERGE_RESOLUTION|>--- conflicted
+++ resolved
@@ -3491,11 +3491,7 @@
 	 * destroy the entry by hand here.
 	 */
 	if (f)
-<<<<<<< HEAD
-		vxlan_fdb_destroy(vxlan, f, false);
-=======
 		vxlan_fdb_destroy(vxlan, f, false, false);
->>>>>>> 577ff1dd
 	if (unregister)
 		unregister_netdevice(dev);
 	return err;
@@ -3772,11 +3768,7 @@
 					       dst->remote_vni,
 					       dst->remote_vni,
 					       dst->remote_ifindex,
-<<<<<<< HEAD
-					       NTF_SELF);
-=======
 					       NTF_SELF, true);
->>>>>>> 577ff1dd
 			if (err) {
 				spin_unlock_bh(&vxlan->hash_lock);
 				return err;

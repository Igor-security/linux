/*
 * IBM Power Virtual Ethernet Device Driver
 *
 * This program is free software; you can redistribute it and/or modify
 * it under the terms of the GNU General Public License as published by
 * the Free Software Foundation; either version 2 of the License, or
 * (at your option) any later version.
 *
 * This program is distributed in the hope that it will be useful,
 * but WITHOUT ANY WARRANTY; without even the implied warranty of
 * MERCHANTABILITY or FITNESS FOR A PARTICULAR PURPOSE.  See the
 * GNU General Public License for more details.
 *
 * You should have received a copy of the GNU General Public License
 * along with this program; if not, see <http://www.gnu.org/licenses/>.
 *
 * Copyright (C) IBM Corporation, 2003, 2010
 *
 * Authors: Dave Larson <larson1@us.ibm.com>
 *	    Santiago Leon <santil@linux.vnet.ibm.com>
 *	    Brian King <brking@linux.vnet.ibm.com>
 *	    Robert Jennings <rcj@linux.vnet.ibm.com>
 *	    Anton Blanchard <anton@au.ibm.com>
 */

#include <linux/module.h>
#include <linux/moduleparam.h>
#include <linux/types.h>
#include <linux/errno.h>
#include <linux/dma-mapping.h>
#include <linux/kernel.h>
#include <linux/netdevice.h>
#include <linux/etherdevice.h>
#include <linux/skbuff.h>
#include <linux/init.h>
#include <linux/interrupt.h>
#include <linux/mm.h>
#include <linux/pm.h>
#include <linux/ethtool.h>
#include <linux/in.h>
#include <linux/ip.h>
#include <linux/ipv6.h>
#include <linux/slab.h>
#include <asm/hvcall.h>
#include <linux/atomic.h>
#include <asm/vio.h>
#include <asm/iommu.h>
#include <asm/firmware.h>

#include "ibmveth.h"

static irqreturn_t ibmveth_interrupt(int irq, void *dev_instance);
static void ibmveth_rxq_harvest_buffer(struct ibmveth_adapter *adapter);
static unsigned long ibmveth_get_desired_dma(struct vio_dev *vdev);

static struct kobj_type ktype_veth_pool;


static const char ibmveth_driver_name[] = "ibmveth";
static const char ibmveth_driver_string[] = "IBM Power Virtual Ethernet Driver";
#define ibmveth_driver_version "1.06"

MODULE_AUTHOR("Santiago Leon <santil@linux.vnet.ibm.com>");
MODULE_DESCRIPTION("IBM Power Virtual Ethernet Driver");
MODULE_LICENSE("GPL");
MODULE_VERSION(ibmveth_driver_version);

static unsigned int tx_copybreak __read_mostly = 128;
module_param(tx_copybreak, uint, 0644);
MODULE_PARM_DESC(tx_copybreak,
	"Maximum size of packet that is copied to a new buffer on transmit");

static unsigned int rx_copybreak __read_mostly = 128;
module_param(rx_copybreak, uint, 0644);
MODULE_PARM_DESC(rx_copybreak,
	"Maximum size of packet that is copied to a new buffer on receive");

static unsigned int rx_flush __read_mostly = 0;
module_param(rx_flush, uint, 0644);
MODULE_PARM_DESC(rx_flush, "Flush receive buffers before use");

static bool old_large_send __read_mostly;
module_param(old_large_send, bool, S_IRUGO);
MODULE_PARM_DESC(old_large_send,
	"Use old large send method on firmware that supports the new method");

struct ibmveth_stat {
	char name[ETH_GSTRING_LEN];
	int offset;
};

#define IBMVETH_STAT_OFF(stat) offsetof(struct ibmveth_adapter, stat)
#define IBMVETH_GET_STAT(a, off) *((u64 *)(((unsigned long)(a)) + off))

struct ibmveth_stat ibmveth_stats[] = {
	{ "replenish_task_cycles", IBMVETH_STAT_OFF(replenish_task_cycles) },
	{ "replenish_no_mem", IBMVETH_STAT_OFF(replenish_no_mem) },
	{ "replenish_add_buff_failure",
			IBMVETH_STAT_OFF(replenish_add_buff_failure) },
	{ "replenish_add_buff_success",
			IBMVETH_STAT_OFF(replenish_add_buff_success) },
	{ "rx_invalid_buffer", IBMVETH_STAT_OFF(rx_invalid_buffer) },
	{ "rx_no_buffer", IBMVETH_STAT_OFF(rx_no_buffer) },
	{ "tx_map_failed", IBMVETH_STAT_OFF(tx_map_failed) },
	{ "tx_send_failed", IBMVETH_STAT_OFF(tx_send_failed) },
	{ "fw_enabled_ipv4_csum", IBMVETH_STAT_OFF(fw_ipv4_csum_support) },
	{ "fw_enabled_ipv6_csum", IBMVETH_STAT_OFF(fw_ipv6_csum_support) },
	{ "tx_large_packets", IBMVETH_STAT_OFF(tx_large_packets) },
	{ "rx_large_packets", IBMVETH_STAT_OFF(rx_large_packets) },
	{ "fw_enabled_large_send", IBMVETH_STAT_OFF(fw_large_send_support) }
};

/* simple methods of getting data from the current rxq entry */
static inline u32 ibmveth_rxq_flags(struct ibmveth_adapter *adapter)
{
	return be32_to_cpu(adapter->rx_queue.queue_addr[adapter->rx_queue.index].flags_off);
}

static inline int ibmveth_rxq_toggle(struct ibmveth_adapter *adapter)
{
	return (ibmveth_rxq_flags(adapter) & IBMVETH_RXQ_TOGGLE) >>
			IBMVETH_RXQ_TOGGLE_SHIFT;
}

static inline int ibmveth_rxq_pending_buffer(struct ibmveth_adapter *adapter)
{
	return ibmveth_rxq_toggle(adapter) == adapter->rx_queue.toggle;
}

static inline int ibmveth_rxq_buffer_valid(struct ibmveth_adapter *adapter)
{
	return ibmveth_rxq_flags(adapter) & IBMVETH_RXQ_VALID;
}

static inline int ibmveth_rxq_frame_offset(struct ibmveth_adapter *adapter)
{
	return ibmveth_rxq_flags(adapter) & IBMVETH_RXQ_OFF_MASK;
}

static inline int ibmveth_rxq_large_packet(struct ibmveth_adapter *adapter)
{
	return ibmveth_rxq_flags(adapter) & IBMVETH_RXQ_LRG_PKT;
}

static inline int ibmveth_rxq_frame_length(struct ibmveth_adapter *adapter)
{
	return be32_to_cpu(adapter->rx_queue.queue_addr[adapter->rx_queue.index].length);
}

static inline int ibmveth_rxq_csum_good(struct ibmveth_adapter *adapter)
{
	return ibmveth_rxq_flags(adapter) & IBMVETH_RXQ_CSUM_GOOD;
}

/* setup the initial settings for a buffer pool */
static void ibmveth_init_buffer_pool(struct ibmveth_buff_pool *pool,
				     u32 pool_index, u32 pool_size,
				     u32 buff_size, u32 pool_active)
{
	pool->size = pool_size;
	pool->index = pool_index;
	pool->buff_size = buff_size;
	pool->threshold = pool_size * 7 / 8;
	pool->active = pool_active;
}

/* allocate and setup an buffer pool - called during open */
static int ibmveth_alloc_buffer_pool(struct ibmveth_buff_pool *pool)
{
	int i;

	pool->free_map = kmalloc(sizeof(u16) * pool->size, GFP_KERNEL);

	if (!pool->free_map)
		return -1;

	pool->dma_addr = kcalloc(pool->size, sizeof(dma_addr_t), GFP_KERNEL);
	if (!pool->dma_addr) {
		kfree(pool->free_map);
		pool->free_map = NULL;
		return -1;
	}

	pool->skbuff = kcalloc(pool->size, sizeof(void *), GFP_KERNEL);

	if (!pool->skbuff) {
		kfree(pool->dma_addr);
		pool->dma_addr = NULL;

		kfree(pool->free_map);
		pool->free_map = NULL;
		return -1;
	}

	for (i = 0; i < pool->size; ++i)
		pool->free_map[i] = i;

	atomic_set(&pool->available, 0);
	pool->producer_index = 0;
	pool->consumer_index = 0;

	return 0;
}

static inline void ibmveth_flush_buffer(void *addr, unsigned long length)
{
	unsigned long offset;

	for (offset = 0; offset < length; offset += SMP_CACHE_BYTES)
		asm("dcbfl %0,%1" :: "b" (addr), "r" (offset));
}

/* replenish the buffers for a pool.  note that we don't need to
 * skb_reserve these since they are used for incoming...
 */
static void ibmveth_replenish_buffer_pool(struct ibmveth_adapter *adapter,
					  struct ibmveth_buff_pool *pool)
{
	u32 i;
	u32 count = pool->size - atomic_read(&pool->available);
	u32 buffers_added = 0;
	struct sk_buff *skb;
	unsigned int free_index, index;
	u64 correlator;
	unsigned long lpar_rc;
	dma_addr_t dma_addr;

	mb();

	for (i = 0; i < count; ++i) {
		union ibmveth_buf_desc desc;

		skb = netdev_alloc_skb(adapter->netdev, pool->buff_size);

		if (!skb) {
			netdev_dbg(adapter->netdev,
				   "replenish: unable to allocate skb\n");
			adapter->replenish_no_mem++;
			break;
		}

		free_index = pool->consumer_index;
		pool->consumer_index++;
		if (pool->consumer_index >= pool->size)
			pool->consumer_index = 0;
		index = pool->free_map[free_index];

		BUG_ON(index == IBM_VETH_INVALID_MAP);
		BUG_ON(pool->skbuff[index] != NULL);

		dma_addr = dma_map_single(&adapter->vdev->dev, skb->data,
				pool->buff_size, DMA_FROM_DEVICE);

		if (dma_mapping_error(&adapter->vdev->dev, dma_addr))
			goto failure;

		pool->free_map[free_index] = IBM_VETH_INVALID_MAP;
		pool->dma_addr[index] = dma_addr;
		pool->skbuff[index] = skb;

		correlator = ((u64)pool->index << 32) | index;
		*(u64 *)skb->data = correlator;

		desc.fields.flags_len = IBMVETH_BUF_VALID | pool->buff_size;
		desc.fields.address = dma_addr;

		if (rx_flush) {
			unsigned int len = min(pool->buff_size,
						adapter->netdev->mtu +
						IBMVETH_BUFF_OH);
			ibmveth_flush_buffer(skb->data, len);
		}
		lpar_rc = h_add_logical_lan_buffer(adapter->vdev->unit_address,
						   desc.desc);

		if (lpar_rc != H_SUCCESS) {
			goto failure;
		} else {
			buffers_added++;
			adapter->replenish_add_buff_success++;
		}
	}

	mb();
	atomic_add(buffers_added, &(pool->available));
	return;

failure:
	pool->free_map[free_index] = index;
	pool->skbuff[index] = NULL;
	if (pool->consumer_index == 0)
		pool->consumer_index = pool->size - 1;
	else
		pool->consumer_index--;
	if (!dma_mapping_error(&adapter->vdev->dev, dma_addr))
		dma_unmap_single(&adapter->vdev->dev,
		                 pool->dma_addr[index], pool->buff_size,
		                 DMA_FROM_DEVICE);
	dev_kfree_skb_any(skb);
	adapter->replenish_add_buff_failure++;

	mb();
	atomic_add(buffers_added, &(pool->available));
}

/*
 * The final 8 bytes of the buffer list is a counter of frames dropped
 * because there was not a buffer in the buffer list capable of holding
 * the frame.
 */
static void ibmveth_update_rx_no_buffer(struct ibmveth_adapter *adapter)
{
	__be64 *p = adapter->buffer_list_addr + 4096 - 8;

	adapter->rx_no_buffer = be64_to_cpup(p);
}

/* replenish routine */
static void ibmveth_replenish_task(struct ibmveth_adapter *adapter)
{
	int i;

	adapter->replenish_task_cycles++;

	for (i = (IBMVETH_NUM_BUFF_POOLS - 1); i >= 0; i--) {
		struct ibmveth_buff_pool *pool = &adapter->rx_buff_pool[i];

		if (pool->active &&
		    (atomic_read(&pool->available) < pool->threshold))
			ibmveth_replenish_buffer_pool(adapter, pool);
	}

	ibmveth_update_rx_no_buffer(adapter);
}

/* empty and free ana buffer pool - also used to do cleanup in error paths */
static void ibmveth_free_buffer_pool(struct ibmveth_adapter *adapter,
				     struct ibmveth_buff_pool *pool)
{
	int i;

	kfree(pool->free_map);
	pool->free_map = NULL;

	if (pool->skbuff && pool->dma_addr) {
		for (i = 0; i < pool->size; ++i) {
			struct sk_buff *skb = pool->skbuff[i];
			if (skb) {
				dma_unmap_single(&adapter->vdev->dev,
						 pool->dma_addr[i],
						 pool->buff_size,
						 DMA_FROM_DEVICE);
				dev_kfree_skb_any(skb);
				pool->skbuff[i] = NULL;
			}
		}
	}

	if (pool->dma_addr) {
		kfree(pool->dma_addr);
		pool->dma_addr = NULL;
	}

	if (pool->skbuff) {
		kfree(pool->skbuff);
		pool->skbuff = NULL;
	}
}

/* remove a buffer from a pool */
static void ibmveth_remove_buffer_from_pool(struct ibmveth_adapter *adapter,
					    u64 correlator)
{
	unsigned int pool  = correlator >> 32;
	unsigned int index = correlator & 0xffffffffUL;
	unsigned int free_index;
	struct sk_buff *skb;

	BUG_ON(pool >= IBMVETH_NUM_BUFF_POOLS);
	BUG_ON(index >= adapter->rx_buff_pool[pool].size);

	skb = adapter->rx_buff_pool[pool].skbuff[index];

	BUG_ON(skb == NULL);

	adapter->rx_buff_pool[pool].skbuff[index] = NULL;

	dma_unmap_single(&adapter->vdev->dev,
			 adapter->rx_buff_pool[pool].dma_addr[index],
			 adapter->rx_buff_pool[pool].buff_size,
			 DMA_FROM_DEVICE);

	free_index = adapter->rx_buff_pool[pool].producer_index;
	adapter->rx_buff_pool[pool].producer_index++;
	if (adapter->rx_buff_pool[pool].producer_index >=
	    adapter->rx_buff_pool[pool].size)
		adapter->rx_buff_pool[pool].producer_index = 0;
	adapter->rx_buff_pool[pool].free_map[free_index] = index;

	mb();

	atomic_dec(&(adapter->rx_buff_pool[pool].available));
}

/* get the current buffer on the rx queue */
static inline struct sk_buff *ibmveth_rxq_get_buffer(struct ibmveth_adapter *adapter)
{
	u64 correlator = adapter->rx_queue.queue_addr[adapter->rx_queue.index].correlator;
	unsigned int pool = correlator >> 32;
	unsigned int index = correlator & 0xffffffffUL;

	BUG_ON(pool >= IBMVETH_NUM_BUFF_POOLS);
	BUG_ON(index >= adapter->rx_buff_pool[pool].size);

	return adapter->rx_buff_pool[pool].skbuff[index];
}

/* recycle the current buffer on the rx queue */
static int ibmveth_rxq_recycle_buffer(struct ibmveth_adapter *adapter)
{
	u32 q_index = adapter->rx_queue.index;
	u64 correlator = adapter->rx_queue.queue_addr[q_index].correlator;
	unsigned int pool = correlator >> 32;
	unsigned int index = correlator & 0xffffffffUL;
	union ibmveth_buf_desc desc;
	unsigned long lpar_rc;
	int ret = 1;

	BUG_ON(pool >= IBMVETH_NUM_BUFF_POOLS);
	BUG_ON(index >= adapter->rx_buff_pool[pool].size);

	if (!adapter->rx_buff_pool[pool].active) {
		ibmveth_rxq_harvest_buffer(adapter);
		ibmveth_free_buffer_pool(adapter, &adapter->rx_buff_pool[pool]);
		goto out;
	}

	desc.fields.flags_len = IBMVETH_BUF_VALID |
		adapter->rx_buff_pool[pool].buff_size;
	desc.fields.address = adapter->rx_buff_pool[pool].dma_addr[index];

	lpar_rc = h_add_logical_lan_buffer(adapter->vdev->unit_address, desc.desc);

	if (lpar_rc != H_SUCCESS) {
		netdev_dbg(adapter->netdev, "h_add_logical_lan_buffer failed "
			   "during recycle rc=%ld", lpar_rc);
		ibmveth_remove_buffer_from_pool(adapter, adapter->rx_queue.queue_addr[adapter->rx_queue.index].correlator);
		ret = 0;
	}

	if (++adapter->rx_queue.index == adapter->rx_queue.num_slots) {
		adapter->rx_queue.index = 0;
		adapter->rx_queue.toggle = !adapter->rx_queue.toggle;
	}

out:
	return ret;
}

static void ibmveth_rxq_harvest_buffer(struct ibmveth_adapter *adapter)
{
	ibmveth_remove_buffer_from_pool(adapter, adapter->rx_queue.queue_addr[adapter->rx_queue.index].correlator);

	if (++adapter->rx_queue.index == adapter->rx_queue.num_slots) {
		adapter->rx_queue.index = 0;
		adapter->rx_queue.toggle = !adapter->rx_queue.toggle;
	}
}

static void ibmveth_cleanup(struct ibmveth_adapter *adapter)
{
	int i;
	struct device *dev = &adapter->vdev->dev;

	if (adapter->buffer_list_addr != NULL) {
		if (!dma_mapping_error(dev, adapter->buffer_list_dma)) {
			dma_unmap_single(dev, adapter->buffer_list_dma, 4096,
					DMA_BIDIRECTIONAL);
			adapter->buffer_list_dma = DMA_ERROR_CODE;
		}
		free_page((unsigned long)adapter->buffer_list_addr);
		adapter->buffer_list_addr = NULL;
	}

	if (adapter->filter_list_addr != NULL) {
		if (!dma_mapping_error(dev, adapter->filter_list_dma)) {
			dma_unmap_single(dev, adapter->filter_list_dma, 4096,
					DMA_BIDIRECTIONAL);
			adapter->filter_list_dma = DMA_ERROR_CODE;
		}
		free_page((unsigned long)adapter->filter_list_addr);
		adapter->filter_list_addr = NULL;
	}

	if (adapter->rx_queue.queue_addr != NULL) {
		dma_free_coherent(dev, adapter->rx_queue.queue_len,
				  adapter->rx_queue.queue_addr,
				  adapter->rx_queue.queue_dma);
		adapter->rx_queue.queue_addr = NULL;
	}

	for (i = 0; i < IBMVETH_NUM_BUFF_POOLS; i++)
		if (adapter->rx_buff_pool[i].active)
			ibmveth_free_buffer_pool(adapter,
						 &adapter->rx_buff_pool[i]);

	if (adapter->bounce_buffer != NULL) {
		if (!dma_mapping_error(dev, adapter->bounce_buffer_dma)) {
			dma_unmap_single(&adapter->vdev->dev,
					adapter->bounce_buffer_dma,
					adapter->netdev->mtu + IBMVETH_BUFF_OH,
					DMA_BIDIRECTIONAL);
			adapter->bounce_buffer_dma = DMA_ERROR_CODE;
		}
		kfree(adapter->bounce_buffer);
		adapter->bounce_buffer = NULL;
	}
}

static int ibmveth_register_logical_lan(struct ibmveth_adapter *adapter,
        union ibmveth_buf_desc rxq_desc, u64 mac_address)
{
	int rc, try_again = 1;

	/*
	 * After a kexec the adapter will still be open, so our attempt to
	 * open it will fail. So if we get a failure we free the adapter and
	 * try again, but only once.
	 */
retry:
	rc = h_register_logical_lan(adapter->vdev->unit_address,
				    adapter->buffer_list_dma, rxq_desc.desc,
				    adapter->filter_list_dma, mac_address);

	if (rc != H_SUCCESS && try_again) {
		do {
			rc = h_free_logical_lan(adapter->vdev->unit_address);
		} while (H_IS_LONG_BUSY(rc) || (rc == H_BUSY));

		try_again = 0;
		goto retry;
	}

	return rc;
}

static u64 ibmveth_encode_mac_addr(u8 *mac)
{
	int i;
	u64 encoded = 0;

	for (i = 0; i < ETH_ALEN; i++)
		encoded = (encoded << 8) | mac[i];

	return encoded;
}

static int ibmveth_open(struct net_device *netdev)
{
	struct ibmveth_adapter *adapter = netdev_priv(netdev);
	u64 mac_address;
	int rxq_entries = 1;
	unsigned long lpar_rc;
	int rc;
	union ibmveth_buf_desc rxq_desc;
	int i;
	struct device *dev;

	netdev_dbg(netdev, "open starting\n");

	napi_enable(&adapter->napi);

	for(i = 0; i < IBMVETH_NUM_BUFF_POOLS; i++)
		rxq_entries += adapter->rx_buff_pool[i].size;

	adapter->buffer_list_addr = (void*) get_zeroed_page(GFP_KERNEL);
	adapter->filter_list_addr = (void*) get_zeroed_page(GFP_KERNEL);

	if (!adapter->buffer_list_addr || !adapter->filter_list_addr) {
		netdev_err(netdev, "unable to allocate filter or buffer list "
			   "pages\n");
		rc = -ENOMEM;
		goto err_out;
	}

	dev = &adapter->vdev->dev;

	adapter->rx_queue.queue_len = sizeof(struct ibmveth_rx_q_entry) *
						rxq_entries;
	adapter->rx_queue.queue_addr =
		dma_alloc_coherent(dev, adapter->rx_queue.queue_len,
				   &adapter->rx_queue.queue_dma, GFP_KERNEL);
	if (!adapter->rx_queue.queue_addr) {
		rc = -ENOMEM;
		goto err_out;
	}

	adapter->buffer_list_dma = dma_map_single(dev,
			adapter->buffer_list_addr, 4096, DMA_BIDIRECTIONAL);
	adapter->filter_list_dma = dma_map_single(dev,
			adapter->filter_list_addr, 4096, DMA_BIDIRECTIONAL);

	if ((dma_mapping_error(dev, adapter->buffer_list_dma)) ||
	    (dma_mapping_error(dev, adapter->filter_list_dma))) {
		netdev_err(netdev, "unable to map filter or buffer list "
			   "pages\n");
		rc = -ENOMEM;
		goto err_out;
	}

	adapter->rx_queue.index = 0;
	adapter->rx_queue.num_slots = rxq_entries;
	adapter->rx_queue.toggle = 1;

	mac_address = ibmveth_encode_mac_addr(netdev->dev_addr);

	rxq_desc.fields.flags_len = IBMVETH_BUF_VALID |
					adapter->rx_queue.queue_len;
	rxq_desc.fields.address = adapter->rx_queue.queue_dma;

	netdev_dbg(netdev, "buffer list @ 0x%p\n", adapter->buffer_list_addr);
	netdev_dbg(netdev, "filter list @ 0x%p\n", adapter->filter_list_addr);
	netdev_dbg(netdev, "receive q   @ 0x%p\n", adapter->rx_queue.queue_addr);

	h_vio_signal(adapter->vdev->unit_address, VIO_IRQ_DISABLE);

	lpar_rc = ibmveth_register_logical_lan(adapter, rxq_desc, mac_address);

	if (lpar_rc != H_SUCCESS) {
		netdev_err(netdev, "h_register_logical_lan failed with %ld\n",
			   lpar_rc);
		netdev_err(netdev, "buffer TCE:0x%llx filter TCE:0x%llx rxq "
			   "desc:0x%llx MAC:0x%llx\n",
				     adapter->buffer_list_dma,
				     adapter->filter_list_dma,
				     rxq_desc.desc,
				     mac_address);
		rc = -ENONET;
		goto err_out;
	}

	for (i = 0; i < IBMVETH_NUM_BUFF_POOLS; i++) {
		if (!adapter->rx_buff_pool[i].active)
			continue;
		if (ibmveth_alloc_buffer_pool(&adapter->rx_buff_pool[i])) {
			netdev_err(netdev, "unable to alloc pool\n");
			adapter->rx_buff_pool[i].active = 0;
			rc = -ENOMEM;
			goto err_out;
		}
	}

	netdev_dbg(netdev, "registering irq 0x%x\n", netdev->irq);
	rc = request_irq(netdev->irq, ibmveth_interrupt, 0, netdev->name,
			 netdev);
	if (rc != 0) {
		netdev_err(netdev, "unable to request irq 0x%x, rc %d\n",
			   netdev->irq, rc);
		do {
			lpar_rc = h_free_logical_lan(adapter->vdev->unit_address);
		} while (H_IS_LONG_BUSY(lpar_rc) || (lpar_rc == H_BUSY));

		goto err_out;
	}

	adapter->bounce_buffer =
	    kmalloc(netdev->mtu + IBMVETH_BUFF_OH, GFP_KERNEL);
	if (!adapter->bounce_buffer) {
		rc = -ENOMEM;
		goto err_out_free_irq;
	}
	adapter->bounce_buffer_dma =
	    dma_map_single(&adapter->vdev->dev, adapter->bounce_buffer,
			   netdev->mtu + IBMVETH_BUFF_OH, DMA_BIDIRECTIONAL);
	if (dma_mapping_error(dev, adapter->bounce_buffer_dma)) {
		netdev_err(netdev, "unable to map bounce buffer\n");
		rc = -ENOMEM;
		goto err_out_free_irq;
	}

	netdev_dbg(netdev, "initial replenish cycle\n");
	ibmveth_interrupt(netdev->irq, netdev);

	netif_start_queue(netdev);

	netdev_dbg(netdev, "open complete\n");

	return 0;

err_out_free_irq:
	free_irq(netdev->irq, netdev);
err_out:
	ibmveth_cleanup(adapter);
	napi_disable(&adapter->napi);
	return rc;
}

static int ibmveth_close(struct net_device *netdev)
{
	struct ibmveth_adapter *adapter = netdev_priv(netdev);
	long lpar_rc;

	netdev_dbg(netdev, "close starting\n");

	napi_disable(&adapter->napi);

	if (!adapter->pool_config)
		netif_stop_queue(netdev);

	h_vio_signal(adapter->vdev->unit_address, VIO_IRQ_DISABLE);

	do {
		lpar_rc = h_free_logical_lan(adapter->vdev->unit_address);
	} while (H_IS_LONG_BUSY(lpar_rc) || (lpar_rc == H_BUSY));

	if (lpar_rc != H_SUCCESS) {
		netdev_err(netdev, "h_free_logical_lan failed with %lx, "
			   "continuing with close\n", lpar_rc);
	}

	free_irq(netdev->irq, netdev);

	ibmveth_update_rx_no_buffer(adapter);

	ibmveth_cleanup(adapter);

	netdev_dbg(netdev, "close complete\n");

	return 0;
}

static int netdev_get_settings(struct net_device *dev, struct ethtool_cmd *cmd)
{
	cmd->supported = (SUPPORTED_1000baseT_Full | SUPPORTED_Autoneg |
				SUPPORTED_FIBRE);
	cmd->advertising = (ADVERTISED_1000baseT_Full | ADVERTISED_Autoneg |
				ADVERTISED_FIBRE);
	ethtool_cmd_speed_set(cmd, SPEED_1000);
	cmd->duplex = DUPLEX_FULL;
	cmd->port = PORT_FIBRE;
	cmd->phy_address = 0;
	cmd->transceiver = XCVR_INTERNAL;
	cmd->autoneg = AUTONEG_ENABLE;
	cmd->maxtxpkt = 0;
	cmd->maxrxpkt = 1;
	return 0;
}

static void netdev_get_drvinfo(struct net_device *dev,
			       struct ethtool_drvinfo *info)
{
	strlcpy(info->driver, ibmveth_driver_name, sizeof(info->driver));
	strlcpy(info->version, ibmveth_driver_version, sizeof(info->version));
}

static netdev_features_t ibmveth_fix_features(struct net_device *dev,
	netdev_features_t features)
{
	/*
	 * Since the ibmveth firmware interface does not have the
	 * concept of separate tx/rx checksum offload enable, if rx
	 * checksum is disabled we also have to disable tx checksum
	 * offload. Once we disable rx checksum offload, we are no
	 * longer allowed to send tx buffers that are not properly
	 * checksummed.
	 */

	if (!(features & NETIF_F_RXCSUM))
		features &= ~NETIF_F_CSUM_MASK;

	return features;
}

static int ibmveth_set_csum_offload(struct net_device *dev, u32 data)
{
	struct ibmveth_adapter *adapter = netdev_priv(dev);
	unsigned long set_attr, clr_attr, ret_attr;
	unsigned long set_attr6, clr_attr6;
	long ret, ret4, ret6;
	int rc1 = 0, rc2 = 0;
	int restart = 0;

	if (netif_running(dev)) {
		restart = 1;
		adapter->pool_config = 1;
		ibmveth_close(dev);
		adapter->pool_config = 0;
	}

	set_attr = 0;
	clr_attr = 0;
	set_attr6 = 0;
	clr_attr6 = 0;

	if (data) {
		set_attr = IBMVETH_ILLAN_IPV4_TCP_CSUM;
		set_attr6 = IBMVETH_ILLAN_IPV6_TCP_CSUM;
	} else {
		clr_attr = IBMVETH_ILLAN_IPV4_TCP_CSUM;
		clr_attr6 = IBMVETH_ILLAN_IPV6_TCP_CSUM;
	}

	ret = h_illan_attributes(adapter->vdev->unit_address, 0, 0, &ret_attr);

	if (ret == H_SUCCESS && !(ret_attr & IBMVETH_ILLAN_ACTIVE_TRUNK) &&
	    !(ret_attr & IBMVETH_ILLAN_TRUNK_PRI_MASK) &&
	    (ret_attr & IBMVETH_ILLAN_PADDED_PKT_CSUM)) {
		ret4 = h_illan_attributes(adapter->vdev->unit_address, clr_attr,
					 set_attr, &ret_attr);

		if (ret4 != H_SUCCESS) {
			netdev_err(dev, "unable to change IPv4 checksum "
					"offload settings. %d rc=%ld\n",
					data, ret4);

			h_illan_attributes(adapter->vdev->unit_address,
					   set_attr, clr_attr, &ret_attr);

			if (data == 1)
				dev->features &= ~NETIF_F_IP_CSUM;

		} else {
			adapter->fw_ipv4_csum_support = data;
		}

		ret6 = h_illan_attributes(adapter->vdev->unit_address,
					 clr_attr6, set_attr6, &ret_attr);

		if (ret6 != H_SUCCESS) {
			netdev_err(dev, "unable to change IPv6 checksum "
					"offload settings. %d rc=%ld\n",
					data, ret6);

			h_illan_attributes(adapter->vdev->unit_address,
					   set_attr6, clr_attr6, &ret_attr);

			if (data == 1)
				dev->features &= ~NETIF_F_IPV6_CSUM;

		} else
			adapter->fw_ipv6_csum_support = data;

		if (ret4 == H_SUCCESS || ret6 == H_SUCCESS)
			adapter->rx_csum = data;
		else
			rc1 = -EIO;
	} else {
		rc1 = -EIO;
		netdev_err(dev, "unable to change checksum offload settings."
				     " %d rc=%ld ret_attr=%lx\n", data, ret,
				     ret_attr);
	}

	if (restart)
		rc2 = ibmveth_open(dev);

	return rc1 ? rc1 : rc2;
}

static int ibmveth_set_tso(struct net_device *dev, u32 data)
{
	struct ibmveth_adapter *adapter = netdev_priv(dev);
	unsigned long set_attr, clr_attr, ret_attr;
	long ret1, ret2;
	int rc1 = 0, rc2 = 0;
	int restart = 0;

	if (netif_running(dev)) {
		restart = 1;
		adapter->pool_config = 1;
		ibmveth_close(dev);
		adapter->pool_config = 0;
	}

	set_attr = 0;
	clr_attr = 0;

	if (data)
		set_attr = IBMVETH_ILLAN_LRG_SR_ENABLED;
	else
		clr_attr = IBMVETH_ILLAN_LRG_SR_ENABLED;

	ret1 = h_illan_attributes(adapter->vdev->unit_address, 0, 0, &ret_attr);

	if (ret1 == H_SUCCESS && (ret_attr & IBMVETH_ILLAN_LRG_SND_SUPPORT) &&
	    !old_large_send) {
		ret2 = h_illan_attributes(adapter->vdev->unit_address, clr_attr,
					  set_attr, &ret_attr);

		if (ret2 != H_SUCCESS) {
			netdev_err(dev, "unable to change tso settings. %d rc=%ld\n",
				   data, ret2);

			h_illan_attributes(adapter->vdev->unit_address,
					   set_attr, clr_attr, &ret_attr);

			if (data == 1)
				dev->features &= ~(NETIF_F_TSO | NETIF_F_TSO6);
			rc1 = -EIO;

		} else {
			adapter->fw_large_send_support = data;
			adapter->large_send = data;
		}
	} else {
		/* Older firmware version of large send offload does not
		 * support tcp6/ipv6
		 */
		if (data == 1) {
			dev->features &= ~NETIF_F_TSO6;
			netdev_info(dev, "TSO feature requires all partitions to have updated driver");
		}
		adapter->large_send = data;
	}

	if (restart)
		rc2 = ibmveth_open(dev);

	return rc1 ? rc1 : rc2;
}

static int ibmveth_set_features(struct net_device *dev,
	netdev_features_t features)
{
	struct ibmveth_adapter *adapter = netdev_priv(dev);
	int rx_csum = !!(features & NETIF_F_RXCSUM);
	int large_send = !!(features & (NETIF_F_TSO | NETIF_F_TSO6));
	int rc1 = 0, rc2 = 0;

	if (rx_csum != adapter->rx_csum) {
		rc1 = ibmveth_set_csum_offload(dev, rx_csum);
		if (rc1 && !adapter->rx_csum)
			dev->features =
				features & ~(NETIF_F_CSUM_MASK |
					     NETIF_F_RXCSUM);
	}

	if (large_send != adapter->large_send) {
		rc2 = ibmveth_set_tso(dev, large_send);
		if (rc2 && !adapter->large_send)
			dev->features =
				features & ~(NETIF_F_TSO | NETIF_F_TSO6);
	}

	return rc1 ? rc1 : rc2;
}

static void ibmveth_get_strings(struct net_device *dev, u32 stringset, u8 *data)
{
	int i;

	if (stringset != ETH_SS_STATS)
		return;

	for (i = 0; i < ARRAY_SIZE(ibmveth_stats); i++, data += ETH_GSTRING_LEN)
		memcpy(data, ibmveth_stats[i].name, ETH_GSTRING_LEN);
}

static int ibmveth_get_sset_count(struct net_device *dev, int sset)
{
	switch (sset) {
	case ETH_SS_STATS:
		return ARRAY_SIZE(ibmveth_stats);
	default:
		return -EOPNOTSUPP;
	}
}

static void ibmveth_get_ethtool_stats(struct net_device *dev,
				      struct ethtool_stats *stats, u64 *data)
{
	int i;
	struct ibmveth_adapter *adapter = netdev_priv(dev);

	for (i = 0; i < ARRAY_SIZE(ibmveth_stats); i++)
		data[i] = IBMVETH_GET_STAT(adapter, ibmveth_stats[i].offset);
}

static const struct ethtool_ops netdev_ethtool_ops = {
	.get_drvinfo		= netdev_get_drvinfo,
	.get_settings		= netdev_get_settings,
	.get_link		= ethtool_op_get_link,
	.get_strings		= ibmveth_get_strings,
	.get_sset_count		= ibmveth_get_sset_count,
	.get_ethtool_stats	= ibmveth_get_ethtool_stats,
};

static int ibmveth_ioctl(struct net_device *dev, struct ifreq *ifr, int cmd)
{
	return -EOPNOTSUPP;
}

#define page_offset(v) ((unsigned long)(v) & ((1 << 12) - 1))

static int ibmveth_send(struct ibmveth_adapter *adapter,
			union ibmveth_buf_desc *descs, unsigned long mss)
{
	unsigned long correlator;
	unsigned int retry_count;
	unsigned long ret;

	/*
	 * The retry count sets a maximum for the number of broadcast and
	 * multicast destinations within the system.
	 */
	retry_count = 1024;
	correlator = 0;
	do {
		ret = h_send_logical_lan(adapter->vdev->unit_address,
					     descs[0].desc, descs[1].desc,
					     descs[2].desc, descs[3].desc,
					     descs[4].desc, descs[5].desc,
					     correlator, &correlator, mss,
					     adapter->fw_large_send_support);
	} while ((ret == H_BUSY) && (retry_count--));

	if (ret != H_SUCCESS && ret != H_DROPPED) {
		netdev_err(adapter->netdev, "tx: h_send_logical_lan failed "
			   "with rc=%ld\n", ret);
		return 1;
	}

	return 0;
}

static netdev_tx_t ibmveth_start_xmit(struct sk_buff *skb,
				      struct net_device *netdev)
{
	struct ibmveth_adapter *adapter = netdev_priv(netdev);
	unsigned int desc_flags;
	union ibmveth_buf_desc descs[6];
	int last, i;
	int force_bounce = 0;
	dma_addr_t dma_addr;
	unsigned long mss = 0;

	/*
	 * veth handles a maximum of 6 segments including the header, so
	 * we have to linearize the skb if there are more than this.
	 */
	if (skb_shinfo(skb)->nr_frags > 5 && __skb_linearize(skb)) {
		netdev->stats.tx_dropped++;
		goto out;
	}

	/* veth can't checksum offload UDP */
	if (skb->ip_summed == CHECKSUM_PARTIAL &&
	    ((skb->protocol == htons(ETH_P_IP) &&
	      ip_hdr(skb)->protocol != IPPROTO_TCP) ||
	     (skb->protocol == htons(ETH_P_IPV6) &&
	      ipv6_hdr(skb)->nexthdr != IPPROTO_TCP)) &&
	    skb_checksum_help(skb)) {

		netdev_err(netdev, "tx: failed to checksum packet\n");
		netdev->stats.tx_dropped++;
		goto out;
	}

	desc_flags = IBMVETH_BUF_VALID;

	if (skb_is_gso(skb) && adapter->fw_large_send_support)
		desc_flags |= IBMVETH_BUF_LRG_SND;

	if (skb->ip_summed == CHECKSUM_PARTIAL) {
		unsigned char *buf = skb_transport_header(skb) +
						skb->csum_offset;

		desc_flags |= (IBMVETH_BUF_NO_CSUM | IBMVETH_BUF_CSUM_GOOD);

		/* Need to zero out the checksum */
		buf[0] = 0;
		buf[1] = 0;
	}

retry_bounce:
	memset(descs, 0, sizeof(descs));

	/*
	 * If a linear packet is below the rx threshold then
	 * copy it into the static bounce buffer. This avoids the
	 * cost of a TCE insert and remove.
	 */
	if (force_bounce || (!skb_is_nonlinear(skb) &&
				(skb->len < tx_copybreak))) {
		skb_copy_from_linear_data(skb, adapter->bounce_buffer,
					  skb->len);

		descs[0].fields.flags_len = desc_flags | skb->len;
		descs[0].fields.address = adapter->bounce_buffer_dma;

		if (ibmveth_send(adapter, descs, 0)) {
			adapter->tx_send_failed++;
			netdev->stats.tx_dropped++;
		} else {
			netdev->stats.tx_packets++;
			netdev->stats.tx_bytes += skb->len;
		}

		goto out;
	}

	/* Map the header */
	dma_addr = dma_map_single(&adapter->vdev->dev, skb->data,
				  skb_headlen(skb), DMA_TO_DEVICE);
	if (dma_mapping_error(&adapter->vdev->dev, dma_addr))
		goto map_failed;

	descs[0].fields.flags_len = desc_flags | skb_headlen(skb);
	descs[0].fields.address = dma_addr;

	/* Map the frags */
	for (i = 0; i < skb_shinfo(skb)->nr_frags; i++) {
		const skb_frag_t *frag = &skb_shinfo(skb)->frags[i];

		dma_addr = skb_frag_dma_map(&adapter->vdev->dev, frag, 0,
					    skb_frag_size(frag), DMA_TO_DEVICE);

		if (dma_mapping_error(&adapter->vdev->dev, dma_addr))
			goto map_failed_frags;

		descs[i+1].fields.flags_len = desc_flags | skb_frag_size(frag);
		descs[i+1].fields.address = dma_addr;
	}

	if (skb_is_gso(skb)) {
		if (adapter->fw_large_send_support) {
			mss = (unsigned long)skb_shinfo(skb)->gso_size;
			adapter->tx_large_packets++;
		} else if (!skb_is_gso_v6(skb)) {
			/* Put -1 in the IP checksum to tell phyp it
			 * is a largesend packet. Put the mss in
			 * the TCP checksum.
			 */
			ip_hdr(skb)->check = 0xffff;
			tcp_hdr(skb)->check =
				cpu_to_be16(skb_shinfo(skb)->gso_size);
			adapter->tx_large_packets++;
		}
	}

	if (ibmveth_send(adapter, descs, mss)) {
		adapter->tx_send_failed++;
		netdev->stats.tx_dropped++;
	} else {
		netdev->stats.tx_packets++;
		netdev->stats.tx_bytes += skb->len;
	}

	dma_unmap_single(&adapter->vdev->dev,
			 descs[0].fields.address,
			 descs[0].fields.flags_len & IBMVETH_BUF_LEN_MASK,
			 DMA_TO_DEVICE);

	for (i = 1; i < skb_shinfo(skb)->nr_frags + 1; i++)
		dma_unmap_page(&adapter->vdev->dev, descs[i].fields.address,
			       descs[i].fields.flags_len & IBMVETH_BUF_LEN_MASK,
			       DMA_TO_DEVICE);

out:
	dev_consume_skb_any(skb);
	return NETDEV_TX_OK;

map_failed_frags:
	last = i+1;
	for (i = 0; i < last; i++)
		dma_unmap_page(&adapter->vdev->dev, descs[i].fields.address,
			       descs[i].fields.flags_len & IBMVETH_BUF_LEN_MASK,
			       DMA_TO_DEVICE);

map_failed:
	if (!firmware_has_feature(FW_FEATURE_CMO))
		netdev_err(netdev, "tx: unable to map xmit buffer\n");
	adapter->tx_map_failed++;
	if (skb_linearize(skb)) {
		netdev->stats.tx_dropped++;
		goto out;
	}
	force_bounce = 1;
	goto retry_bounce;
}

static void ibmveth_rx_mss_helper(struct sk_buff *skb, u16 mss, int lrg_pkt)
{
<<<<<<< HEAD
	int offset = 0;
=======
	struct tcphdr *tcph;
	int offset = 0;
	int hdr_len;
>>>>>>> c470abd4

	/* only TCP packets will be aggregated */
	if (skb->protocol == htons(ETH_P_IP)) {
		struct iphdr *iph = (struct iphdr *)skb->data;

		if (iph->protocol == IPPROTO_TCP) {
			offset = iph->ihl * 4;
			skb_shinfo(skb)->gso_type = SKB_GSO_TCPV4;
		} else {
			return;
		}
	} else if (skb->protocol == htons(ETH_P_IPV6)) {
		struct ipv6hdr *iph6 = (struct ipv6hdr *)skb->data;

		if (iph6->nexthdr == IPPROTO_TCP) {
			offset = sizeof(struct ipv6hdr);
			skb_shinfo(skb)->gso_type = SKB_GSO_TCPV6;
		} else {
			return;
		}
	} else {
		return;
	}
	/* if mss is not set through Large Packet bit/mss in rx buffer,
	 * expect that the mss will be written to the tcp header checksum.
	 */
<<<<<<< HEAD
	if (lrg_pkt) {
		skb_shinfo(skb)->gso_size = mss;
	} else if (offset) {
		struct tcphdr *tcph = (struct tcphdr *)(skb->data + offset);

		skb_shinfo(skb)->gso_size = ntohs(tcph->check);
		tcph->check = 0;
	}
=======
	tcph = (struct tcphdr *)(skb->data + offset);
	if (lrg_pkt) {
		skb_shinfo(skb)->gso_size = mss;
	} else if (offset) {
		skb_shinfo(skb)->gso_size = ntohs(tcph->check);
		tcph->check = 0;
	}

	if (skb_shinfo(skb)->gso_size) {
		hdr_len = offset + tcph->doff * 4;
		skb_shinfo(skb)->gso_segs =
				DIV_ROUND_UP(skb->len - hdr_len,
					     skb_shinfo(skb)->gso_size);
	}
>>>>>>> c470abd4
}

static int ibmveth_poll(struct napi_struct *napi, int budget)
{
	struct ibmveth_adapter *adapter =
			container_of(napi, struct ibmveth_adapter, napi);
	struct net_device *netdev = adapter->netdev;
	int frames_processed = 0;
	unsigned long lpar_rc;
	struct iphdr *iph;
	u16 mss = 0;

restart_poll:
	while (frames_processed < budget) {
		if (!ibmveth_rxq_pending_buffer(adapter))
			break;

		smp_rmb();
		if (!ibmveth_rxq_buffer_valid(adapter)) {
			wmb(); /* suggested by larson1 */
			adapter->rx_invalid_buffer++;
			netdev_dbg(netdev, "recycling invalid buffer\n");
			ibmveth_rxq_recycle_buffer(adapter);
		} else {
			struct sk_buff *skb, *new_skb;
			int length = ibmveth_rxq_frame_length(adapter);
			int offset = ibmveth_rxq_frame_offset(adapter);
			int csum_good = ibmveth_rxq_csum_good(adapter);
			int lrg_pkt = ibmveth_rxq_large_packet(adapter);

			skb = ibmveth_rxq_get_buffer(adapter);

			/* if the large packet bit is set in the rx queue
			 * descriptor, the mss will be written by PHYP eight
			 * bytes from the start of the rx buffer, which is
			 * skb->data at this stage
			 */
			if (lrg_pkt) {
				__be64 *rxmss = (__be64 *)(skb->data + 8);

				mss = (u16)be64_to_cpu(*rxmss);
			}

			new_skb = NULL;
			if (length < rx_copybreak)
				new_skb = netdev_alloc_skb(netdev, length);

			if (new_skb) {
				skb_copy_to_linear_data(new_skb,
							skb->data + offset,
							length);
				if (rx_flush)
					ibmveth_flush_buffer(skb->data,
						length + offset);
				if (!ibmveth_rxq_recycle_buffer(adapter))
					kfree_skb(skb);
				skb = new_skb;
			} else {
				ibmveth_rxq_harvest_buffer(adapter);
				skb_reserve(skb, offset);
			}

			skb_put(skb, length);
			skb->protocol = eth_type_trans(skb, netdev);

			if (csum_good) {
				skb->ip_summed = CHECKSUM_UNNECESSARY;
				if (be16_to_cpu(skb->protocol) == ETH_P_IP) {
					iph = (struct iphdr *)skb->data;

					/* If the IP checksum is not offloaded and if the packet
					 *  is large send, the checksum must be rebuilt.
					 */
					if (iph->check == 0xffff) {
						iph->check = 0;
						iph->check = ip_fast_csum((unsigned char *)iph, iph->ihl);
					}
				}
			}

			if (length > netdev->mtu + ETH_HLEN) {
				ibmveth_rx_mss_helper(skb, mss, lrg_pkt);
				adapter->rx_large_packets++;
			}

			napi_gro_receive(napi, skb);	/* send it up */

			netdev->stats.rx_packets++;
			netdev->stats.rx_bytes += length;
			frames_processed++;
		}
	}

	ibmveth_replenish_task(adapter);

	if (frames_processed < budget) {
		napi_complete(napi);

		/* We think we are done - reenable interrupts,
		 * then check once more to make sure we are done.
		 */
		lpar_rc = h_vio_signal(adapter->vdev->unit_address,
				       VIO_IRQ_ENABLE);

		BUG_ON(lpar_rc != H_SUCCESS);

		if (ibmveth_rxq_pending_buffer(adapter) &&
		    napi_reschedule(napi)) {
			lpar_rc = h_vio_signal(adapter->vdev->unit_address,
					       VIO_IRQ_DISABLE);
			goto restart_poll;
		}
	}

	return frames_processed;
}

static irqreturn_t ibmveth_interrupt(int irq, void *dev_instance)
{
	struct net_device *netdev = dev_instance;
	struct ibmveth_adapter *adapter = netdev_priv(netdev);
	unsigned long lpar_rc;

	if (napi_schedule_prep(&adapter->napi)) {
		lpar_rc = h_vio_signal(adapter->vdev->unit_address,
				       VIO_IRQ_DISABLE);
		BUG_ON(lpar_rc != H_SUCCESS);
		__napi_schedule(&adapter->napi);
	}
	return IRQ_HANDLED;
}

static void ibmveth_set_multicast_list(struct net_device *netdev)
{
	struct ibmveth_adapter *adapter = netdev_priv(netdev);
	unsigned long lpar_rc;

	if ((netdev->flags & IFF_PROMISC) ||
	    (netdev_mc_count(netdev) > adapter->mcastFilterSize)) {
		lpar_rc = h_multicast_ctrl(adapter->vdev->unit_address,
					   IbmVethMcastEnableRecv |
					   IbmVethMcastDisableFiltering,
					   0);
		if (lpar_rc != H_SUCCESS) {
			netdev_err(netdev, "h_multicast_ctrl rc=%ld when "
				   "entering promisc mode\n", lpar_rc);
		}
	} else {
		struct netdev_hw_addr *ha;
		/* clear the filter table & disable filtering */
		lpar_rc = h_multicast_ctrl(adapter->vdev->unit_address,
					   IbmVethMcastEnableRecv |
					   IbmVethMcastDisableFiltering |
					   IbmVethMcastClearFilterTable,
					   0);
		if (lpar_rc != H_SUCCESS) {
			netdev_err(netdev, "h_multicast_ctrl rc=%ld when "
				   "attempting to clear filter table\n",
				   lpar_rc);
		}
		/* add the addresses to the filter table */
		netdev_for_each_mc_addr(ha, netdev) {
			/* add the multicast address to the filter table */
			u64 mcast_addr;
			mcast_addr = ibmveth_encode_mac_addr(ha->addr);
			lpar_rc = h_multicast_ctrl(adapter->vdev->unit_address,
						   IbmVethMcastAddFilter,
						   mcast_addr);
			if (lpar_rc != H_SUCCESS) {
				netdev_err(netdev, "h_multicast_ctrl rc=%ld "
					   "when adding an entry to the filter "
					   "table\n", lpar_rc);
			}
		}

		/* re-enable filtering */
		lpar_rc = h_multicast_ctrl(adapter->vdev->unit_address,
					   IbmVethMcastEnableFiltering,
					   0);
		if (lpar_rc != H_SUCCESS) {
			netdev_err(netdev, "h_multicast_ctrl rc=%ld when "
				   "enabling filtering\n", lpar_rc);
		}
	}
}

static int ibmveth_change_mtu(struct net_device *dev, int new_mtu)
{
	struct ibmveth_adapter *adapter = netdev_priv(dev);
	struct vio_dev *viodev = adapter->vdev;
	int new_mtu_oh = new_mtu + IBMVETH_BUFF_OH;
	int i, rc;
	int need_restart = 0;

	for (i = 0; i < IBMVETH_NUM_BUFF_POOLS; i++)
		if (new_mtu_oh <= adapter->rx_buff_pool[i].buff_size)
			break;

	if (i == IBMVETH_NUM_BUFF_POOLS)
		return -EINVAL;

	/* Deactivate all the buffer pools so that the next loop can activate
	   only the buffer pools necessary to hold the new MTU */
	if (netif_running(adapter->netdev)) {
		need_restart = 1;
		adapter->pool_config = 1;
		ibmveth_close(adapter->netdev);
		adapter->pool_config = 0;
	}

	/* Look for an active buffer pool that can hold the new MTU */
	for (i = 0; i < IBMVETH_NUM_BUFF_POOLS; i++) {
		adapter->rx_buff_pool[i].active = 1;

		if (new_mtu_oh <= adapter->rx_buff_pool[i].buff_size) {
			dev->mtu = new_mtu;
			vio_cmo_set_dev_desired(viodev,
						ibmveth_get_desired_dma
						(viodev));
			if (need_restart) {
				return ibmveth_open(adapter->netdev);
			}
			return 0;
		}
	}

	if (need_restart && (rc = ibmveth_open(adapter->netdev)))
		return rc;

	return -EINVAL;
}

#ifdef CONFIG_NET_POLL_CONTROLLER
static void ibmveth_poll_controller(struct net_device *dev)
{
	ibmveth_replenish_task(netdev_priv(dev));
	ibmveth_interrupt(dev->irq, dev);
}
#endif

/**
 * ibmveth_get_desired_dma - Calculate IO memory desired by the driver
 *
 * @vdev: struct vio_dev for the device whose desired IO mem is to be returned
 *
 * Return value:
 *	Number of bytes of IO data the driver will need to perform well.
 */
static unsigned long ibmveth_get_desired_dma(struct vio_dev *vdev)
{
	struct net_device *netdev = dev_get_drvdata(&vdev->dev);
	struct ibmveth_adapter *adapter;
	struct iommu_table *tbl;
	unsigned long ret;
	int i;
	int rxqentries = 1;

	tbl = get_iommu_table_base(&vdev->dev);

	/* netdev inits at probe time along with the structures we need below*/
	if (netdev == NULL)
		return IOMMU_PAGE_ALIGN(IBMVETH_IO_ENTITLEMENT_DEFAULT, tbl);

	adapter = netdev_priv(netdev);

	ret = IBMVETH_BUFF_LIST_SIZE + IBMVETH_FILT_LIST_SIZE;
	ret += IOMMU_PAGE_ALIGN(netdev->mtu, tbl);

	for (i = 0; i < IBMVETH_NUM_BUFF_POOLS; i++) {
		/* add the size of the active receive buffers */
		if (adapter->rx_buff_pool[i].active)
			ret +=
			    adapter->rx_buff_pool[i].size *
			    IOMMU_PAGE_ALIGN(adapter->rx_buff_pool[i].
					     buff_size, tbl);
		rxqentries += adapter->rx_buff_pool[i].size;
	}
	/* add the size of the receive queue entries */
	ret += IOMMU_PAGE_ALIGN(
		rxqentries * sizeof(struct ibmveth_rx_q_entry), tbl);

	return ret;
}

static int ibmveth_set_mac_addr(struct net_device *dev, void *p)
{
	struct ibmveth_adapter *adapter = netdev_priv(dev);
	struct sockaddr *addr = p;
	u64 mac_address;
	int rc;

	if (!is_valid_ether_addr(addr->sa_data))
		return -EADDRNOTAVAIL;

	mac_address = ibmveth_encode_mac_addr(addr->sa_data);
	rc = h_change_logical_lan_mac(adapter->vdev->unit_address, mac_address);
	if (rc) {
		netdev_err(adapter->netdev, "h_change_logical_lan_mac failed with rc=%d\n", rc);
		return rc;
	}

	ether_addr_copy(dev->dev_addr, addr->sa_data);

	return 0;
}

static const struct net_device_ops ibmveth_netdev_ops = {
	.ndo_open		= ibmveth_open,
	.ndo_stop		= ibmveth_close,
	.ndo_start_xmit		= ibmveth_start_xmit,
	.ndo_set_rx_mode	= ibmveth_set_multicast_list,
	.ndo_do_ioctl		= ibmveth_ioctl,
	.ndo_change_mtu		= ibmveth_change_mtu,
	.ndo_fix_features	= ibmveth_fix_features,
	.ndo_set_features	= ibmveth_set_features,
	.ndo_validate_addr	= eth_validate_addr,
	.ndo_set_mac_address    = ibmveth_set_mac_addr,
#ifdef CONFIG_NET_POLL_CONTROLLER
	.ndo_poll_controller	= ibmveth_poll_controller,
#endif
};

static int ibmveth_probe(struct vio_dev *dev, const struct vio_device_id *id)
{
	int rc, i, mac_len;
	struct net_device *netdev;
	struct ibmveth_adapter *adapter;
	unsigned char *mac_addr_p;
	unsigned int *mcastFilterSize_p;
	long ret;
	unsigned long ret_attr;

	dev_dbg(&dev->dev, "entering ibmveth_probe for UA 0x%x\n",
		dev->unit_address);

	mac_addr_p = (unsigned char *)vio_get_attribute(dev, VETH_MAC_ADDR,
							&mac_len);
	if (!mac_addr_p) {
		dev_err(&dev->dev, "Can't find VETH_MAC_ADDR attribute\n");
		return -EINVAL;
	}
	/* Workaround for old/broken pHyp */
	if (mac_len == 8)
		mac_addr_p += 2;
	else if (mac_len != 6) {
		dev_err(&dev->dev, "VETH_MAC_ADDR attribute wrong len %d\n",
			mac_len);
		return -EINVAL;
	}

	mcastFilterSize_p = (unsigned int *)vio_get_attribute(dev,
						VETH_MCAST_FILTER_SIZE, NULL);
	if (!mcastFilterSize_p) {
		dev_err(&dev->dev, "Can't find VETH_MCAST_FILTER_SIZE "
			"attribute\n");
		return -EINVAL;
	}

	netdev = alloc_etherdev(sizeof(struct ibmveth_adapter));

	if (!netdev)
		return -ENOMEM;

	adapter = netdev_priv(netdev);
	dev_set_drvdata(&dev->dev, netdev);

	adapter->vdev = dev;
	adapter->netdev = netdev;
	adapter->mcastFilterSize = *mcastFilterSize_p;
	adapter->pool_config = 0;

	netif_napi_add(netdev, &adapter->napi, ibmveth_poll, 16);

	netdev->irq = dev->irq;
	netdev->netdev_ops = &ibmveth_netdev_ops;
	netdev->ethtool_ops = &netdev_ethtool_ops;
	SET_NETDEV_DEV(netdev, &dev->dev);
	netdev->hw_features = NETIF_F_SG;
	if (vio_get_attribute(dev, "ibm,illan-options", NULL) != NULL) {
		netdev->hw_features |= NETIF_F_IP_CSUM | NETIF_F_IPV6_CSUM |
				       NETIF_F_RXCSUM;
	}

	netdev->features |= netdev->hw_features;

	ret = h_illan_attributes(adapter->vdev->unit_address, 0, 0, &ret_attr);

	/* If running older firmware, TSO should not be enabled by default */
	if (ret == H_SUCCESS && (ret_attr & IBMVETH_ILLAN_LRG_SND_SUPPORT) &&
	    !old_large_send) {
		netdev->hw_features |= NETIF_F_TSO | NETIF_F_TSO6;
		netdev->features |= netdev->hw_features;
	} else {
		netdev->hw_features |= NETIF_F_TSO;
	}

	netdev->min_mtu = IBMVETH_MIN_MTU;
	netdev->max_mtu = ETH_MAX_MTU;

	memcpy(netdev->dev_addr, mac_addr_p, ETH_ALEN);

	if (firmware_has_feature(FW_FEATURE_CMO))
		memcpy(pool_count, pool_count_cmo, sizeof(pool_count));

	for (i = 0; i < IBMVETH_NUM_BUFF_POOLS; i++) {
		struct kobject *kobj = &adapter->rx_buff_pool[i].kobj;
		int error;

		ibmveth_init_buffer_pool(&adapter->rx_buff_pool[i], i,
					 pool_count[i], pool_size[i],
					 pool_active[i]);
		error = kobject_init_and_add(kobj, &ktype_veth_pool,
					     &dev->dev.kobj, "pool%d", i);
		if (!error)
			kobject_uevent(kobj, KOBJ_ADD);
	}

	netdev_dbg(netdev, "adapter @ 0x%p\n", adapter);

	adapter->buffer_list_dma = DMA_ERROR_CODE;
	adapter->filter_list_dma = DMA_ERROR_CODE;
	adapter->rx_queue.queue_dma = DMA_ERROR_CODE;

	netdev_dbg(netdev, "registering netdev...\n");

	ibmveth_set_features(netdev, netdev->features);

	rc = register_netdev(netdev);

	if (rc) {
		netdev_dbg(netdev, "failed to register netdev rc=%d\n", rc);
		free_netdev(netdev);
		return rc;
	}

	netdev_dbg(netdev, "registered\n");

	return 0;
}

static int ibmveth_remove(struct vio_dev *dev)
{
	struct net_device *netdev = dev_get_drvdata(&dev->dev);
	struct ibmveth_adapter *adapter = netdev_priv(netdev);
	int i;

	for (i = 0; i < IBMVETH_NUM_BUFF_POOLS; i++)
		kobject_put(&adapter->rx_buff_pool[i].kobj);

	unregister_netdev(netdev);

	free_netdev(netdev);
	dev_set_drvdata(&dev->dev, NULL);

	return 0;
}

static struct attribute veth_active_attr;
static struct attribute veth_num_attr;
static struct attribute veth_size_attr;

static ssize_t veth_pool_show(struct kobject *kobj,
			      struct attribute *attr, char *buf)
{
	struct ibmveth_buff_pool *pool = container_of(kobj,
						      struct ibmveth_buff_pool,
						      kobj);

	if (attr == &veth_active_attr)
		return sprintf(buf, "%d\n", pool->active);
	else if (attr == &veth_num_attr)
		return sprintf(buf, "%d\n", pool->size);
	else if (attr == &veth_size_attr)
		return sprintf(buf, "%d\n", pool->buff_size);
	return 0;
}

static ssize_t veth_pool_store(struct kobject *kobj, struct attribute *attr,
			       const char *buf, size_t count)
{
	struct ibmveth_buff_pool *pool = container_of(kobj,
						      struct ibmveth_buff_pool,
						      kobj);
	struct net_device *netdev = dev_get_drvdata(
	    container_of(kobj->parent, struct device, kobj));
	struct ibmveth_adapter *adapter = netdev_priv(netdev);
	long value = simple_strtol(buf, NULL, 10);
	long rc;

	if (attr == &veth_active_attr) {
		if (value && !pool->active) {
			if (netif_running(netdev)) {
				if (ibmveth_alloc_buffer_pool(pool)) {
					netdev_err(netdev,
						   "unable to alloc pool\n");
					return -ENOMEM;
				}
				pool->active = 1;
				adapter->pool_config = 1;
				ibmveth_close(netdev);
				adapter->pool_config = 0;
				if ((rc = ibmveth_open(netdev)))
					return rc;
			} else {
				pool->active = 1;
			}
		} else if (!value && pool->active) {
			int mtu = netdev->mtu + IBMVETH_BUFF_OH;
			int i;
			/* Make sure there is a buffer pool with buffers that
			   can hold a packet of the size of the MTU */
			for (i = 0; i < IBMVETH_NUM_BUFF_POOLS; i++) {
				if (pool == &adapter->rx_buff_pool[i])
					continue;
				if (!adapter->rx_buff_pool[i].active)
					continue;
				if (mtu <= adapter->rx_buff_pool[i].buff_size)
					break;
			}

			if (i == IBMVETH_NUM_BUFF_POOLS) {
				netdev_err(netdev, "no active pool >= MTU\n");
				return -EPERM;
			}

			if (netif_running(netdev)) {
				adapter->pool_config = 1;
				ibmveth_close(netdev);
				pool->active = 0;
				adapter->pool_config = 0;
				if ((rc = ibmveth_open(netdev)))
					return rc;
			}
			pool->active = 0;
		}
	} else if (attr == &veth_num_attr) {
		if (value <= 0 || value > IBMVETH_MAX_POOL_COUNT) {
			return -EINVAL;
		} else {
			if (netif_running(netdev)) {
				adapter->pool_config = 1;
				ibmveth_close(netdev);
				adapter->pool_config = 0;
				pool->size = value;
				if ((rc = ibmveth_open(netdev)))
					return rc;
			} else {
				pool->size = value;
			}
		}
	} else if (attr == &veth_size_attr) {
		if (value <= IBMVETH_BUFF_OH || value > IBMVETH_MAX_BUF_SIZE) {
			return -EINVAL;
		} else {
			if (netif_running(netdev)) {
				adapter->pool_config = 1;
				ibmveth_close(netdev);
				adapter->pool_config = 0;
				pool->buff_size = value;
				if ((rc = ibmveth_open(netdev)))
					return rc;
			} else {
				pool->buff_size = value;
			}
		}
	}

	/* kick the interrupt handler to allocate/deallocate pools */
	ibmveth_interrupt(netdev->irq, netdev);
	return count;
}


#define ATTR(_name, _mode)				\
	struct attribute veth_##_name##_attr = {	\
	.name = __stringify(_name), .mode = _mode,	\
	};

static ATTR(active, 0644);
static ATTR(num, 0644);
static ATTR(size, 0644);

static struct attribute *veth_pool_attrs[] = {
	&veth_active_attr,
	&veth_num_attr,
	&veth_size_attr,
	NULL,
};

static const struct sysfs_ops veth_pool_ops = {
	.show   = veth_pool_show,
	.store  = veth_pool_store,
};

static struct kobj_type ktype_veth_pool = {
	.release        = NULL,
	.sysfs_ops      = &veth_pool_ops,
	.default_attrs  = veth_pool_attrs,
};

static int ibmveth_resume(struct device *dev)
{
	struct net_device *netdev = dev_get_drvdata(dev);
	ibmveth_interrupt(netdev->irq, netdev);
	return 0;
}

static struct vio_device_id ibmveth_device_table[] = {
	{ "network", "IBM,l-lan"},
	{ "", "" }
};
MODULE_DEVICE_TABLE(vio, ibmveth_device_table);

static struct dev_pm_ops ibmveth_pm_ops = {
	.resume = ibmveth_resume
};

static struct vio_driver ibmveth_driver = {
	.id_table	= ibmveth_device_table,
	.probe		= ibmveth_probe,
	.remove		= ibmveth_remove,
	.get_desired_dma = ibmveth_get_desired_dma,
	.name		= ibmveth_driver_name,
	.pm		= &ibmveth_pm_ops,
};

static int __init ibmveth_module_init(void)
{
	printk(KERN_DEBUG "%s: %s %s\n", ibmveth_driver_name,
	       ibmveth_driver_string, ibmveth_driver_version);

	return vio_register_driver(&ibmveth_driver);
}

static void __exit ibmveth_module_exit(void)
{
	vio_unregister_driver(&ibmveth_driver);
}

module_init(ibmveth_module_init);
module_exit(ibmveth_module_exit);<|MERGE_RESOLUTION|>--- conflicted
+++ resolved
@@ -1181,13 +1181,9 @@
 
 static void ibmveth_rx_mss_helper(struct sk_buff *skb, u16 mss, int lrg_pkt)
 {
-<<<<<<< HEAD
-	int offset = 0;
-=======
 	struct tcphdr *tcph;
 	int offset = 0;
 	int hdr_len;
->>>>>>> c470abd4
 
 	/* only TCP packets will be aggregated */
 	if (skb->protocol == htons(ETH_P_IP)) {
@@ -1214,16 +1210,6 @@
 	/* if mss is not set through Large Packet bit/mss in rx buffer,
 	 * expect that the mss will be written to the tcp header checksum.
 	 */
-<<<<<<< HEAD
-	if (lrg_pkt) {
-		skb_shinfo(skb)->gso_size = mss;
-	} else if (offset) {
-		struct tcphdr *tcph = (struct tcphdr *)(skb->data + offset);
-
-		skb_shinfo(skb)->gso_size = ntohs(tcph->check);
-		tcph->check = 0;
-	}
-=======
 	tcph = (struct tcphdr *)(skb->data + offset);
 	if (lrg_pkt) {
 		skb_shinfo(skb)->gso_size = mss;
@@ -1238,7 +1224,6 @@
 				DIV_ROUND_UP(skb->len - hdr_len,
 					     skb_shinfo(skb)->gso_size);
 	}
->>>>>>> c470abd4
 }
 
 static int ibmveth_poll(struct napi_struct *napi, int budget)

/**************************************************************************/
/*                                                                        */
/*  IBM System i and System p Virtual NIC Device Driver                   */
/*  Copyright (C) 2014 IBM Corp.                                          */
/*  Santiago Leon (santi_leon@yahoo.com)                                  */
/*  Thomas Falcon (tlfalcon@linux.vnet.ibm.com)                           */
/*  John Allen (jallen@linux.vnet.ibm.com)                                */
/*                                                                        */
/*  This program is free software; you can redistribute it and/or modify  */
/*  it under the terms of the GNU General Public License as published by  */
/*  the Free Software Foundation; either version 2 of the License, or     */
/*  (at your option) any later version.                                   */
/*                                                                        */
/*  This program is distributed in the hope that it will be useful,       */
/*  but WITHOUT ANY WARRANTY; without even the implied warranty of        */
/*  MERCHANTABILITY or FITNESS FOR A PARTICULAR PURPOSE.  See the         */
/*  GNU General Public License for more details.                          */
/*                                                                        */
/*  You should have received a copy of the GNU General Public License     */
/*  along with this program.                                              */
/*                                                                        */
/* This module contains the implementation of a virtual ethernet device   */
/* for use with IBM i/p Series LPAR Linux. It utilizes the logical LAN    */
/* option of the RS/6000 Platform Architecture to interface with virtual  */
/* ethernet NICs that are presented to the partition by the hypervisor.   */
/*									   */
/* Messages are passed between the VNIC driver and the VNIC server using  */
/* Command/Response Queues (CRQs) and sub CRQs (sCRQs). CRQs are used to  */
/* issue and receive commands that initiate communication with the server */
/* on driver initialization. Sub CRQs (sCRQs) are similar to CRQs, but    */
/* are used by the driver to notify the server that a packet is           */
/* ready for transmission or that a buffer has been added to receive a    */
/* packet. Subsequently, sCRQs are used by the server to notify the       */
/* driver that a packet transmission has been completed or that a packet  */
/* has been received and placed in a waiting buffer.                      */
/*                                                                        */
/* In lieu of a more conventional "on-the-fly" DMA mapping strategy in    */
/* which skbs are DMA mapped and immediately unmapped when the transmit   */
/* or receive has been completed, the VNIC driver is required to use      */
/* "long term mapping". This entails that large, continuous DMA mapped    */
/* buffers are allocated on driver initialization and these buffers are   */
/* then continuously reused to pass skbs to and from the VNIC server.     */
/*                                                                        */
/**************************************************************************/

#include <linux/module.h>
#include <linux/moduleparam.h>
#include <linux/types.h>
#include <linux/errno.h>
#include <linux/completion.h>
#include <linux/ioport.h>
#include <linux/dma-mapping.h>
#include <linux/kernel.h>
#include <linux/netdevice.h>
#include <linux/etherdevice.h>
#include <linux/skbuff.h>
#include <linux/init.h>
#include <linux/delay.h>
#include <linux/mm.h>
#include <linux/ethtool.h>
#include <linux/proc_fs.h>
#include <linux/if_arp.h>
#include <linux/in.h>
#include <linux/ip.h>
#include <linux/ipv6.h>
#include <linux/irq.h>
#include <linux/kthread.h>
#include <linux/seq_file.h>
#include <linux/interrupt.h>
#include <net/net_namespace.h>
#include <asm/hvcall.h>
#include <linux/atomic.h>
#include <asm/vio.h>
#include <asm/iommu.h>
#include <linux/uaccess.h>
#include <asm/firmware.h>
#include <linux/workqueue.h>
#include <linux/if_vlan.h>
#include <linux/utsname.h>

#include "ibmvnic.h"

static const char ibmvnic_driver_name[] = "ibmvnic";
static const char ibmvnic_driver_string[] = "IBM System i/p Virtual NIC Driver";

MODULE_AUTHOR("Santiago Leon");
MODULE_DESCRIPTION("IBM System i/p Virtual NIC Driver");
MODULE_LICENSE("GPL");
MODULE_VERSION(IBMVNIC_DRIVER_VERSION);

static int ibmvnic_version = IBMVNIC_INITIAL_VERSION;
static int ibmvnic_remove(struct vio_dev *);
static void release_sub_crqs(struct ibmvnic_adapter *);
static int ibmvnic_reset_crq(struct ibmvnic_adapter *);
static int ibmvnic_send_crq_init(struct ibmvnic_adapter *);
static int ibmvnic_reenable_crq_queue(struct ibmvnic_adapter *);
static int ibmvnic_send_crq(struct ibmvnic_adapter *, union ibmvnic_crq *);
static int send_subcrq(struct ibmvnic_adapter *adapter, u64 remote_handle,
		       union sub_crq *sub_crq);
static int send_subcrq_indirect(struct ibmvnic_adapter *, u64, u64, u64);
static irqreturn_t ibmvnic_interrupt_rx(int irq, void *instance);
static int enable_scrq_irq(struct ibmvnic_adapter *,
			   struct ibmvnic_sub_crq_queue *);
static int disable_scrq_irq(struct ibmvnic_adapter *,
			    struct ibmvnic_sub_crq_queue *);
static int pending_scrq(struct ibmvnic_adapter *,
			struct ibmvnic_sub_crq_queue *);
static union sub_crq *ibmvnic_next_scrq(struct ibmvnic_adapter *,
					struct ibmvnic_sub_crq_queue *);
static int ibmvnic_poll(struct napi_struct *napi, int data);
static void send_map_query(struct ibmvnic_adapter *adapter);
static void send_request_map(struct ibmvnic_adapter *, dma_addr_t, __be32, u8);
static void send_request_unmap(struct ibmvnic_adapter *, u8);
static void send_login(struct ibmvnic_adapter *adapter);
static void send_cap_queries(struct ibmvnic_adapter *adapter);
static int init_sub_crqs(struct ibmvnic_adapter *);
static int init_sub_crq_irqs(struct ibmvnic_adapter *adapter);
static int ibmvnic_init(struct ibmvnic_adapter *);
static void release_crq_queue(struct ibmvnic_adapter *);
static int __ibmvnic_set_mac(struct net_device *netdev, struct sockaddr *p);

struct ibmvnic_stat {
	char name[ETH_GSTRING_LEN];
	int offset;
};

#define IBMVNIC_STAT_OFF(stat) (offsetof(struct ibmvnic_adapter, stats) + \
			     offsetof(struct ibmvnic_statistics, stat))
#define IBMVNIC_GET_STAT(a, off) (*((u64 *)(((unsigned long)(a)) + off)))

static const struct ibmvnic_stat ibmvnic_stats[] = {
	{"rx_packets", IBMVNIC_STAT_OFF(rx_packets)},
	{"rx_bytes", IBMVNIC_STAT_OFF(rx_bytes)},
	{"tx_packets", IBMVNIC_STAT_OFF(tx_packets)},
	{"tx_bytes", IBMVNIC_STAT_OFF(tx_bytes)},
	{"ucast_tx_packets", IBMVNIC_STAT_OFF(ucast_tx_packets)},
	{"ucast_rx_packets", IBMVNIC_STAT_OFF(ucast_rx_packets)},
	{"mcast_tx_packets", IBMVNIC_STAT_OFF(mcast_tx_packets)},
	{"mcast_rx_packets", IBMVNIC_STAT_OFF(mcast_rx_packets)},
	{"bcast_tx_packets", IBMVNIC_STAT_OFF(bcast_tx_packets)},
	{"bcast_rx_packets", IBMVNIC_STAT_OFF(bcast_rx_packets)},
	{"align_errors", IBMVNIC_STAT_OFF(align_errors)},
	{"fcs_errors", IBMVNIC_STAT_OFF(fcs_errors)},
	{"single_collision_frames", IBMVNIC_STAT_OFF(single_collision_frames)},
	{"multi_collision_frames", IBMVNIC_STAT_OFF(multi_collision_frames)},
	{"sqe_test_errors", IBMVNIC_STAT_OFF(sqe_test_errors)},
	{"deferred_tx", IBMVNIC_STAT_OFF(deferred_tx)},
	{"late_collisions", IBMVNIC_STAT_OFF(late_collisions)},
	{"excess_collisions", IBMVNIC_STAT_OFF(excess_collisions)},
	{"internal_mac_tx_errors", IBMVNIC_STAT_OFF(internal_mac_tx_errors)},
	{"carrier_sense", IBMVNIC_STAT_OFF(carrier_sense)},
	{"too_long_frames", IBMVNIC_STAT_OFF(too_long_frames)},
	{"internal_mac_rx_errors", IBMVNIC_STAT_OFF(internal_mac_rx_errors)},
};

static long h_reg_sub_crq(unsigned long unit_address, unsigned long token,
			  unsigned long length, unsigned long *number,
			  unsigned long *irq)
{
	unsigned long retbuf[PLPAR_HCALL_BUFSIZE];
	long rc;

	rc = plpar_hcall(H_REG_SUB_CRQ, retbuf, unit_address, token, length);
	*number = retbuf[0];
	*irq = retbuf[1];

	return rc;
}

static int alloc_long_term_buff(struct ibmvnic_adapter *adapter,
				struct ibmvnic_long_term_buff *ltb, int size)
{
	struct device *dev = &adapter->vdev->dev;

	ltb->size = size;
	ltb->buff = dma_alloc_coherent(dev, ltb->size, &ltb->addr,
				       GFP_KERNEL);

	if (!ltb->buff) {
		dev_err(dev, "Couldn't alloc long term buffer\n");
		return -ENOMEM;
	}
	ltb->map_id = adapter->map_id;
	adapter->map_id++;

	init_completion(&adapter->fw_done);
	send_request_map(adapter, ltb->addr,
			 ltb->size, ltb->map_id);
	wait_for_completion(&adapter->fw_done);

	if (adapter->fw_done_rc) {
		dev_err(dev, "Couldn't map long term buffer,rc = %d\n",
			adapter->fw_done_rc);
		return -1;
	}
	return 0;
}

static void free_long_term_buff(struct ibmvnic_adapter *adapter,
				struct ibmvnic_long_term_buff *ltb)
{
	struct device *dev = &adapter->vdev->dev;

	if (!ltb->buff)
		return;

	if (adapter->reset_reason != VNIC_RESET_FAILOVER &&
	    adapter->reset_reason != VNIC_RESET_MOBILITY)
		send_request_unmap(adapter, ltb->map_id);
	dma_free_coherent(dev, ltb->size, ltb->buff, ltb->addr);
}

static int reset_long_term_buff(struct ibmvnic_adapter *adapter,
				struct ibmvnic_long_term_buff *ltb)
{
	memset(ltb->buff, 0, ltb->size);

	init_completion(&adapter->fw_done);
	send_request_map(adapter, ltb->addr, ltb->size, ltb->map_id);
	wait_for_completion(&adapter->fw_done);

	if (adapter->fw_done_rc) {
		dev_info(&adapter->vdev->dev,
			 "Reset failed, attempting to free and reallocate buffer\n");
		free_long_term_buff(adapter, ltb);
		return alloc_long_term_buff(adapter, ltb, ltb->size);
	}
	return 0;
}

static void deactivate_rx_pools(struct ibmvnic_adapter *adapter)
{
	int i;

	for (i = 0; i < be32_to_cpu(adapter->login_rsp_buf->num_rxadd_subcrqs);
	     i++)
		adapter->rx_pool[i].active = 0;
}

static void replenish_rx_pool(struct ibmvnic_adapter *adapter,
			      struct ibmvnic_rx_pool *pool)
{
	int count = pool->size - atomic_read(&pool->available);
	struct device *dev = &adapter->vdev->dev;
	int buffers_added = 0;
	unsigned long lpar_rc;
	union sub_crq sub_crq;
	struct sk_buff *skb;
	unsigned int offset;
	dma_addr_t dma_addr;
	unsigned char *dst;
	u64 *handle_array;
	int shift = 0;
	int index;
	int i;

	if (!pool->active)
		return;

	handle_array = (u64 *)((u8 *)(adapter->login_rsp_buf) +
				      be32_to_cpu(adapter->login_rsp_buf->
				      off_rxadd_subcrqs));

	for (i = 0; i < count; ++i) {
		skb = alloc_skb(pool->buff_size, GFP_ATOMIC);
		if (!skb) {
			dev_err(dev, "Couldn't replenish rx buff\n");
			adapter->replenish_no_mem++;
			break;
		}

		index = pool->free_map[pool->next_free];

		if (pool->rx_buff[index].skb)
			dev_err(dev, "Inconsistent free_map!\n");

		/* Copy the skb to the long term mapped DMA buffer */
		offset = index * pool->buff_size;
		dst = pool->long_term_buff.buff + offset;
		memset(dst, 0, pool->buff_size);
		dma_addr = pool->long_term_buff.addr + offset;
		pool->rx_buff[index].data = dst;

		pool->free_map[pool->next_free] = IBMVNIC_INVALID_MAP;
		pool->rx_buff[index].dma = dma_addr;
		pool->rx_buff[index].skb = skb;
		pool->rx_buff[index].pool_index = pool->index;
		pool->rx_buff[index].size = pool->buff_size;

		memset(&sub_crq, 0, sizeof(sub_crq));
		sub_crq.rx_add.first = IBMVNIC_CRQ_CMD;
		sub_crq.rx_add.correlator =
		    cpu_to_be64((u64)&pool->rx_buff[index]);
		sub_crq.rx_add.ioba = cpu_to_be32(dma_addr);
		sub_crq.rx_add.map_id = pool->long_term_buff.map_id;

		/* The length field of the sCRQ is defined to be 24 bits so the
		 * buffer size needs to be left shifted by a byte before it is
		 * converted to big endian to prevent the last byte from being
		 * truncated.
		 */
#ifdef __LITTLE_ENDIAN__
		shift = 8;
#endif
		sub_crq.rx_add.len = cpu_to_be32(pool->buff_size << shift);

		lpar_rc = send_subcrq(adapter, handle_array[pool->index],
				      &sub_crq);
		if (lpar_rc != H_SUCCESS)
			goto failure;

		buffers_added++;
		adapter->replenish_add_buff_success++;
		pool->next_free = (pool->next_free + 1) % pool->size;
	}
	atomic_add(buffers_added, &pool->available);
	return;

failure:
	dev_info(dev, "replenish pools failure\n");
	pool->free_map[pool->next_free] = index;
	pool->rx_buff[index].skb = NULL;
	if (!dma_mapping_error(dev, dma_addr))
		dma_unmap_single(dev, dma_addr, pool->buff_size,
				 DMA_FROM_DEVICE);

	dev_kfree_skb_any(skb);
	adapter->replenish_add_buff_failure++;
	atomic_add(buffers_added, &pool->available);

	if (lpar_rc == H_CLOSED) {
		/* Disable buffer pool replenishment and report carrier off if
		 * queue is closed. Firmware guarantees that a signal will
		 * be sent to the driver, triggering a reset.
		 */
		deactivate_rx_pools(adapter);
		netif_carrier_off(adapter->netdev);
	}
}

static void replenish_pools(struct ibmvnic_adapter *adapter)
{
	int i;

	adapter->replenish_task_cycles++;
	for (i = 0; i < be32_to_cpu(adapter->login_rsp_buf->num_rxadd_subcrqs);
	     i++) {
		if (adapter->rx_pool[i].active)
			replenish_rx_pool(adapter, &adapter->rx_pool[i]);
	}
}

static void release_stats_buffers(struct ibmvnic_adapter *adapter)
{
	kfree(adapter->tx_stats_buffers);
	kfree(adapter->rx_stats_buffers);
	adapter->tx_stats_buffers = NULL;
	adapter->rx_stats_buffers = NULL;
}

static int init_stats_buffers(struct ibmvnic_adapter *adapter)
{
	adapter->tx_stats_buffers =
				kcalloc(adapter->req_tx_queues,
					sizeof(struct ibmvnic_tx_queue_stats),
					GFP_KERNEL);
	if (!adapter->tx_stats_buffers)
		return -ENOMEM;

	adapter->rx_stats_buffers =
				kcalloc(adapter->req_rx_queues,
					sizeof(struct ibmvnic_rx_queue_stats),
					GFP_KERNEL);
	if (!adapter->rx_stats_buffers)
		return -ENOMEM;

	return 0;
}

static void release_stats_token(struct ibmvnic_adapter *adapter)
{
	struct device *dev = &adapter->vdev->dev;

	if (!adapter->stats_token)
		return;

	dma_unmap_single(dev, adapter->stats_token,
			 sizeof(struct ibmvnic_statistics),
			 DMA_FROM_DEVICE);
	adapter->stats_token = 0;
}

static int init_stats_token(struct ibmvnic_adapter *adapter)
{
	struct device *dev = &adapter->vdev->dev;
	dma_addr_t stok;

	stok = dma_map_single(dev, &adapter->stats,
			      sizeof(struct ibmvnic_statistics),
			      DMA_FROM_DEVICE);
	if (dma_mapping_error(dev, stok)) {
		dev_err(dev, "Couldn't map stats buffer\n");
		return -1;
	}

	adapter->stats_token = stok;
	netdev_dbg(adapter->netdev, "Stats token initialized (%llx)\n", stok);
	return 0;
}

static int reset_rx_pools(struct ibmvnic_adapter *adapter)
{
	struct ibmvnic_rx_pool *rx_pool;
	int rx_scrqs;
	int i, j, rc;
	u64 *size_array;

	size_array = (u64 *)((u8 *)(adapter->login_rsp_buf) +
		be32_to_cpu(adapter->login_rsp_buf->off_rxadd_buff_size));

	rx_scrqs = be32_to_cpu(adapter->login_rsp_buf->num_rxadd_subcrqs);
	for (i = 0; i < rx_scrqs; i++) {
		rx_pool = &adapter->rx_pool[i];

		netdev_dbg(adapter->netdev, "Re-setting rx_pool[%d]\n", i);

		if (rx_pool->buff_size != be64_to_cpu(size_array[i])) {
			free_long_term_buff(adapter, &rx_pool->long_term_buff);
			rx_pool->buff_size = be64_to_cpu(size_array[i]);
			alloc_long_term_buff(adapter, &rx_pool->long_term_buff,
					     rx_pool->size *
					     rx_pool->buff_size);
		} else {
			rc = reset_long_term_buff(adapter,
						  &rx_pool->long_term_buff);
		}

		if (rc)
			return rc;

		for (j = 0; j < rx_pool->size; j++)
			rx_pool->free_map[j] = j;

		memset(rx_pool->rx_buff, 0,
		       rx_pool->size * sizeof(struct ibmvnic_rx_buff));

		atomic_set(&rx_pool->available, 0);
		rx_pool->next_alloc = 0;
		rx_pool->next_free = 0;
		rx_pool->active = 1;
	}

	return 0;
}

static void release_rx_pools(struct ibmvnic_adapter *adapter)
{
	struct ibmvnic_rx_pool *rx_pool;
	int i, j;

	if (!adapter->rx_pool)
		return;

	for (i = 0; i < adapter->num_active_rx_pools; i++) {
		rx_pool = &adapter->rx_pool[i];

		netdev_dbg(adapter->netdev, "Releasing rx_pool[%d]\n", i);

		kfree(rx_pool->free_map);
		free_long_term_buff(adapter, &rx_pool->long_term_buff);

		if (!rx_pool->rx_buff)
			continue;

		for (j = 0; j < rx_pool->size; j++) {
			if (rx_pool->rx_buff[j].skb) {
				dev_kfree_skb_any(rx_pool->rx_buff[i].skb);
				rx_pool->rx_buff[i].skb = NULL;
			}
		}

		kfree(rx_pool->rx_buff);
	}

	kfree(adapter->rx_pool);
	adapter->rx_pool = NULL;
	adapter->num_active_rx_pools = 0;
}

static int init_rx_pools(struct net_device *netdev)
{
	struct ibmvnic_adapter *adapter = netdev_priv(netdev);
	struct device *dev = &adapter->vdev->dev;
	struct ibmvnic_rx_pool *rx_pool;
	int rxadd_subcrqs;
	u64 *size_array;
	int i, j;

	rxadd_subcrqs =
		be32_to_cpu(adapter->login_rsp_buf->num_rxadd_subcrqs);
	size_array = (u64 *)((u8 *)(adapter->login_rsp_buf) +
		be32_to_cpu(adapter->login_rsp_buf->off_rxadd_buff_size));

	adapter->rx_pool = kcalloc(rxadd_subcrqs,
				   sizeof(struct ibmvnic_rx_pool),
				   GFP_KERNEL);
	if (!adapter->rx_pool) {
		dev_err(dev, "Failed to allocate rx pools\n");
		return -1;
	}

	adapter->num_active_rx_pools = 0;

	for (i = 0; i < rxadd_subcrqs; i++) {
		rx_pool = &adapter->rx_pool[i];

		netdev_dbg(adapter->netdev,
			   "Initializing rx_pool[%d], %lld buffs, %lld bytes each\n",
			   i, adapter->req_rx_add_entries_per_subcrq,
			   be64_to_cpu(size_array[i]));

		rx_pool->size = adapter->req_rx_add_entries_per_subcrq;
		rx_pool->index = i;
		rx_pool->buff_size = be64_to_cpu(size_array[i]);
		rx_pool->active = 1;

		rx_pool->free_map = kcalloc(rx_pool->size, sizeof(int),
					    GFP_KERNEL);
		if (!rx_pool->free_map) {
			release_rx_pools(adapter);
			return -1;
		}

		rx_pool->rx_buff = kcalloc(rx_pool->size,
					   sizeof(struct ibmvnic_rx_buff),
					   GFP_KERNEL);
		if (!rx_pool->rx_buff) {
			dev_err(dev, "Couldn't alloc rx buffers\n");
			release_rx_pools(adapter);
			return -1;
		}

		if (alloc_long_term_buff(adapter, &rx_pool->long_term_buff,
					 rx_pool->size * rx_pool->buff_size)) {
			release_rx_pools(adapter);
			return -1;
		}

		for (j = 0; j < rx_pool->size; ++j)
			rx_pool->free_map[j] = j;

		atomic_set(&rx_pool->available, 0);
		rx_pool->next_alloc = 0;
		rx_pool->next_free = 0;
	}

	adapter->num_active_rx_pools = rxadd_subcrqs;

	return 0;
}

static int reset_tx_pools(struct ibmvnic_adapter *adapter)
{
	struct ibmvnic_tx_pool *tx_pool;
	int tx_scrqs;
	int i, j, rc;

	tx_scrqs = be32_to_cpu(adapter->login_rsp_buf->num_txsubm_subcrqs);
	for (i = 0; i < tx_scrqs; i++) {
		netdev_dbg(adapter->netdev, "Re-setting tx_pool[%d]\n", i);

		tx_pool = &adapter->tx_pool[i];

		rc = reset_long_term_buff(adapter, &tx_pool->long_term_buff);
		if (rc)
			return rc;

		rc = reset_long_term_buff(adapter, &tx_pool->tso_ltb);
		if (rc)
			return rc;

		memset(tx_pool->tx_buff, 0,
		       adapter->req_tx_entries_per_subcrq *
		       sizeof(struct ibmvnic_tx_buff));

		for (j = 0; j < adapter->req_tx_entries_per_subcrq; j++)
			tx_pool->free_map[j] = j;

		tx_pool->consumer_index = 0;
		tx_pool->producer_index = 0;
		tx_pool->tso_index = 0;
	}

	return 0;
}

static void release_vpd_data(struct ibmvnic_adapter *adapter)
{
	if (!adapter->vpd)
		return;

	kfree(adapter->vpd->buff);
	kfree(adapter->vpd);

	adapter->vpd = NULL;
}

static void release_tx_pools(struct ibmvnic_adapter *adapter)
{
	struct ibmvnic_tx_pool *tx_pool;
	int i;

	if (!adapter->tx_pool)
		return;

	for (i = 0; i < adapter->num_active_tx_pools; i++) {
		netdev_dbg(adapter->netdev, "Releasing tx_pool[%d]\n", i);
		tx_pool = &adapter->tx_pool[i];
		kfree(tx_pool->tx_buff);
		free_long_term_buff(adapter, &tx_pool->long_term_buff);
		free_long_term_buff(adapter, &tx_pool->tso_ltb);
		kfree(tx_pool->free_map);
	}

	kfree(adapter->tx_pool);
	adapter->tx_pool = NULL;
	adapter->num_active_tx_pools = 0;
}

static int init_tx_pools(struct net_device *netdev)
{
	struct ibmvnic_adapter *adapter = netdev_priv(netdev);
	struct device *dev = &adapter->vdev->dev;
	struct ibmvnic_tx_pool *tx_pool;
	int tx_subcrqs;
	int i, j;

	tx_subcrqs = be32_to_cpu(adapter->login_rsp_buf->num_txsubm_subcrqs);
	adapter->tx_pool = kcalloc(tx_subcrqs,
				   sizeof(struct ibmvnic_tx_pool), GFP_KERNEL);
	if (!adapter->tx_pool)
		return -1;

	adapter->num_active_tx_pools = 0;

	for (i = 0; i < tx_subcrqs; i++) {
		tx_pool = &adapter->tx_pool[i];

		netdev_dbg(adapter->netdev,
			   "Initializing tx_pool[%d], %lld buffs\n",
			   i, adapter->req_tx_entries_per_subcrq);

		tx_pool->tx_buff = kcalloc(adapter->req_tx_entries_per_subcrq,
					   sizeof(struct ibmvnic_tx_buff),
					   GFP_KERNEL);
		if (!tx_pool->tx_buff) {
			dev_err(dev, "tx pool buffer allocation failed\n");
			release_tx_pools(adapter);
			return -1;
		}

		if (alloc_long_term_buff(adapter, &tx_pool->long_term_buff,
					 adapter->req_tx_entries_per_subcrq *
					 adapter->req_mtu)) {
			release_tx_pools(adapter);
			return -1;
		}

		/* alloc TSO ltb */
		if (alloc_long_term_buff(adapter, &tx_pool->tso_ltb,
					 IBMVNIC_TSO_BUFS *
					 IBMVNIC_TSO_BUF_SZ)) {
			release_tx_pools(adapter);
			return -1;
		}

		tx_pool->tso_index = 0;

		tx_pool->free_map = kcalloc(adapter->req_tx_entries_per_subcrq,
					    sizeof(int), GFP_KERNEL);
		if (!tx_pool->free_map) {
			release_tx_pools(adapter);
			return -1;
		}

		for (j = 0; j < adapter->req_tx_entries_per_subcrq; j++)
			tx_pool->free_map[j] = j;

		tx_pool->consumer_index = 0;
		tx_pool->producer_index = 0;
	}

	adapter->num_active_tx_pools = tx_subcrqs;

	return 0;
}

static void release_error_buffers(struct ibmvnic_adapter *adapter)
{
	struct device *dev = &adapter->vdev->dev;
	struct ibmvnic_error_buff *error_buff, *tmp;
	unsigned long flags;

	spin_lock_irqsave(&adapter->error_list_lock, flags);
	list_for_each_entry_safe(error_buff, tmp, &adapter->errors, list) {
		list_del(&error_buff->list);
		dma_unmap_single(dev, error_buff->dma, error_buff->len,
				 DMA_FROM_DEVICE);
		kfree(error_buff->buff);
		kfree(error_buff);
	}
	spin_unlock_irqrestore(&adapter->error_list_lock, flags);
}

static void ibmvnic_napi_enable(struct ibmvnic_adapter *adapter)
{
	int i;

	if (adapter->napi_enabled)
		return;

	for (i = 0; i < adapter->req_rx_queues; i++)
		napi_enable(&adapter->napi[i]);

	adapter->napi_enabled = true;
}

static void ibmvnic_napi_disable(struct ibmvnic_adapter *adapter)
{
	int i;

	if (!adapter->napi_enabled)
		return;

	for (i = 0; i < adapter->req_rx_queues; i++) {
		netdev_dbg(adapter->netdev, "Disabling napi[%d]\n", i);
		napi_disable(&adapter->napi[i]);
	}

	adapter->napi_enabled = false;
}

static int ibmvnic_login(struct net_device *netdev)
{
	struct ibmvnic_adapter *adapter = netdev_priv(netdev);
	unsigned long timeout = msecs_to_jiffies(30000);
	struct device *dev = &adapter->vdev->dev;
	int rc;

	do {
		if (adapter->renegotiate) {
			adapter->renegotiate = false;
			release_sub_crqs(adapter);

			reinit_completion(&adapter->init_done);
			send_cap_queries(adapter);
			if (!wait_for_completion_timeout(&adapter->init_done,
							 timeout)) {
				dev_err(dev, "Capabilities query timeout\n");
				return -1;
			}
			rc = init_sub_crqs(adapter);
			if (rc) {
				dev_err(dev,
					"Initialization of SCRQ's failed\n");
				return -1;
			}
			rc = init_sub_crq_irqs(adapter);
			if (rc) {
				dev_err(dev,
					"Initialization of SCRQ's irqs failed\n");
				return -1;
			}
		}

		reinit_completion(&adapter->init_done);
		send_login(adapter);
		if (!wait_for_completion_timeout(&adapter->init_done,
						 timeout)) {
			dev_err(dev, "Login timeout\n");
			return -1;
		}
	} while (adapter->renegotiate);

	/* handle pending MAC address changes after successful login */
	if (adapter->mac_change_pending) {
		__ibmvnic_set_mac(netdev, &adapter->desired.mac);
		adapter->mac_change_pending = false;
	}

	return 0;
}

static void release_login_buffer(struct ibmvnic_adapter *adapter)
{
	kfree(adapter->login_buf);
	adapter->login_buf = NULL;
}

static void release_login_rsp_buffer(struct ibmvnic_adapter *adapter)
{
	kfree(adapter->login_rsp_buf);
	adapter->login_rsp_buf = NULL;
}

static void release_resources(struct ibmvnic_adapter *adapter)
{
	int i;

	release_vpd_data(adapter);

	release_tx_pools(adapter);
	release_rx_pools(adapter);

	release_stats_token(adapter);
	release_stats_buffers(adapter);
	release_error_buffers(adapter);

	if (adapter->napi) {
		for (i = 0; i < adapter->req_rx_queues; i++) {
			if (&adapter->napi[i]) {
				netdev_dbg(adapter->netdev,
					   "Releasing napi[%d]\n", i);
				netif_napi_del(&adapter->napi[i]);
			}
		}
	}
	kfree(adapter->napi);
	adapter->napi = NULL;

	release_login_rsp_buffer(adapter);
}

static int set_link_state(struct ibmvnic_adapter *adapter, u8 link_state)
{
	struct net_device *netdev = adapter->netdev;
	unsigned long timeout = msecs_to_jiffies(30000);
	union ibmvnic_crq crq;
	bool resend;
	int rc;

	netdev_dbg(netdev, "setting link state %d\n", link_state);

	memset(&crq, 0, sizeof(crq));
	crq.logical_link_state.first = IBMVNIC_CRQ_CMD;
	crq.logical_link_state.cmd = LOGICAL_LINK_STATE;
	crq.logical_link_state.link_state = link_state;

	do {
		resend = false;

		reinit_completion(&adapter->init_done);
		rc = ibmvnic_send_crq(adapter, &crq);
		if (rc) {
			netdev_err(netdev, "Failed to set link state\n");
			return rc;
		}

		if (!wait_for_completion_timeout(&adapter->init_done,
						 timeout)) {
			netdev_err(netdev, "timeout setting link state\n");
			return -1;
		}

		if (adapter->init_done_rc == 1) {
			/* Partuial success, delay and re-send */
			mdelay(1000);
			resend = true;
		}
	} while (resend);

	return 0;
}

static int set_real_num_queues(struct net_device *netdev)
{
	struct ibmvnic_adapter *adapter = netdev_priv(netdev);
	int rc;

	netdev_dbg(netdev, "Setting real tx/rx queues (%llx/%llx)\n",
		   adapter->req_tx_queues, adapter->req_rx_queues);

	rc = netif_set_real_num_tx_queues(netdev, adapter->req_tx_queues);
	if (rc) {
		netdev_err(netdev, "failed to set the number of tx queues\n");
		return rc;
	}

	rc = netif_set_real_num_rx_queues(netdev, adapter->req_rx_queues);
	if (rc)
		netdev_err(netdev, "failed to set the number of rx queues\n");

	return rc;
}

static int ibmvnic_get_vpd(struct ibmvnic_adapter *adapter)
{
	struct device *dev = &adapter->vdev->dev;
	union ibmvnic_crq crq;
	int len = 0;

	if (adapter->vpd->buff)
		len = adapter->vpd->len;

	init_completion(&adapter->fw_done);
	crq.get_vpd_size.first = IBMVNIC_CRQ_CMD;
	crq.get_vpd_size.cmd = GET_VPD_SIZE;
	ibmvnic_send_crq(adapter, &crq);
	wait_for_completion(&adapter->fw_done);

	if (!adapter->vpd->len)
		return -ENODATA;

	if (!adapter->vpd->buff)
		adapter->vpd->buff = kzalloc(adapter->vpd->len, GFP_KERNEL);
	else if (adapter->vpd->len != len)
		adapter->vpd->buff =
			krealloc(adapter->vpd->buff,
				 adapter->vpd->len, GFP_KERNEL);

	if (!adapter->vpd->buff) {
		dev_err(dev, "Could allocate VPD buffer\n");
		return -ENOMEM;
	}

	adapter->vpd->dma_addr =
		dma_map_single(dev, adapter->vpd->buff, adapter->vpd->len,
			       DMA_FROM_DEVICE);
	if (dma_mapping_error(dev, adapter->vpd->dma_addr)) {
		dev_err(dev, "Could not map VPD buffer\n");
		kfree(adapter->vpd->buff);
		adapter->vpd->buff = NULL;
		return -ENOMEM;
	}

	reinit_completion(&adapter->fw_done);
	crq.get_vpd.first = IBMVNIC_CRQ_CMD;
	crq.get_vpd.cmd = GET_VPD;
	crq.get_vpd.ioba = cpu_to_be32(adapter->vpd->dma_addr);
	crq.get_vpd.len = cpu_to_be32((u32)adapter->vpd->len);
	ibmvnic_send_crq(adapter, &crq);
	wait_for_completion(&adapter->fw_done);

	return 0;
}

static int init_resources(struct ibmvnic_adapter *adapter)
{
	struct net_device *netdev = adapter->netdev;
	int i, rc;

	rc = set_real_num_queues(netdev);
	if (rc)
		return rc;

	rc = init_stats_buffers(adapter);
	if (rc)
		return rc;

	rc = init_stats_token(adapter);
	if (rc)
		return rc;

	adapter->vpd = kzalloc(sizeof(*adapter->vpd), GFP_KERNEL);
	if (!adapter->vpd)
		return -ENOMEM;

	/* Vital Product Data (VPD) */
	rc = ibmvnic_get_vpd(adapter);
	if (rc) {
		netdev_err(netdev, "failed to initialize Vital Product Data (VPD)\n");
		return rc;
	}

	adapter->map_id = 1;
	adapter->napi = kcalloc(adapter->req_rx_queues,
				sizeof(struct napi_struct), GFP_KERNEL);
	if (!adapter->napi)
		return -ENOMEM;

	for (i = 0; i < adapter->req_rx_queues; i++) {
		netdev_dbg(netdev, "Adding napi[%d]\n", i);
		netif_napi_add(netdev, &adapter->napi[i], ibmvnic_poll,
			       NAPI_POLL_WEIGHT);
	}

	send_map_query(adapter);

	rc = init_rx_pools(netdev);
	if (rc)
		return rc;

	rc = init_tx_pools(netdev);
	return rc;
}

static int __ibmvnic_open(struct net_device *netdev)
{
	struct ibmvnic_adapter *adapter = netdev_priv(netdev);
	enum vnic_state prev_state = adapter->state;
	int i, rc;

	adapter->state = VNIC_OPENING;
	replenish_pools(adapter);
	ibmvnic_napi_enable(adapter);

	/* We're ready to receive frames, enable the sub-crq interrupts and
	 * set the logical link state to up
	 */
	for (i = 0; i < adapter->req_rx_queues; i++) {
		netdev_dbg(netdev, "Enabling rx_scrq[%d] irq\n", i);
		if (prev_state == VNIC_CLOSED)
			enable_irq(adapter->rx_scrq[i]->irq);
		else
			enable_scrq_irq(adapter, adapter->rx_scrq[i]);
	}

	for (i = 0; i < adapter->req_tx_queues; i++) {
		netdev_dbg(netdev, "Enabling tx_scrq[%d] irq\n", i);
		if (prev_state == VNIC_CLOSED)
			enable_irq(adapter->tx_scrq[i]->irq);
		else
			enable_scrq_irq(adapter, adapter->tx_scrq[i]);
	}

	rc = set_link_state(adapter, IBMVNIC_LOGICAL_LNK_UP);
	if (rc) {
		for (i = 0; i < adapter->req_rx_queues; i++)
			napi_disable(&adapter->napi[i]);
		release_resources(adapter);
		return rc;
	}

	netif_tx_start_all_queues(netdev);

	if (prev_state == VNIC_CLOSED) {
		for (i = 0; i < adapter->req_rx_queues; i++)
			napi_schedule(&adapter->napi[i]);
	}

	adapter->state = VNIC_OPEN;
	return rc;
}

static int ibmvnic_open(struct net_device *netdev)
{
	struct ibmvnic_adapter *adapter = netdev_priv(netdev);
	int rc;

	mutex_lock(&adapter->reset_lock);

	if (adapter->state != VNIC_CLOSED) {
		rc = ibmvnic_login(netdev);
		if (rc) {
			mutex_unlock(&adapter->reset_lock);
			return rc;
		}

		rc = init_resources(adapter);
		if (rc) {
			netdev_err(netdev, "failed to initialize resources\n");
			release_resources(adapter);
			mutex_unlock(&adapter->reset_lock);
			return rc;
		}
	}

	rc = __ibmvnic_open(netdev);
	netif_carrier_on(netdev);

	mutex_unlock(&adapter->reset_lock);

	return rc;
}

static void clean_rx_pools(struct ibmvnic_adapter *adapter)
{
	struct ibmvnic_rx_pool *rx_pool;
	u64 rx_entries;
	int rx_scrqs;
	int i, j;

	if (!adapter->rx_pool)
		return;

	rx_scrqs = be32_to_cpu(adapter->login_rsp_buf->num_rxadd_subcrqs);
	rx_entries = adapter->req_rx_add_entries_per_subcrq;

	/* Free any remaining skbs in the rx buffer pools */
	for (i = 0; i < rx_scrqs; i++) {
		rx_pool = &adapter->rx_pool[i];
		if (!rx_pool)
			continue;

		netdev_dbg(adapter->netdev, "Cleaning rx_pool[%d]\n", i);
		for (j = 0; j < rx_entries; j++) {
			if (rx_pool->rx_buff[j].skb) {
				dev_kfree_skb_any(rx_pool->rx_buff[j].skb);
				rx_pool->rx_buff[j].skb = NULL;
			}
		}
	}
}

static void clean_tx_pools(struct ibmvnic_adapter *adapter)
{
	struct ibmvnic_tx_pool *tx_pool;
	u64 tx_entries;
	int tx_scrqs;
	int i, j;

	if (!adapter->tx_pool)
		return;

	tx_scrqs = be32_to_cpu(adapter->login_rsp_buf->num_txsubm_subcrqs);
	tx_entries = adapter->req_tx_entries_per_subcrq;

	/* Free any remaining skbs in the tx buffer pools */
	for (i = 0; i < tx_scrqs; i++) {
		tx_pool = &adapter->tx_pool[i];
		if (!tx_pool)
			continue;

		netdev_dbg(adapter->netdev, "Cleaning tx_pool[%d]\n", i);
		for (j = 0; j < tx_entries; j++) {
			if (tx_pool->tx_buff[j].skb) {
				dev_kfree_skb_any(tx_pool->tx_buff[j].skb);
				tx_pool->tx_buff[j].skb = NULL;
			}
		}
	}
}

static int __ibmvnic_close(struct net_device *netdev)
{
	struct ibmvnic_adapter *adapter = netdev_priv(netdev);
	int rc = 0;
	int i;

	adapter->state = VNIC_CLOSING;

	/* ensure that transmissions are stopped if called by do_reset */
	if (adapter->resetting)
		netif_tx_disable(netdev);
	else
		netif_tx_stop_all_queues(netdev);

	ibmvnic_napi_disable(adapter);

	if (adapter->tx_scrq) {
		for (i = 0; i < adapter->req_tx_queues; i++)
			if (adapter->tx_scrq[i]->irq) {
				netdev_dbg(adapter->netdev,
					   "Disabling tx_scrq[%d] irq\n", i);
				disable_irq(adapter->tx_scrq[i]->irq);
			}
	}

	rc = set_link_state(adapter, IBMVNIC_LOGICAL_LNK_DN);
	if (rc)
		return rc;

	if (adapter->rx_scrq) {
		for (i = 0; i < adapter->req_rx_queues; i++) {
			int retries = 10;

			while (pending_scrq(adapter, adapter->rx_scrq[i])) {
				retries--;
				mdelay(100);

				if (retries == 0)
					break;
			}

			if (adapter->rx_scrq[i]->irq) {
				netdev_dbg(adapter->netdev,
					   "Disabling rx_scrq[%d] irq\n", i);
				disable_irq(adapter->rx_scrq[i]->irq);
			}
		}
	}
	clean_rx_pools(adapter);
	clean_tx_pools(adapter);
	adapter->state = VNIC_CLOSED;
	return rc;
}

static int ibmvnic_close(struct net_device *netdev)
{
	struct ibmvnic_adapter *adapter = netdev_priv(netdev);
	int rc;

	mutex_lock(&adapter->reset_lock);
	rc = __ibmvnic_close(netdev);
	mutex_unlock(&adapter->reset_lock);

	return rc;
}

/**
 * build_hdr_data - creates L2/L3/L4 header data buffer
 * @hdr_field - bitfield determining needed headers
 * @skb - socket buffer
 * @hdr_len - array of header lengths
 * @tot_len - total length of data
 *
 * Reads hdr_field to determine which headers are needed by firmware.
 * Builds a buffer containing these headers.  Saves individual header
 * lengths and total buffer length to be used to build descriptors.
 */
static int build_hdr_data(u8 hdr_field, struct sk_buff *skb,
			  int *hdr_len, u8 *hdr_data)
{
	int len = 0;
	u8 *hdr;

	hdr_len[0] = sizeof(struct ethhdr);

	if (skb->protocol == htons(ETH_P_IP)) {
		hdr_len[1] = ip_hdr(skb)->ihl * 4;
		if (ip_hdr(skb)->protocol == IPPROTO_TCP)
			hdr_len[2] = tcp_hdrlen(skb);
		else if (ip_hdr(skb)->protocol == IPPROTO_UDP)
			hdr_len[2] = sizeof(struct udphdr);
	} else if (skb->protocol == htons(ETH_P_IPV6)) {
		hdr_len[1] = sizeof(struct ipv6hdr);
		if (ipv6_hdr(skb)->nexthdr == IPPROTO_TCP)
			hdr_len[2] = tcp_hdrlen(skb);
		else if (ipv6_hdr(skb)->nexthdr == IPPROTO_UDP)
			hdr_len[2] = sizeof(struct udphdr);
	} else if (skb->protocol == htons(ETH_P_ARP)) {
		hdr_len[1] = arp_hdr_len(skb->dev);
		hdr_len[2] = 0;
	}

	memset(hdr_data, 0, 120);
	if ((hdr_field >> 6) & 1) {
		hdr = skb_mac_header(skb);
		memcpy(hdr_data, hdr, hdr_len[0]);
		len += hdr_len[0];
	}

	if ((hdr_field >> 5) & 1) {
		hdr = skb_network_header(skb);
		memcpy(hdr_data + len, hdr, hdr_len[1]);
		len += hdr_len[1];
	}

	if ((hdr_field >> 4) & 1) {
		hdr = skb_transport_header(skb);
		memcpy(hdr_data + len, hdr, hdr_len[2]);
		len += hdr_len[2];
	}
	return len;
}

/**
 * create_hdr_descs - create header and header extension descriptors
 * @hdr_field - bitfield determining needed headers
 * @data - buffer containing header data
 * @len - length of data buffer
 * @hdr_len - array of individual header lengths
 * @scrq_arr - descriptor array
 *
 * Creates header and, if needed, header extension descriptors and
 * places them in a descriptor array, scrq_arr
 */

static int create_hdr_descs(u8 hdr_field, u8 *hdr_data, int len, int *hdr_len,
			    union sub_crq *scrq_arr)
{
	union sub_crq hdr_desc;
	int tmp_len = len;
	int num_descs = 0;
	u8 *data, *cur;
	int tmp;

	while (tmp_len > 0) {
		cur = hdr_data + len - tmp_len;

		memset(&hdr_desc, 0, sizeof(hdr_desc));
		if (cur != hdr_data) {
			data = hdr_desc.hdr_ext.data;
			tmp = tmp_len > 29 ? 29 : tmp_len;
			hdr_desc.hdr_ext.first = IBMVNIC_CRQ_CMD;
			hdr_desc.hdr_ext.type = IBMVNIC_HDR_EXT_DESC;
			hdr_desc.hdr_ext.len = tmp;
		} else {
			data = hdr_desc.hdr.data;
			tmp = tmp_len > 24 ? 24 : tmp_len;
			hdr_desc.hdr.first = IBMVNIC_CRQ_CMD;
			hdr_desc.hdr.type = IBMVNIC_HDR_DESC;
			hdr_desc.hdr.len = tmp;
			hdr_desc.hdr.l2_len = (u8)hdr_len[0];
			hdr_desc.hdr.l3_len = cpu_to_be16((u16)hdr_len[1]);
			hdr_desc.hdr.l4_len = (u8)hdr_len[2];
			hdr_desc.hdr.flag = hdr_field << 1;
		}
		memcpy(data, cur, tmp);
		tmp_len -= tmp;
		*scrq_arr = hdr_desc;
		scrq_arr++;
		num_descs++;
	}

	return num_descs;
}

/**
 * build_hdr_descs_arr - build a header descriptor array
 * @skb - socket buffer
 * @num_entries - number of descriptors to be sent
 * @subcrq - first TX descriptor
 * @hdr_field - bit field determining which headers will be sent
 *
 * This function will build a TX descriptor array with applicable
 * L2/L3/L4 packet header descriptors to be sent by send_subcrq_indirect.
 */

static void build_hdr_descs_arr(struct ibmvnic_tx_buff *txbuff,
				int *num_entries, u8 hdr_field)
{
	int hdr_len[3] = {0, 0, 0};
	int tot_len;
	u8 *hdr_data = txbuff->hdr_data;

	tot_len = build_hdr_data(hdr_field, txbuff->skb, hdr_len,
				 txbuff->hdr_data);
	*num_entries += create_hdr_descs(hdr_field, hdr_data, tot_len, hdr_len,
			 txbuff->indir_arr + 1);
}

static int ibmvnic_xmit(struct sk_buff *skb, struct net_device *netdev)
{
	struct ibmvnic_adapter *adapter = netdev_priv(netdev);
	int queue_num = skb_get_queue_mapping(skb);
	u8 *hdrs = (u8 *)&adapter->tx_rx_desc_req;
	struct device *dev = &adapter->vdev->dev;
	struct ibmvnic_tx_buff *tx_buff = NULL;
	struct ibmvnic_sub_crq_queue *tx_scrq;
	struct ibmvnic_tx_pool *tx_pool;
	unsigned int tx_send_failed = 0;
	unsigned int tx_map_failed = 0;
	unsigned int tx_dropped = 0;
	unsigned int tx_packets = 0;
	unsigned int tx_bytes = 0;
	dma_addr_t data_dma_addr;
	struct netdev_queue *txq;
	unsigned long lpar_rc;
	union sub_crq tx_crq;
	unsigned int offset;
	int num_entries = 1;
	unsigned char *dst;
	u64 *handle_array;
	int index = 0;
	u8 proto = 0;
	int ret = 0;

	if (adapter->resetting) {
		if (!netif_subqueue_stopped(netdev, skb))
			netif_stop_subqueue(netdev, queue_num);
		dev_kfree_skb_any(skb);

		tx_send_failed++;
		tx_dropped++;
		ret = NETDEV_TX_OK;
		goto out;
	}

	tx_pool = &adapter->tx_pool[queue_num];
	tx_scrq = adapter->tx_scrq[queue_num];
	txq = netdev_get_tx_queue(netdev, skb_get_queue_mapping(skb));
	handle_array = (u64 *)((u8 *)(adapter->login_rsp_buf) +
		be32_to_cpu(adapter->login_rsp_buf->off_txsubm_subcrqs));

	index = tx_pool->free_map[tx_pool->consumer_index];

	if (skb_is_gso(skb)) {
		offset = tx_pool->tso_index * IBMVNIC_TSO_BUF_SZ;
		dst = tx_pool->tso_ltb.buff + offset;
		memset(dst, 0, IBMVNIC_TSO_BUF_SZ);
		data_dma_addr = tx_pool->tso_ltb.addr + offset;
		tx_pool->tso_index++;
		if (tx_pool->tso_index == IBMVNIC_TSO_BUFS)
			tx_pool->tso_index = 0;
	} else {
		offset = index * adapter->req_mtu;
		dst = tx_pool->long_term_buff.buff + offset;
		memset(dst, 0, adapter->req_mtu);
		data_dma_addr = tx_pool->long_term_buff.addr + offset;
	}

	if (skb_shinfo(skb)->nr_frags) {
		int cur, i;

		/* Copy the head */
		skb_copy_from_linear_data(skb, dst, skb_headlen(skb));
		cur = skb_headlen(skb);

		/* Copy the frags */
		for (i = 0; i < skb_shinfo(skb)->nr_frags; i++) {
			const skb_frag_t *frag = &skb_shinfo(skb)->frags[i];

			memcpy(dst + cur,
			       page_address(skb_frag_page(frag)) +
			       frag->page_offset, skb_frag_size(frag));
			cur += skb_frag_size(frag);
		}
	} else {
		skb_copy_from_linear_data(skb, dst, skb->len);
	}

	tx_pool->consumer_index =
	    (tx_pool->consumer_index + 1) %
		adapter->req_tx_entries_per_subcrq;

	tx_buff = &tx_pool->tx_buff[index];
	tx_buff->skb = skb;
	tx_buff->data_dma[0] = data_dma_addr;
	tx_buff->data_len[0] = skb->len;
	tx_buff->index = index;
	tx_buff->pool_index = queue_num;
	tx_buff->last_frag = true;

	memset(&tx_crq, 0, sizeof(tx_crq));
	tx_crq.v1.first = IBMVNIC_CRQ_CMD;
	tx_crq.v1.type = IBMVNIC_TX_DESC;
	tx_crq.v1.n_crq_elem = 1;
	tx_crq.v1.n_sge = 1;
	tx_crq.v1.flags1 = IBMVNIC_TX_COMP_NEEDED;
	tx_crq.v1.correlator = cpu_to_be32(index);
	if (skb_is_gso(skb))
		tx_crq.v1.dma_reg = cpu_to_be16(tx_pool->tso_ltb.map_id);
	else
		tx_crq.v1.dma_reg = cpu_to_be16(tx_pool->long_term_buff.map_id);
	tx_crq.v1.sge_len = cpu_to_be32(skb->len);
	tx_crq.v1.ioba = cpu_to_be64(data_dma_addr);

	if (adapter->vlan_header_insertion) {
		tx_crq.v1.flags2 |= IBMVNIC_TX_VLAN_INSERT;
		tx_crq.v1.vlan_id = cpu_to_be16(skb->vlan_tci);
	}

	if (skb->protocol == htons(ETH_P_IP)) {
		tx_crq.v1.flags1 |= IBMVNIC_TX_PROT_IPV4;
		proto = ip_hdr(skb)->protocol;
	} else if (skb->protocol == htons(ETH_P_IPV6)) {
		tx_crq.v1.flags1 |= IBMVNIC_TX_PROT_IPV6;
		proto = ipv6_hdr(skb)->nexthdr;
	}

	if (proto == IPPROTO_TCP)
		tx_crq.v1.flags1 |= IBMVNIC_TX_PROT_TCP;
	else if (proto == IPPROTO_UDP)
		tx_crq.v1.flags1 |= IBMVNIC_TX_PROT_UDP;

	if (skb->ip_summed == CHECKSUM_PARTIAL) {
		tx_crq.v1.flags1 |= IBMVNIC_TX_CHKSUM_OFFLOAD;
		hdrs += 2;
	}
	if (skb_is_gso(skb)) {
		tx_crq.v1.flags1 |= IBMVNIC_TX_LSO;
		tx_crq.v1.mss = cpu_to_be16(skb_shinfo(skb)->gso_size);
		hdrs += 2;
	}
	/* determine if l2/3/4 headers are sent to firmware */
	if ((*hdrs >> 7) & 1) {
		build_hdr_descs_arr(tx_buff, &num_entries, *hdrs);
		tx_crq.v1.n_crq_elem = num_entries;
		tx_buff->indir_arr[0] = tx_crq;
		tx_buff->indir_dma = dma_map_single(dev, tx_buff->indir_arr,
						    sizeof(tx_buff->indir_arr),
						    DMA_TO_DEVICE);
		if (dma_mapping_error(dev, tx_buff->indir_dma)) {
			dev_kfree_skb_any(skb);
			tx_buff->skb = NULL;
			if (!firmware_has_feature(FW_FEATURE_CMO))
				dev_err(dev, "tx: unable to map descriptor array\n");
			tx_map_failed++;
			tx_dropped++;
			ret = NETDEV_TX_OK;
			goto out;
		}
		lpar_rc = send_subcrq_indirect(adapter, handle_array[queue_num],
					       (u64)tx_buff->indir_dma,
					       (u64)num_entries);
	} else {
		lpar_rc = send_subcrq(adapter, handle_array[queue_num],
				      &tx_crq);
	}
	if (lpar_rc != H_SUCCESS) {
		dev_err(dev, "tx failed with code %ld\n", lpar_rc);

		if (tx_pool->consumer_index == 0)
			tx_pool->consumer_index =
				adapter->req_tx_entries_per_subcrq - 1;
		else
			tx_pool->consumer_index--;

		dev_kfree_skb_any(skb);
		tx_buff->skb = NULL;

		if (lpar_rc == H_CLOSED) {
			/* Disable TX and report carrier off if queue is closed.
			 * Firmware guarantees that a signal will be sent to the
			 * driver, triggering a reset or some other action.
			 */
			netif_tx_stop_all_queues(netdev);
			netif_carrier_off(netdev);
		}

		tx_send_failed++;
		tx_dropped++;
		ret = NETDEV_TX_OK;
		goto out;
	}

	if (atomic_inc_return(&tx_scrq->used)
					>= adapter->req_tx_entries_per_subcrq) {
		netdev_info(netdev, "Stopping queue %d\n", queue_num);
		netif_stop_subqueue(netdev, queue_num);
	}

	tx_packets++;
	tx_bytes += skb->len;
	txq->trans_start = jiffies;
	ret = NETDEV_TX_OK;

out:
	netdev->stats.tx_dropped += tx_dropped;
	netdev->stats.tx_bytes += tx_bytes;
	netdev->stats.tx_packets += tx_packets;
	adapter->tx_send_failed += tx_send_failed;
	adapter->tx_map_failed += tx_map_failed;
	adapter->tx_stats_buffers[queue_num].packets += tx_packets;
	adapter->tx_stats_buffers[queue_num].bytes += tx_bytes;
	adapter->tx_stats_buffers[queue_num].dropped_packets += tx_dropped;

	return ret;
}

static void ibmvnic_set_multi(struct net_device *netdev)
{
	struct ibmvnic_adapter *adapter = netdev_priv(netdev);
	struct netdev_hw_addr *ha;
	union ibmvnic_crq crq;

	memset(&crq, 0, sizeof(crq));
	crq.request_capability.first = IBMVNIC_CRQ_CMD;
	crq.request_capability.cmd = REQUEST_CAPABILITY;

	if (netdev->flags & IFF_PROMISC) {
		if (!adapter->promisc_supported)
			return;
	} else {
		if (netdev->flags & IFF_ALLMULTI) {
			/* Accept all multicast */
			memset(&crq, 0, sizeof(crq));
			crq.multicast_ctrl.first = IBMVNIC_CRQ_CMD;
			crq.multicast_ctrl.cmd = MULTICAST_CTRL;
			crq.multicast_ctrl.flags = IBMVNIC_ENABLE_ALL;
			ibmvnic_send_crq(adapter, &crq);
		} else if (netdev_mc_empty(netdev)) {
			/* Reject all multicast */
			memset(&crq, 0, sizeof(crq));
			crq.multicast_ctrl.first = IBMVNIC_CRQ_CMD;
			crq.multicast_ctrl.cmd = MULTICAST_CTRL;
			crq.multicast_ctrl.flags = IBMVNIC_DISABLE_ALL;
			ibmvnic_send_crq(adapter, &crq);
		} else {
			/* Accept one or more multicast(s) */
			netdev_for_each_mc_addr(ha, netdev) {
				memset(&crq, 0, sizeof(crq));
				crq.multicast_ctrl.first = IBMVNIC_CRQ_CMD;
				crq.multicast_ctrl.cmd = MULTICAST_CTRL;
				crq.multicast_ctrl.flags = IBMVNIC_ENABLE_MC;
				ether_addr_copy(&crq.multicast_ctrl.mac_addr[0],
						ha->addr);
				ibmvnic_send_crq(adapter, &crq);
			}
		}
	}
}

static int __ibmvnic_set_mac(struct net_device *netdev, struct sockaddr *p)
{
	struct ibmvnic_adapter *adapter = netdev_priv(netdev);
	struct sockaddr *addr = p;
	union ibmvnic_crq crq;

	if (!is_valid_ether_addr(addr->sa_data))
		return -EADDRNOTAVAIL;

	memset(&crq, 0, sizeof(crq));
	crq.change_mac_addr.first = IBMVNIC_CRQ_CMD;
	crq.change_mac_addr.cmd = CHANGE_MAC_ADDR;
	ether_addr_copy(&crq.change_mac_addr.mac_addr[0], addr->sa_data);

	init_completion(&adapter->fw_done);
	ibmvnic_send_crq(adapter, &crq);
	wait_for_completion(&adapter->fw_done);
	/* netdev->dev_addr is changed in handle_change_mac_rsp function */
	return adapter->fw_done_rc ? -EIO : 0;
}

static int ibmvnic_set_mac(struct net_device *netdev, void *p)
{
	struct ibmvnic_adapter *adapter = netdev_priv(netdev);
	struct sockaddr *addr = p;
	int rc;

	if (adapter->state == VNIC_PROBED) {
		memcpy(&adapter->desired.mac, addr, sizeof(struct sockaddr));
		adapter->mac_change_pending = true;
		return 0;
	}

	rc = __ibmvnic_set_mac(netdev, addr);

	return rc;
}

/**
 * do_reset returns zero if we are able to keep processing reset events, or
 * non-zero if we hit a fatal error and must halt.
 */
static int do_reset(struct ibmvnic_adapter *adapter,
		    struct ibmvnic_rwi *rwi, u32 reset_state)
{
	u64 old_num_rx_queues, old_num_tx_queues;
	struct net_device *netdev = adapter->netdev;
	int i, rc;

	netdev_dbg(adapter->netdev, "Re-setting driver (%d)\n",
		   rwi->reset_reason);

	netif_carrier_off(netdev);
	adapter->reset_reason = rwi->reset_reason;

	old_num_rx_queues = adapter->req_rx_queues;
	old_num_tx_queues = adapter->req_tx_queues;

	if (rwi->reset_reason == VNIC_RESET_MOBILITY) {
		rc = ibmvnic_reenable_crq_queue(adapter);
		if (rc)
			return 0;
	}

	rc = __ibmvnic_close(netdev);
	if (rc)
		return rc;

	if (adapter->reset_reason == VNIC_RESET_CHANGE_PARAM ||
	    adapter->wait_for_reset) {
		release_resources(adapter);
		release_sub_crqs(adapter);
		release_crq_queue(adapter);
	}

	if (adapter->reset_reason != VNIC_RESET_NON_FATAL) {
		/* remove the closed state so when we call open it appears
		 * we are coming from the probed state.
		 */
		adapter->state = VNIC_PROBED;

		rc = ibmvnic_init(adapter);
		if (rc)
			return IBMVNIC_INIT_FAILED;

		/* If the adapter was in PROBE state prior to the reset,
		 * exit here.
		 */
		if (reset_state == VNIC_PROBED)
			return 0;

		rc = ibmvnic_login(netdev);
		if (rc) {
			adapter->state = VNIC_PROBED;
			return 0;
		}

		if (adapter->reset_reason == VNIC_RESET_CHANGE_PARAM ||
		    adapter->wait_for_reset) {
			rc = init_resources(adapter);
			if (rc)
				return rc;
		} else if (adapter->req_rx_queues != old_num_rx_queues ||
			   adapter->req_tx_queues != old_num_tx_queues) {
<<<<<<< HEAD
=======
			adapter->map_id = 1;
>>>>>>> cc01df3d
			release_rx_pools(adapter);
			release_tx_pools(adapter);
			init_rx_pools(netdev);
			init_tx_pools(netdev);
		} else {
			rc = reset_tx_pools(adapter);
			if (rc)
				return rc;

			rc = reset_rx_pools(adapter);
			if (rc)
				return rc;

			if (reset_state == VNIC_CLOSED)
				return 0;
		}
	}

	rc = __ibmvnic_open(netdev);
	if (rc) {
		if (list_empty(&adapter->rwi_list))
			adapter->state = VNIC_CLOSED;
		else
			adapter->state = reset_state;

		return 0;
	}

	/* kick napi */
	for (i = 0; i < adapter->req_rx_queues; i++)
		napi_schedule(&adapter->napi[i]);

	if (adapter->reset_reason != VNIC_RESET_FAILOVER)
		netdev_notify_peers(netdev);

	netif_carrier_on(netdev);

	return 0;
}

static struct ibmvnic_rwi *get_next_rwi(struct ibmvnic_adapter *adapter)
{
	struct ibmvnic_rwi *rwi;

	mutex_lock(&adapter->rwi_lock);

	if (!list_empty(&adapter->rwi_list)) {
		rwi = list_first_entry(&adapter->rwi_list, struct ibmvnic_rwi,
				       list);
		list_del(&rwi->list);
	} else {
		rwi = NULL;
	}

	mutex_unlock(&adapter->rwi_lock);
	return rwi;
}

static void free_all_rwi(struct ibmvnic_adapter *adapter)
{
	struct ibmvnic_rwi *rwi;

	rwi = get_next_rwi(adapter);
	while (rwi) {
		kfree(rwi);
		rwi = get_next_rwi(adapter);
	}
}

static void __ibmvnic_reset(struct work_struct *work)
{
	struct ibmvnic_rwi *rwi;
	struct ibmvnic_adapter *adapter;
	struct net_device *netdev;
	u32 reset_state;
	int rc = 0;

	adapter = container_of(work, struct ibmvnic_adapter, ibmvnic_reset);
	netdev = adapter->netdev;

	mutex_lock(&adapter->reset_lock);
	adapter->resetting = true;
	reset_state = adapter->state;

	rwi = get_next_rwi(adapter);
	while (rwi) {
		rc = do_reset(adapter, rwi, reset_state);
		kfree(rwi);
		if (rc && rc != IBMVNIC_INIT_FAILED)
			break;

		rwi = get_next_rwi(adapter);
	}

	if (adapter->wait_for_reset) {
		adapter->wait_for_reset = false;
		adapter->reset_done_rc = rc;
		complete(&adapter->reset_done);
	}

	if (rc) {
		netdev_dbg(adapter->netdev, "Reset failed\n");
		free_all_rwi(adapter);
		mutex_unlock(&adapter->reset_lock);
		return;
	}

	adapter->resetting = false;
	mutex_unlock(&adapter->reset_lock);
}

static void ibmvnic_reset(struct ibmvnic_adapter *adapter,
			  enum ibmvnic_reset_reason reason)
{
	struct ibmvnic_rwi *rwi, *tmp;
	struct net_device *netdev = adapter->netdev;
	struct list_head *entry;

	if (adapter->state == VNIC_REMOVING ||
	    adapter->state == VNIC_REMOVED) {
		netdev_dbg(netdev, "Adapter removing, skipping reset\n");
		return;
	}

	if (adapter->state == VNIC_PROBING) {
		netdev_warn(netdev, "Adapter reset during probe\n");
		adapter->init_done_rc = EAGAIN;
		return;
	}

	mutex_lock(&adapter->rwi_lock);

	list_for_each(entry, &adapter->rwi_list) {
		tmp = list_entry(entry, struct ibmvnic_rwi, list);
		if (tmp->reset_reason == reason) {
			netdev_dbg(netdev, "Skipping matching reset\n");
			mutex_unlock(&adapter->rwi_lock);
			return;
		}
	}

	rwi = kzalloc(sizeof(*rwi), GFP_KERNEL);
	if (!rwi) {
		mutex_unlock(&adapter->rwi_lock);
		ibmvnic_close(netdev);
		return;
	}

	rwi->reset_reason = reason;
	list_add_tail(&rwi->list, &adapter->rwi_list);
	mutex_unlock(&adapter->rwi_lock);

	netdev_dbg(adapter->netdev, "Scheduling reset (reason %d)\n", reason);
	schedule_work(&adapter->ibmvnic_reset);
}

static void ibmvnic_tx_timeout(struct net_device *dev)
{
	struct ibmvnic_adapter *adapter = netdev_priv(dev);

	ibmvnic_reset(adapter, VNIC_RESET_TIMEOUT);
}

static void remove_buff_from_pool(struct ibmvnic_adapter *adapter,
				  struct ibmvnic_rx_buff *rx_buff)
{
	struct ibmvnic_rx_pool *pool = &adapter->rx_pool[rx_buff->pool_index];

	rx_buff->skb = NULL;

	pool->free_map[pool->next_alloc] = (int)(rx_buff - pool->rx_buff);
	pool->next_alloc = (pool->next_alloc + 1) % pool->size;

	atomic_dec(&pool->available);
}

static int ibmvnic_poll(struct napi_struct *napi, int budget)
{
	struct net_device *netdev = napi->dev;
	struct ibmvnic_adapter *adapter = netdev_priv(netdev);
	int scrq_num = (int)(napi - adapter->napi);
	int frames_processed = 0;

restart_poll:
	while (frames_processed < budget) {
		struct sk_buff *skb;
		struct ibmvnic_rx_buff *rx_buff;
		union sub_crq *next;
		u32 length;
		u16 offset;
		u8 flags = 0;

		if (unlikely(adapter->resetting &&
			     adapter->reset_reason != VNIC_RESET_NON_FATAL)) {
			enable_scrq_irq(adapter, adapter->rx_scrq[scrq_num]);
			napi_complete_done(napi, frames_processed);
			return frames_processed;
		}

		if (!pending_scrq(adapter, adapter->rx_scrq[scrq_num]))
			break;
		next = ibmvnic_next_scrq(adapter, adapter->rx_scrq[scrq_num]);
		rx_buff =
		    (struct ibmvnic_rx_buff *)be64_to_cpu(next->
							  rx_comp.correlator);
		/* do error checking */
		if (next->rx_comp.rc) {
			netdev_dbg(netdev, "rx buffer returned with rc %x\n",
				   be16_to_cpu(next->rx_comp.rc));
			/* free the entry */
			next->rx_comp.first = 0;
			dev_kfree_skb_any(rx_buff->skb);
			remove_buff_from_pool(adapter, rx_buff);
			continue;
		} else if (!rx_buff->skb) {
			/* free the entry */
			next->rx_comp.first = 0;
			remove_buff_from_pool(adapter, rx_buff);
			continue;
		}

		length = be32_to_cpu(next->rx_comp.len);
		offset = be16_to_cpu(next->rx_comp.off_frame_data);
		flags = next->rx_comp.flags;
		skb = rx_buff->skb;
		skb_copy_to_linear_data(skb, rx_buff->data + offset,
					length);

		/* VLAN Header has been stripped by the system firmware and
		 * needs to be inserted by the driver
		 */
		if (adapter->rx_vlan_header_insertion &&
		    (flags & IBMVNIC_VLAN_STRIPPED))
			__vlan_hwaccel_put_tag(skb, htons(ETH_P_8021Q),
					       ntohs(next->rx_comp.vlan_tci));

		/* free the entry */
		next->rx_comp.first = 0;
		remove_buff_from_pool(adapter, rx_buff);

		skb_put(skb, length);
		skb->protocol = eth_type_trans(skb, netdev);
		skb_record_rx_queue(skb, scrq_num);

		if (flags & IBMVNIC_IP_CHKSUM_GOOD &&
		    flags & IBMVNIC_TCP_UDP_CHKSUM_GOOD) {
			skb->ip_summed = CHECKSUM_UNNECESSARY;
		}

		length = skb->len;
		napi_gro_receive(napi, skb); /* send it up */
		netdev->stats.rx_packets++;
		netdev->stats.rx_bytes += length;
		adapter->rx_stats_buffers[scrq_num].packets++;
		adapter->rx_stats_buffers[scrq_num].bytes += length;
		frames_processed++;
	}

	if (adapter->state != VNIC_CLOSING)
		replenish_rx_pool(adapter, &adapter->rx_pool[scrq_num]);

	if (frames_processed < budget) {
		enable_scrq_irq(adapter, adapter->rx_scrq[scrq_num]);
		napi_complete_done(napi, frames_processed);
		if (pending_scrq(adapter, adapter->rx_scrq[scrq_num]) &&
		    napi_reschedule(napi)) {
			disable_scrq_irq(adapter, adapter->rx_scrq[scrq_num]);
			goto restart_poll;
		}
	}
	return frames_processed;
}

#ifdef CONFIG_NET_POLL_CONTROLLER
static void ibmvnic_netpoll_controller(struct net_device *dev)
{
	struct ibmvnic_adapter *adapter = netdev_priv(dev);
	int i;

	replenish_pools(netdev_priv(dev));
	for (i = 0; i < adapter->req_rx_queues; i++)
		ibmvnic_interrupt_rx(adapter->rx_scrq[i]->irq,
				     adapter->rx_scrq[i]);
}
#endif

static int wait_for_reset(struct ibmvnic_adapter *adapter)
{
	adapter->fallback.mtu = adapter->req_mtu;
	adapter->fallback.rx_queues = adapter->req_rx_queues;
	adapter->fallback.tx_queues = adapter->req_tx_queues;
	adapter->fallback.rx_entries = adapter->req_rx_add_entries_per_subcrq;
	adapter->fallback.tx_entries = adapter->req_tx_entries_per_subcrq;

	init_completion(&adapter->reset_done);
	ibmvnic_reset(adapter, VNIC_RESET_CHANGE_PARAM);
	adapter->wait_for_reset = true;
	wait_for_completion(&adapter->reset_done);

	if (adapter->reset_done_rc) {
		adapter->desired.mtu = adapter->fallback.mtu;
		adapter->desired.rx_queues = adapter->fallback.rx_queues;
		adapter->desired.tx_queues = adapter->fallback.tx_queues;
		adapter->desired.rx_entries = adapter->fallback.rx_entries;
		adapter->desired.tx_entries = adapter->fallback.tx_entries;

		init_completion(&adapter->reset_done);
		ibmvnic_reset(adapter, VNIC_RESET_CHANGE_PARAM);
		wait_for_completion(&adapter->reset_done);
	}
	adapter->wait_for_reset = false;

	return adapter->reset_done_rc;
}

static int ibmvnic_change_mtu(struct net_device *netdev, int new_mtu)
{
	struct ibmvnic_adapter *adapter = netdev_priv(netdev);

	adapter->desired.mtu = new_mtu + ETH_HLEN;

	return wait_for_reset(adapter);
}

static const struct net_device_ops ibmvnic_netdev_ops = {
	.ndo_open		= ibmvnic_open,
	.ndo_stop		= ibmvnic_close,
	.ndo_start_xmit		= ibmvnic_xmit,
	.ndo_set_rx_mode	= ibmvnic_set_multi,
	.ndo_set_mac_address	= ibmvnic_set_mac,
	.ndo_validate_addr	= eth_validate_addr,
	.ndo_tx_timeout		= ibmvnic_tx_timeout,
#ifdef CONFIG_NET_POLL_CONTROLLER
	.ndo_poll_controller	= ibmvnic_netpoll_controller,
#endif
	.ndo_change_mtu		= ibmvnic_change_mtu,
};

/* ethtool functions */

static int ibmvnic_get_link_ksettings(struct net_device *netdev,
				      struct ethtool_link_ksettings *cmd)
{
	u32 supported, advertising;

	supported = (SUPPORTED_1000baseT_Full | SUPPORTED_Autoneg |
			  SUPPORTED_FIBRE);
	advertising = (ADVERTISED_1000baseT_Full | ADVERTISED_Autoneg |
			    ADVERTISED_FIBRE);
	cmd->base.speed = SPEED_1000;
	cmd->base.duplex = DUPLEX_FULL;
	cmd->base.port = PORT_FIBRE;
	cmd->base.phy_address = 0;
	cmd->base.autoneg = AUTONEG_ENABLE;

	ethtool_convert_legacy_u32_to_link_mode(cmd->link_modes.supported,
						supported);
	ethtool_convert_legacy_u32_to_link_mode(cmd->link_modes.advertising,
						advertising);

	return 0;
}

static void ibmvnic_get_drvinfo(struct net_device *netdev,
				struct ethtool_drvinfo *info)
{
	struct ibmvnic_adapter *adapter = netdev_priv(netdev);

	strlcpy(info->driver, ibmvnic_driver_name, sizeof(info->driver));
	strlcpy(info->version, IBMVNIC_DRIVER_VERSION, sizeof(info->version));
	strlcpy(info->fw_version, adapter->fw_version,
		sizeof(info->fw_version));
}

static u32 ibmvnic_get_msglevel(struct net_device *netdev)
{
	struct ibmvnic_adapter *adapter = netdev_priv(netdev);

	return adapter->msg_enable;
}

static void ibmvnic_set_msglevel(struct net_device *netdev, u32 data)
{
	struct ibmvnic_adapter *adapter = netdev_priv(netdev);

	adapter->msg_enable = data;
}

static u32 ibmvnic_get_link(struct net_device *netdev)
{
	struct ibmvnic_adapter *adapter = netdev_priv(netdev);

	/* Don't need to send a query because we request a logical link up at
	 * init and then we wait for link state indications
	 */
	return adapter->logical_link_state;
}

static void ibmvnic_get_ringparam(struct net_device *netdev,
				  struct ethtool_ringparam *ring)
{
	struct ibmvnic_adapter *adapter = netdev_priv(netdev);

	ring->rx_max_pending = adapter->max_rx_add_entries_per_subcrq;
	ring->tx_max_pending = adapter->max_tx_entries_per_subcrq;
	ring->rx_mini_max_pending = 0;
	ring->rx_jumbo_max_pending = 0;
	ring->rx_pending = adapter->req_rx_add_entries_per_subcrq;
	ring->tx_pending = adapter->req_tx_entries_per_subcrq;
	ring->rx_mini_pending = 0;
	ring->rx_jumbo_pending = 0;
}

static int ibmvnic_set_ringparam(struct net_device *netdev,
				 struct ethtool_ringparam *ring)
{
	struct ibmvnic_adapter *adapter = netdev_priv(netdev);

	if (ring->rx_pending > adapter->max_rx_add_entries_per_subcrq  ||
	    ring->tx_pending > adapter->max_tx_entries_per_subcrq) {
		netdev_err(netdev, "Invalid request.\n");
		netdev_err(netdev, "Max tx buffers = %llu\n",
			   adapter->max_rx_add_entries_per_subcrq);
		netdev_err(netdev, "Max rx buffers = %llu\n",
			   adapter->max_tx_entries_per_subcrq);
		return -EINVAL;
	}

	adapter->desired.rx_entries = ring->rx_pending;
	adapter->desired.tx_entries = ring->tx_pending;

	return wait_for_reset(adapter);
}

static void ibmvnic_get_channels(struct net_device *netdev,
				 struct ethtool_channels *channels)
{
	struct ibmvnic_adapter *adapter = netdev_priv(netdev);

	channels->max_rx = adapter->max_rx_queues;
	channels->max_tx = adapter->max_tx_queues;
	channels->max_other = 0;
	channels->max_combined = 0;
	channels->rx_count = adapter->req_rx_queues;
	channels->tx_count = adapter->req_tx_queues;
	channels->other_count = 0;
	channels->combined_count = 0;
}

static int ibmvnic_set_channels(struct net_device *netdev,
				struct ethtool_channels *channels)
{
	struct ibmvnic_adapter *adapter = netdev_priv(netdev);

	adapter->desired.rx_queues = channels->rx_count;
	adapter->desired.tx_queues = channels->tx_count;

	return wait_for_reset(adapter);
}

static void ibmvnic_get_strings(struct net_device *dev, u32 stringset, u8 *data)
{
	struct ibmvnic_adapter *adapter = netdev_priv(dev);
	int i;

	if (stringset != ETH_SS_STATS)
		return;

	for (i = 0; i < ARRAY_SIZE(ibmvnic_stats); i++, data += ETH_GSTRING_LEN)
		memcpy(data, ibmvnic_stats[i].name, ETH_GSTRING_LEN);

	for (i = 0; i < adapter->req_tx_queues; i++) {
		snprintf(data, ETH_GSTRING_LEN, "tx%d_packets", i);
		data += ETH_GSTRING_LEN;

		snprintf(data, ETH_GSTRING_LEN, "tx%d_bytes", i);
		data += ETH_GSTRING_LEN;

		snprintf(data, ETH_GSTRING_LEN, "tx%d_dropped_packets", i);
		data += ETH_GSTRING_LEN;
	}

	for (i = 0; i < adapter->req_rx_queues; i++) {
		snprintf(data, ETH_GSTRING_LEN, "rx%d_packets", i);
		data += ETH_GSTRING_LEN;

		snprintf(data, ETH_GSTRING_LEN, "rx%d_bytes", i);
		data += ETH_GSTRING_LEN;

		snprintf(data, ETH_GSTRING_LEN, "rx%d_interrupts", i);
		data += ETH_GSTRING_LEN;
	}
}

static int ibmvnic_get_sset_count(struct net_device *dev, int sset)
{
	struct ibmvnic_adapter *adapter = netdev_priv(dev);

	switch (sset) {
	case ETH_SS_STATS:
		return ARRAY_SIZE(ibmvnic_stats) +
		       adapter->req_tx_queues * NUM_TX_STATS +
		       adapter->req_rx_queues * NUM_RX_STATS;
	default:
		return -EOPNOTSUPP;
	}
}

static void ibmvnic_get_ethtool_stats(struct net_device *dev,
				      struct ethtool_stats *stats, u64 *data)
{
	struct ibmvnic_adapter *adapter = netdev_priv(dev);
	union ibmvnic_crq crq;
	int i, j;

	memset(&crq, 0, sizeof(crq));
	crq.request_statistics.first = IBMVNIC_CRQ_CMD;
	crq.request_statistics.cmd = REQUEST_STATISTICS;
	crq.request_statistics.ioba = cpu_to_be32(adapter->stats_token);
	crq.request_statistics.len =
	    cpu_to_be32(sizeof(struct ibmvnic_statistics));

	/* Wait for data to be written */
	init_completion(&adapter->stats_done);
	ibmvnic_send_crq(adapter, &crq);
	wait_for_completion(&adapter->stats_done);

	for (i = 0; i < ARRAY_SIZE(ibmvnic_stats); i++)
		data[i] = be64_to_cpu(IBMVNIC_GET_STAT(adapter,
						ibmvnic_stats[i].offset));

	for (j = 0; j < adapter->req_tx_queues; j++) {
		data[i] = adapter->tx_stats_buffers[j].packets;
		i++;
		data[i] = adapter->tx_stats_buffers[j].bytes;
		i++;
		data[i] = adapter->tx_stats_buffers[j].dropped_packets;
		i++;
	}

	for (j = 0; j < adapter->req_rx_queues; j++) {
		data[i] = adapter->rx_stats_buffers[j].packets;
		i++;
		data[i] = adapter->rx_stats_buffers[j].bytes;
		i++;
		data[i] = adapter->rx_stats_buffers[j].interrupts;
		i++;
	}
}

static const struct ethtool_ops ibmvnic_ethtool_ops = {
	.get_drvinfo		= ibmvnic_get_drvinfo,
	.get_msglevel		= ibmvnic_get_msglevel,
	.set_msglevel		= ibmvnic_set_msglevel,
	.get_link		= ibmvnic_get_link,
	.get_ringparam		= ibmvnic_get_ringparam,
	.set_ringparam		= ibmvnic_set_ringparam,
	.get_channels		= ibmvnic_get_channels,
	.set_channels		= ibmvnic_set_channels,
	.get_strings            = ibmvnic_get_strings,
	.get_sset_count         = ibmvnic_get_sset_count,
	.get_ethtool_stats	= ibmvnic_get_ethtool_stats,
	.get_link_ksettings	= ibmvnic_get_link_ksettings,
};

/* Routines for managing CRQs/sCRQs  */

static int reset_one_sub_crq_queue(struct ibmvnic_adapter *adapter,
				   struct ibmvnic_sub_crq_queue *scrq)
{
	int rc;

	if (scrq->irq) {
		free_irq(scrq->irq, scrq);
		irq_dispose_mapping(scrq->irq);
		scrq->irq = 0;
	}

	memset(scrq->msgs, 0, 4 * PAGE_SIZE);
	scrq->cur = 0;

	rc = h_reg_sub_crq(adapter->vdev->unit_address, scrq->msg_token,
			   4 * PAGE_SIZE, &scrq->crq_num, &scrq->hw_irq);
	return rc;
}

static int reset_sub_crq_queues(struct ibmvnic_adapter *adapter)
{
	int i, rc;

	for (i = 0; i < adapter->req_tx_queues; i++) {
		netdev_dbg(adapter->netdev, "Re-setting tx_scrq[%d]\n", i);
		rc = reset_one_sub_crq_queue(adapter, adapter->tx_scrq[i]);
		if (rc)
			return rc;
	}

	for (i = 0; i < adapter->req_rx_queues; i++) {
		netdev_dbg(adapter->netdev, "Re-setting rx_scrq[%d]\n", i);
		rc = reset_one_sub_crq_queue(adapter, adapter->rx_scrq[i]);
		if (rc)
			return rc;
	}

	return rc;
}

static void release_sub_crq_queue(struct ibmvnic_adapter *adapter,
				  struct ibmvnic_sub_crq_queue *scrq)
{
	struct device *dev = &adapter->vdev->dev;
	long rc;

	netdev_dbg(adapter->netdev, "Releasing sub-CRQ\n");

	/* Close the sub-crqs */
	do {
		rc = plpar_hcall_norets(H_FREE_SUB_CRQ,
					adapter->vdev->unit_address,
					scrq->crq_num);
	} while (rc == H_BUSY || H_IS_LONG_BUSY(rc));

	if (rc) {
		netdev_err(adapter->netdev,
			   "Failed to release sub-CRQ %16lx, rc = %ld\n",
			   scrq->crq_num, rc);
	}

	dma_unmap_single(dev, scrq->msg_token, 4 * PAGE_SIZE,
			 DMA_BIDIRECTIONAL);
	free_pages((unsigned long)scrq->msgs, 2);
	kfree(scrq);
}

static struct ibmvnic_sub_crq_queue *init_sub_crq_queue(struct ibmvnic_adapter
							*adapter)
{
	struct device *dev = &adapter->vdev->dev;
	struct ibmvnic_sub_crq_queue *scrq;
	int rc;

	scrq = kzalloc(sizeof(*scrq), GFP_KERNEL);
	if (!scrq)
		return NULL;

	scrq->msgs =
		(union sub_crq *)__get_free_pages(GFP_KERNEL | __GFP_ZERO, 2);
	if (!scrq->msgs) {
		dev_warn(dev, "Couldn't allocate crq queue messages page\n");
		goto zero_page_failed;
	}

	scrq->msg_token = dma_map_single(dev, scrq->msgs, 4 * PAGE_SIZE,
					 DMA_BIDIRECTIONAL);
	if (dma_mapping_error(dev, scrq->msg_token)) {
		dev_warn(dev, "Couldn't map crq queue messages page\n");
		goto map_failed;
	}

	rc = h_reg_sub_crq(adapter->vdev->unit_address, scrq->msg_token,
			   4 * PAGE_SIZE, &scrq->crq_num, &scrq->hw_irq);

	if (rc == H_RESOURCE)
		rc = ibmvnic_reset_crq(adapter);

	if (rc == H_CLOSED) {
		dev_warn(dev, "Partner adapter not ready, waiting.\n");
	} else if (rc) {
		dev_warn(dev, "Error %d registering sub-crq\n", rc);
		goto reg_failed;
	}

	scrq->adapter = adapter;
	scrq->size = 4 * PAGE_SIZE / sizeof(*scrq->msgs);
	spin_lock_init(&scrq->lock);

	netdev_dbg(adapter->netdev,
		   "sub-crq initialized, num %lx, hw_irq=%lx, irq=%x\n",
		   scrq->crq_num, scrq->hw_irq, scrq->irq);

	return scrq;

reg_failed:
	dma_unmap_single(dev, scrq->msg_token, 4 * PAGE_SIZE,
			 DMA_BIDIRECTIONAL);
map_failed:
	free_pages((unsigned long)scrq->msgs, 2);
zero_page_failed:
	kfree(scrq);

	return NULL;
}

static void release_sub_crqs(struct ibmvnic_adapter *adapter)
{
	int i;

	if (adapter->tx_scrq) {
		for (i = 0; i < adapter->req_tx_queues; i++) {
			if (!adapter->tx_scrq[i])
				continue;

			netdev_dbg(adapter->netdev, "Releasing tx_scrq[%d]\n",
				   i);
			if (adapter->tx_scrq[i]->irq) {
				free_irq(adapter->tx_scrq[i]->irq,
					 adapter->tx_scrq[i]);
				irq_dispose_mapping(adapter->tx_scrq[i]->irq);
				adapter->tx_scrq[i]->irq = 0;
			}

			release_sub_crq_queue(adapter, adapter->tx_scrq[i]);
		}

		kfree(adapter->tx_scrq);
		adapter->tx_scrq = NULL;
	}

	if (adapter->rx_scrq) {
		for (i = 0; i < adapter->req_rx_queues; i++) {
			if (!adapter->rx_scrq[i])
				continue;

			netdev_dbg(adapter->netdev, "Releasing rx_scrq[%d]\n",
				   i);
			if (adapter->rx_scrq[i]->irq) {
				free_irq(adapter->rx_scrq[i]->irq,
					 adapter->rx_scrq[i]);
				irq_dispose_mapping(adapter->rx_scrq[i]->irq);
				adapter->rx_scrq[i]->irq = 0;
			}

			release_sub_crq_queue(adapter, adapter->rx_scrq[i]);
		}

		kfree(adapter->rx_scrq);
		adapter->rx_scrq = NULL;
	}
}

static int disable_scrq_irq(struct ibmvnic_adapter *adapter,
			    struct ibmvnic_sub_crq_queue *scrq)
{
	struct device *dev = &adapter->vdev->dev;
	unsigned long rc;

	rc = plpar_hcall_norets(H_VIOCTL, adapter->vdev->unit_address,
				H_DISABLE_VIO_INTERRUPT, scrq->hw_irq, 0, 0);
	if (rc)
		dev_err(dev, "Couldn't disable scrq irq 0x%lx. rc=%ld\n",
			scrq->hw_irq, rc);
	return rc;
}

static int enable_scrq_irq(struct ibmvnic_adapter *adapter,
			   struct ibmvnic_sub_crq_queue *scrq)
{
	struct device *dev = &adapter->vdev->dev;
	unsigned long rc;

	if (scrq->hw_irq > 0x100000000ULL) {
		dev_err(dev, "bad hw_irq = %lx\n", scrq->hw_irq);
		return 1;
	}

	rc = plpar_hcall_norets(H_VIOCTL, adapter->vdev->unit_address,
				H_ENABLE_VIO_INTERRUPT, scrq->hw_irq, 0, 0);
	if (rc)
		dev_err(dev, "Couldn't enable scrq irq 0x%lx. rc=%ld\n",
			scrq->hw_irq, rc);
	return rc;
}

static int ibmvnic_complete_tx(struct ibmvnic_adapter *adapter,
			       struct ibmvnic_sub_crq_queue *scrq)
{
	struct device *dev = &adapter->vdev->dev;
	struct ibmvnic_tx_buff *txbuff;
	union sub_crq *next;
	int index;
	int i, j;
	u8 first;

restart_loop:
	while (pending_scrq(adapter, scrq)) {
		unsigned int pool = scrq->pool_index;

		next = ibmvnic_next_scrq(adapter, scrq);
		for (i = 0; i < next->tx_comp.num_comps; i++) {
			if (next->tx_comp.rcs[i]) {
				dev_err(dev, "tx error %x\n",
					next->tx_comp.rcs[i]);
				continue;
			}
			index = be32_to_cpu(next->tx_comp.correlators[i]);
			txbuff = &adapter->tx_pool[pool].tx_buff[index];

			for (j = 0; j < IBMVNIC_MAX_FRAGS_PER_CRQ; j++) {
				if (!txbuff->data_dma[j])
					continue;

				txbuff->data_dma[j] = 0;
			}
			/* if sub_crq was sent indirectly */
			first = txbuff->indir_arr[0].generic.first;
			if (first == IBMVNIC_CRQ_CMD) {
				dma_unmap_single(dev, txbuff->indir_dma,
						 sizeof(txbuff->indir_arr),
						 DMA_TO_DEVICE);
			}

			if (txbuff->last_frag) {
				dev_kfree_skb_any(txbuff->skb);
				txbuff->skb = NULL;
			}

			adapter->tx_pool[pool].free_map[adapter->tx_pool[pool].
						     producer_index] = index;
			adapter->tx_pool[pool].producer_index =
			    (adapter->tx_pool[pool].producer_index + 1) %
			    adapter->req_tx_entries_per_subcrq;
		}
		/* remove tx_comp scrq*/
		next->tx_comp.first = 0;

		if (atomic_sub_return(next->tx_comp.num_comps, &scrq->used) <=
		    (adapter->req_tx_entries_per_subcrq / 2) &&
		    __netif_subqueue_stopped(adapter->netdev,
					     scrq->pool_index)) {
			netif_wake_subqueue(adapter->netdev, scrq->pool_index);
			netdev_info(adapter->netdev, "Started queue %d\n",
				    scrq->pool_index);
		}
	}

	enable_scrq_irq(adapter, scrq);

	if (pending_scrq(adapter, scrq)) {
		disable_scrq_irq(adapter, scrq);
		goto restart_loop;
	}

	return 0;
}

static irqreturn_t ibmvnic_interrupt_tx(int irq, void *instance)
{
	struct ibmvnic_sub_crq_queue *scrq = instance;
	struct ibmvnic_adapter *adapter = scrq->adapter;

	disable_scrq_irq(adapter, scrq);
	ibmvnic_complete_tx(adapter, scrq);

	return IRQ_HANDLED;
}

static irqreturn_t ibmvnic_interrupt_rx(int irq, void *instance)
{
	struct ibmvnic_sub_crq_queue *scrq = instance;
	struct ibmvnic_adapter *adapter = scrq->adapter;

	/* When booting a kdump kernel we can hit pending interrupts
	 * prior to completing driver initialization.
	 */
	if (unlikely(adapter->state != VNIC_OPEN))
		return IRQ_NONE;

	adapter->rx_stats_buffers[scrq->scrq_num].interrupts++;

	if (napi_schedule_prep(&adapter->napi[scrq->scrq_num])) {
		disable_scrq_irq(adapter, scrq);
		__napi_schedule(&adapter->napi[scrq->scrq_num]);
	}

	return IRQ_HANDLED;
}

static int init_sub_crq_irqs(struct ibmvnic_adapter *adapter)
{
	struct device *dev = &adapter->vdev->dev;
	struct ibmvnic_sub_crq_queue *scrq;
	int i = 0, j = 0;
	int rc = 0;

	for (i = 0; i < adapter->req_tx_queues; i++) {
		netdev_dbg(adapter->netdev, "Initializing tx_scrq[%d] irq\n",
			   i);
		scrq = adapter->tx_scrq[i];
		scrq->irq = irq_create_mapping(NULL, scrq->hw_irq);

		if (!scrq->irq) {
			rc = -EINVAL;
			dev_err(dev, "Error mapping irq\n");
			goto req_tx_irq_failed;
		}

		rc = request_irq(scrq->irq, ibmvnic_interrupt_tx,
				 0, "ibmvnic_tx", scrq);

		if (rc) {
			dev_err(dev, "Couldn't register tx irq 0x%x. rc=%d\n",
				scrq->irq, rc);
			irq_dispose_mapping(scrq->irq);
			goto req_rx_irq_failed;
		}
	}

	for (i = 0; i < adapter->req_rx_queues; i++) {
		netdev_dbg(adapter->netdev, "Initializing rx_scrq[%d] irq\n",
			   i);
		scrq = adapter->rx_scrq[i];
		scrq->irq = irq_create_mapping(NULL, scrq->hw_irq);
		if (!scrq->irq) {
			rc = -EINVAL;
			dev_err(dev, "Error mapping irq\n");
			goto req_rx_irq_failed;
		}
		rc = request_irq(scrq->irq, ibmvnic_interrupt_rx,
				 0, "ibmvnic_rx", scrq);
		if (rc) {
			dev_err(dev, "Couldn't register rx irq 0x%x. rc=%d\n",
				scrq->irq, rc);
			irq_dispose_mapping(scrq->irq);
			goto req_rx_irq_failed;
		}
	}
	return rc;

req_rx_irq_failed:
	for (j = 0; j < i; j++) {
		free_irq(adapter->rx_scrq[j]->irq, adapter->rx_scrq[j]);
		irq_dispose_mapping(adapter->rx_scrq[j]->irq);
	}
	i = adapter->req_tx_queues;
req_tx_irq_failed:
	for (j = 0; j < i; j++) {
		free_irq(adapter->tx_scrq[j]->irq, adapter->tx_scrq[j]);
		irq_dispose_mapping(adapter->rx_scrq[j]->irq);
	}
	release_sub_crqs(adapter);
	return rc;
}

static int init_sub_crqs(struct ibmvnic_adapter *adapter)
{
	struct device *dev = &adapter->vdev->dev;
	struct ibmvnic_sub_crq_queue **allqueues;
	int registered_queues = 0;
	int total_queues;
	int more = 0;
	int i;

	total_queues = adapter->req_tx_queues + adapter->req_rx_queues;

	allqueues = kcalloc(total_queues, sizeof(*allqueues), GFP_KERNEL);
	if (!allqueues)
		return -1;

	for (i = 0; i < total_queues; i++) {
		allqueues[i] = init_sub_crq_queue(adapter);
		if (!allqueues[i]) {
			dev_warn(dev, "Couldn't allocate all sub-crqs\n");
			break;
		}
		registered_queues++;
	}

	/* Make sure we were able to register the minimum number of queues */
	if (registered_queues <
	    adapter->min_tx_queues + adapter->min_rx_queues) {
		dev_err(dev, "Fatal: Couldn't init  min number of sub-crqs\n");
		goto tx_failed;
	}

	/* Distribute the failed allocated queues*/
	for (i = 0; i < total_queues - registered_queues + more ; i++) {
		netdev_dbg(adapter->netdev, "Reducing number of queues\n");
		switch (i % 3) {
		case 0:
			if (adapter->req_rx_queues > adapter->min_rx_queues)
				adapter->req_rx_queues--;
			else
				more++;
			break;
		case 1:
			if (adapter->req_tx_queues > adapter->min_tx_queues)
				adapter->req_tx_queues--;
			else
				more++;
			break;
		}
	}

	adapter->tx_scrq = kcalloc(adapter->req_tx_queues,
				   sizeof(*adapter->tx_scrq), GFP_KERNEL);
	if (!adapter->tx_scrq)
		goto tx_failed;

	for (i = 0; i < adapter->req_tx_queues; i++) {
		adapter->tx_scrq[i] = allqueues[i];
		adapter->tx_scrq[i]->pool_index = i;
	}

	adapter->rx_scrq = kcalloc(adapter->req_rx_queues,
				   sizeof(*adapter->rx_scrq), GFP_KERNEL);
	if (!adapter->rx_scrq)
		goto rx_failed;

	for (i = 0; i < adapter->req_rx_queues; i++) {
		adapter->rx_scrq[i] = allqueues[i + adapter->req_tx_queues];
		adapter->rx_scrq[i]->scrq_num = i;
	}

	kfree(allqueues);
	return 0;

rx_failed:
	kfree(adapter->tx_scrq);
	adapter->tx_scrq = NULL;
tx_failed:
	for (i = 0; i < registered_queues; i++)
		release_sub_crq_queue(adapter, allqueues[i]);
	kfree(allqueues);
	return -1;
}

static void ibmvnic_send_req_caps(struct ibmvnic_adapter *adapter, int retry)
{
	struct device *dev = &adapter->vdev->dev;
	union ibmvnic_crq crq;
	int max_entries;

	if (!retry) {
		/* Sub-CRQ entries are 32 byte long */
		int entries_page = 4 * PAGE_SIZE / (sizeof(u64) * 4);

		if (adapter->min_tx_entries_per_subcrq > entries_page ||
		    adapter->min_rx_add_entries_per_subcrq > entries_page) {
			dev_err(dev, "Fatal, invalid entries per sub-crq\n");
			return;
		}

		if (adapter->desired.mtu)
			adapter->req_mtu = adapter->desired.mtu;
		else
			adapter->req_mtu = adapter->netdev->mtu + ETH_HLEN;

		if (!adapter->desired.tx_entries)
			adapter->desired.tx_entries =
					adapter->max_tx_entries_per_subcrq;
		if (!adapter->desired.rx_entries)
			adapter->desired.rx_entries =
					adapter->max_rx_add_entries_per_subcrq;

		max_entries = IBMVNIC_MAX_LTB_SIZE /
			      (adapter->req_mtu + IBMVNIC_BUFFER_HLEN);

		if ((adapter->req_mtu + IBMVNIC_BUFFER_HLEN) *
			adapter->desired.tx_entries > IBMVNIC_MAX_LTB_SIZE) {
			adapter->desired.tx_entries = max_entries;
		}

		if ((adapter->req_mtu + IBMVNIC_BUFFER_HLEN) *
			adapter->desired.rx_entries > IBMVNIC_MAX_LTB_SIZE) {
			adapter->desired.rx_entries = max_entries;
		}

		if (adapter->desired.tx_entries)
			adapter->req_tx_entries_per_subcrq =
					adapter->desired.tx_entries;
		else
			adapter->req_tx_entries_per_subcrq =
					adapter->max_tx_entries_per_subcrq;

		if (adapter->desired.rx_entries)
			adapter->req_rx_add_entries_per_subcrq =
					adapter->desired.rx_entries;
		else
			adapter->req_rx_add_entries_per_subcrq =
					adapter->max_rx_add_entries_per_subcrq;

		if (adapter->desired.tx_queues)
			adapter->req_tx_queues =
					adapter->desired.tx_queues;
		else
			adapter->req_tx_queues =
					adapter->opt_tx_comp_sub_queues;

		if (adapter->desired.rx_queues)
			adapter->req_rx_queues =
					adapter->desired.rx_queues;
		else
			adapter->req_rx_queues =
					adapter->opt_rx_comp_queues;

		adapter->req_rx_add_queues = adapter->max_rx_add_queues;
	}

	memset(&crq, 0, sizeof(crq));
	crq.request_capability.first = IBMVNIC_CRQ_CMD;
	crq.request_capability.cmd = REQUEST_CAPABILITY;

	crq.request_capability.capability = cpu_to_be16(REQ_TX_QUEUES);
	crq.request_capability.number = cpu_to_be64(adapter->req_tx_queues);
	atomic_inc(&adapter->running_cap_crqs);
	ibmvnic_send_crq(adapter, &crq);

	crq.request_capability.capability = cpu_to_be16(REQ_RX_QUEUES);
	crq.request_capability.number = cpu_to_be64(adapter->req_rx_queues);
	atomic_inc(&adapter->running_cap_crqs);
	ibmvnic_send_crq(adapter, &crq);

	crq.request_capability.capability = cpu_to_be16(REQ_RX_ADD_QUEUES);
	crq.request_capability.number = cpu_to_be64(adapter->req_rx_add_queues);
	atomic_inc(&adapter->running_cap_crqs);
	ibmvnic_send_crq(adapter, &crq);

	crq.request_capability.capability =
	    cpu_to_be16(REQ_TX_ENTRIES_PER_SUBCRQ);
	crq.request_capability.number =
	    cpu_to_be64(adapter->req_tx_entries_per_subcrq);
	atomic_inc(&adapter->running_cap_crqs);
	ibmvnic_send_crq(adapter, &crq);

	crq.request_capability.capability =
	    cpu_to_be16(REQ_RX_ADD_ENTRIES_PER_SUBCRQ);
	crq.request_capability.number =
	    cpu_to_be64(adapter->req_rx_add_entries_per_subcrq);
	atomic_inc(&adapter->running_cap_crqs);
	ibmvnic_send_crq(adapter, &crq);

	crq.request_capability.capability = cpu_to_be16(REQ_MTU);
	crq.request_capability.number = cpu_to_be64(adapter->req_mtu);
	atomic_inc(&adapter->running_cap_crqs);
	ibmvnic_send_crq(adapter, &crq);

	if (adapter->netdev->flags & IFF_PROMISC) {
		if (adapter->promisc_supported) {
			crq.request_capability.capability =
			    cpu_to_be16(PROMISC_REQUESTED);
			crq.request_capability.number = cpu_to_be64(1);
			atomic_inc(&adapter->running_cap_crqs);
			ibmvnic_send_crq(adapter, &crq);
		}
	} else {
		crq.request_capability.capability =
		    cpu_to_be16(PROMISC_REQUESTED);
		crq.request_capability.number = cpu_to_be64(0);
		atomic_inc(&adapter->running_cap_crqs);
		ibmvnic_send_crq(adapter, &crq);
	}
}

static int pending_scrq(struct ibmvnic_adapter *adapter,
			struct ibmvnic_sub_crq_queue *scrq)
{
	union sub_crq *entry = &scrq->msgs[scrq->cur];

	if (entry->generic.first & IBMVNIC_CRQ_CMD_RSP)
		return 1;
	else
		return 0;
}

static union sub_crq *ibmvnic_next_scrq(struct ibmvnic_adapter *adapter,
					struct ibmvnic_sub_crq_queue *scrq)
{
	union sub_crq *entry;
	unsigned long flags;

	spin_lock_irqsave(&scrq->lock, flags);
	entry = &scrq->msgs[scrq->cur];
	if (entry->generic.first & IBMVNIC_CRQ_CMD_RSP) {
		if (++scrq->cur == scrq->size)
			scrq->cur = 0;
	} else {
		entry = NULL;
	}
	spin_unlock_irqrestore(&scrq->lock, flags);

	return entry;
}

static union ibmvnic_crq *ibmvnic_next_crq(struct ibmvnic_adapter *adapter)
{
	struct ibmvnic_crq_queue *queue = &adapter->crq;
	union ibmvnic_crq *crq;

	crq = &queue->msgs[queue->cur];
	if (crq->generic.first & IBMVNIC_CRQ_CMD_RSP) {
		if (++queue->cur == queue->size)
			queue->cur = 0;
	} else {
		crq = NULL;
	}

	return crq;
}

static int send_subcrq(struct ibmvnic_adapter *adapter, u64 remote_handle,
		       union sub_crq *sub_crq)
{
	unsigned int ua = adapter->vdev->unit_address;
	struct device *dev = &adapter->vdev->dev;
	u64 *u64_crq = (u64 *)sub_crq;
	int rc;

	netdev_dbg(adapter->netdev,
		   "Sending sCRQ %016lx: %016lx %016lx %016lx %016lx\n",
		   (unsigned long int)cpu_to_be64(remote_handle),
		   (unsigned long int)cpu_to_be64(u64_crq[0]),
		   (unsigned long int)cpu_to_be64(u64_crq[1]),
		   (unsigned long int)cpu_to_be64(u64_crq[2]),
		   (unsigned long int)cpu_to_be64(u64_crq[3]));

	/* Make sure the hypervisor sees the complete request */
	mb();

	rc = plpar_hcall_norets(H_SEND_SUB_CRQ, ua,
				cpu_to_be64(remote_handle),
				cpu_to_be64(u64_crq[0]),
				cpu_to_be64(u64_crq[1]),
				cpu_to_be64(u64_crq[2]),
				cpu_to_be64(u64_crq[3]));

	if (rc) {
		if (rc == H_CLOSED)
			dev_warn(dev, "CRQ Queue closed\n");
		dev_err(dev, "Send error (rc=%d)\n", rc);
	}

	return rc;
}

static int send_subcrq_indirect(struct ibmvnic_adapter *adapter,
				u64 remote_handle, u64 ioba, u64 num_entries)
{
	unsigned int ua = adapter->vdev->unit_address;
	struct device *dev = &adapter->vdev->dev;
	int rc;

	/* Make sure the hypervisor sees the complete request */
	mb();
	rc = plpar_hcall_norets(H_SEND_SUB_CRQ_INDIRECT, ua,
				cpu_to_be64(remote_handle),
				ioba, num_entries);

	if (rc) {
		if (rc == H_CLOSED)
			dev_warn(dev, "CRQ Queue closed\n");
		dev_err(dev, "Send (indirect) error (rc=%d)\n", rc);
	}

	return rc;
}

static int ibmvnic_send_crq(struct ibmvnic_adapter *adapter,
			    union ibmvnic_crq *crq)
{
	unsigned int ua = adapter->vdev->unit_address;
	struct device *dev = &adapter->vdev->dev;
	u64 *u64_crq = (u64 *)crq;
	int rc;

	netdev_dbg(adapter->netdev, "Sending CRQ: %016lx %016lx\n",
		   (unsigned long int)cpu_to_be64(u64_crq[0]),
		   (unsigned long int)cpu_to_be64(u64_crq[1]));

	/* Make sure the hypervisor sees the complete request */
	mb();

	rc = plpar_hcall_norets(H_SEND_CRQ, ua,
				cpu_to_be64(u64_crq[0]),
				cpu_to_be64(u64_crq[1]));

	if (rc) {
		if (rc == H_CLOSED) {
			dev_warn(dev, "CRQ Queue closed\n");
			if (adapter->resetting)
				ibmvnic_reset(adapter, VNIC_RESET_FATAL);
		}

		dev_warn(dev, "Send error (rc=%d)\n", rc);
	}

	return rc;
}

static int ibmvnic_send_crq_init(struct ibmvnic_adapter *adapter)
{
	union ibmvnic_crq crq;

	memset(&crq, 0, sizeof(crq));
	crq.generic.first = IBMVNIC_CRQ_INIT_CMD;
	crq.generic.cmd = IBMVNIC_CRQ_INIT;
	netdev_dbg(adapter->netdev, "Sending CRQ init\n");

	return ibmvnic_send_crq(adapter, &crq);
}

static int send_version_xchg(struct ibmvnic_adapter *adapter)
{
	union ibmvnic_crq crq;

	memset(&crq, 0, sizeof(crq));
	crq.version_exchange.first = IBMVNIC_CRQ_CMD;
	crq.version_exchange.cmd = VERSION_EXCHANGE;
	crq.version_exchange.version = cpu_to_be16(ibmvnic_version);

	return ibmvnic_send_crq(adapter, &crq);
}

struct vnic_login_client_data {
	u8	type;
	__be16	len;
	char	name;
} __packed;

static int vnic_client_data_len(struct ibmvnic_adapter *adapter)
{
	int len;

	/* Calculate the amount of buffer space needed for the
	 * vnic client data in the login buffer. There are four entries,
	 * OS name, LPAR name, device name, and a null last entry.
	 */
	len = 4 * sizeof(struct vnic_login_client_data);
	len += 6; /* "Linux" plus NULL */
	len += strlen(utsname()->nodename) + 1;
	len += strlen(adapter->netdev->name) + 1;

	return len;
}

static void vnic_add_client_data(struct ibmvnic_adapter *adapter,
				 struct vnic_login_client_data *vlcd)
{
	const char *os_name = "Linux";
	int len;

	/* Type 1 - LPAR OS */
	vlcd->type = 1;
	len = strlen(os_name) + 1;
	vlcd->len = cpu_to_be16(len);
	strncpy(&vlcd->name, os_name, len);
	vlcd = (struct vnic_login_client_data *)((char *)&vlcd->name + len);

	/* Type 2 - LPAR name */
	vlcd->type = 2;
	len = strlen(utsname()->nodename) + 1;
	vlcd->len = cpu_to_be16(len);
	strncpy(&vlcd->name, utsname()->nodename, len);
	vlcd = (struct vnic_login_client_data *)((char *)&vlcd->name + len);

	/* Type 3 - device name */
	vlcd->type = 3;
	len = strlen(adapter->netdev->name) + 1;
	vlcd->len = cpu_to_be16(len);
	strncpy(&vlcd->name, adapter->netdev->name, len);
}

static void send_login(struct ibmvnic_adapter *adapter)
{
	struct ibmvnic_login_rsp_buffer *login_rsp_buffer;
	struct ibmvnic_login_buffer *login_buffer;
	struct device *dev = &adapter->vdev->dev;
	dma_addr_t rsp_buffer_token;
	dma_addr_t buffer_token;
	size_t rsp_buffer_size;
	union ibmvnic_crq crq;
	size_t buffer_size;
	__be64 *tx_list_p;
	__be64 *rx_list_p;
	int client_data_len;
	struct vnic_login_client_data *vlcd;
	int i;

	release_login_rsp_buffer(adapter);
	client_data_len = vnic_client_data_len(adapter);

	buffer_size =
	    sizeof(struct ibmvnic_login_buffer) +
	    sizeof(u64) * (adapter->req_tx_queues + adapter->req_rx_queues) +
	    client_data_len;

	login_buffer = kzalloc(buffer_size, GFP_ATOMIC);
	if (!login_buffer)
		goto buf_alloc_failed;

	buffer_token = dma_map_single(dev, login_buffer, buffer_size,
				      DMA_TO_DEVICE);
	if (dma_mapping_error(dev, buffer_token)) {
		dev_err(dev, "Couldn't map login buffer\n");
		goto buf_map_failed;
	}

	rsp_buffer_size = sizeof(struct ibmvnic_login_rsp_buffer) +
			  sizeof(u64) * adapter->req_tx_queues +
			  sizeof(u64) * adapter->req_rx_queues +
			  sizeof(u64) * adapter->req_rx_queues +
			  sizeof(u8) * IBMVNIC_TX_DESC_VERSIONS;

	login_rsp_buffer = kmalloc(rsp_buffer_size, GFP_ATOMIC);
	if (!login_rsp_buffer)
		goto buf_rsp_alloc_failed;

	rsp_buffer_token = dma_map_single(dev, login_rsp_buffer,
					  rsp_buffer_size, DMA_FROM_DEVICE);
	if (dma_mapping_error(dev, rsp_buffer_token)) {
		dev_err(dev, "Couldn't map login rsp buffer\n");
		goto buf_rsp_map_failed;
	}

	adapter->login_buf = login_buffer;
	adapter->login_buf_token = buffer_token;
	adapter->login_buf_sz = buffer_size;
	adapter->login_rsp_buf = login_rsp_buffer;
	adapter->login_rsp_buf_token = rsp_buffer_token;
	adapter->login_rsp_buf_sz = rsp_buffer_size;

	login_buffer->len = cpu_to_be32(buffer_size);
	login_buffer->version = cpu_to_be32(INITIAL_VERSION_LB);
	login_buffer->num_txcomp_subcrqs = cpu_to_be32(adapter->req_tx_queues);
	login_buffer->off_txcomp_subcrqs =
	    cpu_to_be32(sizeof(struct ibmvnic_login_buffer));
	login_buffer->num_rxcomp_subcrqs = cpu_to_be32(adapter->req_rx_queues);
	login_buffer->off_rxcomp_subcrqs =
	    cpu_to_be32(sizeof(struct ibmvnic_login_buffer) +
			sizeof(u64) * adapter->req_tx_queues);
	login_buffer->login_rsp_ioba = cpu_to_be32(rsp_buffer_token);
	login_buffer->login_rsp_len = cpu_to_be32(rsp_buffer_size);

	tx_list_p = (__be64 *)((char *)login_buffer +
				      sizeof(struct ibmvnic_login_buffer));
	rx_list_p = (__be64 *)((char *)login_buffer +
				      sizeof(struct ibmvnic_login_buffer) +
				      sizeof(u64) * adapter->req_tx_queues);

	for (i = 0; i < adapter->req_tx_queues; i++) {
		if (adapter->tx_scrq[i]) {
			tx_list_p[i] = cpu_to_be64(adapter->tx_scrq[i]->
						   crq_num);
		}
	}

	for (i = 0; i < adapter->req_rx_queues; i++) {
		if (adapter->rx_scrq[i]) {
			rx_list_p[i] = cpu_to_be64(adapter->rx_scrq[i]->
						   crq_num);
		}
	}

	/* Insert vNIC login client data */
	vlcd = (struct vnic_login_client_data *)
		((char *)rx_list_p + (sizeof(u64) * adapter->req_rx_queues));
	login_buffer->client_data_offset =
			cpu_to_be32((char *)vlcd - (char *)login_buffer);
	login_buffer->client_data_len = cpu_to_be32(client_data_len);

	vnic_add_client_data(adapter, vlcd);

	netdev_dbg(adapter->netdev, "Login Buffer:\n");
	for (i = 0; i < (adapter->login_buf_sz - 1) / 8 + 1; i++) {
		netdev_dbg(adapter->netdev, "%016lx\n",
			   ((unsigned long int *)(adapter->login_buf))[i]);
	}

	memset(&crq, 0, sizeof(crq));
	crq.login.first = IBMVNIC_CRQ_CMD;
	crq.login.cmd = LOGIN;
	crq.login.ioba = cpu_to_be32(buffer_token);
	crq.login.len = cpu_to_be32(buffer_size);
	ibmvnic_send_crq(adapter, &crq);

	return;

buf_rsp_map_failed:
	kfree(login_rsp_buffer);
buf_rsp_alloc_failed:
	dma_unmap_single(dev, buffer_token, buffer_size, DMA_TO_DEVICE);
buf_map_failed:
	kfree(login_buffer);
buf_alloc_failed:
	return;
}

static void send_request_map(struct ibmvnic_adapter *adapter, dma_addr_t addr,
			     u32 len, u8 map_id)
{
	union ibmvnic_crq crq;

	memset(&crq, 0, sizeof(crq));
	crq.request_map.first = IBMVNIC_CRQ_CMD;
	crq.request_map.cmd = REQUEST_MAP;
	crq.request_map.map_id = map_id;
	crq.request_map.ioba = cpu_to_be32(addr);
	crq.request_map.len = cpu_to_be32(len);
	ibmvnic_send_crq(adapter, &crq);
}

static void send_request_unmap(struct ibmvnic_adapter *adapter, u8 map_id)
{
	union ibmvnic_crq crq;

	memset(&crq, 0, sizeof(crq));
	crq.request_unmap.first = IBMVNIC_CRQ_CMD;
	crq.request_unmap.cmd = REQUEST_UNMAP;
	crq.request_unmap.map_id = map_id;
	ibmvnic_send_crq(adapter, &crq);
}

static void send_map_query(struct ibmvnic_adapter *adapter)
{
	union ibmvnic_crq crq;

	memset(&crq, 0, sizeof(crq));
	crq.query_map.first = IBMVNIC_CRQ_CMD;
	crq.query_map.cmd = QUERY_MAP;
	ibmvnic_send_crq(adapter, &crq);
}

/* Send a series of CRQs requesting various capabilities of the VNIC server */
static void send_cap_queries(struct ibmvnic_adapter *adapter)
{
	union ibmvnic_crq crq;

	atomic_set(&adapter->running_cap_crqs, 0);
	memset(&crq, 0, sizeof(crq));
	crq.query_capability.first = IBMVNIC_CRQ_CMD;
	crq.query_capability.cmd = QUERY_CAPABILITY;

	crq.query_capability.capability = cpu_to_be16(MIN_TX_QUEUES);
	atomic_inc(&adapter->running_cap_crqs);
	ibmvnic_send_crq(adapter, &crq);

	crq.query_capability.capability = cpu_to_be16(MIN_RX_QUEUES);
	atomic_inc(&adapter->running_cap_crqs);
	ibmvnic_send_crq(adapter, &crq);

	crq.query_capability.capability = cpu_to_be16(MIN_RX_ADD_QUEUES);
	atomic_inc(&adapter->running_cap_crqs);
	ibmvnic_send_crq(adapter, &crq);

	crq.query_capability.capability = cpu_to_be16(MAX_TX_QUEUES);
	atomic_inc(&adapter->running_cap_crqs);
	ibmvnic_send_crq(adapter, &crq);

	crq.query_capability.capability = cpu_to_be16(MAX_RX_QUEUES);
	atomic_inc(&adapter->running_cap_crqs);
	ibmvnic_send_crq(adapter, &crq);

	crq.query_capability.capability = cpu_to_be16(MAX_RX_ADD_QUEUES);
	atomic_inc(&adapter->running_cap_crqs);
	ibmvnic_send_crq(adapter, &crq);

	crq.query_capability.capability =
	    cpu_to_be16(MIN_TX_ENTRIES_PER_SUBCRQ);
	atomic_inc(&adapter->running_cap_crqs);
	ibmvnic_send_crq(adapter, &crq);

	crq.query_capability.capability =
	    cpu_to_be16(MIN_RX_ADD_ENTRIES_PER_SUBCRQ);
	atomic_inc(&adapter->running_cap_crqs);
	ibmvnic_send_crq(adapter, &crq);

	crq.query_capability.capability =
	    cpu_to_be16(MAX_TX_ENTRIES_PER_SUBCRQ);
	atomic_inc(&adapter->running_cap_crqs);
	ibmvnic_send_crq(adapter, &crq);

	crq.query_capability.capability =
	    cpu_to_be16(MAX_RX_ADD_ENTRIES_PER_SUBCRQ);
	atomic_inc(&adapter->running_cap_crqs);
	ibmvnic_send_crq(adapter, &crq);

	crq.query_capability.capability = cpu_to_be16(TCP_IP_OFFLOAD);
	atomic_inc(&adapter->running_cap_crqs);
	ibmvnic_send_crq(adapter, &crq);

	crq.query_capability.capability = cpu_to_be16(PROMISC_SUPPORTED);
	atomic_inc(&adapter->running_cap_crqs);
	ibmvnic_send_crq(adapter, &crq);

	crq.query_capability.capability = cpu_to_be16(MIN_MTU);
	atomic_inc(&adapter->running_cap_crqs);
	ibmvnic_send_crq(adapter, &crq);

	crq.query_capability.capability = cpu_to_be16(MAX_MTU);
	atomic_inc(&adapter->running_cap_crqs);
	ibmvnic_send_crq(adapter, &crq);

	crq.query_capability.capability = cpu_to_be16(MAX_MULTICAST_FILTERS);
	atomic_inc(&adapter->running_cap_crqs);
	ibmvnic_send_crq(adapter, &crq);

	crq.query_capability.capability = cpu_to_be16(VLAN_HEADER_INSERTION);
	atomic_inc(&adapter->running_cap_crqs);
	ibmvnic_send_crq(adapter, &crq);

	crq.query_capability.capability = cpu_to_be16(RX_VLAN_HEADER_INSERTION);
	atomic_inc(&adapter->running_cap_crqs);
	ibmvnic_send_crq(adapter, &crq);

	crq.query_capability.capability = cpu_to_be16(MAX_TX_SG_ENTRIES);
	atomic_inc(&adapter->running_cap_crqs);
	ibmvnic_send_crq(adapter, &crq);

	crq.query_capability.capability = cpu_to_be16(RX_SG_SUPPORTED);
	atomic_inc(&adapter->running_cap_crqs);
	ibmvnic_send_crq(adapter, &crq);

	crq.query_capability.capability = cpu_to_be16(OPT_TX_COMP_SUB_QUEUES);
	atomic_inc(&adapter->running_cap_crqs);
	ibmvnic_send_crq(adapter, &crq);

	crq.query_capability.capability = cpu_to_be16(OPT_RX_COMP_QUEUES);
	atomic_inc(&adapter->running_cap_crqs);
	ibmvnic_send_crq(adapter, &crq);

	crq.query_capability.capability =
			cpu_to_be16(OPT_RX_BUFADD_Q_PER_RX_COMP_Q);
	atomic_inc(&adapter->running_cap_crqs);
	ibmvnic_send_crq(adapter, &crq);

	crq.query_capability.capability =
			cpu_to_be16(OPT_TX_ENTRIES_PER_SUBCRQ);
	atomic_inc(&adapter->running_cap_crqs);
	ibmvnic_send_crq(adapter, &crq);

	crq.query_capability.capability =
			cpu_to_be16(OPT_RXBA_ENTRIES_PER_SUBCRQ);
	atomic_inc(&adapter->running_cap_crqs);
	ibmvnic_send_crq(adapter, &crq);

	crq.query_capability.capability = cpu_to_be16(TX_RX_DESC_REQ);
	atomic_inc(&adapter->running_cap_crqs);
	ibmvnic_send_crq(adapter, &crq);
}

static void handle_vpd_size_rsp(union ibmvnic_crq *crq,
				struct ibmvnic_adapter *adapter)
{
	struct device *dev = &adapter->vdev->dev;

	if (crq->get_vpd_size_rsp.rc.code) {
		dev_err(dev, "Error retrieving VPD size, rc=%x\n",
			crq->get_vpd_size_rsp.rc.code);
		complete(&adapter->fw_done);
		return;
	}

	adapter->vpd->len = be64_to_cpu(crq->get_vpd_size_rsp.len);
	complete(&adapter->fw_done);
}

static void handle_vpd_rsp(union ibmvnic_crq *crq,
			   struct ibmvnic_adapter *adapter)
{
	struct device *dev = &adapter->vdev->dev;
	unsigned char *substr = NULL;
	u8 fw_level_len = 0;

	memset(adapter->fw_version, 0, 32);

	dma_unmap_single(dev, adapter->vpd->dma_addr, adapter->vpd->len,
			 DMA_FROM_DEVICE);

	if (crq->get_vpd_rsp.rc.code) {
		dev_err(dev, "Error retrieving VPD from device, rc=%x\n",
			crq->get_vpd_rsp.rc.code);
		goto complete;
	}

	/* get the position of the firmware version info
	 * located after the ASCII 'RM' substring in the buffer
	 */
	substr = strnstr(adapter->vpd->buff, "RM", adapter->vpd->len);
	if (!substr) {
		dev_info(dev, "Warning - No FW level has been provided in the VPD buffer by the VIOS Server\n");
		goto complete;
	}

	/* get length of firmware level ASCII substring */
	if ((substr + 2) < (adapter->vpd->buff + adapter->vpd->len)) {
		fw_level_len = *(substr + 2);
	} else {
		dev_info(dev, "Length of FW substr extrapolated VDP buff\n");
		goto complete;
	}

	/* copy firmware version string from vpd into adapter */
	if ((substr + 3 + fw_level_len) <
	    (adapter->vpd->buff + adapter->vpd->len)) {
		strncpy((char *)adapter->fw_version, substr + 3, fw_level_len);
	} else {
		dev_info(dev, "FW substr extrapolated VPD buff\n");
	}

complete:
	if (adapter->fw_version[0] == '\0')
		strncpy((char *)adapter->fw_version, "N/A", 3 * sizeof(char));
	complete(&adapter->fw_done);
}

static void handle_query_ip_offload_rsp(struct ibmvnic_adapter *adapter)
{
	struct device *dev = &adapter->vdev->dev;
	struct ibmvnic_query_ip_offload_buffer *buf = &adapter->ip_offload_buf;
	union ibmvnic_crq crq;
	int i;

	dma_unmap_single(dev, adapter->ip_offload_tok,
			 sizeof(adapter->ip_offload_buf), DMA_FROM_DEVICE);

	netdev_dbg(adapter->netdev, "Query IP Offload Buffer:\n");
	for (i = 0; i < (sizeof(adapter->ip_offload_buf) - 1) / 8 + 1; i++)
		netdev_dbg(adapter->netdev, "%016lx\n",
			   ((unsigned long int *)(buf))[i]);

	netdev_dbg(adapter->netdev, "ipv4_chksum = %d\n", buf->ipv4_chksum);
	netdev_dbg(adapter->netdev, "ipv6_chksum = %d\n", buf->ipv6_chksum);
	netdev_dbg(adapter->netdev, "tcp_ipv4_chksum = %d\n",
		   buf->tcp_ipv4_chksum);
	netdev_dbg(adapter->netdev, "tcp_ipv6_chksum = %d\n",
		   buf->tcp_ipv6_chksum);
	netdev_dbg(adapter->netdev, "udp_ipv4_chksum = %d\n",
		   buf->udp_ipv4_chksum);
	netdev_dbg(adapter->netdev, "udp_ipv6_chksum = %d\n",
		   buf->udp_ipv6_chksum);
	netdev_dbg(adapter->netdev, "large_tx_ipv4 = %d\n",
		   buf->large_tx_ipv4);
	netdev_dbg(adapter->netdev, "large_tx_ipv6 = %d\n",
		   buf->large_tx_ipv6);
	netdev_dbg(adapter->netdev, "large_rx_ipv4 = %d\n",
		   buf->large_rx_ipv4);
	netdev_dbg(adapter->netdev, "large_rx_ipv6 = %d\n",
		   buf->large_rx_ipv6);
	netdev_dbg(adapter->netdev, "max_ipv4_hdr_sz = %d\n",
		   buf->max_ipv4_header_size);
	netdev_dbg(adapter->netdev, "max_ipv6_hdr_sz = %d\n",
		   buf->max_ipv6_header_size);
	netdev_dbg(adapter->netdev, "max_tcp_hdr_size = %d\n",
		   buf->max_tcp_header_size);
	netdev_dbg(adapter->netdev, "max_udp_hdr_size = %d\n",
		   buf->max_udp_header_size);
	netdev_dbg(adapter->netdev, "max_large_tx_size = %d\n",
		   buf->max_large_tx_size);
	netdev_dbg(adapter->netdev, "max_large_rx_size = %d\n",
		   buf->max_large_rx_size);
	netdev_dbg(adapter->netdev, "ipv6_ext_hdr = %d\n",
		   buf->ipv6_extension_header);
	netdev_dbg(adapter->netdev, "tcp_pseudosum_req = %d\n",
		   buf->tcp_pseudosum_req);
	netdev_dbg(adapter->netdev, "num_ipv6_ext_hd = %d\n",
		   buf->num_ipv6_ext_headers);
	netdev_dbg(adapter->netdev, "off_ipv6_ext_hd = %d\n",
		   buf->off_ipv6_ext_headers);

	adapter->ip_offload_ctrl_tok =
	    dma_map_single(dev, &adapter->ip_offload_ctrl,
			   sizeof(adapter->ip_offload_ctrl), DMA_TO_DEVICE);

	if (dma_mapping_error(dev, adapter->ip_offload_ctrl_tok)) {
		dev_err(dev, "Couldn't map ip offload control buffer\n");
		return;
	}

	adapter->ip_offload_ctrl.len =
	    cpu_to_be32(sizeof(adapter->ip_offload_ctrl));
	adapter->ip_offload_ctrl.version = cpu_to_be32(INITIAL_VERSION_IOB);
	adapter->ip_offload_ctrl.ipv4_chksum = buf->ipv4_chksum;
	adapter->ip_offload_ctrl.ipv6_chksum = buf->ipv6_chksum;
	adapter->ip_offload_ctrl.tcp_ipv4_chksum = buf->tcp_ipv4_chksum;
	adapter->ip_offload_ctrl.udp_ipv4_chksum = buf->udp_ipv4_chksum;
	adapter->ip_offload_ctrl.tcp_ipv6_chksum = buf->tcp_ipv6_chksum;
	adapter->ip_offload_ctrl.udp_ipv6_chksum = buf->udp_ipv6_chksum;
	adapter->ip_offload_ctrl.large_tx_ipv4 = buf->large_tx_ipv4;
	adapter->ip_offload_ctrl.large_tx_ipv6 = buf->large_tx_ipv6;

	/* large_rx disabled for now, additional features needed */
	adapter->ip_offload_ctrl.large_rx_ipv4 = 0;
	adapter->ip_offload_ctrl.large_rx_ipv6 = 0;

	adapter->netdev->features = NETIF_F_SG | NETIF_F_GSO;

	if (buf->tcp_ipv4_chksum || buf->udp_ipv4_chksum)
		adapter->netdev->features |= NETIF_F_IP_CSUM;

	if (buf->tcp_ipv6_chksum || buf->udp_ipv6_chksum)
		adapter->netdev->features |= NETIF_F_IPV6_CSUM;

	if ((adapter->netdev->features &
	    (NETIF_F_IP_CSUM | NETIF_F_IPV6_CSUM)))
		adapter->netdev->features |= NETIF_F_RXCSUM;

	if (buf->large_tx_ipv4)
		adapter->netdev->features |= NETIF_F_TSO;
	if (buf->large_tx_ipv6)
		adapter->netdev->features |= NETIF_F_TSO6;

	adapter->netdev->hw_features |= adapter->netdev->features;

	memset(&crq, 0, sizeof(crq));
	crq.control_ip_offload.first = IBMVNIC_CRQ_CMD;
	crq.control_ip_offload.cmd = CONTROL_IP_OFFLOAD;
	crq.control_ip_offload.len =
	    cpu_to_be32(sizeof(adapter->ip_offload_ctrl));
	crq.control_ip_offload.ioba = cpu_to_be32(adapter->ip_offload_ctrl_tok);
	ibmvnic_send_crq(adapter, &crq);
}

static void handle_error_info_rsp(union ibmvnic_crq *crq,
				  struct ibmvnic_adapter *adapter)
{
	struct device *dev = &adapter->vdev->dev;
	struct ibmvnic_error_buff *error_buff, *tmp;
	unsigned long flags;
	bool found = false;
	int i;

	if (!crq->request_error_rsp.rc.code) {
		dev_info(dev, "Request Error Rsp returned with rc=%x\n",
			 crq->request_error_rsp.rc.code);
		return;
	}

	spin_lock_irqsave(&adapter->error_list_lock, flags);
	list_for_each_entry_safe(error_buff, tmp, &adapter->errors, list)
		if (error_buff->error_id == crq->request_error_rsp.error_id) {
			found = true;
			list_del(&error_buff->list);
			break;
		}
	spin_unlock_irqrestore(&adapter->error_list_lock, flags);

	if (!found) {
		dev_err(dev, "Couldn't find error id %x\n",
			be32_to_cpu(crq->request_error_rsp.error_id));
		return;
	}

	dev_err(dev, "Detailed info for error id %x:",
		be32_to_cpu(crq->request_error_rsp.error_id));

	for (i = 0; i < error_buff->len; i++) {
		pr_cont("%02x", (int)error_buff->buff[i]);
		if (i % 8 == 7)
			pr_cont(" ");
	}
	pr_cont("\n");

	dma_unmap_single(dev, error_buff->dma, error_buff->len,
			 DMA_FROM_DEVICE);
	kfree(error_buff->buff);
	kfree(error_buff);
}

static void request_error_information(struct ibmvnic_adapter *adapter,
				      union ibmvnic_crq *err_crq)
{
	struct device *dev = &adapter->vdev->dev;
	struct net_device *netdev = adapter->netdev;
	struct ibmvnic_error_buff *error_buff;
	unsigned long timeout = msecs_to_jiffies(30000);
	union ibmvnic_crq crq;
	unsigned long flags;
	int rc, detail_len;

	error_buff = kmalloc(sizeof(*error_buff), GFP_ATOMIC);
	if (!error_buff)
		return;

	detail_len = be32_to_cpu(err_crq->error_indication.detail_error_sz);
	error_buff->buff = kmalloc(detail_len, GFP_ATOMIC);
	if (!error_buff->buff) {
		kfree(error_buff);
		return;
	}

	error_buff->dma = dma_map_single(dev, error_buff->buff, detail_len,
					 DMA_FROM_DEVICE);
	if (dma_mapping_error(dev, error_buff->dma)) {
		netdev_err(netdev, "Couldn't map error buffer\n");
		kfree(error_buff->buff);
		kfree(error_buff);
		return;
	}

	error_buff->len = detail_len;
	error_buff->error_id = err_crq->error_indication.error_id;

	spin_lock_irqsave(&adapter->error_list_lock, flags);
	list_add_tail(&error_buff->list, &adapter->errors);
	spin_unlock_irqrestore(&adapter->error_list_lock, flags);

	memset(&crq, 0, sizeof(crq));
	crq.request_error_info.first = IBMVNIC_CRQ_CMD;
	crq.request_error_info.cmd = REQUEST_ERROR_INFO;
	crq.request_error_info.ioba = cpu_to_be32(error_buff->dma);
	crq.request_error_info.len = cpu_to_be32(detail_len);
	crq.request_error_info.error_id = err_crq->error_indication.error_id;

	rc = ibmvnic_send_crq(adapter, &crq);
	if (rc) {
		netdev_err(netdev, "failed to request error information\n");
		goto err_info_fail;
	}

	if (!wait_for_completion_timeout(&adapter->init_done, timeout)) {
		netdev_err(netdev, "timeout waiting for error information\n");
		goto err_info_fail;
	}

	return;

err_info_fail:
	spin_lock_irqsave(&adapter->error_list_lock, flags);
	list_del(&error_buff->list);
	spin_unlock_irqrestore(&adapter->error_list_lock, flags);

	kfree(error_buff->buff);
	kfree(error_buff);
}

static void handle_error_indication(union ibmvnic_crq *crq,
				    struct ibmvnic_adapter *adapter)
{
	struct device *dev = &adapter->vdev->dev;

	dev_err(dev, "Firmware reports %serror id %x, cause %d\n",
		crq->error_indication.flags
			& IBMVNIC_FATAL_ERROR ? "FATAL " : "",
		be32_to_cpu(crq->error_indication.error_id),
		be16_to_cpu(crq->error_indication.error_cause));

	if (be32_to_cpu(crq->error_indication.error_id))
		request_error_information(adapter, crq);

	if (crq->error_indication.flags & IBMVNIC_FATAL_ERROR)
		ibmvnic_reset(adapter, VNIC_RESET_FATAL);
	else
		ibmvnic_reset(adapter, VNIC_RESET_NON_FATAL);
}

static int handle_change_mac_rsp(union ibmvnic_crq *crq,
				 struct ibmvnic_adapter *adapter)
{
	struct net_device *netdev = adapter->netdev;
	struct device *dev = &adapter->vdev->dev;
	long rc;

	rc = crq->change_mac_addr_rsp.rc.code;
	if (rc) {
		dev_err(dev, "Error %ld in CHANGE_MAC_ADDR_RSP\n", rc);
		goto out;
	}
	memcpy(netdev->dev_addr, &crq->change_mac_addr_rsp.mac_addr[0],
	       ETH_ALEN);
out:
	complete(&adapter->fw_done);
	return rc;
}

static void handle_request_cap_rsp(union ibmvnic_crq *crq,
				   struct ibmvnic_adapter *adapter)
{
	struct device *dev = &adapter->vdev->dev;
	u64 *req_value;
	char *name;

	atomic_dec(&adapter->running_cap_crqs);
	switch (be16_to_cpu(crq->request_capability_rsp.capability)) {
	case REQ_TX_QUEUES:
		req_value = &adapter->req_tx_queues;
		name = "tx";
		break;
	case REQ_RX_QUEUES:
		req_value = &adapter->req_rx_queues;
		name = "rx";
		break;
	case REQ_RX_ADD_QUEUES:
		req_value = &adapter->req_rx_add_queues;
		name = "rx_add";
		break;
	case REQ_TX_ENTRIES_PER_SUBCRQ:
		req_value = &adapter->req_tx_entries_per_subcrq;
		name = "tx_entries_per_subcrq";
		break;
	case REQ_RX_ADD_ENTRIES_PER_SUBCRQ:
		req_value = &adapter->req_rx_add_entries_per_subcrq;
		name = "rx_add_entries_per_subcrq";
		break;
	case REQ_MTU:
		req_value = &adapter->req_mtu;
		name = "mtu";
		break;
	case PROMISC_REQUESTED:
		req_value = &adapter->promisc;
		name = "promisc";
		break;
	default:
		dev_err(dev, "Got invalid cap request rsp %d\n",
			crq->request_capability.capability);
		return;
	}

	switch (crq->request_capability_rsp.rc.code) {
	case SUCCESS:
		break;
	case PARTIALSUCCESS:
		dev_info(dev, "req=%lld, rsp=%ld in %s queue, retrying.\n",
			 *req_value,
			 (long int)be64_to_cpu(crq->request_capability_rsp.
					       number), name);

		if (be16_to_cpu(crq->request_capability_rsp.capability) ==
		    REQ_MTU) {
			pr_err("mtu of %llu is not supported. Reverting.\n",
			       *req_value);
			*req_value = adapter->fallback.mtu;
		} else {
			*req_value =
				be64_to_cpu(crq->request_capability_rsp.number);
		}

		ibmvnic_send_req_caps(adapter, 1);
		return;
	default:
		dev_err(dev, "Error %d in request cap rsp\n",
			crq->request_capability_rsp.rc.code);
		return;
	}

	/* Done receiving requested capabilities, query IP offload support */
	if (atomic_read(&adapter->running_cap_crqs) == 0) {
		union ibmvnic_crq newcrq;
		int buf_sz = sizeof(struct ibmvnic_query_ip_offload_buffer);
		struct ibmvnic_query_ip_offload_buffer *ip_offload_buf =
		    &adapter->ip_offload_buf;

		adapter->wait_capability = false;
		adapter->ip_offload_tok = dma_map_single(dev, ip_offload_buf,
							 buf_sz,
							 DMA_FROM_DEVICE);

		if (dma_mapping_error(dev, adapter->ip_offload_tok)) {
			if (!firmware_has_feature(FW_FEATURE_CMO))
				dev_err(dev, "Couldn't map offload buffer\n");
			return;
		}

		memset(&newcrq, 0, sizeof(newcrq));
		newcrq.query_ip_offload.first = IBMVNIC_CRQ_CMD;
		newcrq.query_ip_offload.cmd = QUERY_IP_OFFLOAD;
		newcrq.query_ip_offload.len = cpu_to_be32(buf_sz);
		newcrq.query_ip_offload.ioba =
		    cpu_to_be32(adapter->ip_offload_tok);

		ibmvnic_send_crq(adapter, &newcrq);
	}
}

static int handle_login_rsp(union ibmvnic_crq *login_rsp_crq,
			    struct ibmvnic_adapter *adapter)
{
	struct device *dev = &adapter->vdev->dev;
	struct net_device *netdev = adapter->netdev;
	struct ibmvnic_login_rsp_buffer *login_rsp = adapter->login_rsp_buf;
	struct ibmvnic_login_buffer *login = adapter->login_buf;
	int i;

	dma_unmap_single(dev, adapter->login_buf_token, adapter->login_buf_sz,
			 DMA_BIDIRECTIONAL);
	dma_unmap_single(dev, adapter->login_rsp_buf_token,
			 adapter->login_rsp_buf_sz, DMA_BIDIRECTIONAL);

	/* If the number of queues requested can't be allocated by the
	 * server, the login response will return with code 1. We will need
	 * to resend the login buffer with fewer queues requested.
	 */
	if (login_rsp_crq->generic.rc.code) {
		adapter->renegotiate = true;
		complete(&adapter->init_done);
		return 0;
	}

	netdev->mtu = adapter->req_mtu - ETH_HLEN;

	netdev_dbg(adapter->netdev, "Login Response Buffer:\n");
	for (i = 0; i < (adapter->login_rsp_buf_sz - 1) / 8 + 1; i++) {
		netdev_dbg(adapter->netdev, "%016lx\n",
			   ((unsigned long int *)(adapter->login_rsp_buf))[i]);
	}

	/* Sanity checks */
	if (login->num_txcomp_subcrqs != login_rsp->num_txsubm_subcrqs ||
	    (be32_to_cpu(login->num_rxcomp_subcrqs) *
	     adapter->req_rx_add_queues !=
	     be32_to_cpu(login_rsp->num_rxadd_subcrqs))) {
		dev_err(dev, "FATAL: Inconsistent login and login rsp\n");
		ibmvnic_remove(adapter->vdev);
		return -EIO;
	}
	release_login_buffer(adapter);
	complete(&adapter->init_done);

	return 0;
}

static void handle_request_unmap_rsp(union ibmvnic_crq *crq,
				     struct ibmvnic_adapter *adapter)
{
	struct device *dev = &adapter->vdev->dev;
	long rc;

	rc = crq->request_unmap_rsp.rc.code;
	if (rc)
		dev_err(dev, "Error %ld in REQUEST_UNMAP_RSP\n", rc);
}

static void handle_query_map_rsp(union ibmvnic_crq *crq,
				 struct ibmvnic_adapter *adapter)
{
	struct net_device *netdev = adapter->netdev;
	struct device *dev = &adapter->vdev->dev;
	long rc;

	rc = crq->query_map_rsp.rc.code;
	if (rc) {
		dev_err(dev, "Error %ld in QUERY_MAP_RSP\n", rc);
		return;
	}
	netdev_dbg(netdev, "page_size = %d\ntot_pages = %d\nfree_pages = %d\n",
		   crq->query_map_rsp.page_size, crq->query_map_rsp.tot_pages,
		   crq->query_map_rsp.free_pages);
}

static void handle_query_cap_rsp(union ibmvnic_crq *crq,
				 struct ibmvnic_adapter *adapter)
{
	struct net_device *netdev = adapter->netdev;
	struct device *dev = &adapter->vdev->dev;
	long rc;

	atomic_dec(&adapter->running_cap_crqs);
	netdev_dbg(netdev, "Outstanding queries: %d\n",
		   atomic_read(&adapter->running_cap_crqs));
	rc = crq->query_capability.rc.code;
	if (rc) {
		dev_err(dev, "Error %ld in QUERY_CAP_RSP\n", rc);
		goto out;
	}

	switch (be16_to_cpu(crq->query_capability.capability)) {
	case MIN_TX_QUEUES:
		adapter->min_tx_queues =
		    be64_to_cpu(crq->query_capability.number);
		netdev_dbg(netdev, "min_tx_queues = %lld\n",
			   adapter->min_tx_queues);
		break;
	case MIN_RX_QUEUES:
		adapter->min_rx_queues =
		    be64_to_cpu(crq->query_capability.number);
		netdev_dbg(netdev, "min_rx_queues = %lld\n",
			   adapter->min_rx_queues);
		break;
	case MIN_RX_ADD_QUEUES:
		adapter->min_rx_add_queues =
		    be64_to_cpu(crq->query_capability.number);
		netdev_dbg(netdev, "min_rx_add_queues = %lld\n",
			   adapter->min_rx_add_queues);
		break;
	case MAX_TX_QUEUES:
		adapter->max_tx_queues =
		    be64_to_cpu(crq->query_capability.number);
		netdev_dbg(netdev, "max_tx_queues = %lld\n",
			   adapter->max_tx_queues);
		break;
	case MAX_RX_QUEUES:
		adapter->max_rx_queues =
		    be64_to_cpu(crq->query_capability.number);
		netdev_dbg(netdev, "max_rx_queues = %lld\n",
			   adapter->max_rx_queues);
		break;
	case MAX_RX_ADD_QUEUES:
		adapter->max_rx_add_queues =
		    be64_to_cpu(crq->query_capability.number);
		netdev_dbg(netdev, "max_rx_add_queues = %lld\n",
			   adapter->max_rx_add_queues);
		break;
	case MIN_TX_ENTRIES_PER_SUBCRQ:
		adapter->min_tx_entries_per_subcrq =
		    be64_to_cpu(crq->query_capability.number);
		netdev_dbg(netdev, "min_tx_entries_per_subcrq = %lld\n",
			   adapter->min_tx_entries_per_subcrq);
		break;
	case MIN_RX_ADD_ENTRIES_PER_SUBCRQ:
		adapter->min_rx_add_entries_per_subcrq =
		    be64_to_cpu(crq->query_capability.number);
		netdev_dbg(netdev, "min_rx_add_entrs_per_subcrq = %lld\n",
			   adapter->min_rx_add_entries_per_subcrq);
		break;
	case MAX_TX_ENTRIES_PER_SUBCRQ:
		adapter->max_tx_entries_per_subcrq =
		    be64_to_cpu(crq->query_capability.number);
		netdev_dbg(netdev, "max_tx_entries_per_subcrq = %lld\n",
			   adapter->max_tx_entries_per_subcrq);
		break;
	case MAX_RX_ADD_ENTRIES_PER_SUBCRQ:
		adapter->max_rx_add_entries_per_subcrq =
		    be64_to_cpu(crq->query_capability.number);
		netdev_dbg(netdev, "max_rx_add_entrs_per_subcrq = %lld\n",
			   adapter->max_rx_add_entries_per_subcrq);
		break;
	case TCP_IP_OFFLOAD:
		adapter->tcp_ip_offload =
		    be64_to_cpu(crq->query_capability.number);
		netdev_dbg(netdev, "tcp_ip_offload = %lld\n",
			   adapter->tcp_ip_offload);
		break;
	case PROMISC_SUPPORTED:
		adapter->promisc_supported =
		    be64_to_cpu(crq->query_capability.number);
		netdev_dbg(netdev, "promisc_supported = %lld\n",
			   adapter->promisc_supported);
		break;
	case MIN_MTU:
		adapter->min_mtu = be64_to_cpu(crq->query_capability.number);
		netdev->min_mtu = adapter->min_mtu - ETH_HLEN;
		netdev_dbg(netdev, "min_mtu = %lld\n", adapter->min_mtu);
		break;
	case MAX_MTU:
		adapter->max_mtu = be64_to_cpu(crq->query_capability.number);
		netdev->max_mtu = adapter->max_mtu - ETH_HLEN;
		netdev_dbg(netdev, "max_mtu = %lld\n", adapter->max_mtu);
		break;
	case MAX_MULTICAST_FILTERS:
		adapter->max_multicast_filters =
		    be64_to_cpu(crq->query_capability.number);
		netdev_dbg(netdev, "max_multicast_filters = %lld\n",
			   adapter->max_multicast_filters);
		break;
	case VLAN_HEADER_INSERTION:
		adapter->vlan_header_insertion =
		    be64_to_cpu(crq->query_capability.number);
		if (adapter->vlan_header_insertion)
			netdev->features |= NETIF_F_HW_VLAN_STAG_TX;
		netdev_dbg(netdev, "vlan_header_insertion = %lld\n",
			   adapter->vlan_header_insertion);
		break;
	case RX_VLAN_HEADER_INSERTION:
		adapter->rx_vlan_header_insertion =
		    be64_to_cpu(crq->query_capability.number);
		netdev_dbg(netdev, "rx_vlan_header_insertion = %lld\n",
			   adapter->rx_vlan_header_insertion);
		break;
	case MAX_TX_SG_ENTRIES:
		adapter->max_tx_sg_entries =
		    be64_to_cpu(crq->query_capability.number);
		netdev_dbg(netdev, "max_tx_sg_entries = %lld\n",
			   adapter->max_tx_sg_entries);
		break;
	case RX_SG_SUPPORTED:
		adapter->rx_sg_supported =
		    be64_to_cpu(crq->query_capability.number);
		netdev_dbg(netdev, "rx_sg_supported = %lld\n",
			   adapter->rx_sg_supported);
		break;
	case OPT_TX_COMP_SUB_QUEUES:
		adapter->opt_tx_comp_sub_queues =
		    be64_to_cpu(crq->query_capability.number);
		netdev_dbg(netdev, "opt_tx_comp_sub_queues = %lld\n",
			   adapter->opt_tx_comp_sub_queues);
		break;
	case OPT_RX_COMP_QUEUES:
		adapter->opt_rx_comp_queues =
		    be64_to_cpu(crq->query_capability.number);
		netdev_dbg(netdev, "opt_rx_comp_queues = %lld\n",
			   adapter->opt_rx_comp_queues);
		break;
	case OPT_RX_BUFADD_Q_PER_RX_COMP_Q:
		adapter->opt_rx_bufadd_q_per_rx_comp_q =
		    be64_to_cpu(crq->query_capability.number);
		netdev_dbg(netdev, "opt_rx_bufadd_q_per_rx_comp_q = %lld\n",
			   adapter->opt_rx_bufadd_q_per_rx_comp_q);
		break;
	case OPT_TX_ENTRIES_PER_SUBCRQ:
		adapter->opt_tx_entries_per_subcrq =
		    be64_to_cpu(crq->query_capability.number);
		netdev_dbg(netdev, "opt_tx_entries_per_subcrq = %lld\n",
			   adapter->opt_tx_entries_per_subcrq);
		break;
	case OPT_RXBA_ENTRIES_PER_SUBCRQ:
		adapter->opt_rxba_entries_per_subcrq =
		    be64_to_cpu(crq->query_capability.number);
		netdev_dbg(netdev, "opt_rxba_entries_per_subcrq = %lld\n",
			   adapter->opt_rxba_entries_per_subcrq);
		break;
	case TX_RX_DESC_REQ:
		adapter->tx_rx_desc_req = crq->query_capability.number;
		netdev_dbg(netdev, "tx_rx_desc_req = %llx\n",
			   adapter->tx_rx_desc_req);
		break;

	default:
		netdev_err(netdev, "Got invalid cap rsp %d\n",
			   crq->query_capability.capability);
	}

out:
	if (atomic_read(&adapter->running_cap_crqs) == 0) {
		adapter->wait_capability = false;
		ibmvnic_send_req_caps(adapter, 0);
	}
}

static void ibmvnic_handle_crq(union ibmvnic_crq *crq,
			       struct ibmvnic_adapter *adapter)
{
	struct ibmvnic_generic_crq *gen_crq = &crq->generic;
	struct net_device *netdev = adapter->netdev;
	struct device *dev = &adapter->vdev->dev;
	u64 *u64_crq = (u64 *)crq;
	long rc;

	netdev_dbg(netdev, "Handling CRQ: %016lx %016lx\n",
		   (unsigned long int)cpu_to_be64(u64_crq[0]),
		   (unsigned long int)cpu_to_be64(u64_crq[1]));
	switch (gen_crq->first) {
	case IBMVNIC_CRQ_INIT_RSP:
		switch (gen_crq->cmd) {
		case IBMVNIC_CRQ_INIT:
			dev_info(dev, "Partner initialized\n");
			adapter->from_passive_init = true;
			complete(&adapter->init_done);
			break;
		case IBMVNIC_CRQ_INIT_COMPLETE:
			dev_info(dev, "Partner initialization complete\n");
			send_version_xchg(adapter);
			break;
		default:
			dev_err(dev, "Unknown crq cmd: %d\n", gen_crq->cmd);
		}
		return;
	case IBMVNIC_CRQ_XPORT_EVENT:
		netif_carrier_off(netdev);
		if (gen_crq->cmd == IBMVNIC_PARTITION_MIGRATED) {
			dev_info(dev, "Migrated, re-enabling adapter\n");
			ibmvnic_reset(adapter, VNIC_RESET_MOBILITY);
		} else if (gen_crq->cmd == IBMVNIC_DEVICE_FAILOVER) {
			dev_info(dev, "Backing device failover detected\n");
			ibmvnic_reset(adapter, VNIC_RESET_FAILOVER);
		} else {
			/* The adapter lost the connection */
			dev_err(dev, "Virtual Adapter failed (rc=%d)\n",
				gen_crq->cmd);
			ibmvnic_reset(adapter, VNIC_RESET_FATAL);
		}
		return;
	case IBMVNIC_CRQ_CMD_RSP:
		break;
	default:
		dev_err(dev, "Got an invalid msg type 0x%02x\n",
			gen_crq->first);
		return;
	}

	switch (gen_crq->cmd) {
	case VERSION_EXCHANGE_RSP:
		rc = crq->version_exchange_rsp.rc.code;
		if (rc) {
			dev_err(dev, "Error %ld in VERSION_EXCHG_RSP\n", rc);
			break;
		}
		dev_info(dev, "Partner protocol version is %d\n",
			 crq->version_exchange_rsp.version);
		if (be16_to_cpu(crq->version_exchange_rsp.version) <
		    ibmvnic_version)
			ibmvnic_version =
			    be16_to_cpu(crq->version_exchange_rsp.version);
		send_cap_queries(adapter);
		break;
	case QUERY_CAPABILITY_RSP:
		handle_query_cap_rsp(crq, adapter);
		break;
	case QUERY_MAP_RSP:
		handle_query_map_rsp(crq, adapter);
		break;
	case REQUEST_MAP_RSP:
		adapter->fw_done_rc = crq->request_map_rsp.rc.code;
		complete(&adapter->fw_done);
		break;
	case REQUEST_UNMAP_RSP:
		handle_request_unmap_rsp(crq, adapter);
		break;
	case REQUEST_CAPABILITY_RSP:
		handle_request_cap_rsp(crq, adapter);
		break;
	case LOGIN_RSP:
		netdev_dbg(netdev, "Got Login Response\n");
		handle_login_rsp(crq, adapter);
		break;
	case LOGICAL_LINK_STATE_RSP:
		netdev_dbg(netdev,
			   "Got Logical Link State Response, state: %d rc: %d\n",
			   crq->logical_link_state_rsp.link_state,
			   crq->logical_link_state_rsp.rc.code);
		adapter->logical_link_state =
		    crq->logical_link_state_rsp.link_state;
		adapter->init_done_rc = crq->logical_link_state_rsp.rc.code;
		complete(&adapter->init_done);
		break;
	case LINK_STATE_INDICATION:
		netdev_dbg(netdev, "Got Logical Link State Indication\n");
		adapter->phys_link_state =
		    crq->link_state_indication.phys_link_state;
		adapter->logical_link_state =
		    crq->link_state_indication.logical_link_state;
		break;
	case CHANGE_MAC_ADDR_RSP:
		netdev_dbg(netdev, "Got MAC address change Response\n");
		adapter->fw_done_rc = handle_change_mac_rsp(crq, adapter);
		break;
	case ERROR_INDICATION:
		netdev_dbg(netdev, "Got Error Indication\n");
		handle_error_indication(crq, adapter);
		break;
	case REQUEST_ERROR_RSP:
		netdev_dbg(netdev, "Got Error Detail Response\n");
		handle_error_info_rsp(crq, adapter);
		break;
	case REQUEST_STATISTICS_RSP:
		netdev_dbg(netdev, "Got Statistics Response\n");
		complete(&adapter->stats_done);
		break;
	case QUERY_IP_OFFLOAD_RSP:
		netdev_dbg(netdev, "Got Query IP offload Response\n");
		handle_query_ip_offload_rsp(adapter);
		break;
	case MULTICAST_CTRL_RSP:
		netdev_dbg(netdev, "Got multicast control Response\n");
		break;
	case CONTROL_IP_OFFLOAD_RSP:
		netdev_dbg(netdev, "Got Control IP offload Response\n");
		dma_unmap_single(dev, adapter->ip_offload_ctrl_tok,
				 sizeof(adapter->ip_offload_ctrl),
				 DMA_TO_DEVICE);
		complete(&adapter->init_done);
		break;
	case COLLECT_FW_TRACE_RSP:
		netdev_dbg(netdev, "Got Collect firmware trace Response\n");
		complete(&adapter->fw_done);
		break;
	case GET_VPD_SIZE_RSP:
		handle_vpd_size_rsp(crq, adapter);
		break;
	case GET_VPD_RSP:
		handle_vpd_rsp(crq, adapter);
		break;
	default:
		netdev_err(netdev, "Got an invalid cmd type 0x%02x\n",
			   gen_crq->cmd);
	}
}

static irqreturn_t ibmvnic_interrupt(int irq, void *instance)
{
	struct ibmvnic_adapter *adapter = instance;

	tasklet_schedule(&adapter->tasklet);
	return IRQ_HANDLED;
}

static void ibmvnic_tasklet(void *data)
{
	struct ibmvnic_adapter *adapter = data;
	struct ibmvnic_crq_queue *queue = &adapter->crq;
	union ibmvnic_crq *crq;
	unsigned long flags;
	bool done = false;

	spin_lock_irqsave(&queue->lock, flags);
	while (!done) {
		/* Pull all the valid messages off the CRQ */
		while ((crq = ibmvnic_next_crq(adapter)) != NULL) {
			ibmvnic_handle_crq(crq, adapter);
			crq->generic.first = 0;
		}

		/* remain in tasklet until all
		 * capabilities responses are received
		 */
		if (!adapter->wait_capability)
			done = true;
	}
	/* if capabilities CRQ's were sent in this tasklet, the following
	 * tasklet must wait until all responses are received
	 */
	if (atomic_read(&adapter->running_cap_crqs) != 0)
		adapter->wait_capability = true;
	spin_unlock_irqrestore(&queue->lock, flags);
}

static int ibmvnic_reenable_crq_queue(struct ibmvnic_adapter *adapter)
{
	struct vio_dev *vdev = adapter->vdev;
	int rc;

	do {
		rc = plpar_hcall_norets(H_ENABLE_CRQ, vdev->unit_address);
	} while (rc == H_IN_PROGRESS || rc == H_BUSY || H_IS_LONG_BUSY(rc));

	if (rc)
		dev_err(&vdev->dev, "Error enabling adapter (rc=%d)\n", rc);

	return rc;
}

static int ibmvnic_reset_crq(struct ibmvnic_adapter *adapter)
{
	struct ibmvnic_crq_queue *crq = &adapter->crq;
	struct device *dev = &adapter->vdev->dev;
	struct vio_dev *vdev = adapter->vdev;
	int rc;

	/* Close the CRQ */
	do {
		rc = plpar_hcall_norets(H_FREE_CRQ, vdev->unit_address);
	} while (rc == H_BUSY || H_IS_LONG_BUSY(rc));

	/* Clean out the queue */
	memset(crq->msgs, 0, PAGE_SIZE);
	crq->cur = 0;

	/* And re-open it again */
	rc = plpar_hcall_norets(H_REG_CRQ, vdev->unit_address,
				crq->msg_token, PAGE_SIZE);

	if (rc == H_CLOSED)
		/* Adapter is good, but other end is not ready */
		dev_warn(dev, "Partner adapter not ready\n");
	else if (rc != 0)
		dev_warn(dev, "Couldn't register crq (rc=%d)\n", rc);

	return rc;
}

static void release_crq_queue(struct ibmvnic_adapter *adapter)
{
	struct ibmvnic_crq_queue *crq = &adapter->crq;
	struct vio_dev *vdev = adapter->vdev;
	long rc;

	if (!crq->msgs)
		return;

	netdev_dbg(adapter->netdev, "Releasing CRQ\n");
	free_irq(vdev->irq, adapter);
	tasklet_kill(&adapter->tasklet);
	do {
		rc = plpar_hcall_norets(H_FREE_CRQ, vdev->unit_address);
	} while (rc == H_BUSY || H_IS_LONG_BUSY(rc));

	dma_unmap_single(&vdev->dev, crq->msg_token, PAGE_SIZE,
			 DMA_BIDIRECTIONAL);
	free_page((unsigned long)crq->msgs);
	crq->msgs = NULL;
}

static int init_crq_queue(struct ibmvnic_adapter *adapter)
{
	struct ibmvnic_crq_queue *crq = &adapter->crq;
	struct device *dev = &adapter->vdev->dev;
	struct vio_dev *vdev = adapter->vdev;
	int rc, retrc = -ENOMEM;

	if (crq->msgs)
		return 0;

	crq->msgs = (union ibmvnic_crq *)get_zeroed_page(GFP_KERNEL);
	/* Should we allocate more than one page? */

	if (!crq->msgs)
		return -ENOMEM;

	crq->size = PAGE_SIZE / sizeof(*crq->msgs);
	crq->msg_token = dma_map_single(dev, crq->msgs, PAGE_SIZE,
					DMA_BIDIRECTIONAL);
	if (dma_mapping_error(dev, crq->msg_token))
		goto map_failed;

	rc = plpar_hcall_norets(H_REG_CRQ, vdev->unit_address,
				crq->msg_token, PAGE_SIZE);

	if (rc == H_RESOURCE)
		/* maybe kexecing and resource is busy. try a reset */
		rc = ibmvnic_reset_crq(adapter);
	retrc = rc;

	if (rc == H_CLOSED) {
		dev_warn(dev, "Partner adapter not ready\n");
	} else if (rc) {
		dev_warn(dev, "Error %d opening adapter\n", rc);
		goto reg_crq_failed;
	}

	retrc = 0;

	tasklet_init(&adapter->tasklet, (void *)ibmvnic_tasklet,
		     (unsigned long)adapter);

	netdev_dbg(adapter->netdev, "registering irq 0x%x\n", vdev->irq);
	rc = request_irq(vdev->irq, ibmvnic_interrupt, 0, IBMVNIC_NAME,
			 adapter);
	if (rc) {
		dev_err(dev, "Couldn't register irq 0x%x. rc=%d\n",
			vdev->irq, rc);
		goto req_irq_failed;
	}

	rc = vio_enable_interrupts(vdev);
	if (rc) {
		dev_err(dev, "Error %d enabling interrupts\n", rc);
		goto req_irq_failed;
	}

	crq->cur = 0;
	spin_lock_init(&crq->lock);

	return retrc;

req_irq_failed:
	tasklet_kill(&adapter->tasklet);
	do {
		rc = plpar_hcall_norets(H_FREE_CRQ, vdev->unit_address);
	} while (rc == H_BUSY || H_IS_LONG_BUSY(rc));
reg_crq_failed:
	dma_unmap_single(dev, crq->msg_token, PAGE_SIZE, DMA_BIDIRECTIONAL);
map_failed:
	free_page((unsigned long)crq->msgs);
	crq->msgs = NULL;
	return retrc;
}

static int ibmvnic_init(struct ibmvnic_adapter *adapter)
{
	struct device *dev = &adapter->vdev->dev;
	unsigned long timeout = msecs_to_jiffies(30000);
	int rc;

	if (adapter->resetting && !adapter->wait_for_reset) {
		rc = ibmvnic_reset_crq(adapter);
		if (!rc)
			rc = vio_enable_interrupts(adapter->vdev);
	} else {
		rc = init_crq_queue(adapter);
	}

	if (rc) {
		dev_err(dev, "Couldn't initialize crq. rc=%d\n", rc);
		return rc;
	}

	adapter->from_passive_init = false;

	init_completion(&adapter->init_done);
	adapter->init_done_rc = 0;
	ibmvnic_send_crq_init(adapter);
	if (!wait_for_completion_timeout(&adapter->init_done, timeout)) {
		dev_err(dev, "Initialization sequence timed out\n");
		return -1;
	}

	if (adapter->init_done_rc) {
		release_crq_queue(adapter);
		return adapter->init_done_rc;
	}

	if (adapter->from_passive_init) {
		adapter->state = VNIC_OPEN;
		adapter->from_passive_init = false;
		return -1;
	}

	if (adapter->resetting && !adapter->wait_for_reset)
		rc = reset_sub_crq_queues(adapter);
	else
		rc = init_sub_crqs(adapter);
	if (rc) {
		dev_err(dev, "Initialization of sub crqs failed\n");
		release_crq_queue(adapter);
		return rc;
	}

	rc = init_sub_crq_irqs(adapter);
	if (rc) {
		dev_err(dev, "Failed to initialize sub crq irqs\n");
		release_crq_queue(adapter);
	}

	return rc;
}

static struct device_attribute dev_attr_failover;

static int ibmvnic_probe(struct vio_dev *dev, const struct vio_device_id *id)
{
	struct ibmvnic_adapter *adapter;
	struct net_device *netdev;
	unsigned char *mac_addr_p;
	int rc;

	dev_dbg(&dev->dev, "entering ibmvnic_probe for UA 0x%x\n",
		dev->unit_address);

	mac_addr_p = (unsigned char *)vio_get_attribute(dev,
							VETH_MAC_ADDR, NULL);
	if (!mac_addr_p) {
		dev_err(&dev->dev,
			"(%s:%3.3d) ERROR: Can't find MAC_ADDR attribute\n",
			__FILE__, __LINE__);
		return 0;
	}

	netdev = alloc_etherdev_mq(sizeof(struct ibmvnic_adapter),
				   IBMVNIC_MAX_QUEUES);
	if (!netdev)
		return -ENOMEM;

	adapter = netdev_priv(netdev);
	adapter->state = VNIC_PROBING;
	dev_set_drvdata(&dev->dev, netdev);
	adapter->vdev = dev;
	adapter->netdev = netdev;

	ether_addr_copy(adapter->mac_addr, mac_addr_p);
	ether_addr_copy(netdev->dev_addr, adapter->mac_addr);
	netdev->irq = dev->irq;
	netdev->netdev_ops = &ibmvnic_netdev_ops;
	netdev->ethtool_ops = &ibmvnic_ethtool_ops;
	SET_NETDEV_DEV(netdev, &dev->dev);

	spin_lock_init(&adapter->stats_lock);

	INIT_LIST_HEAD(&adapter->errors);
	spin_lock_init(&adapter->error_list_lock);

	INIT_WORK(&adapter->ibmvnic_reset, __ibmvnic_reset);
	INIT_LIST_HEAD(&adapter->rwi_list);
	mutex_init(&adapter->reset_lock);
	mutex_init(&adapter->rwi_lock);
	adapter->resetting = false;

	adapter->mac_change_pending = false;

	do {
		rc = ibmvnic_init(adapter);
		if (rc && rc != EAGAIN)
			goto ibmvnic_init_fail;
	} while (rc == EAGAIN);

	netdev->mtu = adapter->req_mtu - ETH_HLEN;
	netdev->min_mtu = adapter->min_mtu - ETH_HLEN;
	netdev->max_mtu = adapter->max_mtu - ETH_HLEN;

	rc = device_create_file(&dev->dev, &dev_attr_failover);
	if (rc)
		goto ibmvnic_init_fail;

	netif_carrier_off(netdev);
	rc = register_netdev(netdev);
	if (rc) {
		dev_err(&dev->dev, "failed to register netdev rc=%d\n", rc);
		goto ibmvnic_register_fail;
	}
	dev_info(&dev->dev, "ibmvnic registered\n");

	adapter->state = VNIC_PROBED;

	adapter->wait_for_reset = false;

	return 0;

ibmvnic_register_fail:
	device_remove_file(&dev->dev, &dev_attr_failover);

ibmvnic_init_fail:
	release_sub_crqs(adapter);
	release_crq_queue(adapter);
	free_netdev(netdev);

	return rc;
}

static int ibmvnic_remove(struct vio_dev *dev)
{
	struct net_device *netdev = dev_get_drvdata(&dev->dev);
	struct ibmvnic_adapter *adapter = netdev_priv(netdev);

	adapter->state = VNIC_REMOVING;
	unregister_netdev(netdev);
	mutex_lock(&adapter->reset_lock);

	release_resources(adapter);
	release_sub_crqs(adapter);
	release_crq_queue(adapter);

	adapter->state = VNIC_REMOVED;

	mutex_unlock(&adapter->reset_lock);
	device_remove_file(&dev->dev, &dev_attr_failover);
	free_netdev(netdev);
	dev_set_drvdata(&dev->dev, NULL);

	return 0;
}

static ssize_t failover_store(struct device *dev, struct device_attribute *attr,
			      const char *buf, size_t count)
{
	struct net_device *netdev = dev_get_drvdata(dev);
	struct ibmvnic_adapter *adapter = netdev_priv(netdev);
	unsigned long retbuf[PLPAR_HCALL_BUFSIZE];
	__be64 session_token;
	long rc;

	if (!sysfs_streq(buf, "1"))
		return -EINVAL;

	rc = plpar_hcall(H_VIOCTL, retbuf, adapter->vdev->unit_address,
			 H_GET_SESSION_TOKEN, 0, 0, 0);
	if (rc) {
		netdev_err(netdev, "Couldn't retrieve session token, rc %ld\n",
			   rc);
		return -EINVAL;
	}

	session_token = (__be64)retbuf[0];
	netdev_dbg(netdev, "Initiating client failover, session id %llx\n",
		   be64_to_cpu(session_token));
	rc = plpar_hcall_norets(H_VIOCTL, adapter->vdev->unit_address,
				H_SESSION_ERR_DETECTED, session_token, 0, 0);
	if (rc) {
		netdev_err(netdev, "Client initiated failover failed, rc %ld\n",
			   rc);
		return -EINVAL;
	}

	return count;
}

static DEVICE_ATTR_WO(failover);

static unsigned long ibmvnic_get_desired_dma(struct vio_dev *vdev)
{
	struct net_device *netdev = dev_get_drvdata(&vdev->dev);
	struct ibmvnic_adapter *adapter;
	struct iommu_table *tbl;
	unsigned long ret = 0;
	int i;

	tbl = get_iommu_table_base(&vdev->dev);

	/* netdev inits at probe time along with the structures we need below*/
	if (!netdev)
		return IOMMU_PAGE_ALIGN(IBMVNIC_IO_ENTITLEMENT_DEFAULT, tbl);

	adapter = netdev_priv(netdev);

	ret += PAGE_SIZE; /* the crq message queue */
	ret += IOMMU_PAGE_ALIGN(sizeof(struct ibmvnic_statistics), tbl);

	for (i = 0; i < adapter->req_tx_queues + adapter->req_rx_queues; i++)
		ret += 4 * PAGE_SIZE; /* the scrq message queue */

	for (i = 0; i < be32_to_cpu(adapter->login_rsp_buf->num_rxadd_subcrqs);
	     i++)
		ret += adapter->rx_pool[i].size *
		    IOMMU_PAGE_ALIGN(adapter->rx_pool[i].buff_size, tbl);

	return ret;
}

static int ibmvnic_resume(struct device *dev)
{
	struct net_device *netdev = dev_get_drvdata(dev);
	struct ibmvnic_adapter *adapter = netdev_priv(netdev);

	if (adapter->state != VNIC_OPEN)
		return 0;

	tasklet_schedule(&adapter->tasklet);

	return 0;
}

static const struct vio_device_id ibmvnic_device_table[] = {
	{"network", "IBM,vnic"},
	{"", "" }
};
MODULE_DEVICE_TABLE(vio, ibmvnic_device_table);

static const struct dev_pm_ops ibmvnic_pm_ops = {
	.resume = ibmvnic_resume
};

static struct vio_driver ibmvnic_driver = {
	.id_table       = ibmvnic_device_table,
	.probe          = ibmvnic_probe,
	.remove         = ibmvnic_remove,
	.get_desired_dma = ibmvnic_get_desired_dma,
	.name		= ibmvnic_driver_name,
	.pm		= &ibmvnic_pm_ops,
};

/* module functions */
static int __init ibmvnic_module_init(void)
{
	pr_info("%s: %s %s\n", ibmvnic_driver_name, ibmvnic_driver_string,
		IBMVNIC_DRIVER_VERSION);

	return vio_register_driver(&ibmvnic_driver);
}

static void __exit ibmvnic_module_exit(void)
{
	vio_unregister_driver(&ibmvnic_driver);
}

module_init(ibmvnic_module_init);
module_exit(ibmvnic_module_exit);<|MERGE_RESOLUTION|>--- conflicted
+++ resolved
@@ -1686,10 +1686,7 @@
 				return rc;
 		} else if (adapter->req_rx_queues != old_num_rx_queues ||
 			   adapter->req_tx_queues != old_num_tx_queues) {
-<<<<<<< HEAD
-=======
 			adapter->map_id = 1;
->>>>>>> cc01df3d
 			release_rx_pools(adapter);
 			release_tx_pools(adapter);
 			init_rx_pools(netdev);

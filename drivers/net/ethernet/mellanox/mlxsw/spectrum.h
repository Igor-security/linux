--- conflicted
+++ resolved
@@ -460,8 +460,6 @@
 void mlxsw_sp_rif_destroy(struct mlxsw_sp_rif *rif);
 void mlxsw_sp_rif_destroy_by_dev(struct mlxsw_sp *mlxsw_sp,
 				 struct net_device *dev);
-<<<<<<< HEAD
-=======
 struct mlxsw_sp_rif *mlxsw_sp_rif_find_by_dev(const struct mlxsw_sp *mlxsw_sp,
 					      const struct net_device *dev);
 u8 mlxsw_sp_router_port(const struct mlxsw_sp *mlxsw_sp);
@@ -475,7 +473,6 @@
 				      const union mlxsw_sp_l3addr *ul_sip);
 int mlxsw_sp_router_tb_id_vr_id(struct mlxsw_sp *mlxsw_sp, u32 tb_id,
 				u16 *vr_id);
->>>>>>> 3bf0fb6f
 
 /* spectrum_kvdl.c */
 enum mlxsw_sp_kvdl_entry_type {

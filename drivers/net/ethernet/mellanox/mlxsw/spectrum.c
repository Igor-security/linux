--- conflicted
+++ resolved
@@ -317,19 +317,11 @@
 		.mlxsw_sp = mlxsw_sp
 	};
 	int err;
-<<<<<<< HEAD
 
 	mlxsw_core_fw_flash_start(mlxsw_sp->core);
 	err = mlxfw_firmware_flash(&mlxsw_sp_mlxfw_dev.mlxfw_dev, firmware);
 	mlxsw_core_fw_flash_end(mlxsw_sp->core);
 
-=======
-
-	mlxsw_core_fw_flash_start(mlxsw_sp->core);
-	err = mlxfw_firmware_flash(&mlxsw_sp_mlxfw_dev.mlxfw_dev, firmware);
-	mlxsw_core_fw_flash_end(mlxsw_sp->core);
-
->>>>>>> 577ff1dd
 	return err;
 }
 

/*
 * Copyright (c) 2016, Mellanox Technologies. All rights reserved.
 *
 * This software is available to you under a choice of one of two
 * licenses.  You may choose to be licensed under the terms of the GNU
 * General Public License (GPL) Version 2, available from the file
 * COPYING in the main directory of this source tree, or the
 * OpenIB.org BSD license below:
 *
 *     Redistribution and use in source and binary forms, with or
 *     without modification, are permitted provided that the following
 *     conditions are met:
 *
 *      - Redistributions of source code must retain the above
 *        copyright notice, this list of conditions and the following
 *        disclaimer.
 *
 *      - Redistributions in binary form must reproduce the above
 *        copyright notice, this list of conditions and the following
 *        disclaimer in the documentation and/or other materials
 *        provided with the distribution.
 *
 * THE SOFTWARE IS PROVIDED "AS IS", WITHOUT WARRANTY OF ANY KIND,
 * EXPRESS OR IMPLIED, INCLUDING BUT NOT LIMITED TO THE WARRANTIES OF
 * MERCHANTABILITY, FITNESS FOR A PARTICULAR PURPOSE AND
 * NONINFRINGEMENT. IN NO EVENT SHALL THE AUTHORS OR COPYRIGHT HOLDERS
 * BE LIABLE FOR ANY CLAIM, DAMAGES OR OTHER LIABILITY, WHETHER IN AN
 * ACTION OF CONTRACT, TORT OR OTHERWISE, ARISING FROM, OUT OF OR IN
 * CONNECTION WITH THE SOFTWARE OR THE USE OR OTHER DEALINGS IN THE
 * SOFTWARE.
 */

#include <net/flow_dissector.h>
#include <net/sch_generic.h>
#include <net/pkt_cls.h>
#include <net/tc_act/tc_gact.h>
#include <net/tc_act/tc_skbedit.h>
#include <linux/mlx5/fs.h>
#include <linux/mlx5/device.h>
#include <linux/rhashtable.h>
#include <net/switchdev.h>
#include <net/tc_act/tc_mirred.h>
#include <net/tc_act/tc_vlan.h>
#include <net/tc_act/tc_tunnel_key.h>
#include <net/tc_act/tc_pedit.h>
#include <net/tc_act/tc_csum.h>
#include <net/arp.h>
#include "en.h"
#include "en_rep.h"
#include "en_tc.h"
#include "eswitch.h"
#include "fs_core.h"
#include "en/port.h"
#include "en/tc_tun.h"
#include "lib/devcom.h"

struct mlx5_nic_flow_attr {
	u32 action;
	u32 flow_tag;
	u32 mod_hdr_id;
	u32 hairpin_tirn;
	u8 match_level;
	struct mlx5_flow_table	*hairpin_ft;
	struct mlx5_fc		*counter;
};

#define MLX5E_TC_FLOW_BASE (MLX5E_TC_LAST_EXPORTED_BIT + 1)

enum {
	MLX5E_TC_FLOW_INGRESS	= MLX5E_TC_INGRESS,
	MLX5E_TC_FLOW_EGRESS	= MLX5E_TC_EGRESS,
	MLX5E_TC_FLOW_ESWITCH	= MLX5E_TC_ESW_OFFLOAD,
	MLX5E_TC_FLOW_NIC	= MLX5E_TC_NIC_OFFLOAD,
	MLX5E_TC_FLOW_OFFLOADED	= BIT(MLX5E_TC_FLOW_BASE),
	MLX5E_TC_FLOW_HAIRPIN	= BIT(MLX5E_TC_FLOW_BASE + 1),
	MLX5E_TC_FLOW_HAIRPIN_RSS = BIT(MLX5E_TC_FLOW_BASE + 2),
	MLX5E_TC_FLOW_SLOW	  = BIT(MLX5E_TC_FLOW_BASE + 3),
	MLX5E_TC_FLOW_DUP         = BIT(MLX5E_TC_FLOW_BASE + 4),
};

#define MLX5E_TC_MAX_SPLITS 1

/* Helper struct for accessing a struct containing list_head array.
 * Containing struct
 *   |- Helper array
 *      [0] Helper item 0
 *          |- list_head item 0
 *          |- index (0)
 *      [1] Helper item 1
 *          |- list_head item 1
 *          |- index (1)
 * To access the containing struct from one of the list_head items:
 * 1. Get the helper item from the list_head item using
 *    helper item =
 *        container_of(list_head item, helper struct type, list_head field)
 * 2. Get the contining struct from the helper item and its index in the array:
 *    containing struct =
 *        container_of(helper item, containing struct type, helper field[index])
 */
struct encap_flow_item {
	struct list_head list;
	int index;
};

struct mlx5e_tc_flow {
	struct rhash_head	node;
	struct mlx5e_priv	*priv;
	u64			cookie;
	u16			flags;
	struct mlx5_flow_handle *rule[MLX5E_TC_MAX_SPLITS + 1];
	/* Flow can be associated with multiple encap IDs.
	 * The number of encaps is bounded by the number of supported
	 * destinations.
	 */
	struct encap_flow_item encaps[MLX5_MAX_FLOW_FWD_VPORTS];
	struct mlx5e_tc_flow    *peer_flow;
	struct list_head	mod_hdr; /* flows sharing the same mod hdr ID */
	struct list_head	hairpin; /* flows sharing the same hairpin */
	struct list_head	peer;    /* flows with peer flow */
	union {
		struct mlx5_esw_flow_attr esw_attr[0];
		struct mlx5_nic_flow_attr nic_attr[0];
	};
};

struct mlx5e_tc_flow_parse_attr {
	struct ip_tunnel_info tun_info[MLX5_MAX_FLOW_FWD_VPORTS];
	struct net_device *filter_dev;
	struct mlx5_flow_spec spec;
	int num_mod_hdr_actions;
	void *mod_hdr_actions;
	int mirred_ifindex[MLX5_MAX_FLOW_FWD_VPORTS];
};

#define MLX5E_TC_TABLE_NUM_GROUPS 4
#define MLX5E_TC_TABLE_MAX_GROUP_SIZE BIT(16)

struct mlx5e_hairpin {
	struct mlx5_hairpin *pair;

	struct mlx5_core_dev *func_mdev;
	struct mlx5e_priv *func_priv;
	u32 tdn;
	u32 tirn;

	int num_channels;
	struct mlx5e_rqt indir_rqt;
	u32 indir_tirn[MLX5E_NUM_INDIR_TIRS];
	struct mlx5e_ttc_table ttc;
};

struct mlx5e_hairpin_entry {
	/* a node of a hash table which keeps all the  hairpin entries */
	struct hlist_node hairpin_hlist;

	/* flows sharing the same hairpin */
	struct list_head flows;

	u16 peer_vhca_id;
	u8 prio;
	struct mlx5e_hairpin *hp;
};

struct mod_hdr_key {
	int num_actions;
	void *actions;
};

struct mlx5e_mod_hdr_entry {
	/* a node of a hash table which keeps all the mod_hdr entries */
	struct hlist_node mod_hdr_hlist;

	/* flows sharing the same mod_hdr entry */
	struct list_head flows;

	struct mod_hdr_key key;

	u32 mod_hdr_id;
};

#define MLX5_MH_ACT_SZ MLX5_UN_SZ_BYTES(set_action_in_add_action_in_auto)

static inline u32 hash_mod_hdr_info(struct mod_hdr_key *key)
{
	return jhash(key->actions,
		     key->num_actions * MLX5_MH_ACT_SZ, 0);
}

static inline int cmp_mod_hdr_info(struct mod_hdr_key *a,
				   struct mod_hdr_key *b)
{
	if (a->num_actions != b->num_actions)
		return 1;

	return memcmp(a->actions, b->actions, a->num_actions * MLX5_MH_ACT_SZ);
}

static int mlx5e_attach_mod_hdr(struct mlx5e_priv *priv,
				struct mlx5e_tc_flow *flow,
				struct mlx5e_tc_flow_parse_attr *parse_attr)
{
	struct mlx5_eswitch *esw = priv->mdev->priv.eswitch;
	int num_actions, actions_size, namespace, err;
	struct mlx5e_mod_hdr_entry *mh;
	struct mod_hdr_key key;
	bool found = false;
	u32 hash_key;

	num_actions  = parse_attr->num_mod_hdr_actions;
	actions_size = MLX5_MH_ACT_SZ * num_actions;

	key.actions = parse_attr->mod_hdr_actions;
	key.num_actions = num_actions;

	hash_key = hash_mod_hdr_info(&key);

	if (flow->flags & MLX5E_TC_FLOW_ESWITCH) {
		namespace = MLX5_FLOW_NAMESPACE_FDB;
		hash_for_each_possible(esw->offloads.mod_hdr_tbl, mh,
				       mod_hdr_hlist, hash_key) {
			if (!cmp_mod_hdr_info(&mh->key, &key)) {
				found = true;
				break;
			}
		}
	} else {
		namespace = MLX5_FLOW_NAMESPACE_KERNEL;
		hash_for_each_possible(priv->fs.tc.mod_hdr_tbl, mh,
				       mod_hdr_hlist, hash_key) {
			if (!cmp_mod_hdr_info(&mh->key, &key)) {
				found = true;
				break;
			}
		}
	}

	if (found)
		goto attach_flow;

	mh = kzalloc(sizeof(*mh) + actions_size, GFP_KERNEL);
	if (!mh)
		return -ENOMEM;

	mh->key.actions = (void *)mh + sizeof(*mh);
	memcpy(mh->key.actions, key.actions, actions_size);
	mh->key.num_actions = num_actions;
	INIT_LIST_HEAD(&mh->flows);

	err = mlx5_modify_header_alloc(priv->mdev, namespace,
				       mh->key.num_actions,
				       mh->key.actions,
				       &mh->mod_hdr_id);
	if (err)
		goto out_err;

	if (flow->flags & MLX5E_TC_FLOW_ESWITCH)
		hash_add(esw->offloads.mod_hdr_tbl, &mh->mod_hdr_hlist, hash_key);
	else
		hash_add(priv->fs.tc.mod_hdr_tbl, &mh->mod_hdr_hlist, hash_key);

attach_flow:
	list_add(&flow->mod_hdr, &mh->flows);
	if (flow->flags & MLX5E_TC_FLOW_ESWITCH)
		flow->esw_attr->mod_hdr_id = mh->mod_hdr_id;
	else
		flow->nic_attr->mod_hdr_id = mh->mod_hdr_id;

	return 0;

out_err:
	kfree(mh);
	return err;
}

static void mlx5e_detach_mod_hdr(struct mlx5e_priv *priv,
				 struct mlx5e_tc_flow *flow)
{
	struct list_head *next = flow->mod_hdr.next;

	list_del(&flow->mod_hdr);

	if (list_empty(next)) {
		struct mlx5e_mod_hdr_entry *mh;

		mh = list_entry(next, struct mlx5e_mod_hdr_entry, flows);

		mlx5_modify_header_dealloc(priv->mdev, mh->mod_hdr_id);
		hash_del(&mh->mod_hdr_hlist);
		kfree(mh);
	}
}

static
struct mlx5_core_dev *mlx5e_hairpin_get_mdev(struct net *net, int ifindex)
{
	struct net_device *netdev;
	struct mlx5e_priv *priv;

	netdev = __dev_get_by_index(net, ifindex);
	priv = netdev_priv(netdev);
	return priv->mdev;
}

static int mlx5e_hairpin_create_transport(struct mlx5e_hairpin *hp)
{
	u32 in[MLX5_ST_SZ_DW(create_tir_in)] = {0};
	void *tirc;
	int err;

	err = mlx5_core_alloc_transport_domain(hp->func_mdev, &hp->tdn);
	if (err)
		goto alloc_tdn_err;

	tirc = MLX5_ADDR_OF(create_tir_in, in, ctx);

	MLX5_SET(tirc, tirc, disp_type, MLX5_TIRC_DISP_TYPE_DIRECT);
	MLX5_SET(tirc, tirc, inline_rqn, hp->pair->rqn[0]);
	MLX5_SET(tirc, tirc, transport_domain, hp->tdn);

	err = mlx5_core_create_tir(hp->func_mdev, in, MLX5_ST_SZ_BYTES(create_tir_in), &hp->tirn);
	if (err)
		goto create_tir_err;

	return 0;

create_tir_err:
	mlx5_core_dealloc_transport_domain(hp->func_mdev, hp->tdn);
alloc_tdn_err:
	return err;
}

static void mlx5e_hairpin_destroy_transport(struct mlx5e_hairpin *hp)
{
	mlx5_core_destroy_tir(hp->func_mdev, hp->tirn);
	mlx5_core_dealloc_transport_domain(hp->func_mdev, hp->tdn);
}

static void mlx5e_hairpin_fill_rqt_rqns(struct mlx5e_hairpin *hp, void *rqtc)
{
	u32 indirection_rqt[MLX5E_INDIR_RQT_SIZE], rqn;
	struct mlx5e_priv *priv = hp->func_priv;
	int i, ix, sz = MLX5E_INDIR_RQT_SIZE;

	mlx5e_build_default_indir_rqt(indirection_rqt, sz,
				      hp->num_channels);

	for (i = 0; i < sz; i++) {
		ix = i;
		if (priv->rss_params.hfunc == ETH_RSS_HASH_XOR)
			ix = mlx5e_bits_invert(i, ilog2(sz));
		ix = indirection_rqt[ix];
		rqn = hp->pair->rqn[ix];
		MLX5_SET(rqtc, rqtc, rq_num[i], rqn);
	}
}

static int mlx5e_hairpin_create_indirect_rqt(struct mlx5e_hairpin *hp)
{
	int inlen, err, sz = MLX5E_INDIR_RQT_SIZE;
	struct mlx5e_priv *priv = hp->func_priv;
	struct mlx5_core_dev *mdev = priv->mdev;
	void *rqtc;
	u32 *in;

	inlen = MLX5_ST_SZ_BYTES(create_rqt_in) + sizeof(u32) * sz;
	in = kvzalloc(inlen, GFP_KERNEL);
	if (!in)
		return -ENOMEM;

	rqtc = MLX5_ADDR_OF(create_rqt_in, in, rqt_context);

	MLX5_SET(rqtc, rqtc, rqt_actual_size, sz);
	MLX5_SET(rqtc, rqtc, rqt_max_size, sz);

	mlx5e_hairpin_fill_rqt_rqns(hp, rqtc);

	err = mlx5_core_create_rqt(mdev, in, inlen, &hp->indir_rqt.rqtn);
	if (!err)
		hp->indir_rqt.enabled = true;

	kvfree(in);
	return err;
}

static int mlx5e_hairpin_create_indirect_tirs(struct mlx5e_hairpin *hp)
{
	struct mlx5e_priv *priv = hp->func_priv;
	u32 in[MLX5_ST_SZ_DW(create_tir_in)];
	int tt, i, err;
	void *tirc;

	for (tt = 0; tt < MLX5E_NUM_INDIR_TIRS; tt++) {
		struct mlx5e_tirc_config ttconfig = mlx5e_tirc_get_default_config(tt);

		memset(in, 0, MLX5_ST_SZ_BYTES(create_tir_in));
		tirc = MLX5_ADDR_OF(create_tir_in, in, ctx);

		MLX5_SET(tirc, tirc, transport_domain, hp->tdn);
		MLX5_SET(tirc, tirc, disp_type, MLX5_TIRC_DISP_TYPE_INDIRECT);
		MLX5_SET(tirc, tirc, indirect_table, hp->indir_rqt.rqtn);
		mlx5e_build_indir_tir_ctx_hash(&priv->rss_params, &ttconfig, tirc, false);

		err = mlx5_core_create_tir(hp->func_mdev, in,
					   MLX5_ST_SZ_BYTES(create_tir_in), &hp->indir_tirn[tt]);
		if (err) {
			mlx5_core_warn(hp->func_mdev, "create indirect tirs failed, %d\n", err);
			goto err_destroy_tirs;
		}
	}
	return 0;

err_destroy_tirs:
	for (i = 0; i < tt; i++)
		mlx5_core_destroy_tir(hp->func_mdev, hp->indir_tirn[i]);
	return err;
}

static void mlx5e_hairpin_destroy_indirect_tirs(struct mlx5e_hairpin *hp)
{
	int tt;

	for (tt = 0; tt < MLX5E_NUM_INDIR_TIRS; tt++)
		mlx5_core_destroy_tir(hp->func_mdev, hp->indir_tirn[tt]);
}

static void mlx5e_hairpin_set_ttc_params(struct mlx5e_hairpin *hp,
					 struct ttc_params *ttc_params)
{
	struct mlx5_flow_table_attr *ft_attr = &ttc_params->ft_attr;
	int tt;

	memset(ttc_params, 0, sizeof(*ttc_params));

	ttc_params->any_tt_tirn = hp->tirn;

	for (tt = 0; tt < MLX5E_NUM_INDIR_TIRS; tt++)
		ttc_params->indir_tirn[tt] = hp->indir_tirn[tt];

	ft_attr->max_fte = MLX5E_NUM_TT;
	ft_attr->level = MLX5E_TC_TTC_FT_LEVEL;
	ft_attr->prio = MLX5E_TC_PRIO;
}

static int mlx5e_hairpin_rss_init(struct mlx5e_hairpin *hp)
{
	struct mlx5e_priv *priv = hp->func_priv;
	struct ttc_params ttc_params;
	int err;

	err = mlx5e_hairpin_create_indirect_rqt(hp);
	if (err)
		return err;

	err = mlx5e_hairpin_create_indirect_tirs(hp);
	if (err)
		goto err_create_indirect_tirs;

	mlx5e_hairpin_set_ttc_params(hp, &ttc_params);
	err = mlx5e_create_ttc_table(priv, &ttc_params, &hp->ttc);
	if (err)
		goto err_create_ttc_table;

	netdev_dbg(priv->netdev, "add hairpin: using %d channels rss ttc table id %x\n",
		   hp->num_channels, hp->ttc.ft.t->id);

	return 0;

err_create_ttc_table:
	mlx5e_hairpin_destroy_indirect_tirs(hp);
err_create_indirect_tirs:
	mlx5e_destroy_rqt(priv, &hp->indir_rqt);

	return err;
}

static void mlx5e_hairpin_rss_cleanup(struct mlx5e_hairpin *hp)
{
	struct mlx5e_priv *priv = hp->func_priv;

	mlx5e_destroy_ttc_table(priv, &hp->ttc);
	mlx5e_hairpin_destroy_indirect_tirs(hp);
	mlx5e_destroy_rqt(priv, &hp->indir_rqt);
}

static struct mlx5e_hairpin *
mlx5e_hairpin_create(struct mlx5e_priv *priv, struct mlx5_hairpin_params *params,
		     int peer_ifindex)
{
	struct mlx5_core_dev *func_mdev, *peer_mdev;
	struct mlx5e_hairpin *hp;
	struct mlx5_hairpin *pair;
	int err;

	hp = kzalloc(sizeof(*hp), GFP_KERNEL);
	if (!hp)
		return ERR_PTR(-ENOMEM);

	func_mdev = priv->mdev;
	peer_mdev = mlx5e_hairpin_get_mdev(dev_net(priv->netdev), peer_ifindex);

	pair = mlx5_core_hairpin_create(func_mdev, peer_mdev, params);
	if (IS_ERR(pair)) {
		err = PTR_ERR(pair);
		goto create_pair_err;
	}
	hp->pair = pair;
	hp->func_mdev = func_mdev;
	hp->func_priv = priv;
	hp->num_channels = params->num_channels;

	err = mlx5e_hairpin_create_transport(hp);
	if (err)
		goto create_transport_err;

	if (hp->num_channels > 1) {
		err = mlx5e_hairpin_rss_init(hp);
		if (err)
			goto rss_init_err;
	}

	return hp;

rss_init_err:
	mlx5e_hairpin_destroy_transport(hp);
create_transport_err:
	mlx5_core_hairpin_destroy(hp->pair);
create_pair_err:
	kfree(hp);
	return ERR_PTR(err);
}

static void mlx5e_hairpin_destroy(struct mlx5e_hairpin *hp)
{
	if (hp->num_channels > 1)
		mlx5e_hairpin_rss_cleanup(hp);
	mlx5e_hairpin_destroy_transport(hp);
	mlx5_core_hairpin_destroy(hp->pair);
	kvfree(hp);
}

static inline u32 hash_hairpin_info(u16 peer_vhca_id, u8 prio)
{
	return (peer_vhca_id << 16 | prio);
}

static struct mlx5e_hairpin_entry *mlx5e_hairpin_get(struct mlx5e_priv *priv,
						     u16 peer_vhca_id, u8 prio)
{
	struct mlx5e_hairpin_entry *hpe;
	u32 hash_key = hash_hairpin_info(peer_vhca_id, prio);

	hash_for_each_possible(priv->fs.tc.hairpin_tbl, hpe,
			       hairpin_hlist, hash_key) {
		if (hpe->peer_vhca_id == peer_vhca_id && hpe->prio == prio)
			return hpe;
	}

	return NULL;
}

#define UNKNOWN_MATCH_PRIO 8

static int mlx5e_hairpin_get_prio(struct mlx5e_priv *priv,
				  struct mlx5_flow_spec *spec, u8 *match_prio,
				  struct netlink_ext_ack *extack)
{
	void *headers_c, *headers_v;
	u8 prio_val, prio_mask = 0;
	bool vlan_present;

#ifdef CONFIG_MLX5_CORE_EN_DCB
	if (priv->dcbx_dp.trust_state != MLX5_QPTS_TRUST_PCP) {
		NL_SET_ERR_MSG_MOD(extack,
				   "only PCP trust state supported for hairpin");
		return -EOPNOTSUPP;
	}
#endif
	headers_c = MLX5_ADDR_OF(fte_match_param, spec->match_criteria, outer_headers);
	headers_v = MLX5_ADDR_OF(fte_match_param, spec->match_value, outer_headers);

	vlan_present = MLX5_GET(fte_match_set_lyr_2_4, headers_v, cvlan_tag);
	if (vlan_present) {
		prio_mask = MLX5_GET(fte_match_set_lyr_2_4, headers_c, first_prio);
		prio_val = MLX5_GET(fte_match_set_lyr_2_4, headers_v, first_prio);
	}

	if (!vlan_present || !prio_mask) {
		prio_val = UNKNOWN_MATCH_PRIO;
	} else if (prio_mask != 0x7) {
		NL_SET_ERR_MSG_MOD(extack,
				   "masked priority match not supported for hairpin");
		return -EOPNOTSUPP;
	}

	*match_prio = prio_val;
	return 0;
}

static int mlx5e_hairpin_flow_add(struct mlx5e_priv *priv,
				  struct mlx5e_tc_flow *flow,
				  struct mlx5e_tc_flow_parse_attr *parse_attr,
				  struct netlink_ext_ack *extack)
{
	int peer_ifindex = parse_attr->mirred_ifindex[0];
	struct mlx5_hairpin_params params;
	struct mlx5_core_dev *peer_mdev;
	struct mlx5e_hairpin_entry *hpe;
	struct mlx5e_hairpin *hp;
	u64 link_speed64;
	u32 link_speed;
	u8 match_prio;
	u16 peer_id;
	int err;

	peer_mdev = mlx5e_hairpin_get_mdev(dev_net(priv->netdev), peer_ifindex);
	if (!MLX5_CAP_GEN(priv->mdev, hairpin) || !MLX5_CAP_GEN(peer_mdev, hairpin)) {
		NL_SET_ERR_MSG_MOD(extack, "hairpin is not supported");
		return -EOPNOTSUPP;
	}

	peer_id = MLX5_CAP_GEN(peer_mdev, vhca_id);
	err = mlx5e_hairpin_get_prio(priv, &parse_attr->spec, &match_prio,
				     extack);
	if (err)
		return err;
	hpe = mlx5e_hairpin_get(priv, peer_id, match_prio);
	if (hpe)
		goto attach_flow;

	hpe = kzalloc(sizeof(*hpe), GFP_KERNEL);
	if (!hpe)
		return -ENOMEM;

	INIT_LIST_HEAD(&hpe->flows);
	hpe->peer_vhca_id = peer_id;
	hpe->prio = match_prio;

	params.log_data_size = 15;
	params.log_data_size = min_t(u8, params.log_data_size,
				     MLX5_CAP_GEN(priv->mdev, log_max_hairpin_wq_data_sz));
	params.log_data_size = max_t(u8, params.log_data_size,
				     MLX5_CAP_GEN(priv->mdev, log_min_hairpin_wq_data_sz));

	params.log_num_packets = params.log_data_size -
				 MLX5_MPWRQ_MIN_LOG_STRIDE_SZ(priv->mdev);
	params.log_num_packets = min_t(u8, params.log_num_packets,
				       MLX5_CAP_GEN(priv->mdev, log_max_hairpin_num_packets));

	params.q_counter = priv->q_counter;
	/* set hairpin pair per each 50Gbs share of the link */
	mlx5e_port_max_linkspeed(priv->mdev, &link_speed);
	link_speed = max_t(u32, link_speed, 50000);
	link_speed64 = link_speed;
	do_div(link_speed64, 50000);
	params.num_channels = link_speed64;

	hp = mlx5e_hairpin_create(priv, &params, peer_ifindex);
	if (IS_ERR(hp)) {
		err = PTR_ERR(hp);
		goto create_hairpin_err;
	}

	netdev_dbg(priv->netdev, "add hairpin: tirn %x rqn %x peer %s sqn %x prio %d (log) data %d packets %d\n",
		   hp->tirn, hp->pair->rqn[0], hp->pair->peer_mdev->priv.name,
		   hp->pair->sqn[0], match_prio, params.log_data_size, params.log_num_packets);

	hpe->hp = hp;
	hash_add(priv->fs.tc.hairpin_tbl, &hpe->hairpin_hlist,
		 hash_hairpin_info(peer_id, match_prio));

attach_flow:
	if (hpe->hp->num_channels > 1) {
		flow->flags |= MLX5E_TC_FLOW_HAIRPIN_RSS;
		flow->nic_attr->hairpin_ft = hpe->hp->ttc.ft.t;
	} else {
		flow->nic_attr->hairpin_tirn = hpe->hp->tirn;
	}
	list_add(&flow->hairpin, &hpe->flows);

	return 0;

create_hairpin_err:
	kfree(hpe);
	return err;
}

static void mlx5e_hairpin_flow_del(struct mlx5e_priv *priv,
				   struct mlx5e_tc_flow *flow)
{
	struct list_head *next = flow->hairpin.next;

	list_del(&flow->hairpin);

	/* no more hairpin flows for us, release the hairpin pair */
	if (list_empty(next)) {
		struct mlx5e_hairpin_entry *hpe;

		hpe = list_entry(next, struct mlx5e_hairpin_entry, flows);

		netdev_dbg(priv->netdev, "del hairpin: peer %s\n",
			   hpe->hp->pair->peer_mdev->priv.name);

		mlx5e_hairpin_destroy(hpe->hp);
		hash_del(&hpe->hairpin_hlist);
		kfree(hpe);
	}
}

static int
mlx5e_tc_add_nic_flow(struct mlx5e_priv *priv,
		      struct mlx5e_tc_flow_parse_attr *parse_attr,
		      struct mlx5e_tc_flow *flow,
		      struct netlink_ext_ack *extack)
{
	struct mlx5_nic_flow_attr *attr = flow->nic_attr;
	struct mlx5_core_dev *dev = priv->mdev;
	struct mlx5_flow_destination dest[2] = {};
	struct mlx5_flow_act flow_act = {
		.action = attr->action,
		.flow_tag = attr->flow_tag,
		.reformat_id = 0,
		.flags    = FLOW_ACT_HAS_TAG | FLOW_ACT_NO_APPEND,
	};
	struct mlx5_fc *counter = NULL;
	bool table_created = false;
	int err, dest_ix = 0;

	if (flow->flags & MLX5E_TC_FLOW_HAIRPIN) {
		err = mlx5e_hairpin_flow_add(priv, flow, parse_attr, extack);
		if (err) {
			goto err_add_hairpin_flow;
		}
		if (flow->flags & MLX5E_TC_FLOW_HAIRPIN_RSS) {
			dest[dest_ix].type = MLX5_FLOW_DESTINATION_TYPE_FLOW_TABLE;
			dest[dest_ix].ft = attr->hairpin_ft;
		} else {
			dest[dest_ix].type = MLX5_FLOW_DESTINATION_TYPE_TIR;
			dest[dest_ix].tir_num = attr->hairpin_tirn;
		}
		dest_ix++;
	} else if (attr->action & MLX5_FLOW_CONTEXT_ACTION_FWD_DEST) {
		dest[dest_ix].type = MLX5_FLOW_DESTINATION_TYPE_FLOW_TABLE;
		dest[dest_ix].ft = priv->fs.vlan.ft.t;
		dest_ix++;
	}

	if (attr->action & MLX5_FLOW_CONTEXT_ACTION_COUNT) {
		counter = mlx5_fc_create(dev, true);
		if (IS_ERR(counter)) {
			err = PTR_ERR(counter);
			goto err_fc_create;
		}
		dest[dest_ix].type = MLX5_FLOW_DESTINATION_TYPE_COUNTER;
		dest[dest_ix].counter_id = mlx5_fc_id(counter);
		dest_ix++;
		attr->counter = counter;
	}

	if (attr->action & MLX5_FLOW_CONTEXT_ACTION_MOD_HDR) {
		err = mlx5e_attach_mod_hdr(priv, flow, parse_attr);
		flow_act.modify_id = attr->mod_hdr_id;
		kfree(parse_attr->mod_hdr_actions);
		if (err)
			goto err_create_mod_hdr_id;
	}

	if (IS_ERR_OR_NULL(priv->fs.tc.t)) {
		int tc_grp_size, tc_tbl_size;
		u32 max_flow_counter;

		max_flow_counter = (MLX5_CAP_GEN(dev, max_flow_counter_31_16) << 16) |
				    MLX5_CAP_GEN(dev, max_flow_counter_15_0);

		tc_grp_size = min_t(int, max_flow_counter, MLX5E_TC_TABLE_MAX_GROUP_SIZE);

		tc_tbl_size = min_t(int, tc_grp_size * MLX5E_TC_TABLE_NUM_GROUPS,
				    BIT(MLX5_CAP_FLOWTABLE_NIC_RX(dev, log_max_ft_size)));

		priv->fs.tc.t =
			mlx5_create_auto_grouped_flow_table(priv->fs.ns,
							    MLX5E_TC_PRIO,
							    tc_tbl_size,
							    MLX5E_TC_TABLE_NUM_GROUPS,
							    MLX5E_TC_FT_LEVEL, 0);
		if (IS_ERR(priv->fs.tc.t)) {
			NL_SET_ERR_MSG_MOD(extack,
					   "Failed to create tc offload table\n");
			netdev_err(priv->netdev,
				   "Failed to create tc offload table\n");
			err = PTR_ERR(priv->fs.tc.t);
			goto err_create_ft;
		}

		table_created = true;
	}

	if (attr->match_level != MLX5_MATCH_NONE)
		parse_attr->spec.match_criteria_enable = MLX5_MATCH_OUTER_HEADERS;

	flow->rule[0] = mlx5_add_flow_rules(priv->fs.tc.t, &parse_attr->spec,
					    &flow_act, dest, dest_ix);

	if (IS_ERR(flow->rule[0])) {
		err = PTR_ERR(flow->rule[0]);
		goto err_add_rule;
	}

	return 0;

err_add_rule:
	if (table_created) {
		mlx5_destroy_flow_table(priv->fs.tc.t);
		priv->fs.tc.t = NULL;
	}
err_create_ft:
	if (attr->action & MLX5_FLOW_CONTEXT_ACTION_MOD_HDR)
		mlx5e_detach_mod_hdr(priv, flow);
err_create_mod_hdr_id:
	mlx5_fc_destroy(dev, counter);
err_fc_create:
	if (flow->flags & MLX5E_TC_FLOW_HAIRPIN)
		mlx5e_hairpin_flow_del(priv, flow);
err_add_hairpin_flow:
	return err;
}

static void mlx5e_tc_del_nic_flow(struct mlx5e_priv *priv,
				  struct mlx5e_tc_flow *flow)
{
	struct mlx5_nic_flow_attr *attr = flow->nic_attr;
	struct mlx5_fc *counter = NULL;

	counter = attr->counter;
	mlx5_del_flow_rules(flow->rule[0]);
	mlx5_fc_destroy(priv->mdev, counter);

	if (!mlx5e_tc_num_filters(priv, MLX5E_TC_NIC_OFFLOAD)  && priv->fs.tc.t) {
		mlx5_destroy_flow_table(priv->fs.tc.t);
		priv->fs.tc.t = NULL;
	}

	if (attr->action & MLX5_FLOW_CONTEXT_ACTION_MOD_HDR)
		mlx5e_detach_mod_hdr(priv, flow);

	if (flow->flags & MLX5E_TC_FLOW_HAIRPIN)
		mlx5e_hairpin_flow_del(priv, flow);
}

static void mlx5e_detach_encap(struct mlx5e_priv *priv,
			       struct mlx5e_tc_flow *flow, int out_index);

static int mlx5e_attach_encap(struct mlx5e_priv *priv,
			      struct ip_tunnel_info *tun_info,
			      struct net_device *mirred_dev,
			      struct net_device **encap_dev,
			      struct mlx5e_tc_flow *flow,
			      struct netlink_ext_ack *extack,
			      int out_index);

static struct mlx5_flow_handle *
mlx5e_tc_offload_fdb_rules(struct mlx5_eswitch *esw,
			   struct mlx5e_tc_flow *flow,
			   struct mlx5_flow_spec *spec,
			   struct mlx5_esw_flow_attr *attr)
{
	struct mlx5_flow_handle *rule;

	rule = mlx5_eswitch_add_offloaded_rule(esw, spec, attr);
	if (IS_ERR(rule))
		return rule;

	if (attr->split_count) {
		flow->rule[1] = mlx5_eswitch_add_fwd_rule(esw, spec, attr);
		if (IS_ERR(flow->rule[1])) {
			mlx5_eswitch_del_offloaded_rule(esw, rule, attr);
			return flow->rule[1];
		}
	}

	flow->flags |= MLX5E_TC_FLOW_OFFLOADED;
	return rule;
}

static void
mlx5e_tc_unoffload_fdb_rules(struct mlx5_eswitch *esw,
			     struct mlx5e_tc_flow *flow,
			   struct mlx5_esw_flow_attr *attr)
{
	flow->flags &= ~MLX5E_TC_FLOW_OFFLOADED;

	if (attr->split_count)
		mlx5_eswitch_del_fwd_rule(esw, flow->rule[1], attr);

	mlx5_eswitch_del_offloaded_rule(esw, flow->rule[0], attr);
}

static struct mlx5_flow_handle *
mlx5e_tc_offload_to_slow_path(struct mlx5_eswitch *esw,
			      struct mlx5e_tc_flow *flow,
			      struct mlx5_flow_spec *spec,
			      struct mlx5_esw_flow_attr *slow_attr)
{
	struct mlx5_flow_handle *rule;

	memcpy(slow_attr, flow->esw_attr, sizeof(*slow_attr));
	slow_attr->action = MLX5_FLOW_CONTEXT_ACTION_FWD_DEST;
<<<<<<< HEAD
	slow_attr->mirror_count = 0;
=======
	slow_attr->split_count = 0;
>>>>>>> ae42ff61
	slow_attr->dest_chain = FDB_SLOW_PATH_CHAIN;

	rule = mlx5e_tc_offload_fdb_rules(esw, flow, spec, slow_attr);
	if (!IS_ERR(rule))
		flow->flags |= MLX5E_TC_FLOW_SLOW;

	return rule;
}

static void
mlx5e_tc_unoffload_from_slow_path(struct mlx5_eswitch *esw,
				  struct mlx5e_tc_flow *flow,
				  struct mlx5_esw_flow_attr *slow_attr)
{
	memcpy(slow_attr, flow->esw_attr, sizeof(*slow_attr));
	slow_attr->action = MLX5_FLOW_CONTEXT_ACTION_FWD_DEST;
<<<<<<< HEAD
	slow_attr->mirror_count = 0;
=======
	slow_attr->split_count = 0;
>>>>>>> ae42ff61
	slow_attr->dest_chain = FDB_SLOW_PATH_CHAIN;
	mlx5e_tc_unoffload_fdb_rules(esw, flow, slow_attr);
	flow->flags &= ~MLX5E_TC_FLOW_SLOW;
}

static int
mlx5e_tc_add_fdb_flow(struct mlx5e_priv *priv,
		      struct mlx5e_tc_flow_parse_attr *parse_attr,
		      struct mlx5e_tc_flow *flow,
		      struct netlink_ext_ack *extack)
{
	struct mlx5_eswitch *esw = priv->mdev->priv.eswitch;
	u32 max_chain = mlx5_eswitch_get_chain_range(esw);
	struct mlx5_esw_flow_attr *attr = flow->esw_attr;
	u16 max_prio = mlx5_eswitch_get_prio_range(esw);
	struct net_device *out_dev, *encap_dev = NULL;
	struct mlx5_fc *counter = NULL;
	struct mlx5e_rep_priv *rpriv;
	struct mlx5e_priv *out_priv;
	int err = 0, encap_err = 0;
	int out_index;

	if (!mlx5_eswitch_prios_supported(esw) && attr->prio != 1) {
		NL_SET_ERR_MSG(extack, "E-switch priorities unsupported, upgrade FW");
		return -EOPNOTSUPP;
	}

	if (attr->chain > max_chain) {
		NL_SET_ERR_MSG(extack, "Requested chain is out of supported range");
		err = -EOPNOTSUPP;
		goto err_max_prio_chain;
	}

	if (attr->prio > max_prio) {
		NL_SET_ERR_MSG(extack, "Requested priority is out of supported range");
		err = -EOPNOTSUPP;
		goto err_max_prio_chain;
	}

	for (out_index = 0; out_index < MLX5_MAX_FLOW_FWD_VPORTS; out_index++) {
		int mirred_ifindex;

		if (!(attr->dests[out_index].flags & MLX5_ESW_DEST_ENCAP))
			continue;

		mirred_ifindex = attr->parse_attr->mirred_ifindex[out_index];
		out_dev = __dev_get_by_index(dev_net(priv->netdev),
					     mirred_ifindex);
		err = mlx5e_attach_encap(priv,
					 &parse_attr->tun_info[out_index],
					 out_dev, &encap_dev, flow,
					 extack, out_index);
		if (err && err != -EAGAIN)
			goto err_attach_encap;
		if (err == -EAGAIN)
			encap_err = err;
		out_priv = netdev_priv(encap_dev);
		rpriv = out_priv->ppriv;
		attr->dests[out_index].rep = rpriv->rep;
		attr->dests[out_index].mdev = out_priv->mdev;
	}

	err = mlx5_eswitch_add_vlan_action(esw, attr);
	if (err)
		goto err_add_vlan;

	if (attr->action & MLX5_FLOW_CONTEXT_ACTION_MOD_HDR) {
		err = mlx5e_attach_mod_hdr(priv, flow, parse_attr);
		kfree(parse_attr->mod_hdr_actions);
		if (err)
			goto err_mod_hdr;
	}

	if (attr->action & MLX5_FLOW_CONTEXT_ACTION_COUNT) {
		counter = mlx5_fc_create(attr->counter_dev, true);
		if (IS_ERR(counter)) {
			err = PTR_ERR(counter);
			goto err_create_counter;
		}

		attr->counter = counter;
	}

	/* we get here if (1) there's no error or when
	 * (2) there's an encap action and we're on -EAGAIN (no valid neigh)
	 */
	if (encap_err == -EAGAIN) {
		/* continue with goto slow path rule instead */
		struct mlx5_esw_flow_attr slow_attr;

		flow->rule[0] = mlx5e_tc_offload_to_slow_path(esw, flow, &parse_attr->spec, &slow_attr);
	} else {
		flow->rule[0] = mlx5e_tc_offload_fdb_rules(esw, flow, &parse_attr->spec, attr);
	}

	if (IS_ERR(flow->rule[0])) {
		err = PTR_ERR(flow->rule[0]);
		goto err_add_rule;
	}

	return 0;

err_add_rule:
	mlx5_fc_destroy(attr->counter_dev, counter);
err_create_counter:
	if (attr->action & MLX5_FLOW_CONTEXT_ACTION_MOD_HDR)
		mlx5e_detach_mod_hdr(priv, flow);
err_mod_hdr:
	mlx5_eswitch_del_vlan_action(esw, attr);
err_add_vlan:
	for (out_index = 0; out_index < MLX5_MAX_FLOW_FWD_VPORTS; out_index++)
		if (attr->dests[out_index].flags & MLX5_ESW_DEST_ENCAP)
			mlx5e_detach_encap(priv, flow, out_index);
err_attach_encap:
err_max_prio_chain:
	return err;
}

static void mlx5e_tc_del_fdb_flow(struct mlx5e_priv *priv,
				  struct mlx5e_tc_flow *flow)
{
	struct mlx5_eswitch *esw = priv->mdev->priv.eswitch;
	struct mlx5_esw_flow_attr *attr = flow->esw_attr;
	struct mlx5_esw_flow_attr slow_attr;
	int out_index;

	if (flow->flags & MLX5E_TC_FLOW_OFFLOADED) {
		if (flow->flags & MLX5E_TC_FLOW_SLOW)
			mlx5e_tc_unoffload_from_slow_path(esw, flow, &slow_attr);
		else
			mlx5e_tc_unoffload_fdb_rules(esw, flow, attr);
	}

	mlx5_eswitch_del_vlan_action(esw, attr);

	for (out_index = 0; out_index < MLX5_MAX_FLOW_FWD_VPORTS; out_index++)
		if (attr->dests[out_index].flags & MLX5_ESW_DEST_ENCAP)
			mlx5e_detach_encap(priv, flow, out_index);
	kvfree(attr->parse_attr);

	if (attr->action & MLX5_FLOW_CONTEXT_ACTION_MOD_HDR)
		mlx5e_detach_mod_hdr(priv, flow);

	if (attr->action & MLX5_FLOW_CONTEXT_ACTION_COUNT)
		mlx5_fc_destroy(attr->counter_dev, attr->counter);
}

void mlx5e_tc_encap_flows_add(struct mlx5e_priv *priv,
			      struct mlx5e_encap_entry *e)
{
	struct mlx5_eswitch *esw = priv->mdev->priv.eswitch;
	struct mlx5_esw_flow_attr slow_attr, *esw_attr;
	struct mlx5_flow_handle *rule;
	struct mlx5_flow_spec *spec;
	struct encap_flow_item *efi;
	struct mlx5e_tc_flow *flow;
	int err;

	err = mlx5_packet_reformat_alloc(priv->mdev,
					 e->reformat_type,
					 e->encap_size, e->encap_header,
					 MLX5_FLOW_NAMESPACE_FDB,
					 &e->encap_id);
	if (err) {
		mlx5_core_warn(priv->mdev, "Failed to offload cached encapsulation header, %d\n",
			       err);
		return;
	}
	e->flags |= MLX5_ENCAP_ENTRY_VALID;
	mlx5e_rep_queue_neigh_stats_work(priv);

	list_for_each_entry(efi, &e->flows, list) {
		bool all_flow_encaps_valid = true;
		int i;

		flow = container_of(efi, struct mlx5e_tc_flow, encaps[efi->index]);
		esw_attr = flow->esw_attr;
		spec = &esw_attr->parse_attr->spec;

		esw_attr->dests[efi->index].encap_id = e->encap_id;
		esw_attr->dests[efi->index].flags |= MLX5_ESW_DEST_ENCAP_VALID;
		/* Flow can be associated with multiple encap entries.
		 * Before offloading the flow verify that all of them have
		 * a valid neighbour.
		 */
		for (i = 0; i < MLX5_MAX_FLOW_FWD_VPORTS; i++) {
			if (!(esw_attr->dests[i].flags & MLX5_ESW_DEST_ENCAP))
				continue;
			if (!(esw_attr->dests[i].flags & MLX5_ESW_DEST_ENCAP_VALID)) {
				all_flow_encaps_valid = false;
				break;
			}
		}
		/* Do not offload flows with unresolved neighbors */
		if (!all_flow_encaps_valid)
			continue;
		/* update from slow path rule to encap rule */
		rule = mlx5e_tc_offload_fdb_rules(esw, flow, spec, esw_attr);
		if (IS_ERR(rule)) {
			err = PTR_ERR(rule);
			mlx5_core_warn(priv->mdev, "Failed to update cached encapsulation flow, %d\n",
				       err);
			continue;
		}

		mlx5e_tc_unoffload_from_slow_path(esw, flow, &slow_attr);
		flow->flags |= MLX5E_TC_FLOW_OFFLOADED; /* was unset when slow path rule removed */
		flow->rule[0] = rule;
	}
}

void mlx5e_tc_encap_flows_del(struct mlx5e_priv *priv,
			      struct mlx5e_encap_entry *e)
{
	struct mlx5_eswitch *esw = priv->mdev->priv.eswitch;
	struct mlx5_esw_flow_attr slow_attr;
	struct mlx5_flow_handle *rule;
	struct mlx5_flow_spec *spec;
	struct encap_flow_item *efi;
	struct mlx5e_tc_flow *flow;
	int err;

	list_for_each_entry(efi, &e->flows, list) {
		flow = container_of(efi, struct mlx5e_tc_flow, encaps[efi->index]);
		spec = &flow->esw_attr->parse_attr->spec;

		/* update from encap rule to slow path rule */
		rule = mlx5e_tc_offload_to_slow_path(esw, flow, spec, &slow_attr);
		/* mark the flow's encap dest as non-valid */
		flow->esw_attr->dests[efi->index].flags &= ~MLX5_ESW_DEST_ENCAP_VALID;

		if (IS_ERR(rule)) {
			err = PTR_ERR(rule);
			mlx5_core_warn(priv->mdev, "Failed to update slow path (encap) flow, %d\n",
				       err);
			continue;
		}

		mlx5e_tc_unoffload_fdb_rules(esw, flow, flow->esw_attr);
		flow->flags |= MLX5E_TC_FLOW_OFFLOADED; /* was unset when fast path rule removed */
		flow->rule[0] = rule;
	}

	/* we know that the encap is valid */
	e->flags &= ~MLX5_ENCAP_ENTRY_VALID;
	mlx5_packet_reformat_dealloc(priv->mdev, e->encap_id);
}

static struct mlx5_fc *mlx5e_tc_get_counter(struct mlx5e_tc_flow *flow)
{
	if (flow->flags & MLX5E_TC_FLOW_ESWITCH)
		return flow->esw_attr->counter;
	else
		return flow->nic_attr->counter;
}

void mlx5e_tc_update_neigh_used_value(struct mlx5e_neigh_hash_entry *nhe)
{
	struct mlx5e_neigh *m_neigh = &nhe->m_neigh;
	u64 bytes, packets, lastuse = 0;
	struct mlx5e_tc_flow *flow;
	struct mlx5e_encap_entry *e;
	struct mlx5_fc *counter;
	struct neigh_table *tbl;
	bool neigh_used = false;
	struct neighbour *n;

	if (m_neigh->family == AF_INET)
		tbl = &arp_tbl;
#if IS_ENABLED(CONFIG_IPV6)
	else if (m_neigh->family == AF_INET6)
		tbl = &nd_tbl;
#endif
	else
		return;

	list_for_each_entry(e, &nhe->encap_list, encap_list) {
		struct encap_flow_item *efi;
		if (!(e->flags & MLX5_ENCAP_ENTRY_VALID))
			continue;
		list_for_each_entry(efi, &e->flows, list) {
			flow = container_of(efi, struct mlx5e_tc_flow,
					    encaps[efi->index]);
			if (flow->flags & MLX5E_TC_FLOW_OFFLOADED) {
				counter = mlx5e_tc_get_counter(flow);
				mlx5_fc_query_cached(counter, &bytes, &packets, &lastuse);
				if (time_after((unsigned long)lastuse, nhe->reported_lastuse)) {
					neigh_used = true;
					break;
				}
			}
		}
		if (neigh_used)
			break;
	}

	if (neigh_used) {
		nhe->reported_lastuse = jiffies;

		/* find the relevant neigh according to the cached device and
		 * dst ip pair
		 */
		n = neigh_lookup(tbl, &m_neigh->dst_ip, m_neigh->dev);
		if (!n)
			return;

		neigh_event_send(n, NULL);
		neigh_release(n);
	}
}

static void mlx5e_detach_encap(struct mlx5e_priv *priv,
			       struct mlx5e_tc_flow *flow, int out_index)
{
	struct list_head *next = flow->encaps[out_index].list.next;

	list_del(&flow->encaps[out_index].list);
	if (list_empty(next)) {
		struct mlx5e_encap_entry *e;

		e = list_entry(next, struct mlx5e_encap_entry, flows);
		mlx5e_rep_encap_entry_detach(netdev_priv(e->out_dev), e);

		if (e->flags & MLX5_ENCAP_ENTRY_VALID)
			mlx5_packet_reformat_dealloc(priv->mdev, e->encap_id);

		hash_del_rcu(&e->encap_hlist);
		kfree(e->encap_header);
		kfree(e);
	}
}

static void __mlx5e_tc_del_fdb_peer_flow(struct mlx5e_tc_flow *flow)
{
	struct mlx5_eswitch *esw = flow->priv->mdev->priv.eswitch;

	if (!(flow->flags & MLX5E_TC_FLOW_ESWITCH) ||
	    !(flow->flags & MLX5E_TC_FLOW_DUP))
		return;

	mutex_lock(&esw->offloads.peer_mutex);
	list_del(&flow->peer);
	mutex_unlock(&esw->offloads.peer_mutex);

	flow->flags &= ~MLX5E_TC_FLOW_DUP;

	mlx5e_tc_del_fdb_flow(flow->peer_flow->priv, flow->peer_flow);
	kvfree(flow->peer_flow);
	flow->peer_flow = NULL;
}

static void mlx5e_tc_del_fdb_peer_flow(struct mlx5e_tc_flow *flow)
{
	struct mlx5_core_dev *dev = flow->priv->mdev;
	struct mlx5_devcom *devcom = dev->priv.devcom;
	struct mlx5_eswitch *peer_esw;

	peer_esw = mlx5_devcom_get_peer_data(devcom, MLX5_DEVCOM_ESW_OFFLOADS);
	if (!peer_esw)
		return;

	__mlx5e_tc_del_fdb_peer_flow(flow);
	mlx5_devcom_release_peer_data(devcom, MLX5_DEVCOM_ESW_OFFLOADS);
}

static void mlx5e_tc_del_flow(struct mlx5e_priv *priv,
			      struct mlx5e_tc_flow *flow)
{
	if (flow->flags & MLX5E_TC_FLOW_ESWITCH) {
		mlx5e_tc_del_fdb_peer_flow(flow);
		mlx5e_tc_del_fdb_flow(priv, flow);
	} else {
		mlx5e_tc_del_nic_flow(priv, flow);
	}
}


static int parse_tunnel_attr(struct mlx5e_priv *priv,
			     struct mlx5_flow_spec *spec,
			     struct tc_cls_flower_offload *f,
			     struct net_device *filter_dev)
{
	struct netlink_ext_ack *extack = f->common.extack;
	void *headers_c = MLX5_ADDR_OF(fte_match_param, spec->match_criteria,
				       outer_headers);
	void *headers_v = MLX5_ADDR_OF(fte_match_param, spec->match_value,
				       outer_headers);

	struct flow_dissector_key_control *enc_control =
		skb_flow_dissector_target(f->dissector,
					  FLOW_DISSECTOR_KEY_ENC_CONTROL,
					  f->key);
	int err = 0;

	err = mlx5e_tc_tun_parse(filter_dev, priv, spec, f,
				 headers_c, headers_v);
	if (err) {
		NL_SET_ERR_MSG_MOD(extack,
				   "failed to parse tunnel attributes");
		return err;
	}

	if (enc_control->addr_type == FLOW_DISSECTOR_KEY_IPV4_ADDRS) {
		struct flow_dissector_key_ipv4_addrs *key =
			skb_flow_dissector_target(f->dissector,
						  FLOW_DISSECTOR_KEY_ENC_IPV4_ADDRS,
						  f->key);
		struct flow_dissector_key_ipv4_addrs *mask =
			skb_flow_dissector_target(f->dissector,
						  FLOW_DISSECTOR_KEY_ENC_IPV4_ADDRS,
						  f->mask);
		MLX5_SET(fte_match_set_lyr_2_4, headers_c,
			 src_ipv4_src_ipv6.ipv4_layout.ipv4,
			 ntohl(mask->src));
		MLX5_SET(fte_match_set_lyr_2_4, headers_v,
			 src_ipv4_src_ipv6.ipv4_layout.ipv4,
			 ntohl(key->src));

		MLX5_SET(fte_match_set_lyr_2_4, headers_c,
			 dst_ipv4_dst_ipv6.ipv4_layout.ipv4,
			 ntohl(mask->dst));
		MLX5_SET(fte_match_set_lyr_2_4, headers_v,
			 dst_ipv4_dst_ipv6.ipv4_layout.ipv4,
			 ntohl(key->dst));

		MLX5_SET_TO_ONES(fte_match_set_lyr_2_4, headers_c, ethertype);
		MLX5_SET(fte_match_set_lyr_2_4, headers_v, ethertype, ETH_P_IP);
	} else if (enc_control->addr_type == FLOW_DISSECTOR_KEY_IPV6_ADDRS) {
		struct flow_dissector_key_ipv6_addrs *key =
			skb_flow_dissector_target(f->dissector,
						  FLOW_DISSECTOR_KEY_ENC_IPV6_ADDRS,
						  f->key);
		struct flow_dissector_key_ipv6_addrs *mask =
			skb_flow_dissector_target(f->dissector,
						  FLOW_DISSECTOR_KEY_ENC_IPV6_ADDRS,
						  f->mask);

		memcpy(MLX5_ADDR_OF(fte_match_set_lyr_2_4, headers_c,
				    src_ipv4_src_ipv6.ipv6_layout.ipv6),
		       &mask->src, MLX5_FLD_SZ_BYTES(ipv6_layout, ipv6));
		memcpy(MLX5_ADDR_OF(fte_match_set_lyr_2_4, headers_v,
				    src_ipv4_src_ipv6.ipv6_layout.ipv6),
		       &key->src, MLX5_FLD_SZ_BYTES(ipv6_layout, ipv6));

		memcpy(MLX5_ADDR_OF(fte_match_set_lyr_2_4, headers_c,
				    dst_ipv4_dst_ipv6.ipv6_layout.ipv6),
		       &mask->dst, MLX5_FLD_SZ_BYTES(ipv6_layout, ipv6));
		memcpy(MLX5_ADDR_OF(fte_match_set_lyr_2_4, headers_v,
				    dst_ipv4_dst_ipv6.ipv6_layout.ipv6),
		       &key->dst, MLX5_FLD_SZ_BYTES(ipv6_layout, ipv6));

		MLX5_SET_TO_ONES(fte_match_set_lyr_2_4, headers_c, ethertype);
		MLX5_SET(fte_match_set_lyr_2_4, headers_v, ethertype, ETH_P_IPV6);
	}

	if (dissector_uses_key(f->dissector, FLOW_DISSECTOR_KEY_ENC_IP)) {
		struct flow_dissector_key_ip *key =
			skb_flow_dissector_target(f->dissector,
						  FLOW_DISSECTOR_KEY_ENC_IP,
						  f->key);
		struct flow_dissector_key_ip *mask =
			skb_flow_dissector_target(f->dissector,
						  FLOW_DISSECTOR_KEY_ENC_IP,
						  f->mask);

		MLX5_SET(fte_match_set_lyr_2_4, headers_c, ip_ecn, mask->tos & 0x3);
		MLX5_SET(fte_match_set_lyr_2_4, headers_v, ip_ecn, key->tos & 0x3);

		MLX5_SET(fte_match_set_lyr_2_4, headers_c, ip_dscp, mask->tos >> 2);
		MLX5_SET(fte_match_set_lyr_2_4, headers_v, ip_dscp, key->tos  >> 2);

		MLX5_SET(fte_match_set_lyr_2_4, headers_c, ttl_hoplimit, mask->ttl);
		MLX5_SET(fte_match_set_lyr_2_4, headers_v, ttl_hoplimit, key->ttl);

		if (mask->ttl &&
		    !MLX5_CAP_ESW_FLOWTABLE_FDB
			(priv->mdev,
			 ft_field_support.outer_ipv4_ttl)) {
			NL_SET_ERR_MSG_MOD(extack,
					   "Matching on TTL is not supported");
			return -EOPNOTSUPP;
		}

	}

	/* Enforce DMAC when offloading incoming tunneled flows.
	 * Flow counters require a match on the DMAC.
	 */
	MLX5_SET_TO_ONES(fte_match_set_lyr_2_4, headers_c, dmac_47_16);
	MLX5_SET_TO_ONES(fte_match_set_lyr_2_4, headers_c, dmac_15_0);
	ether_addr_copy(MLX5_ADDR_OF(fte_match_set_lyr_2_4, headers_v,
				     dmac_47_16), priv->netdev->dev_addr);

	/* let software handle IP fragments */
	MLX5_SET(fte_match_set_lyr_2_4, headers_c, frag, 1);
	MLX5_SET(fte_match_set_lyr_2_4, headers_v, frag, 0);

	return 0;
}

static int __parse_cls_flower(struct mlx5e_priv *priv,
			      struct mlx5_flow_spec *spec,
			      struct tc_cls_flower_offload *f,
			      struct net_device *filter_dev,
			      u8 *match_level)
{
	struct netlink_ext_ack *extack = f->common.extack;
	void *headers_c = MLX5_ADDR_OF(fte_match_param, spec->match_criteria,
				       outer_headers);
	void *headers_v = MLX5_ADDR_OF(fte_match_param, spec->match_value,
				       outer_headers);
	void *misc_c = MLX5_ADDR_OF(fte_match_param, spec->match_criteria,
				    misc_parameters);
	void *misc_v = MLX5_ADDR_OF(fte_match_param, spec->match_value,
				    misc_parameters);
	u16 addr_type = 0;
	u8 ip_proto = 0;

	*match_level = MLX5_MATCH_NONE;

	if (f->dissector->used_keys &
	    ~(BIT(FLOW_DISSECTOR_KEY_CONTROL) |
	      BIT(FLOW_DISSECTOR_KEY_BASIC) |
	      BIT(FLOW_DISSECTOR_KEY_ETH_ADDRS) |
	      BIT(FLOW_DISSECTOR_KEY_VLAN) |
	      BIT(FLOW_DISSECTOR_KEY_CVLAN) |
	      BIT(FLOW_DISSECTOR_KEY_IPV4_ADDRS) |
	      BIT(FLOW_DISSECTOR_KEY_IPV6_ADDRS) |
	      BIT(FLOW_DISSECTOR_KEY_PORTS) |
	      BIT(FLOW_DISSECTOR_KEY_ENC_KEYID) |
	      BIT(FLOW_DISSECTOR_KEY_ENC_IPV4_ADDRS) |
	      BIT(FLOW_DISSECTOR_KEY_ENC_IPV6_ADDRS) |
	      BIT(FLOW_DISSECTOR_KEY_ENC_PORTS)	|
	      BIT(FLOW_DISSECTOR_KEY_ENC_CONTROL) |
	      BIT(FLOW_DISSECTOR_KEY_TCP) |
	      BIT(FLOW_DISSECTOR_KEY_IP)  |
	      BIT(FLOW_DISSECTOR_KEY_ENC_IP))) {
		NL_SET_ERR_MSG_MOD(extack, "Unsupported key");
		netdev_warn(priv->netdev, "Unsupported key used: 0x%x\n",
			    f->dissector->used_keys);
		return -EOPNOTSUPP;
	}

	if ((dissector_uses_key(f->dissector,
				FLOW_DISSECTOR_KEY_ENC_IPV4_ADDRS) ||
	     dissector_uses_key(f->dissector, FLOW_DISSECTOR_KEY_ENC_KEYID) ||
	     dissector_uses_key(f->dissector, FLOW_DISSECTOR_KEY_ENC_PORTS)) &&
	    dissector_uses_key(f->dissector, FLOW_DISSECTOR_KEY_ENC_CONTROL)) {
		struct flow_dissector_key_control *key =
			skb_flow_dissector_target(f->dissector,
						  FLOW_DISSECTOR_KEY_ENC_CONTROL,
						  f->key);
		switch (key->addr_type) {
		case FLOW_DISSECTOR_KEY_IPV4_ADDRS:
		case FLOW_DISSECTOR_KEY_IPV6_ADDRS:
			if (parse_tunnel_attr(priv, spec, f, filter_dev))
				return -EOPNOTSUPP;
			break;
		default:
			return -EOPNOTSUPP;
		}

		/* In decap flow, header pointers should point to the inner
		 * headers, outer header were already set by parse_tunnel_attr
		 */
		headers_c = MLX5_ADDR_OF(fte_match_param, spec->match_criteria,
					 inner_headers);
		headers_v = MLX5_ADDR_OF(fte_match_param, spec->match_value,
					 inner_headers);
	}

	if (dissector_uses_key(f->dissector, FLOW_DISSECTOR_KEY_BASIC)) {
		struct flow_dissector_key_basic *key =
			skb_flow_dissector_target(f->dissector,
						  FLOW_DISSECTOR_KEY_BASIC,
						  f->key);
		struct flow_dissector_key_basic *mask =
			skb_flow_dissector_target(f->dissector,
						  FLOW_DISSECTOR_KEY_BASIC,
						  f->mask);
		MLX5_SET(fte_match_set_lyr_2_4, headers_c, ethertype,
			 ntohs(mask->n_proto));
		MLX5_SET(fte_match_set_lyr_2_4, headers_v, ethertype,
			 ntohs(key->n_proto));

		if (mask->n_proto)
			*match_level = MLX5_MATCH_L2;
	}

	if (dissector_uses_key(f->dissector, FLOW_DISSECTOR_KEY_VLAN)) {
		struct flow_dissector_key_vlan *key =
			skb_flow_dissector_target(f->dissector,
						  FLOW_DISSECTOR_KEY_VLAN,
						  f->key);
		struct flow_dissector_key_vlan *mask =
			skb_flow_dissector_target(f->dissector,
						  FLOW_DISSECTOR_KEY_VLAN,
						  f->mask);
		if (mask->vlan_id || mask->vlan_priority || mask->vlan_tpid) {
			if (key->vlan_tpid == htons(ETH_P_8021AD)) {
				MLX5_SET(fte_match_set_lyr_2_4, headers_c,
					 svlan_tag, 1);
				MLX5_SET(fte_match_set_lyr_2_4, headers_v,
					 svlan_tag, 1);
			} else {
				MLX5_SET(fte_match_set_lyr_2_4, headers_c,
					 cvlan_tag, 1);
				MLX5_SET(fte_match_set_lyr_2_4, headers_v,
					 cvlan_tag, 1);
			}

			MLX5_SET(fte_match_set_lyr_2_4, headers_c, first_vid, mask->vlan_id);
			MLX5_SET(fte_match_set_lyr_2_4, headers_v, first_vid, key->vlan_id);

			MLX5_SET(fte_match_set_lyr_2_4, headers_c, first_prio, mask->vlan_priority);
			MLX5_SET(fte_match_set_lyr_2_4, headers_v, first_prio, key->vlan_priority);

			*match_level = MLX5_MATCH_L2;
		}
	} else if (*match_level != MLX5_MATCH_NONE) {
		MLX5_SET(fte_match_set_lyr_2_4, headers_c, svlan_tag, 1);
		MLX5_SET(fte_match_set_lyr_2_4, headers_c, cvlan_tag, 1);
		*match_level = MLX5_MATCH_L2;
	}

	if (dissector_uses_key(f->dissector, FLOW_DISSECTOR_KEY_CVLAN)) {
		struct flow_dissector_key_vlan *key =
			skb_flow_dissector_target(f->dissector,
						  FLOW_DISSECTOR_KEY_CVLAN,
						  f->key);
		struct flow_dissector_key_vlan *mask =
			skb_flow_dissector_target(f->dissector,
						  FLOW_DISSECTOR_KEY_CVLAN,
						  f->mask);
		if (mask->vlan_id || mask->vlan_priority || mask->vlan_tpid) {
			if (key->vlan_tpid == htons(ETH_P_8021AD)) {
				MLX5_SET(fte_match_set_misc, misc_c,
					 outer_second_svlan_tag, 1);
				MLX5_SET(fte_match_set_misc, misc_v,
					 outer_second_svlan_tag, 1);
			} else {
				MLX5_SET(fte_match_set_misc, misc_c,
					 outer_second_cvlan_tag, 1);
				MLX5_SET(fte_match_set_misc, misc_v,
					 outer_second_cvlan_tag, 1);
			}

			MLX5_SET(fte_match_set_misc, misc_c, outer_second_vid,
				 mask->vlan_id);
			MLX5_SET(fte_match_set_misc, misc_v, outer_second_vid,
				 key->vlan_id);
			MLX5_SET(fte_match_set_misc, misc_c, outer_second_prio,
				 mask->vlan_priority);
			MLX5_SET(fte_match_set_misc, misc_v, outer_second_prio,
				 key->vlan_priority);

			*match_level = MLX5_MATCH_L2;
		}
	}

	if (dissector_uses_key(f->dissector, FLOW_DISSECTOR_KEY_ETH_ADDRS)) {
		struct flow_dissector_key_eth_addrs *key =
			skb_flow_dissector_target(f->dissector,
						  FLOW_DISSECTOR_KEY_ETH_ADDRS,
						  f->key);
		struct flow_dissector_key_eth_addrs *mask =
			skb_flow_dissector_target(f->dissector,
						  FLOW_DISSECTOR_KEY_ETH_ADDRS,
						  f->mask);

		ether_addr_copy(MLX5_ADDR_OF(fte_match_set_lyr_2_4, headers_c,
					     dmac_47_16),
				mask->dst);
		ether_addr_copy(MLX5_ADDR_OF(fte_match_set_lyr_2_4, headers_v,
					     dmac_47_16),
				key->dst);

		ether_addr_copy(MLX5_ADDR_OF(fte_match_set_lyr_2_4, headers_c,
					     smac_47_16),
				mask->src);
		ether_addr_copy(MLX5_ADDR_OF(fte_match_set_lyr_2_4, headers_v,
					     smac_47_16),
				key->src);

		if (!is_zero_ether_addr(mask->src) || !is_zero_ether_addr(mask->dst))
			*match_level = MLX5_MATCH_L2;
	}

	if (dissector_uses_key(f->dissector, FLOW_DISSECTOR_KEY_CONTROL)) {
		struct flow_dissector_key_control *key =
			skb_flow_dissector_target(f->dissector,
						  FLOW_DISSECTOR_KEY_CONTROL,
						  f->key);

		struct flow_dissector_key_control *mask =
			skb_flow_dissector_target(f->dissector,
						  FLOW_DISSECTOR_KEY_CONTROL,
						  f->mask);
		addr_type = key->addr_type;

		/* the HW doesn't support frag first/later */
		if (mask->flags & FLOW_DIS_FIRST_FRAG)
			return -EOPNOTSUPP;

		if (mask->flags & FLOW_DIS_IS_FRAGMENT) {
			MLX5_SET(fte_match_set_lyr_2_4, headers_c, frag, 1);
			MLX5_SET(fte_match_set_lyr_2_4, headers_v, frag,
				 key->flags & FLOW_DIS_IS_FRAGMENT);

			/* the HW doesn't need L3 inline to match on frag=no */
			if (!(key->flags & FLOW_DIS_IS_FRAGMENT))
				*match_level = MLX5_MATCH_L2;
	/* ***  L2 attributes parsing up to here *** */
			else
				*match_level = MLX5_MATCH_L3;
		}
	}

	if (dissector_uses_key(f->dissector, FLOW_DISSECTOR_KEY_BASIC)) {
		struct flow_dissector_key_basic *key =
			skb_flow_dissector_target(f->dissector,
						  FLOW_DISSECTOR_KEY_BASIC,
						  f->key);
		struct flow_dissector_key_basic *mask =
			skb_flow_dissector_target(f->dissector,
						  FLOW_DISSECTOR_KEY_BASIC,
						  f->mask);
		ip_proto = key->ip_proto;

		MLX5_SET(fte_match_set_lyr_2_4, headers_c, ip_protocol,
			 mask->ip_proto);
		MLX5_SET(fte_match_set_lyr_2_4, headers_v, ip_protocol,
			 key->ip_proto);

		if (mask->ip_proto)
			*match_level = MLX5_MATCH_L3;
	}

	if (addr_type == FLOW_DISSECTOR_KEY_IPV4_ADDRS) {
		struct flow_dissector_key_ipv4_addrs *key =
			skb_flow_dissector_target(f->dissector,
						  FLOW_DISSECTOR_KEY_IPV4_ADDRS,
						  f->key);
		struct flow_dissector_key_ipv4_addrs *mask =
			skb_flow_dissector_target(f->dissector,
						  FLOW_DISSECTOR_KEY_IPV4_ADDRS,
						  f->mask);

		memcpy(MLX5_ADDR_OF(fte_match_set_lyr_2_4, headers_c,
				    src_ipv4_src_ipv6.ipv4_layout.ipv4),
		       &mask->src, sizeof(mask->src));
		memcpy(MLX5_ADDR_OF(fte_match_set_lyr_2_4, headers_v,
				    src_ipv4_src_ipv6.ipv4_layout.ipv4),
		       &key->src, sizeof(key->src));
		memcpy(MLX5_ADDR_OF(fte_match_set_lyr_2_4, headers_c,
				    dst_ipv4_dst_ipv6.ipv4_layout.ipv4),
		       &mask->dst, sizeof(mask->dst));
		memcpy(MLX5_ADDR_OF(fte_match_set_lyr_2_4, headers_v,
				    dst_ipv4_dst_ipv6.ipv4_layout.ipv4),
		       &key->dst, sizeof(key->dst));

		if (mask->src || mask->dst)
			*match_level = MLX5_MATCH_L3;
	}

	if (addr_type == FLOW_DISSECTOR_KEY_IPV6_ADDRS) {
		struct flow_dissector_key_ipv6_addrs *key =
			skb_flow_dissector_target(f->dissector,
						  FLOW_DISSECTOR_KEY_IPV6_ADDRS,
						  f->key);
		struct flow_dissector_key_ipv6_addrs *mask =
			skb_flow_dissector_target(f->dissector,
						  FLOW_DISSECTOR_KEY_IPV6_ADDRS,
						  f->mask);

		memcpy(MLX5_ADDR_OF(fte_match_set_lyr_2_4, headers_c,
				    src_ipv4_src_ipv6.ipv6_layout.ipv6),
		       &mask->src, sizeof(mask->src));
		memcpy(MLX5_ADDR_OF(fte_match_set_lyr_2_4, headers_v,
				    src_ipv4_src_ipv6.ipv6_layout.ipv6),
		       &key->src, sizeof(key->src));

		memcpy(MLX5_ADDR_OF(fte_match_set_lyr_2_4, headers_c,
				    dst_ipv4_dst_ipv6.ipv6_layout.ipv6),
		       &mask->dst, sizeof(mask->dst));
		memcpy(MLX5_ADDR_OF(fte_match_set_lyr_2_4, headers_v,
				    dst_ipv4_dst_ipv6.ipv6_layout.ipv6),
		       &key->dst, sizeof(key->dst));

		if (ipv6_addr_type(&mask->src) != IPV6_ADDR_ANY ||
		    ipv6_addr_type(&mask->dst) != IPV6_ADDR_ANY)
			*match_level = MLX5_MATCH_L3;
	}

	if (dissector_uses_key(f->dissector, FLOW_DISSECTOR_KEY_IP)) {
		struct flow_dissector_key_ip *key =
			skb_flow_dissector_target(f->dissector,
						  FLOW_DISSECTOR_KEY_IP,
						  f->key);
		struct flow_dissector_key_ip *mask =
			skb_flow_dissector_target(f->dissector,
						  FLOW_DISSECTOR_KEY_IP,
						  f->mask);

		MLX5_SET(fte_match_set_lyr_2_4, headers_c, ip_ecn, mask->tos & 0x3);
		MLX5_SET(fte_match_set_lyr_2_4, headers_v, ip_ecn, key->tos & 0x3);

		MLX5_SET(fte_match_set_lyr_2_4, headers_c, ip_dscp, mask->tos >> 2);
		MLX5_SET(fte_match_set_lyr_2_4, headers_v, ip_dscp, key->tos  >> 2);

		MLX5_SET(fte_match_set_lyr_2_4, headers_c, ttl_hoplimit, mask->ttl);
		MLX5_SET(fte_match_set_lyr_2_4, headers_v, ttl_hoplimit, key->ttl);

		if (mask->ttl &&
		    !MLX5_CAP_ESW_FLOWTABLE_FDB(priv->mdev,
						ft_field_support.outer_ipv4_ttl)) {
			NL_SET_ERR_MSG_MOD(extack,
					   "Matching on TTL is not supported");
			return -EOPNOTSUPP;
		}

		if (mask->tos || mask->ttl)
			*match_level = MLX5_MATCH_L3;
	}

	/* ***  L3 attributes parsing up to here *** */

	if (dissector_uses_key(f->dissector, FLOW_DISSECTOR_KEY_PORTS)) {
		struct flow_dissector_key_ports *key =
			skb_flow_dissector_target(f->dissector,
						  FLOW_DISSECTOR_KEY_PORTS,
						  f->key);
		struct flow_dissector_key_ports *mask =
			skb_flow_dissector_target(f->dissector,
						  FLOW_DISSECTOR_KEY_PORTS,
						  f->mask);
		switch (ip_proto) {
		case IPPROTO_TCP:
			MLX5_SET(fte_match_set_lyr_2_4, headers_c,
				 tcp_sport, ntohs(mask->src));
			MLX5_SET(fte_match_set_lyr_2_4, headers_v,
				 tcp_sport, ntohs(key->src));

			MLX5_SET(fte_match_set_lyr_2_4, headers_c,
				 tcp_dport, ntohs(mask->dst));
			MLX5_SET(fte_match_set_lyr_2_4, headers_v,
				 tcp_dport, ntohs(key->dst));
			break;

		case IPPROTO_UDP:
			MLX5_SET(fte_match_set_lyr_2_4, headers_c,
				 udp_sport, ntohs(mask->src));
			MLX5_SET(fte_match_set_lyr_2_4, headers_v,
				 udp_sport, ntohs(key->src));

			MLX5_SET(fte_match_set_lyr_2_4, headers_c,
				 udp_dport, ntohs(mask->dst));
			MLX5_SET(fte_match_set_lyr_2_4, headers_v,
				 udp_dport, ntohs(key->dst));
			break;
		default:
			NL_SET_ERR_MSG_MOD(extack,
					   "Only UDP and TCP transports are supported for L4 matching");
			netdev_err(priv->netdev,
				   "Only UDP and TCP transport are supported\n");
			return -EINVAL;
		}

		if (mask->src || mask->dst)
			*match_level = MLX5_MATCH_L4;
	}

	if (dissector_uses_key(f->dissector, FLOW_DISSECTOR_KEY_TCP)) {
		struct flow_dissector_key_tcp *key =
			skb_flow_dissector_target(f->dissector,
						  FLOW_DISSECTOR_KEY_TCP,
						  f->key);
		struct flow_dissector_key_tcp *mask =
			skb_flow_dissector_target(f->dissector,
						  FLOW_DISSECTOR_KEY_TCP,
						  f->mask);

		MLX5_SET(fte_match_set_lyr_2_4, headers_c, tcp_flags,
			 ntohs(mask->flags));
		MLX5_SET(fte_match_set_lyr_2_4, headers_v, tcp_flags,
			 ntohs(key->flags));

		if (mask->flags)
			*match_level = MLX5_MATCH_L4;
	}

	return 0;
}

static int parse_cls_flower(struct mlx5e_priv *priv,
			    struct mlx5e_tc_flow *flow,
			    struct mlx5_flow_spec *spec,
			    struct tc_cls_flower_offload *f,
			    struct net_device *filter_dev)
{
	struct netlink_ext_ack *extack = f->common.extack;
	struct mlx5_core_dev *dev = priv->mdev;
	struct mlx5_eswitch *esw = dev->priv.eswitch;
	struct mlx5e_rep_priv *rpriv = priv->ppriv;
	struct mlx5_eswitch_rep *rep;
	u8 match_level;
	int err;

	err = __parse_cls_flower(priv, spec, f, filter_dev, &match_level);

	if (!err && (flow->flags & MLX5E_TC_FLOW_ESWITCH)) {
		rep = rpriv->rep;
		if (rep->vport != FDB_UPLINK_VPORT &&
		    (esw->offloads.inline_mode != MLX5_INLINE_MODE_NONE &&
		    esw->offloads.inline_mode < match_level)) {
			NL_SET_ERR_MSG_MOD(extack,
					   "Flow is not offloaded due to min inline setting");
			netdev_warn(priv->netdev,
				    "Flow is not offloaded due to min inline setting, required %d actual %d\n",
				    match_level, esw->offloads.inline_mode);
			return -EOPNOTSUPP;
		}
	}

	if (flow->flags & MLX5E_TC_FLOW_ESWITCH)
		flow->esw_attr->match_level = match_level;
	else
		flow->nic_attr->match_level = match_level;

	return err;
}

struct pedit_headers {
	struct ethhdr  eth;
	struct iphdr   ip4;
	struct ipv6hdr ip6;
	struct tcphdr  tcp;
	struct udphdr  udp;
};

static int pedit_header_offsets[] = {
	[TCA_PEDIT_KEY_EX_HDR_TYPE_ETH] = offsetof(struct pedit_headers, eth),
	[TCA_PEDIT_KEY_EX_HDR_TYPE_IP4] = offsetof(struct pedit_headers, ip4),
	[TCA_PEDIT_KEY_EX_HDR_TYPE_IP6] = offsetof(struct pedit_headers, ip6),
	[TCA_PEDIT_KEY_EX_HDR_TYPE_TCP] = offsetof(struct pedit_headers, tcp),
	[TCA_PEDIT_KEY_EX_HDR_TYPE_UDP] = offsetof(struct pedit_headers, udp),
};

#define pedit_header(_ph, _htype) ((void *)(_ph) + pedit_header_offsets[_htype])

static int set_pedit_val(u8 hdr_type, u32 mask, u32 val, u32 offset,
			 struct pedit_headers *masks,
			 struct pedit_headers *vals)
{
	u32 *curr_pmask, *curr_pval;

	if (hdr_type >= __PEDIT_HDR_TYPE_MAX)
		goto out_err;

	curr_pmask = (u32 *)(pedit_header(masks, hdr_type) + offset);
	curr_pval  = (u32 *)(pedit_header(vals, hdr_type) + offset);

	if (*curr_pmask & mask)  /* disallow acting twice on the same location */
		goto out_err;

	*curr_pmask |= mask;
	*curr_pval  |= (val & mask);

	return 0;

out_err:
	return -EOPNOTSUPP;
}

struct mlx5_fields {
	u8  field;
	u8  size;
	u32 offset;
};

#define OFFLOAD(fw_field, size, field, off) \
		{MLX5_ACTION_IN_FIELD_OUT_ ## fw_field, size, offsetof(struct pedit_headers, field) + (off)}

static struct mlx5_fields fields[] = {
	OFFLOAD(DMAC_47_16, 4, eth.h_dest[0], 0),
	OFFLOAD(DMAC_15_0,  2, eth.h_dest[4], 0),
	OFFLOAD(SMAC_47_16, 4, eth.h_source[0], 0),
	OFFLOAD(SMAC_15_0,  2, eth.h_source[4], 0),
	OFFLOAD(ETHERTYPE,  2, eth.h_proto, 0),

	OFFLOAD(IP_TTL, 1, ip4.ttl,   0),
	OFFLOAD(SIPV4,  4, ip4.saddr, 0),
	OFFLOAD(DIPV4,  4, ip4.daddr, 0),

	OFFLOAD(SIPV6_127_96, 4, ip6.saddr.s6_addr32[0], 0),
	OFFLOAD(SIPV6_95_64,  4, ip6.saddr.s6_addr32[1], 0),
	OFFLOAD(SIPV6_63_32,  4, ip6.saddr.s6_addr32[2], 0),
	OFFLOAD(SIPV6_31_0,   4, ip6.saddr.s6_addr32[3], 0),
	OFFLOAD(DIPV6_127_96, 4, ip6.daddr.s6_addr32[0], 0),
	OFFLOAD(DIPV6_95_64,  4, ip6.daddr.s6_addr32[1], 0),
	OFFLOAD(DIPV6_63_32,  4, ip6.daddr.s6_addr32[2], 0),
	OFFLOAD(DIPV6_31_0,   4, ip6.daddr.s6_addr32[3], 0),
	OFFLOAD(IPV6_HOPLIMIT, 1, ip6.hop_limit, 0),

	OFFLOAD(TCP_SPORT, 2, tcp.source,  0),
	OFFLOAD(TCP_DPORT, 2, tcp.dest,    0),
	OFFLOAD(TCP_FLAGS, 1, tcp.ack_seq, 5),

	OFFLOAD(UDP_SPORT, 2, udp.source, 0),
	OFFLOAD(UDP_DPORT, 2, udp.dest,   0),
};

/* On input attr->num_mod_hdr_actions tells how many HW actions can be parsed at
 * max from the SW pedit action. On success, it says how many HW actions were
 * actually parsed.
 */
static int offload_pedit_fields(struct pedit_headers *masks,
				struct pedit_headers *vals,
				struct mlx5e_tc_flow_parse_attr *parse_attr,
				struct netlink_ext_ack *extack)
{
	struct pedit_headers *set_masks, *add_masks, *set_vals, *add_vals;
	int i, action_size, nactions, max_actions, first, last, next_z;
	void *s_masks_p, *a_masks_p, *vals_p;
	struct mlx5_fields *f;
	u8 cmd, field_bsize;
	u32 s_mask, a_mask;
	unsigned long mask;
	__be32 mask_be32;
	__be16 mask_be16;
	void *action;

	set_masks = &masks[TCA_PEDIT_KEY_EX_CMD_SET];
	add_masks = &masks[TCA_PEDIT_KEY_EX_CMD_ADD];
	set_vals = &vals[TCA_PEDIT_KEY_EX_CMD_SET];
	add_vals = &vals[TCA_PEDIT_KEY_EX_CMD_ADD];

	action_size = MLX5_UN_SZ_BYTES(set_action_in_add_action_in_auto);
	action = parse_attr->mod_hdr_actions;
	max_actions = parse_attr->num_mod_hdr_actions;
	nactions = 0;

	for (i = 0; i < ARRAY_SIZE(fields); i++) {
		f = &fields[i];
		/* avoid seeing bits set from previous iterations */
		s_mask = 0;
		a_mask = 0;

		s_masks_p = (void *)set_masks + f->offset;
		a_masks_p = (void *)add_masks + f->offset;

		memcpy(&s_mask, s_masks_p, f->size);
		memcpy(&a_mask, a_masks_p, f->size);

		if (!s_mask && !a_mask) /* nothing to offload here */
			continue;

		if (s_mask && a_mask) {
			NL_SET_ERR_MSG_MOD(extack,
					   "can't set and add to the same HW field");
			printk(KERN_WARNING "mlx5: can't set and add to the same HW field (%x)\n", f->field);
			return -EOPNOTSUPP;
		}

		if (nactions == max_actions) {
			NL_SET_ERR_MSG_MOD(extack,
					   "too many pedit actions, can't offload");
			printk(KERN_WARNING "mlx5: parsed %d pedit actions, can't do more\n", nactions);
			return -EOPNOTSUPP;
		}

		if (s_mask) {
			cmd  = MLX5_ACTION_TYPE_SET;
			mask = s_mask;
			vals_p = (void *)set_vals + f->offset;
			/* clear to denote we consumed this field */
			memset(s_masks_p, 0, f->size);
		} else {
			cmd  = MLX5_ACTION_TYPE_ADD;
			mask = a_mask;
			vals_p = (void *)add_vals + f->offset;
			/* clear to denote we consumed this field */
			memset(a_masks_p, 0, f->size);
		}

		field_bsize = f->size * BITS_PER_BYTE;

		if (field_bsize == 32) {
			mask_be32 = *(__be32 *)&mask;
			mask = (__force unsigned long)cpu_to_le32(be32_to_cpu(mask_be32));
		} else if (field_bsize == 16) {
			mask_be16 = *(__be16 *)&mask;
			mask = (__force unsigned long)cpu_to_le16(be16_to_cpu(mask_be16));
		}

		first = find_first_bit(&mask, field_bsize);
		next_z = find_next_zero_bit(&mask, field_bsize, first);
		last  = find_last_bit(&mask, field_bsize);
		if (first < next_z && next_z < last) {
			NL_SET_ERR_MSG_MOD(extack,
					   "rewrite of few sub-fields isn't supported");
			printk(KERN_WARNING "mlx5: rewrite of few sub-fields (mask %lx) isn't offloaded\n",
			       mask);
			return -EOPNOTSUPP;
		}

		MLX5_SET(set_action_in, action, action_type, cmd);
		MLX5_SET(set_action_in, action, field, f->field);

		if (cmd == MLX5_ACTION_TYPE_SET) {
			MLX5_SET(set_action_in, action, offset, first);
			/* length is num of bits to be written, zero means length of 32 */
			MLX5_SET(set_action_in, action, length, (last - first + 1));
		}

		if (field_bsize == 32)
			MLX5_SET(set_action_in, action, data, ntohl(*(__be32 *)vals_p) >> first);
		else if (field_bsize == 16)
			MLX5_SET(set_action_in, action, data, ntohs(*(__be16 *)vals_p) >> first);
		else if (field_bsize == 8)
			MLX5_SET(set_action_in, action, data, *(u8 *)vals_p >> first);

		action += action_size;
		nactions++;
	}

	parse_attr->num_mod_hdr_actions = nactions;
	return 0;
}

static int alloc_mod_hdr_actions(struct mlx5e_priv *priv,
				 const struct tc_action *a, int namespace,
				 struct mlx5e_tc_flow_parse_attr *parse_attr)
{
	int nkeys, action_size, max_actions;

	nkeys = tcf_pedit_nkeys(a);
	action_size = MLX5_UN_SZ_BYTES(set_action_in_add_action_in_auto);

	if (namespace == MLX5_FLOW_NAMESPACE_FDB) /* FDB offloading */
		max_actions = MLX5_CAP_ESW_FLOWTABLE_FDB(priv->mdev, max_modify_header_actions);
	else /* namespace is MLX5_FLOW_NAMESPACE_KERNEL - NIC offloading */
		max_actions = MLX5_CAP_FLOWTABLE_NIC_RX(priv->mdev, max_modify_header_actions);

	/* can get up to crazingly 16 HW actions in 32 bits pedit SW key */
	max_actions = min(max_actions, nkeys * 16);

	parse_attr->mod_hdr_actions = kcalloc(max_actions, action_size, GFP_KERNEL);
	if (!parse_attr->mod_hdr_actions)
		return -ENOMEM;

	parse_attr->num_mod_hdr_actions = max_actions;
	return 0;
}

static const struct pedit_headers zero_masks = {};

static int parse_tc_pedit_action(struct mlx5e_priv *priv,
				 const struct tc_action *a, int namespace,
				 struct mlx5e_tc_flow_parse_attr *parse_attr,
				 struct netlink_ext_ack *extack)
{
	struct pedit_headers masks[__PEDIT_CMD_MAX], vals[__PEDIT_CMD_MAX], *cmd_masks;
	int nkeys, i, err = -EOPNOTSUPP;
	u32 mask, val, offset;
	u8 cmd, htype;

	nkeys = tcf_pedit_nkeys(a);

	memset(masks, 0, sizeof(struct pedit_headers) * __PEDIT_CMD_MAX);
	memset(vals,  0, sizeof(struct pedit_headers) * __PEDIT_CMD_MAX);

	for (i = 0; i < nkeys; i++) {
		htype = tcf_pedit_htype(a, i);
		cmd = tcf_pedit_cmd(a, i);
		err = -EOPNOTSUPP; /* can't be all optimistic */

		if (htype == TCA_PEDIT_KEY_EX_HDR_TYPE_NETWORK) {
			NL_SET_ERR_MSG_MOD(extack,
					   "legacy pedit isn't offloaded");
			goto out_err;
		}

		if (cmd != TCA_PEDIT_KEY_EX_CMD_SET && cmd != TCA_PEDIT_KEY_EX_CMD_ADD) {
			NL_SET_ERR_MSG_MOD(extack, "pedit cmd isn't offloaded");
			goto out_err;
		}

		mask = tcf_pedit_mask(a, i);
		val = tcf_pedit_val(a, i);
		offset = tcf_pedit_offset(a, i);

		err = set_pedit_val(htype, ~mask, val, offset, &masks[cmd], &vals[cmd]);
		if (err)
			goto out_err;
	}

	err = alloc_mod_hdr_actions(priv, a, namespace, parse_attr);
	if (err)
		goto out_err;

	err = offload_pedit_fields(masks, vals, parse_attr, extack);
	if (err < 0)
		goto out_dealloc_parsed_actions;

	for (cmd = 0; cmd < __PEDIT_CMD_MAX; cmd++) {
		cmd_masks = &masks[cmd];
		if (memcmp(cmd_masks, &zero_masks, sizeof(zero_masks))) {
			NL_SET_ERR_MSG_MOD(extack,
					   "attempt to offload an unsupported field");
			netdev_warn(priv->netdev, "attempt to offload an unsupported field (cmd %d)\n", cmd);
			print_hex_dump(KERN_WARNING, "mask: ", DUMP_PREFIX_ADDRESS,
				       16, 1, cmd_masks, sizeof(zero_masks), true);
			err = -EOPNOTSUPP;
			goto out_dealloc_parsed_actions;
		}
	}

	return 0;

out_dealloc_parsed_actions:
	kfree(parse_attr->mod_hdr_actions);
out_err:
	return err;
}

static bool csum_offload_supported(struct mlx5e_priv *priv,
				   u32 action,
				   u32 update_flags,
				   struct netlink_ext_ack *extack)
{
	u32 prot_flags = TCA_CSUM_UPDATE_FLAG_IPV4HDR | TCA_CSUM_UPDATE_FLAG_TCP |
			 TCA_CSUM_UPDATE_FLAG_UDP;

	/*  The HW recalcs checksums only if re-writing headers */
	if (!(action & MLX5_FLOW_CONTEXT_ACTION_MOD_HDR)) {
		NL_SET_ERR_MSG_MOD(extack,
				   "TC csum action is only offloaded with pedit");
		netdev_warn(priv->netdev,
			    "TC csum action is only offloaded with pedit\n");
		return false;
	}

	if (update_flags & ~prot_flags) {
		NL_SET_ERR_MSG_MOD(extack,
				   "can't offload TC csum action for some header/s");
		netdev_warn(priv->netdev,
			    "can't offload TC csum action for some header/s - flags %#x\n",
			    update_flags);
		return false;
	}

	return true;
}

static bool modify_header_match_supported(struct mlx5_flow_spec *spec,
					  struct tcf_exts *exts,
					  struct netlink_ext_ack *extack)
{
	const struct tc_action *a;
	bool modify_ip_header;
	u8 htype, ip_proto;
	void *headers_v;
	u16 ethertype;
	int nkeys, i;

	headers_v = MLX5_ADDR_OF(fte_match_param, spec->match_value, outer_headers);
	ethertype = MLX5_GET(fte_match_set_lyr_2_4, headers_v, ethertype);

	/* for non-IP we only re-write MACs, so we're okay */
	if (ethertype != ETH_P_IP && ethertype != ETH_P_IPV6)
		goto out_ok;

	modify_ip_header = false;
	tcf_exts_for_each_action(i, a, exts) {
		int k;

		if (!is_tcf_pedit(a))
			continue;

		nkeys = tcf_pedit_nkeys(a);
		for (k = 0; k < nkeys; k++) {
			htype = tcf_pedit_htype(a, k);
			if (htype == TCA_PEDIT_KEY_EX_HDR_TYPE_IP4 ||
			    htype == TCA_PEDIT_KEY_EX_HDR_TYPE_IP6) {
				modify_ip_header = true;
				break;
			}
		}
	}

	ip_proto = MLX5_GET(fte_match_set_lyr_2_4, headers_v, ip_protocol);
	if (modify_ip_header && ip_proto != IPPROTO_TCP &&
	    ip_proto != IPPROTO_UDP && ip_proto != IPPROTO_ICMP) {
		NL_SET_ERR_MSG_MOD(extack,
				   "can't offload re-write of non TCP/UDP");
		pr_info("can't offload re-write of ip proto %d\n", ip_proto);
		return false;
	}

out_ok:
	return true;
}

static bool actions_match_supported(struct mlx5e_priv *priv,
				    struct tcf_exts *exts,
				    struct mlx5e_tc_flow_parse_attr *parse_attr,
				    struct mlx5e_tc_flow *flow,
				    struct netlink_ext_ack *extack)
{
	u32 actions;

	if (flow->flags & MLX5E_TC_FLOW_ESWITCH)
		actions = flow->esw_attr->action;
	else
		actions = flow->nic_attr->action;

	if (flow->flags & MLX5E_TC_FLOW_EGRESS &&
	    !(actions & MLX5_FLOW_CONTEXT_ACTION_DECAP))
		return false;

	if (actions & MLX5_FLOW_CONTEXT_ACTION_MOD_HDR)
		return modify_header_match_supported(&parse_attr->spec, exts,
						     extack);

	return true;
}

static bool same_hw_devs(struct mlx5e_priv *priv, struct mlx5e_priv *peer_priv)
{
	struct mlx5_core_dev *fmdev, *pmdev;
	u64 fsystem_guid, psystem_guid;

	fmdev = priv->mdev;
	pmdev = peer_priv->mdev;

	fsystem_guid = mlx5_query_nic_system_image_guid(fmdev);
	psystem_guid = mlx5_query_nic_system_image_guid(pmdev);

	return (fsystem_guid == psystem_guid);
}

static int parse_tc_nic_actions(struct mlx5e_priv *priv, struct tcf_exts *exts,
				struct mlx5e_tc_flow_parse_attr *parse_attr,
				struct mlx5e_tc_flow *flow,
				struct netlink_ext_ack *extack)
{
	struct mlx5_nic_flow_attr *attr = flow->nic_attr;
	const struct tc_action *a;
	u32 action = 0;
	int err, i;

	if (!tcf_exts_has_actions(exts))
		return -EINVAL;

	attr->flow_tag = MLX5_FS_DEFAULT_FLOW_TAG;

	tcf_exts_for_each_action(i, a, exts) {
		if (is_tcf_gact_shot(a)) {
			action |= MLX5_FLOW_CONTEXT_ACTION_DROP;
			if (MLX5_CAP_FLOWTABLE(priv->mdev,
					       flow_table_properties_nic_receive.flow_counter))
				action |= MLX5_FLOW_CONTEXT_ACTION_COUNT;
			continue;
		}

		if (is_tcf_pedit(a)) {
			err = parse_tc_pedit_action(priv, a, MLX5_FLOW_NAMESPACE_KERNEL,
						    parse_attr, extack);
			if (err)
				return err;

			action |= MLX5_FLOW_CONTEXT_ACTION_MOD_HDR |
				  MLX5_FLOW_CONTEXT_ACTION_FWD_DEST;
			continue;
		}

		if (is_tcf_csum(a)) {
			if (csum_offload_supported(priv, action,
						   tcf_csum_update_flags(a),
						   extack))
				continue;

			return -EOPNOTSUPP;
		}

		if (is_tcf_mirred_egress_redirect(a)) {
			struct net_device *peer_dev = tcf_mirred_dev(a);

			if (priv->netdev->netdev_ops == peer_dev->netdev_ops &&
			    same_hw_devs(priv, netdev_priv(peer_dev))) {
				parse_attr->mirred_ifindex[0] = peer_dev->ifindex;
				flow->flags |= MLX5E_TC_FLOW_HAIRPIN;
				action |= MLX5_FLOW_CONTEXT_ACTION_FWD_DEST |
					  MLX5_FLOW_CONTEXT_ACTION_COUNT;
			} else {
				NL_SET_ERR_MSG_MOD(extack,
						   "device is not on same HW, can't offload");
				netdev_warn(priv->netdev, "device %s not on same HW, can't offload\n",
					    peer_dev->name);
				return -EINVAL;
			}
			continue;
		}

		if (is_tcf_skbedit_mark(a)) {
			u32 mark = tcf_skbedit_mark(a);

			if (mark & ~MLX5E_TC_FLOW_ID_MASK) {
				NL_SET_ERR_MSG_MOD(extack,
						   "Bad flow mark - only 16 bit is supported");
				return -EINVAL;
			}

			attr->flow_tag = mark;
			action |= MLX5_FLOW_CONTEXT_ACTION_FWD_DEST;
			continue;
		}

		return -EINVAL;
	}

	attr->action = action;
	if (!actions_match_supported(priv, exts, parse_attr, flow, extack))
		return -EOPNOTSUPP;

	return 0;
}

static inline int cmp_encap_info(struct ip_tunnel_key *a,
				 struct ip_tunnel_key *b)
{
	return memcmp(a, b, sizeof(*a));
}

static inline int hash_encap_info(struct ip_tunnel_key *key)
{
	return jhash(key, sizeof(*key), 0);
}


static bool is_merged_eswitch_dev(struct mlx5e_priv *priv,
				  struct net_device *peer_netdev)
{
	struct mlx5e_priv *peer_priv;

	peer_priv = netdev_priv(peer_netdev);

	return (MLX5_CAP_ESW(priv->mdev, merged_eswitch) &&
		(priv->netdev->netdev_ops == peer_netdev->netdev_ops) &&
		same_hw_devs(priv, peer_priv) &&
		MLX5_VPORT_MANAGER(peer_priv->mdev) &&
		(peer_priv->mdev->priv.eswitch->mode == SRIOV_OFFLOADS));
}



static int mlx5e_attach_encap(struct mlx5e_priv *priv,
			      struct ip_tunnel_info *tun_info,
			      struct net_device *mirred_dev,
			      struct net_device **encap_dev,
			      struct mlx5e_tc_flow *flow,
			      struct netlink_ext_ack *extack,
			      int out_index)
{
	struct mlx5_eswitch *esw = priv->mdev->priv.eswitch;
	unsigned short family = ip_tunnel_info_af(tun_info);
	struct mlx5_esw_flow_attr *attr = flow->esw_attr;
	struct ip_tunnel_key *key = &tun_info->key;
	struct mlx5e_encap_entry *e;
	uintptr_t hash_key;
	bool found = false;
	int err = 0;

	hash_key = hash_encap_info(key);

	hash_for_each_possible_rcu(esw->offloads.encap_tbl, e,
				   encap_hlist, hash_key) {
		if (!cmp_encap_info(&e->tun_info.key, key)) {
			found = true;
			break;
		}
	}

	/* must verify if encap is valid or not */
	if (found)
		goto attach_flow;

	e = kzalloc(sizeof(*e), GFP_KERNEL);
	if (!e)
		return -ENOMEM;

	e->tun_info = *tun_info;
	err = mlx5e_tc_tun_init_encap_attr(mirred_dev, priv, e, extack);
	if (err)
		goto out_err;

	INIT_LIST_HEAD(&e->flows);

	if (family == AF_INET)
		err = mlx5e_tc_tun_create_header_ipv4(priv, mirred_dev, e);
	else if (family == AF_INET6)
		err = mlx5e_tc_tun_create_header_ipv6(priv, mirred_dev, e);

	if (err && err != -EAGAIN)
		goto out_err;

	hash_add_rcu(esw->offloads.encap_tbl, &e->encap_hlist, hash_key);

attach_flow:
	list_add(&flow->encaps[out_index].list, &e->flows);
	flow->encaps[out_index].index = out_index;
	*encap_dev = e->out_dev;
	if (e->flags & MLX5_ENCAP_ENTRY_VALID) {
		attr->dests[out_index].encap_id = e->encap_id;
		attr->dests[out_index].flags |= MLX5_ESW_DEST_ENCAP_VALID;
	} else {
		err = -EAGAIN;
	}

	return err;

out_err:
	kfree(e);
	return err;
}

static int parse_tc_vlan_action(struct mlx5e_priv *priv,
				const struct tc_action *a,
				struct mlx5_esw_flow_attr *attr,
				u32 *action)
{
	u8 vlan_idx = attr->total_vlan;

	if (vlan_idx >= MLX5_FS_VLAN_DEPTH)
		return -EOPNOTSUPP;

	if (tcf_vlan_action(a) == TCA_VLAN_ACT_POP) {
		if (vlan_idx) {
			if (!mlx5_eswitch_vlan_actions_supported(priv->mdev,
								 MLX5_FS_VLAN_DEPTH))
				return -EOPNOTSUPP;

			*action |= MLX5_FLOW_CONTEXT_ACTION_VLAN_POP_2;
		} else {
			*action |= MLX5_FLOW_CONTEXT_ACTION_VLAN_POP;
		}
	} else if (tcf_vlan_action(a) == TCA_VLAN_ACT_PUSH) {
		attr->vlan_vid[vlan_idx] = tcf_vlan_push_vid(a);
		attr->vlan_prio[vlan_idx] = tcf_vlan_push_prio(a);
		attr->vlan_proto[vlan_idx] = tcf_vlan_push_proto(a);
		if (!attr->vlan_proto[vlan_idx])
			attr->vlan_proto[vlan_idx] = htons(ETH_P_8021Q);

		if (vlan_idx) {
			if (!mlx5_eswitch_vlan_actions_supported(priv->mdev,
								 MLX5_FS_VLAN_DEPTH))
				return -EOPNOTSUPP;

			*action |= MLX5_FLOW_CONTEXT_ACTION_VLAN_PUSH_2;
		} else {
			if (!mlx5_eswitch_vlan_actions_supported(priv->mdev, 1) &&
			    (tcf_vlan_push_proto(a) != htons(ETH_P_8021Q) ||
			     tcf_vlan_push_prio(a)))
				return -EOPNOTSUPP;

			*action |= MLX5_FLOW_CONTEXT_ACTION_VLAN_PUSH;
		}
	} else { /* action is TCA_VLAN_ACT_MODIFY */
		return -EOPNOTSUPP;
	}

	attr->total_vlan = vlan_idx + 1;

	return 0;
}

static int parse_tc_fdb_actions(struct mlx5e_priv *priv, struct tcf_exts *exts,
				struct mlx5e_tc_flow_parse_attr *parse_attr,
				struct mlx5e_tc_flow *flow,
				struct netlink_ext_ack *extack)
{
	struct mlx5_eswitch *esw = priv->mdev->priv.eswitch;
	struct mlx5_esw_flow_attr *attr = flow->esw_attr;
	struct mlx5e_rep_priv *rpriv = priv->ppriv;
	struct ip_tunnel_info *info = NULL;
	const struct tc_action *a;
	bool encap = false;
	u32 action = 0;
	int err, i;

	if (!tcf_exts_has_actions(exts))
		return -EINVAL;

	attr->in_rep = rpriv->rep;
	attr->in_mdev = priv->mdev;

	tcf_exts_for_each_action(i, a, exts) {
		if (is_tcf_gact_shot(a)) {
			action |= MLX5_FLOW_CONTEXT_ACTION_DROP |
				  MLX5_FLOW_CONTEXT_ACTION_COUNT;
			continue;
		}

		if (is_tcf_pedit(a)) {
			err = parse_tc_pedit_action(priv, a, MLX5_FLOW_NAMESPACE_FDB,
						    parse_attr, extack);
			if (err)
				return err;

			action |= MLX5_FLOW_CONTEXT_ACTION_MOD_HDR;
			attr->split_count = attr->out_count;
			continue;
		}

		if (is_tcf_csum(a)) {
			if (csum_offload_supported(priv, action,
						   tcf_csum_update_flags(a),
						   extack))
				continue;

			return -EOPNOTSUPP;
		}

		if (is_tcf_mirred_egress_redirect(a) || is_tcf_mirred_egress_mirror(a)) {
			struct mlx5e_priv *out_priv;
			struct net_device *out_dev;

			out_dev = tcf_mirred_dev(a);
			if (!out_dev) {
				/* out_dev is NULL when filters with
				 * non-existing mirred device are replayed to
				 * the driver.
				 */
				return -EINVAL;
			}

			if (attr->out_count >= MLX5_MAX_FLOW_FWD_VPORTS) {
				NL_SET_ERR_MSG_MOD(extack,
						   "can't support more output ports, can't offload forwarding");
				pr_err("can't support more than %d output ports, can't offload forwarding\n",
				       attr->out_count);
				return -EOPNOTSUPP;
			}

			action |= MLX5_FLOW_CONTEXT_ACTION_FWD_DEST |
				  MLX5_FLOW_CONTEXT_ACTION_COUNT;
			if (switchdev_port_same_parent_id(priv->netdev,
							  out_dev) ||
			    is_merged_eswitch_dev(priv, out_dev)) {
				struct mlx5_eswitch *esw = priv->mdev->priv.eswitch;
				struct net_device *uplink_dev = mlx5_eswitch_uplink_get_proto_dev(esw, REP_ETH);
				struct net_device *uplink_upper = netdev_master_upper_dev_get(uplink_dev);

				if (uplink_upper &&
				    netif_is_lag_master(uplink_upper) &&
				    uplink_upper == out_dev)
					out_dev = uplink_dev;

				if (!mlx5e_eswitch_rep(out_dev))
					return -EOPNOTSUPP;

				out_priv = netdev_priv(out_dev);
				rpriv = out_priv->ppriv;
				attr->dests[attr->out_count].rep = rpriv->rep;
				attr->dests[attr->out_count].mdev = out_priv->mdev;
				attr->out_count++;
			} else if (encap) {
				parse_attr->mirred_ifindex[attr->out_count] =
					out_dev->ifindex;
				parse_attr->tun_info[attr->out_count] = *info;
				encap = false;
				attr->parse_attr = parse_attr;
				attr->dests[attr->out_count].flags |=
					MLX5_ESW_DEST_ENCAP;
				attr->out_count++;
				/* attr->dests[].rep is resolved when we
				 * handle encap
				 */
			} else if (parse_attr->filter_dev != priv->netdev) {
				/* All mlx5 devices are called to configure
				 * high level device filters. Therefore, the
				 * *attempt* to  install a filter on invalid
				 * eswitch should not trigger an explicit error
				 */
				return -EINVAL;
			} else {
				NL_SET_ERR_MSG_MOD(extack,
						   "devices are not on same switch HW, can't offload forwarding");
				pr_err("devices %s %s not on same switch HW, can't offload forwarding\n",
				       priv->netdev->name, out_dev->name);
				return -EINVAL;
			}
			continue;
		}

		if (is_tcf_tunnel_set(a)) {
			info = tcf_tunnel_info(a);
			if (info)
				encap = true;
			else
				return -EOPNOTSUPP;
			continue;
		}

		if (is_tcf_vlan(a)) {
			err = parse_tc_vlan_action(priv, a, attr, &action);

			if (err)
				return err;

			attr->split_count = attr->out_count;
			continue;
		}

		if (is_tcf_tunnel_release(a)) {
			action |= MLX5_FLOW_CONTEXT_ACTION_DECAP;
			continue;
		}

		if (is_tcf_gact_goto_chain(a)) {
			u32 dest_chain = tcf_gact_goto_chain_index(a);
			u32 max_chain = mlx5_eswitch_get_chain_range(esw);

			if (dest_chain <= attr->chain) {
				NL_SET_ERR_MSG(extack, "Goto earlier chain isn't supported");
				return -EOPNOTSUPP;
			}
			if (dest_chain > max_chain) {
				NL_SET_ERR_MSG(extack, "Requested destination chain is out of supported range");
				return -EOPNOTSUPP;
			}
			action |= MLX5_FLOW_CONTEXT_ACTION_COUNT;
			attr->dest_chain = dest_chain;

			continue;
		}

		return -EINVAL;
	}

	attr->action = action;
	if (!actions_match_supported(priv, exts, parse_attr, flow, extack))
		return -EOPNOTSUPP;

	if (attr->dest_chain) {
		if (attr->action & MLX5_FLOW_CONTEXT_ACTION_FWD_DEST) {
			NL_SET_ERR_MSG(extack, "Mirroring goto chain rules isn't supported");
			return -EOPNOTSUPP;
		}
		attr->action |= MLX5_FLOW_CONTEXT_ACTION_FWD_DEST;
	}

<<<<<<< HEAD
	if (attr->mirror_count > 0 && !mlx5_esw_has_fwd_fdb(priv->mdev)) {
=======
	if (attr->split_count > 0 && !mlx5_esw_has_fwd_fdb(priv->mdev)) {
>>>>>>> ae42ff61
		NL_SET_ERR_MSG_MOD(extack,
				   "current firmware doesn't support split rule for port mirroring");
		netdev_warn_once(priv->netdev, "current firmware doesn't support split rule for port mirroring\n");
		return -EOPNOTSUPP;
	}

	return 0;
}

static void get_flags(int flags, u16 *flow_flags)
{
	u16 __flow_flags = 0;

	if (flags & MLX5E_TC_INGRESS)
		__flow_flags |= MLX5E_TC_FLOW_INGRESS;
	if (flags & MLX5E_TC_EGRESS)
		__flow_flags |= MLX5E_TC_FLOW_EGRESS;

	if (flags & MLX5E_TC_ESW_OFFLOAD)
		__flow_flags |= MLX5E_TC_FLOW_ESWITCH;
	if (flags & MLX5E_TC_NIC_OFFLOAD)
		__flow_flags |= MLX5E_TC_FLOW_NIC;

	*flow_flags = __flow_flags;
}

static const struct rhashtable_params tc_ht_params = {
	.head_offset = offsetof(struct mlx5e_tc_flow, node),
	.key_offset = offsetof(struct mlx5e_tc_flow, cookie),
	.key_len = sizeof(((struct mlx5e_tc_flow *)0)->cookie),
	.automatic_shrinking = true,
};

static struct rhashtable *get_tc_ht(struct mlx5e_priv *priv, int flags)
{
	struct mlx5_eswitch *esw = priv->mdev->priv.eswitch;
	struct mlx5e_rep_priv *uplink_rpriv;

	if (flags & MLX5E_TC_ESW_OFFLOAD) {
		uplink_rpriv = mlx5_eswitch_get_uplink_priv(esw, REP_ETH);
		return &uplink_rpriv->uplink_priv.tc_ht;
	} else /* NIC offload */
		return &priv->fs.tc.ht;
}

static bool is_peer_flow_needed(struct mlx5e_tc_flow *flow)
{
	struct mlx5_esw_flow_attr *attr = flow->esw_attr;
	bool is_rep_ingress = attr->in_rep->vport != FDB_UPLINK_VPORT &&
			      flow->flags & MLX5E_TC_FLOW_INGRESS;
	bool act_is_encap = !!(attr->action &
			       MLX5_FLOW_CONTEXT_ACTION_PACKET_REFORMAT);
	bool esw_paired = mlx5_devcom_is_paired(attr->in_mdev->priv.devcom,
						MLX5_DEVCOM_ESW_OFFLOADS);

	return esw_paired && mlx5_lag_is_sriov(attr->in_mdev) &&
	       (is_rep_ingress || act_is_encap);
}

static int
mlx5e_alloc_flow(struct mlx5e_priv *priv, int attr_size,
		 struct tc_cls_flower_offload *f, u16 flow_flags,
		 struct mlx5e_tc_flow_parse_attr **__parse_attr,
		 struct mlx5e_tc_flow **__flow)
{
	struct mlx5e_tc_flow_parse_attr *parse_attr;
	struct mlx5e_tc_flow *flow;
	int err;

	flow = kzalloc(sizeof(*flow) + attr_size, GFP_KERNEL);
	parse_attr = kvzalloc(sizeof(*parse_attr), GFP_KERNEL);
	if (!parse_attr || !flow) {
		err = -ENOMEM;
		goto err_free;
	}

	flow->cookie = f->cookie;
	flow->flags = flow_flags;
	flow->priv = priv;

	*__flow = flow;
	*__parse_attr = parse_attr;

	return 0;

err_free:
	kfree(flow);
	kvfree(parse_attr);
	return err;
}

static int
__mlx5e_add_fdb_flow(struct mlx5e_priv *priv,
		     struct tc_cls_flower_offload *f,
		     u16 flow_flags,
		     struct net_device *filter_dev,
		     struct mlx5_eswitch_rep *in_rep,
		     struct mlx5_core_dev *in_mdev,
		     struct mlx5e_tc_flow **__flow)
{
	struct netlink_ext_ack *extack = f->common.extack;
	struct mlx5_eswitch *esw = priv->mdev->priv.eswitch;
	struct mlx5e_tc_flow_parse_attr *parse_attr;
	struct mlx5e_tc_flow *flow;
	int attr_size, err;

	flow_flags |= MLX5E_TC_FLOW_ESWITCH;
	attr_size  = sizeof(struct mlx5_esw_flow_attr);
	err = mlx5e_alloc_flow(priv, attr_size, f, flow_flags,
			       &parse_attr, &flow);
	if (err)
		goto out;
	parse_attr->filter_dev = filter_dev;
	flow->esw_attr->parse_attr = parse_attr;
	err = parse_cls_flower(flow->priv, flow, &parse_attr->spec,
			       f, filter_dev);
	if (err)
		goto err_free;

	flow->esw_attr->chain = f->common.chain_index;
	flow->esw_attr->prio = TC_H_MAJ(f->common.prio) >> 16;
	err = parse_tc_fdb_actions(priv, f->exts, parse_attr, flow, extack);
	if (err)
		goto err_free;

	flow->esw_attr->in_rep = in_rep;
	flow->esw_attr->in_mdev = in_mdev;

	if (MLX5_CAP_ESW(esw->dev, counter_eswitch_affinity) ==
	    MLX5_COUNTER_SOURCE_ESWITCH)
		flow->esw_attr->counter_dev = in_mdev;
	else
		flow->esw_attr->counter_dev = priv->mdev;

	err = mlx5e_tc_add_fdb_flow(priv, parse_attr, flow, extack);
	if (err)
		goto err_free;

	*__flow = flow;

	return 0;

err_free:
	kfree(flow);
	kvfree(parse_attr);
out:
	return err;
}

static int mlx5e_tc_add_fdb_peer_flow(struct tc_cls_flower_offload *f,
				      struct mlx5e_tc_flow *flow)
{
	struct mlx5e_priv *priv = flow->priv, *peer_priv;
	struct mlx5_eswitch *esw = priv->mdev->priv.eswitch, *peer_esw;
	struct mlx5_devcom *devcom = priv->mdev->priv.devcom;
	struct mlx5e_tc_flow_parse_attr *parse_attr;
	struct mlx5e_rep_priv *peer_urpriv;
	struct mlx5e_tc_flow *peer_flow;
	struct mlx5_core_dev *in_mdev;
	int err = 0;

	peer_esw = mlx5_devcom_get_peer_data(devcom, MLX5_DEVCOM_ESW_OFFLOADS);
	if (!peer_esw)
		return -ENODEV;

	peer_urpriv = mlx5_eswitch_get_uplink_priv(peer_esw, REP_ETH);
	peer_priv = netdev_priv(peer_urpriv->netdev);

	/* in_mdev is assigned of which the packet originated from.
	 * So packets redirected to uplink use the same mdev of the
	 * original flow and packets redirected from uplink use the
	 * peer mdev.
	 */
	if (flow->esw_attr->in_rep->vport == FDB_UPLINK_VPORT)
		in_mdev = peer_priv->mdev;
	else
		in_mdev = priv->mdev;

	parse_attr = flow->esw_attr->parse_attr;
	err = __mlx5e_add_fdb_flow(peer_priv, f, flow->flags,
				   parse_attr->filter_dev,
				   flow->esw_attr->in_rep, in_mdev, &peer_flow);
	if (err)
		goto out;

	flow->peer_flow = peer_flow;
	flow->flags |= MLX5E_TC_FLOW_DUP;
	mutex_lock(&esw->offloads.peer_mutex);
	list_add_tail(&flow->peer, &esw->offloads.peer_flows);
	mutex_unlock(&esw->offloads.peer_mutex);

out:
	mlx5_devcom_release_peer_data(devcom, MLX5_DEVCOM_ESW_OFFLOADS);
	return err;
}

static int
mlx5e_add_fdb_flow(struct mlx5e_priv *priv,
		   struct tc_cls_flower_offload *f,
		   u16 flow_flags,
		   struct net_device *filter_dev,
		   struct mlx5e_tc_flow **__flow)
{
	struct mlx5e_rep_priv *rpriv = priv->ppriv;
	struct mlx5_eswitch_rep *in_rep = rpriv->rep;
	struct mlx5_core_dev *in_mdev = priv->mdev;
	struct mlx5e_tc_flow *flow;
	int err;

	err = __mlx5e_add_fdb_flow(priv, f, flow_flags, filter_dev, in_rep,
				   in_mdev, &flow);
	if (err)
		goto out;

	if (is_peer_flow_needed(flow)) {
		err = mlx5e_tc_add_fdb_peer_flow(f, flow);
		if (err) {
			mlx5e_tc_del_fdb_flow(priv, flow);
			goto out;
		}
	}

	*__flow = flow;

	return 0;

out:
	return err;
}

static int
mlx5e_add_nic_flow(struct mlx5e_priv *priv,
		   struct tc_cls_flower_offload *f,
		   u16 flow_flags,
		   struct net_device *filter_dev,
		   struct mlx5e_tc_flow **__flow)
{
	struct netlink_ext_ack *extack = f->common.extack;
	struct mlx5e_tc_flow_parse_attr *parse_attr;
	struct mlx5e_tc_flow *flow;
	int attr_size, err;

	/* multi-chain not supported for NIC rules */
	if (!tc_cls_can_offload_and_chain0(priv->netdev, &f->common))
		return -EOPNOTSUPP;

	flow_flags |= MLX5E_TC_FLOW_NIC;
	attr_size  = sizeof(struct mlx5_nic_flow_attr);
	err = mlx5e_alloc_flow(priv, attr_size, f, flow_flags,
			       &parse_attr, &flow);
	if (err)
		goto out;

	parse_attr->filter_dev = filter_dev;
	err = parse_cls_flower(flow->priv, flow, &parse_attr->spec,
			       f, filter_dev);
	if (err)
		goto err_free;

	err = parse_tc_nic_actions(priv, f->exts, parse_attr, flow, extack);
	if (err)
		goto err_free;

	err = mlx5e_tc_add_nic_flow(priv, parse_attr, flow, extack);
	if (err)
		goto err_free;

	flow->flags |= MLX5E_TC_FLOW_OFFLOADED;
	kvfree(parse_attr);
	*__flow = flow;

	return 0;

err_free:
	kfree(flow);
	kvfree(parse_attr);
out:
	return err;
}

static int
mlx5e_tc_add_flow(struct mlx5e_priv *priv,
		  struct tc_cls_flower_offload *f,
		  int flags,
		  struct net_device *filter_dev,
		  struct mlx5e_tc_flow **flow)
{
	struct mlx5_eswitch *esw = priv->mdev->priv.eswitch;
	u16 flow_flags;
	int err;

	get_flags(flags, &flow_flags);

	if (!tc_can_offload_extack(priv->netdev, f->common.extack))
		return -EOPNOTSUPP;

	if (esw && esw->mode == SRIOV_OFFLOADS)
		err = mlx5e_add_fdb_flow(priv, f, flow_flags,
					 filter_dev, flow);
	else
		err = mlx5e_add_nic_flow(priv, f, flow_flags,
					 filter_dev, flow);

	return err;
}

int mlx5e_configure_flower(struct net_device *dev, struct mlx5e_priv *priv,
			   struct tc_cls_flower_offload *f, int flags)
{
	struct netlink_ext_ack *extack = f->common.extack;
	struct rhashtable *tc_ht = get_tc_ht(priv, flags);
	struct mlx5e_tc_flow *flow;
	int err = 0;

	flow = rhashtable_lookup_fast(tc_ht, &f->cookie, tc_ht_params);
	if (flow) {
		NL_SET_ERR_MSG_MOD(extack,
				   "flow cookie already exists, ignoring");
		netdev_warn_once(priv->netdev,
				 "flow cookie %lx already exists, ignoring\n",
				 f->cookie);
		goto out;
	}

	err = mlx5e_tc_add_flow(priv, f, flags, dev, &flow);
	if (err)
		goto out;

	err = rhashtable_insert_fast(tc_ht, &flow->node, tc_ht_params);
	if (err)
		goto err_free;

	return 0;

err_free:
	mlx5e_tc_del_flow(priv, flow);
	kfree(flow);
out:
	return err;
}

#define DIRECTION_MASK (MLX5E_TC_INGRESS | MLX5E_TC_EGRESS)
#define FLOW_DIRECTION_MASK (MLX5E_TC_FLOW_INGRESS | MLX5E_TC_FLOW_EGRESS)

static bool same_flow_direction(struct mlx5e_tc_flow *flow, int flags)
{
	if ((flow->flags & FLOW_DIRECTION_MASK) == (flags & DIRECTION_MASK))
		return true;

	return false;
}

int mlx5e_delete_flower(struct net_device *dev, struct mlx5e_priv *priv,
			struct tc_cls_flower_offload *f, int flags)
{
	struct rhashtable *tc_ht = get_tc_ht(priv, flags);
	struct mlx5e_tc_flow *flow;

	flow = rhashtable_lookup_fast(tc_ht, &f->cookie, tc_ht_params);
	if (!flow || !same_flow_direction(flow, flags))
		return -EINVAL;

	rhashtable_remove_fast(tc_ht, &flow->node, tc_ht_params);

	mlx5e_tc_del_flow(priv, flow);

	kfree(flow);

	return 0;
}

int mlx5e_stats_flower(struct net_device *dev, struct mlx5e_priv *priv,
		       struct tc_cls_flower_offload *f, int flags)
{
	struct mlx5_devcom *devcom = priv->mdev->priv.devcom;
	struct rhashtable *tc_ht = get_tc_ht(priv, flags);
	struct mlx5_eswitch *peer_esw;
	struct mlx5e_tc_flow *flow;
	struct mlx5_fc *counter;
	u64 bytes;
	u64 packets;
	u64 lastuse;

	flow = rhashtable_lookup_fast(tc_ht, &f->cookie, tc_ht_params);
	if (!flow || !same_flow_direction(flow, flags))
		return -EINVAL;

	if (!(flow->flags & MLX5E_TC_FLOW_OFFLOADED))
		return 0;

	counter = mlx5e_tc_get_counter(flow);
	if (!counter)
		return 0;

	mlx5_fc_query_cached(counter, &bytes, &packets, &lastuse);

	peer_esw = mlx5_devcom_get_peer_data(devcom, MLX5_DEVCOM_ESW_OFFLOADS);
	if (!peer_esw)
		goto out;

	if ((flow->flags & MLX5E_TC_FLOW_DUP) &&
	    (flow->peer_flow->flags & MLX5E_TC_FLOW_OFFLOADED)) {
		u64 bytes2;
		u64 packets2;
		u64 lastuse2;

		counter = mlx5e_tc_get_counter(flow->peer_flow);
		mlx5_fc_query_cached(counter, &bytes2, &packets2, &lastuse2);

		bytes += bytes2;
		packets += packets2;
		lastuse = max_t(u64, lastuse, lastuse2);
	}

	mlx5_devcom_release_peer_data(devcom, MLX5_DEVCOM_ESW_OFFLOADS);

out:
	tcf_exts_stats_update(f->exts, bytes, packets, lastuse);

	return 0;
}

static void mlx5e_tc_hairpin_update_dead_peer(struct mlx5e_priv *priv,
					      struct mlx5e_priv *peer_priv)
{
	struct mlx5_core_dev *peer_mdev = peer_priv->mdev;
	struct mlx5e_hairpin_entry *hpe;
	u16 peer_vhca_id;
	int bkt;

	if (!same_hw_devs(priv, peer_priv))
		return;

	peer_vhca_id = MLX5_CAP_GEN(peer_mdev, vhca_id);

	hash_for_each(priv->fs.tc.hairpin_tbl, bkt, hpe, hairpin_hlist) {
		if (hpe->peer_vhca_id == peer_vhca_id)
			hpe->hp->pair->peer_gone = true;
	}
}

static int mlx5e_tc_netdev_event(struct notifier_block *this,
				 unsigned long event, void *ptr)
{
	struct net_device *ndev = netdev_notifier_info_to_dev(ptr);
	struct mlx5e_flow_steering *fs;
	struct mlx5e_priv *peer_priv;
	struct mlx5e_tc_table *tc;
	struct mlx5e_priv *priv;

	if (ndev->netdev_ops != &mlx5e_netdev_ops ||
	    event != NETDEV_UNREGISTER ||
	    ndev->reg_state == NETREG_REGISTERED)
		return NOTIFY_DONE;

	tc = container_of(this, struct mlx5e_tc_table, netdevice_nb);
	fs = container_of(tc, struct mlx5e_flow_steering, tc);
	priv = container_of(fs, struct mlx5e_priv, fs);
	peer_priv = netdev_priv(ndev);
	if (priv == peer_priv ||
	    !(priv->netdev->features & NETIF_F_HW_TC))
		return NOTIFY_DONE;

	mlx5e_tc_hairpin_update_dead_peer(priv, peer_priv);

	return NOTIFY_DONE;
}

int mlx5e_tc_nic_init(struct mlx5e_priv *priv)
{
	struct mlx5e_tc_table *tc = &priv->fs.tc;
	int err;

	hash_init(tc->mod_hdr_tbl);
	hash_init(tc->hairpin_tbl);

	err = rhashtable_init(&tc->ht, &tc_ht_params);
	if (err)
		return err;

	tc->netdevice_nb.notifier_call = mlx5e_tc_netdev_event;
	if (register_netdevice_notifier(&tc->netdevice_nb)) {
		tc->netdevice_nb.notifier_call = NULL;
		mlx5_core_warn(priv->mdev, "Failed to register netdev notifier\n");
	}

	return err;
}

static void _mlx5e_tc_del_flow(void *ptr, void *arg)
{
	struct mlx5e_tc_flow *flow = ptr;
	struct mlx5e_priv *priv = flow->priv;

	mlx5e_tc_del_flow(priv, flow);
	kfree(flow);
}

void mlx5e_tc_nic_cleanup(struct mlx5e_priv *priv)
{
	struct mlx5e_tc_table *tc = &priv->fs.tc;

	if (tc->netdevice_nb.notifier_call)
		unregister_netdevice_notifier(&tc->netdevice_nb);

	rhashtable_destroy(&tc->ht);

	if (!IS_ERR_OR_NULL(tc->t)) {
		mlx5_destroy_flow_table(tc->t);
		tc->t = NULL;
	}
}

int mlx5e_tc_esw_init(struct rhashtable *tc_ht)
{
	return rhashtable_init(tc_ht, &tc_ht_params);
}

void mlx5e_tc_esw_cleanup(struct rhashtable *tc_ht)
{
	rhashtable_free_and_destroy(tc_ht, _mlx5e_tc_del_flow, NULL);
}

int mlx5e_tc_num_filters(struct mlx5e_priv *priv, int flags)
{
	struct rhashtable *tc_ht = get_tc_ht(priv, flags);

	return atomic_read(&tc_ht->nelems);
}

void mlx5e_tc_clean_fdb_peer_flows(struct mlx5_eswitch *esw)
{
	struct mlx5e_tc_flow *flow, *tmp;

	list_for_each_entry_safe(flow, tmp, &esw->offloads.peer_flows, peer)
		__mlx5e_tc_del_fdb_peer_flow(flow);
}<|MERGE_RESOLUTION|>--- conflicted
+++ resolved
@@ -904,11 +904,7 @@
 
 	memcpy(slow_attr, flow->esw_attr, sizeof(*slow_attr));
 	slow_attr->action = MLX5_FLOW_CONTEXT_ACTION_FWD_DEST;
-<<<<<<< HEAD
-	slow_attr->mirror_count = 0;
-=======
 	slow_attr->split_count = 0;
->>>>>>> ae42ff61
 	slow_attr->dest_chain = FDB_SLOW_PATH_CHAIN;
 
 	rule = mlx5e_tc_offload_fdb_rules(esw, flow, spec, slow_attr);
@@ -925,11 +921,7 @@
 {
 	memcpy(slow_attr, flow->esw_attr, sizeof(*slow_attr));
 	slow_attr->action = MLX5_FLOW_CONTEXT_ACTION_FWD_DEST;
-<<<<<<< HEAD
-	slow_attr->mirror_count = 0;
-=======
 	slow_attr->split_count = 0;
->>>>>>> ae42ff61
 	slow_attr->dest_chain = FDB_SLOW_PATH_CHAIN;
 	mlx5e_tc_unoffload_fdb_rules(esw, flow, slow_attr);
 	flow->flags &= ~MLX5E_TC_FLOW_SLOW;
@@ -2683,11 +2675,7 @@
 		attr->action |= MLX5_FLOW_CONTEXT_ACTION_FWD_DEST;
 	}
 
-<<<<<<< HEAD
-	if (attr->mirror_count > 0 && !mlx5_esw_has_fwd_fdb(priv->mdev)) {
-=======
 	if (attr->split_count > 0 && !mlx5_esw_has_fwd_fdb(priv->mdev)) {
->>>>>>> ae42ff61
 		NL_SET_ERR_MSG_MOD(extack,
 				   "current firmware doesn't support split rule for port mirroring");
 		netdev_warn_once(priv->netdev, "current firmware doesn't support split rule for port mirroring\n");

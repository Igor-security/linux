/*
 * Copyright (c) 2016, Mellanox Technologies. All rights reserved.
 *
 * This software is available to you under a choice of one of two
 * licenses.  You may choose to be licensed under the terms of the GNU
 * General Public License (GPL) Version 2, available from the file
 * COPYING in the main directory of this source tree, or the
 * OpenIB.org BSD license below:
 *
 *     Redistribution and use in source and binary forms, with or
 *     without modification, are permitted provided that the following
 *     conditions are met:
 *
 *      - Redistributions of source code must retain the above
 *        copyright notice, this list of conditions and the following
 *        disclaimer.
 *
 *      - Redistributions in binary form must reproduce the above
 *        copyright notice, this list of conditions and the following
 *        disclaimer in the documentation and/or other materials
 *        provided with the distribution.
 *
 * THE SOFTWARE IS PROVIDED "AS IS", WITHOUT WARRANTY OF ANY KIND,
 * EXPRESS OR IMPLIED, INCLUDING BUT NOT LIMITED TO THE WARRANTIES OF
 * MERCHANTABILITY, FITNESS FOR A PARTICULAR PURPOSE AND
 * NONINFRINGEMENT. IN NO EVENT SHALL THE AUTHORS OR COPYRIGHT HOLDERS
 * BE LIABLE FOR ANY CLAIM, DAMAGES OR OTHER LIABILITY, WHETHER IN AN
 * ACTION OF CONTRACT, TORT OR OTHERWISE, ARISING FROM, OUT OF OR IN
 * CONNECTION WITH THE SOFTWARE OR THE USE OR OTHER DEALINGS IN THE
 * SOFTWARE.
 */

#include <net/flow_dissector.h>
#include <net/sch_generic.h>
#include <net/pkt_cls.h>
#include <net/tc_act/tc_gact.h>
#include <net/tc_act/tc_skbedit.h>
#include <linux/mlx5/fs.h>
#include <linux/mlx5/device.h>
#include <linux/rhashtable.h>
#include <net/switchdev.h>
#include <net/tc_act/tc_mirred.h>
#include <net/tc_act/tc_vlan.h>
#include <net/tc_act/tc_tunnel_key.h>
#include <net/tc_act/tc_pedit.h>
#include <net/tc_act/tc_csum.h>
#include <net/vxlan.h>
#include <net/arp.h>
#include "en.h"
#include "en_rep.h"
#include "en_tc.h"
#include "eswitch.h"
#include "lib/vxlan.h"
#include "fs_core.h"
#include "en/port.h"

struct mlx5_nic_flow_attr {
	u32 action;
	u32 flow_tag;
	u32 mod_hdr_id;
	u32 hairpin_tirn;
	u8 match_level;
	struct mlx5_flow_table	*hairpin_ft;
	struct mlx5_fc		*counter;
};

#define MLX5E_TC_FLOW_BASE (MLX5E_TC_LAST_EXPORTED_BIT + 1)

enum {
	MLX5E_TC_FLOW_INGRESS	= MLX5E_TC_INGRESS,
	MLX5E_TC_FLOW_EGRESS	= MLX5E_TC_EGRESS,
	MLX5E_TC_FLOW_ESWITCH	= BIT(MLX5E_TC_FLOW_BASE),
	MLX5E_TC_FLOW_NIC	= BIT(MLX5E_TC_FLOW_BASE + 1),
	MLX5E_TC_FLOW_OFFLOADED	= BIT(MLX5E_TC_FLOW_BASE + 2),
	MLX5E_TC_FLOW_HAIRPIN	= BIT(MLX5E_TC_FLOW_BASE + 3),
	MLX5E_TC_FLOW_HAIRPIN_RSS = BIT(MLX5E_TC_FLOW_BASE + 4),
	MLX5E_TC_FLOW_SLOW	  = BIT(MLX5E_TC_FLOW_BASE + 5),
};

#define MLX5E_TC_MAX_SPLITS 1

struct mlx5e_tc_flow {
	struct rhash_head	node;
	struct mlx5e_priv	*priv;
	u64			cookie;
	u16			flags;
	struct mlx5_flow_handle *rule[MLX5E_TC_MAX_SPLITS + 1];
	struct list_head	encap;   /* flows sharing the same encap ID */
	struct list_head	mod_hdr; /* flows sharing the same mod hdr ID */
	struct list_head	hairpin; /* flows sharing the same hairpin */
	union {
		struct mlx5_esw_flow_attr esw_attr[0];
		struct mlx5_nic_flow_attr nic_attr[0];
	};
};

struct mlx5e_tc_flow_parse_attr {
	struct ip_tunnel_info tun_info;
	struct mlx5_flow_spec spec;
	int num_mod_hdr_actions;
	void *mod_hdr_actions;
	int mirred_ifindex;
};

#define MLX5E_TC_TABLE_NUM_GROUPS 4
#define MLX5E_TC_TABLE_MAX_GROUP_SIZE BIT(16)

struct mlx5e_hairpin {
	struct mlx5_hairpin *pair;

	struct mlx5_core_dev *func_mdev;
	struct mlx5e_priv *func_priv;
	u32 tdn;
	u32 tirn;

	int num_channels;
	struct mlx5e_rqt indir_rqt;
	u32 indir_tirn[MLX5E_NUM_INDIR_TIRS];
	struct mlx5e_ttc_table ttc;
};

struct mlx5e_hairpin_entry {
	/* a node of a hash table which keeps all the  hairpin entries */
	struct hlist_node hairpin_hlist;

	/* flows sharing the same hairpin */
	struct list_head flows;

	u16 peer_vhca_id;
	u8 prio;
	struct mlx5e_hairpin *hp;
};

struct mod_hdr_key {
	int num_actions;
	void *actions;
};

struct mlx5e_mod_hdr_entry {
	/* a node of a hash table which keeps all the mod_hdr entries */
	struct hlist_node mod_hdr_hlist;

	/* flows sharing the same mod_hdr entry */
	struct list_head flows;

	struct mod_hdr_key key;

	u32 mod_hdr_id;
};

#define MLX5_MH_ACT_SZ MLX5_UN_SZ_BYTES(set_action_in_add_action_in_auto)

static inline u32 hash_mod_hdr_info(struct mod_hdr_key *key)
{
	return jhash(key->actions,
		     key->num_actions * MLX5_MH_ACT_SZ, 0);
}

static inline int cmp_mod_hdr_info(struct mod_hdr_key *a,
				   struct mod_hdr_key *b)
{
	if (a->num_actions != b->num_actions)
		return 1;

	return memcmp(a->actions, b->actions, a->num_actions * MLX5_MH_ACT_SZ);
}

static int mlx5e_attach_mod_hdr(struct mlx5e_priv *priv,
				struct mlx5e_tc_flow *flow,
				struct mlx5e_tc_flow_parse_attr *parse_attr)
{
	struct mlx5_eswitch *esw = priv->mdev->priv.eswitch;
	int num_actions, actions_size, namespace, err;
	struct mlx5e_mod_hdr_entry *mh;
	struct mod_hdr_key key;
	bool found = false;
	u32 hash_key;

	num_actions  = parse_attr->num_mod_hdr_actions;
	actions_size = MLX5_MH_ACT_SZ * num_actions;

	key.actions = parse_attr->mod_hdr_actions;
	key.num_actions = num_actions;

	hash_key = hash_mod_hdr_info(&key);

	if (flow->flags & MLX5E_TC_FLOW_ESWITCH) {
		namespace = MLX5_FLOW_NAMESPACE_FDB;
		hash_for_each_possible(esw->offloads.mod_hdr_tbl, mh,
				       mod_hdr_hlist, hash_key) {
			if (!cmp_mod_hdr_info(&mh->key, &key)) {
				found = true;
				break;
			}
		}
	} else {
		namespace = MLX5_FLOW_NAMESPACE_KERNEL;
		hash_for_each_possible(priv->fs.tc.mod_hdr_tbl, mh,
				       mod_hdr_hlist, hash_key) {
			if (!cmp_mod_hdr_info(&mh->key, &key)) {
				found = true;
				break;
			}
		}
	}

	if (found)
		goto attach_flow;

	mh = kzalloc(sizeof(*mh) + actions_size, GFP_KERNEL);
	if (!mh)
		return -ENOMEM;

	mh->key.actions = (void *)mh + sizeof(*mh);
	memcpy(mh->key.actions, key.actions, actions_size);
	mh->key.num_actions = num_actions;
	INIT_LIST_HEAD(&mh->flows);

	err = mlx5_modify_header_alloc(priv->mdev, namespace,
				       mh->key.num_actions,
				       mh->key.actions,
				       &mh->mod_hdr_id);
	if (err)
		goto out_err;

	if (flow->flags & MLX5E_TC_FLOW_ESWITCH)
		hash_add(esw->offloads.mod_hdr_tbl, &mh->mod_hdr_hlist, hash_key);
	else
		hash_add(priv->fs.tc.mod_hdr_tbl, &mh->mod_hdr_hlist, hash_key);

attach_flow:
	list_add(&flow->mod_hdr, &mh->flows);
	if (flow->flags & MLX5E_TC_FLOW_ESWITCH)
		flow->esw_attr->mod_hdr_id = mh->mod_hdr_id;
	else
		flow->nic_attr->mod_hdr_id = mh->mod_hdr_id;

	return 0;

out_err:
	kfree(mh);
	return err;
}

static void mlx5e_detach_mod_hdr(struct mlx5e_priv *priv,
				 struct mlx5e_tc_flow *flow)
{
	struct list_head *next = flow->mod_hdr.next;

	list_del(&flow->mod_hdr);

	if (list_empty(next)) {
		struct mlx5e_mod_hdr_entry *mh;

		mh = list_entry(next, struct mlx5e_mod_hdr_entry, flows);

		mlx5_modify_header_dealloc(priv->mdev, mh->mod_hdr_id);
		hash_del(&mh->mod_hdr_hlist);
		kfree(mh);
	}
}

static
struct mlx5_core_dev *mlx5e_hairpin_get_mdev(struct net *net, int ifindex)
{
	struct net_device *netdev;
	struct mlx5e_priv *priv;

	netdev = __dev_get_by_index(net, ifindex);
	priv = netdev_priv(netdev);
	return priv->mdev;
}

static int mlx5e_hairpin_create_transport(struct mlx5e_hairpin *hp)
{
	u32 in[MLX5_ST_SZ_DW(create_tir_in)] = {0};
	void *tirc;
	int err;

	err = mlx5_core_alloc_transport_domain(hp->func_mdev, &hp->tdn);
	if (err)
		goto alloc_tdn_err;

	tirc = MLX5_ADDR_OF(create_tir_in, in, ctx);

	MLX5_SET(tirc, tirc, disp_type, MLX5_TIRC_DISP_TYPE_DIRECT);
	MLX5_SET(tirc, tirc, inline_rqn, hp->pair->rqn[0]);
	MLX5_SET(tirc, tirc, transport_domain, hp->tdn);

	err = mlx5_core_create_tir(hp->func_mdev, in, MLX5_ST_SZ_BYTES(create_tir_in), &hp->tirn);
	if (err)
		goto create_tir_err;

	return 0;

create_tir_err:
	mlx5_core_dealloc_transport_domain(hp->func_mdev, hp->tdn);
alloc_tdn_err:
	return err;
}

static void mlx5e_hairpin_destroy_transport(struct mlx5e_hairpin *hp)
{
	mlx5_core_destroy_tir(hp->func_mdev, hp->tirn);
	mlx5_core_dealloc_transport_domain(hp->func_mdev, hp->tdn);
}

static void mlx5e_hairpin_fill_rqt_rqns(struct mlx5e_hairpin *hp, void *rqtc)
{
	u32 indirection_rqt[MLX5E_INDIR_RQT_SIZE], rqn;
	struct mlx5e_priv *priv = hp->func_priv;
	int i, ix, sz = MLX5E_INDIR_RQT_SIZE;

	mlx5e_build_default_indir_rqt(indirection_rqt, sz,
				      hp->num_channels);

	for (i = 0; i < sz; i++) {
		ix = i;
		if (priv->channels.params.rss_hfunc == ETH_RSS_HASH_XOR)
			ix = mlx5e_bits_invert(i, ilog2(sz));
		ix = indirection_rqt[ix];
		rqn = hp->pair->rqn[ix];
		MLX5_SET(rqtc, rqtc, rq_num[i], rqn);
	}
}

static int mlx5e_hairpin_create_indirect_rqt(struct mlx5e_hairpin *hp)
{
	int inlen, err, sz = MLX5E_INDIR_RQT_SIZE;
	struct mlx5e_priv *priv = hp->func_priv;
	struct mlx5_core_dev *mdev = priv->mdev;
	void *rqtc;
	u32 *in;

	inlen = MLX5_ST_SZ_BYTES(create_rqt_in) + sizeof(u32) * sz;
	in = kvzalloc(inlen, GFP_KERNEL);
	if (!in)
		return -ENOMEM;

	rqtc = MLX5_ADDR_OF(create_rqt_in, in, rqt_context);

	MLX5_SET(rqtc, rqtc, rqt_actual_size, sz);
	MLX5_SET(rqtc, rqtc, rqt_max_size, sz);

	mlx5e_hairpin_fill_rqt_rqns(hp, rqtc);

	err = mlx5_core_create_rqt(mdev, in, inlen, &hp->indir_rqt.rqtn);
	if (!err)
		hp->indir_rqt.enabled = true;

	kvfree(in);
	return err;
}

static int mlx5e_hairpin_create_indirect_tirs(struct mlx5e_hairpin *hp)
{
	struct mlx5e_priv *priv = hp->func_priv;
	u32 in[MLX5_ST_SZ_DW(create_tir_in)];
	int tt, i, err;
	void *tirc;

	for (tt = 0; tt < MLX5E_NUM_INDIR_TIRS; tt++) {
		memset(in, 0, MLX5_ST_SZ_BYTES(create_tir_in));
		tirc = MLX5_ADDR_OF(create_tir_in, in, ctx);

		MLX5_SET(tirc, tirc, transport_domain, hp->tdn);
		MLX5_SET(tirc, tirc, disp_type, MLX5_TIRC_DISP_TYPE_INDIRECT);
		MLX5_SET(tirc, tirc, indirect_table, hp->indir_rqt.rqtn);
		mlx5e_build_indir_tir_ctx_hash(&priv->channels.params, tt, tirc, false);

		err = mlx5_core_create_tir(hp->func_mdev, in,
					   MLX5_ST_SZ_BYTES(create_tir_in), &hp->indir_tirn[tt]);
		if (err) {
			mlx5_core_warn(hp->func_mdev, "create indirect tirs failed, %d\n", err);
			goto err_destroy_tirs;
		}
	}
	return 0;

err_destroy_tirs:
	for (i = 0; i < tt; i++)
		mlx5_core_destroy_tir(hp->func_mdev, hp->indir_tirn[i]);
	return err;
}

static void mlx5e_hairpin_destroy_indirect_tirs(struct mlx5e_hairpin *hp)
{
	int tt;

	for (tt = 0; tt < MLX5E_NUM_INDIR_TIRS; tt++)
		mlx5_core_destroy_tir(hp->func_mdev, hp->indir_tirn[tt]);
}

static void mlx5e_hairpin_set_ttc_params(struct mlx5e_hairpin *hp,
					 struct ttc_params *ttc_params)
{
	struct mlx5_flow_table_attr *ft_attr = &ttc_params->ft_attr;
	int tt;

	memset(ttc_params, 0, sizeof(*ttc_params));

	ttc_params->any_tt_tirn = hp->tirn;

	for (tt = 0; tt < MLX5E_NUM_INDIR_TIRS; tt++)
		ttc_params->indir_tirn[tt] = hp->indir_tirn[tt];

	ft_attr->max_fte = MLX5E_NUM_TT;
	ft_attr->level = MLX5E_TC_TTC_FT_LEVEL;
	ft_attr->prio = MLX5E_TC_PRIO;
}

static int mlx5e_hairpin_rss_init(struct mlx5e_hairpin *hp)
{
	struct mlx5e_priv *priv = hp->func_priv;
	struct ttc_params ttc_params;
	int err;

	err = mlx5e_hairpin_create_indirect_rqt(hp);
	if (err)
		return err;

	err = mlx5e_hairpin_create_indirect_tirs(hp);
	if (err)
		goto err_create_indirect_tirs;

	mlx5e_hairpin_set_ttc_params(hp, &ttc_params);
	err = mlx5e_create_ttc_table(priv, &ttc_params, &hp->ttc);
	if (err)
		goto err_create_ttc_table;

	netdev_dbg(priv->netdev, "add hairpin: using %d channels rss ttc table id %x\n",
		   hp->num_channels, hp->ttc.ft.t->id);

	return 0;

err_create_ttc_table:
	mlx5e_hairpin_destroy_indirect_tirs(hp);
err_create_indirect_tirs:
	mlx5e_destroy_rqt(priv, &hp->indir_rqt);

	return err;
}

static void mlx5e_hairpin_rss_cleanup(struct mlx5e_hairpin *hp)
{
	struct mlx5e_priv *priv = hp->func_priv;

	mlx5e_destroy_ttc_table(priv, &hp->ttc);
	mlx5e_hairpin_destroy_indirect_tirs(hp);
	mlx5e_destroy_rqt(priv, &hp->indir_rqt);
}

static struct mlx5e_hairpin *
mlx5e_hairpin_create(struct mlx5e_priv *priv, struct mlx5_hairpin_params *params,
		     int peer_ifindex)
{
	struct mlx5_core_dev *func_mdev, *peer_mdev;
	struct mlx5e_hairpin *hp;
	struct mlx5_hairpin *pair;
	int err;

	hp = kzalloc(sizeof(*hp), GFP_KERNEL);
	if (!hp)
		return ERR_PTR(-ENOMEM);

	func_mdev = priv->mdev;
	peer_mdev = mlx5e_hairpin_get_mdev(dev_net(priv->netdev), peer_ifindex);

	pair = mlx5_core_hairpin_create(func_mdev, peer_mdev, params);
	if (IS_ERR(pair)) {
		err = PTR_ERR(pair);
		goto create_pair_err;
	}
	hp->pair = pair;
	hp->func_mdev = func_mdev;
	hp->func_priv = priv;
	hp->num_channels = params->num_channels;

	err = mlx5e_hairpin_create_transport(hp);
	if (err)
		goto create_transport_err;

	if (hp->num_channels > 1) {
		err = mlx5e_hairpin_rss_init(hp);
		if (err)
			goto rss_init_err;
	}

	return hp;

rss_init_err:
	mlx5e_hairpin_destroy_transport(hp);
create_transport_err:
	mlx5_core_hairpin_destroy(hp->pair);
create_pair_err:
	kfree(hp);
	return ERR_PTR(err);
}

static void mlx5e_hairpin_destroy(struct mlx5e_hairpin *hp)
{
	if (hp->num_channels > 1)
		mlx5e_hairpin_rss_cleanup(hp);
	mlx5e_hairpin_destroy_transport(hp);
	mlx5_core_hairpin_destroy(hp->pair);
	kvfree(hp);
}

static inline u32 hash_hairpin_info(u16 peer_vhca_id, u8 prio)
{
	return (peer_vhca_id << 16 | prio);
}

static struct mlx5e_hairpin_entry *mlx5e_hairpin_get(struct mlx5e_priv *priv,
						     u16 peer_vhca_id, u8 prio)
{
	struct mlx5e_hairpin_entry *hpe;
	u32 hash_key = hash_hairpin_info(peer_vhca_id, prio);

	hash_for_each_possible(priv->fs.tc.hairpin_tbl, hpe,
			       hairpin_hlist, hash_key) {
		if (hpe->peer_vhca_id == peer_vhca_id && hpe->prio == prio)
			return hpe;
	}

	return NULL;
}

#define UNKNOWN_MATCH_PRIO 8

static int mlx5e_hairpin_get_prio(struct mlx5e_priv *priv,
				  struct mlx5_flow_spec *spec, u8 *match_prio,
				  struct netlink_ext_ack *extack)
{
	void *headers_c, *headers_v;
	u8 prio_val, prio_mask = 0;
	bool vlan_present;

#ifdef CONFIG_MLX5_CORE_EN_DCB
	if (priv->dcbx_dp.trust_state != MLX5_QPTS_TRUST_PCP) {
		NL_SET_ERR_MSG_MOD(extack,
				   "only PCP trust state supported for hairpin");
		return -EOPNOTSUPP;
	}
#endif
	headers_c = MLX5_ADDR_OF(fte_match_param, spec->match_criteria, outer_headers);
	headers_v = MLX5_ADDR_OF(fte_match_param, spec->match_value, outer_headers);

	vlan_present = MLX5_GET(fte_match_set_lyr_2_4, headers_v, cvlan_tag);
	if (vlan_present) {
		prio_mask = MLX5_GET(fte_match_set_lyr_2_4, headers_c, first_prio);
		prio_val = MLX5_GET(fte_match_set_lyr_2_4, headers_v, first_prio);
	}

	if (!vlan_present || !prio_mask) {
		prio_val = UNKNOWN_MATCH_PRIO;
	} else if (prio_mask != 0x7) {
		NL_SET_ERR_MSG_MOD(extack,
				   "masked priority match not supported for hairpin");
		return -EOPNOTSUPP;
	}

	*match_prio = prio_val;
	return 0;
}

static int mlx5e_hairpin_flow_add(struct mlx5e_priv *priv,
				  struct mlx5e_tc_flow *flow,
				  struct mlx5e_tc_flow_parse_attr *parse_attr,
				  struct netlink_ext_ack *extack)
{
	int peer_ifindex = parse_attr->mirred_ifindex;
	struct mlx5_hairpin_params params;
	struct mlx5_core_dev *peer_mdev;
	struct mlx5e_hairpin_entry *hpe;
	struct mlx5e_hairpin *hp;
	u64 link_speed64;
	u32 link_speed;
	u8 match_prio;
	u16 peer_id;
	int err;

	peer_mdev = mlx5e_hairpin_get_mdev(dev_net(priv->netdev), peer_ifindex);
	if (!MLX5_CAP_GEN(priv->mdev, hairpin) || !MLX5_CAP_GEN(peer_mdev, hairpin)) {
		NL_SET_ERR_MSG_MOD(extack, "hairpin is not supported");
		return -EOPNOTSUPP;
	}

	peer_id = MLX5_CAP_GEN(peer_mdev, vhca_id);
	err = mlx5e_hairpin_get_prio(priv, &parse_attr->spec, &match_prio,
				     extack);
	if (err)
		return err;
	hpe = mlx5e_hairpin_get(priv, peer_id, match_prio);
	if (hpe)
		goto attach_flow;

	hpe = kzalloc(sizeof(*hpe), GFP_KERNEL);
	if (!hpe)
		return -ENOMEM;

	INIT_LIST_HEAD(&hpe->flows);
	hpe->peer_vhca_id = peer_id;
	hpe->prio = match_prio;

	params.log_data_size = 15;
	params.log_data_size = min_t(u8, params.log_data_size,
				     MLX5_CAP_GEN(priv->mdev, log_max_hairpin_wq_data_sz));
	params.log_data_size = max_t(u8, params.log_data_size,
				     MLX5_CAP_GEN(priv->mdev, log_min_hairpin_wq_data_sz));

	params.log_num_packets = params.log_data_size -
				 MLX5_MPWRQ_MIN_LOG_STRIDE_SZ(priv->mdev);
	params.log_num_packets = min_t(u8, params.log_num_packets,
				       MLX5_CAP_GEN(priv->mdev, log_max_hairpin_num_packets));

	params.q_counter = priv->q_counter;
	/* set hairpin pair per each 50Gbs share of the link */
	mlx5e_port_max_linkspeed(priv->mdev, &link_speed);
	link_speed = max_t(u32, link_speed, 50000);
	link_speed64 = link_speed;
	do_div(link_speed64, 50000);
	params.num_channels = link_speed64;

	hp = mlx5e_hairpin_create(priv, &params, peer_ifindex);
	if (IS_ERR(hp)) {
		err = PTR_ERR(hp);
		goto create_hairpin_err;
	}

	netdev_dbg(priv->netdev, "add hairpin: tirn %x rqn %x peer %s sqn %x prio %d (log) data %d packets %d\n",
		   hp->tirn, hp->pair->rqn[0], hp->pair->peer_mdev->priv.name,
		   hp->pair->sqn[0], match_prio, params.log_data_size, params.log_num_packets);

	hpe->hp = hp;
	hash_add(priv->fs.tc.hairpin_tbl, &hpe->hairpin_hlist,
		 hash_hairpin_info(peer_id, match_prio));

attach_flow:
	if (hpe->hp->num_channels > 1) {
		flow->flags |= MLX5E_TC_FLOW_HAIRPIN_RSS;
		flow->nic_attr->hairpin_ft = hpe->hp->ttc.ft.t;
	} else {
		flow->nic_attr->hairpin_tirn = hpe->hp->tirn;
	}
	list_add(&flow->hairpin, &hpe->flows);

	return 0;

create_hairpin_err:
	kfree(hpe);
	return err;
}

static void mlx5e_hairpin_flow_del(struct mlx5e_priv *priv,
				   struct mlx5e_tc_flow *flow)
{
	struct list_head *next = flow->hairpin.next;

	list_del(&flow->hairpin);

	/* no more hairpin flows for us, release the hairpin pair */
	if (list_empty(next)) {
		struct mlx5e_hairpin_entry *hpe;

		hpe = list_entry(next, struct mlx5e_hairpin_entry, flows);

		netdev_dbg(priv->netdev, "del hairpin: peer %s\n",
			   hpe->hp->pair->peer_mdev->priv.name);

		mlx5e_hairpin_destroy(hpe->hp);
		hash_del(&hpe->hairpin_hlist);
		kfree(hpe);
	}
}

static int
mlx5e_tc_add_nic_flow(struct mlx5e_priv *priv,
		      struct mlx5e_tc_flow_parse_attr *parse_attr,
		      struct mlx5e_tc_flow *flow,
		      struct netlink_ext_ack *extack)
{
	struct mlx5_nic_flow_attr *attr = flow->nic_attr;
	struct mlx5_core_dev *dev = priv->mdev;
	struct mlx5_flow_destination dest[2] = {};
	struct mlx5_flow_act flow_act = {
		.action = attr->action,
		.flow_tag = attr->flow_tag,
		.reformat_id = 0,
<<<<<<< HEAD
=======
		.flags    = FLOW_ACT_HAS_TAG | FLOW_ACT_NO_APPEND,
>>>>>>> 40b06553
	};
	struct mlx5_fc *counter = NULL;
	bool table_created = false;
	int err, dest_ix = 0;

	if (flow->flags & MLX5E_TC_FLOW_HAIRPIN) {
		err = mlx5e_hairpin_flow_add(priv, flow, parse_attr, extack);
		if (err) {
			goto err_add_hairpin_flow;
		}
		if (flow->flags & MLX5E_TC_FLOW_HAIRPIN_RSS) {
			dest[dest_ix].type = MLX5_FLOW_DESTINATION_TYPE_FLOW_TABLE;
			dest[dest_ix].ft = attr->hairpin_ft;
		} else {
			dest[dest_ix].type = MLX5_FLOW_DESTINATION_TYPE_TIR;
			dest[dest_ix].tir_num = attr->hairpin_tirn;
		}
		dest_ix++;
	} else if (attr->action & MLX5_FLOW_CONTEXT_ACTION_FWD_DEST) {
		dest[dest_ix].type = MLX5_FLOW_DESTINATION_TYPE_FLOW_TABLE;
		dest[dest_ix].ft = priv->fs.vlan.ft.t;
		dest_ix++;
	}

	if (attr->action & MLX5_FLOW_CONTEXT_ACTION_COUNT) {
		counter = mlx5_fc_create(dev, true);
		if (IS_ERR(counter)) {
			err = PTR_ERR(counter);
			goto err_fc_create;
		}
		dest[dest_ix].type = MLX5_FLOW_DESTINATION_TYPE_COUNTER;
		dest[dest_ix].counter_id = mlx5_fc_id(counter);
		dest_ix++;
		attr->counter = counter;
	}

	if (attr->action & MLX5_FLOW_CONTEXT_ACTION_MOD_HDR) {
		err = mlx5e_attach_mod_hdr(priv, flow, parse_attr);
		flow_act.modify_id = attr->mod_hdr_id;
		kfree(parse_attr->mod_hdr_actions);
		if (err)
			goto err_create_mod_hdr_id;
	}

	if (IS_ERR_OR_NULL(priv->fs.tc.t)) {
		int tc_grp_size, tc_tbl_size;
		u32 max_flow_counter;

		max_flow_counter = (MLX5_CAP_GEN(dev, max_flow_counter_31_16) << 16) |
				    MLX5_CAP_GEN(dev, max_flow_counter_15_0);

		tc_grp_size = min_t(int, max_flow_counter, MLX5E_TC_TABLE_MAX_GROUP_SIZE);

		tc_tbl_size = min_t(int, tc_grp_size * MLX5E_TC_TABLE_NUM_GROUPS,
				    BIT(MLX5_CAP_FLOWTABLE_NIC_RX(dev, log_max_ft_size)));

		priv->fs.tc.t =
			mlx5_create_auto_grouped_flow_table(priv->fs.ns,
							    MLX5E_TC_PRIO,
							    tc_tbl_size,
							    MLX5E_TC_TABLE_NUM_GROUPS,
							    MLX5E_TC_FT_LEVEL, 0);
		if (IS_ERR(priv->fs.tc.t)) {
			NL_SET_ERR_MSG_MOD(extack,
					   "Failed to create tc offload table\n");
			netdev_err(priv->netdev,
				   "Failed to create tc offload table\n");
			err = PTR_ERR(priv->fs.tc.t);
			goto err_create_ft;
		}

		table_created = true;
	}

	if (attr->match_level != MLX5_MATCH_NONE)
		parse_attr->spec.match_criteria_enable = MLX5_MATCH_OUTER_HEADERS;

	flow->rule[0] = mlx5_add_flow_rules(priv->fs.tc.t, &parse_attr->spec,
					    &flow_act, dest, dest_ix);

	if (IS_ERR(flow->rule[0])) {
		err = PTR_ERR(flow->rule[0]);
		goto err_add_rule;
	}

	return 0;

err_add_rule:
	if (table_created) {
		mlx5_destroy_flow_table(priv->fs.tc.t);
		priv->fs.tc.t = NULL;
	}
err_create_ft:
	if (attr->action & MLX5_FLOW_CONTEXT_ACTION_MOD_HDR)
		mlx5e_detach_mod_hdr(priv, flow);
err_create_mod_hdr_id:
	mlx5_fc_destroy(dev, counter);
err_fc_create:
	if (flow->flags & MLX5E_TC_FLOW_HAIRPIN)
		mlx5e_hairpin_flow_del(priv, flow);
err_add_hairpin_flow:
	return err;
}

static void mlx5e_tc_del_nic_flow(struct mlx5e_priv *priv,
				  struct mlx5e_tc_flow *flow)
{
	struct mlx5_nic_flow_attr *attr = flow->nic_attr;
	struct mlx5_fc *counter = NULL;

	counter = attr->counter;
	mlx5_del_flow_rules(flow->rule[0]);
	mlx5_fc_destroy(priv->mdev, counter);

	if (!mlx5e_tc_num_filters(priv) && priv->fs.tc.t) {
		mlx5_destroy_flow_table(priv->fs.tc.t);
		priv->fs.tc.t = NULL;
	}

	if (attr->action & MLX5_FLOW_CONTEXT_ACTION_MOD_HDR)
		mlx5e_detach_mod_hdr(priv, flow);

	if (flow->flags & MLX5E_TC_FLOW_HAIRPIN)
		mlx5e_hairpin_flow_del(priv, flow);
}

static void mlx5e_detach_encap(struct mlx5e_priv *priv,
			       struct mlx5e_tc_flow *flow);

static int mlx5e_attach_encap(struct mlx5e_priv *priv,
			      struct ip_tunnel_info *tun_info,
			      struct net_device *mirred_dev,
			      struct net_device **encap_dev,
			      struct mlx5e_tc_flow *flow,
			      struct netlink_ext_ack *extack);

static struct mlx5_flow_handle *
mlx5e_tc_offload_fdb_rules(struct mlx5_eswitch *esw,
			   struct mlx5e_tc_flow *flow,
			   struct mlx5_flow_spec *spec,
			   struct mlx5_esw_flow_attr *attr)
{
	struct mlx5_flow_handle *rule;

	rule = mlx5_eswitch_add_offloaded_rule(esw, spec, attr);
	if (IS_ERR(rule))
		return rule;

	if (attr->mirror_count) {
		flow->rule[1] = mlx5_eswitch_add_fwd_rule(esw, spec, attr);
		if (IS_ERR(flow->rule[1])) {
			mlx5_eswitch_del_offloaded_rule(esw, rule, attr);
			return flow->rule[1];
		}
	}

	flow->flags |= MLX5E_TC_FLOW_OFFLOADED;
	return rule;
}

static void
mlx5e_tc_unoffload_fdb_rules(struct mlx5_eswitch *esw,
			     struct mlx5e_tc_flow *flow,
			   struct mlx5_esw_flow_attr *attr)
{
	flow->flags &= ~MLX5E_TC_FLOW_OFFLOADED;

	if (attr->mirror_count)
		mlx5_eswitch_del_fwd_rule(esw, flow->rule[1], attr);

	mlx5_eswitch_del_offloaded_rule(esw, flow->rule[0], attr);
}

static struct mlx5_flow_handle *
mlx5e_tc_offload_to_slow_path(struct mlx5_eswitch *esw,
			      struct mlx5e_tc_flow *flow,
			      struct mlx5_flow_spec *spec,
			      struct mlx5_esw_flow_attr *slow_attr)
{
	struct mlx5_flow_handle *rule;

	memcpy(slow_attr, flow->esw_attr, sizeof(*slow_attr));
	slow_attr->action = MLX5_FLOW_CONTEXT_ACTION_FWD_DEST,
	slow_attr->mirror_count = 0,
	slow_attr->dest_chain = FDB_SLOW_PATH_CHAIN,

	rule = mlx5e_tc_offload_fdb_rules(esw, flow, spec, slow_attr);
	if (!IS_ERR(rule))
		flow->flags |= MLX5E_TC_FLOW_SLOW;

	return rule;
}

static void
mlx5e_tc_unoffload_from_slow_path(struct mlx5_eswitch *esw,
				  struct mlx5e_tc_flow *flow,
				  struct mlx5_esw_flow_attr *slow_attr)
{
	memcpy(slow_attr, flow->esw_attr, sizeof(*slow_attr));
	mlx5e_tc_unoffload_fdb_rules(esw, flow, slow_attr);
	flow->flags &= ~MLX5E_TC_FLOW_SLOW;
}

static int
mlx5e_tc_add_fdb_flow(struct mlx5e_priv *priv,
		      struct mlx5e_tc_flow_parse_attr *parse_attr,
		      struct mlx5e_tc_flow *flow,
		      struct netlink_ext_ack *extack)
{
	struct mlx5_eswitch *esw = priv->mdev->priv.eswitch;
	u32 max_chain = mlx5_eswitch_get_chain_range(esw);
	struct mlx5_esw_flow_attr *attr = flow->esw_attr;
	u16 max_prio = mlx5_eswitch_get_prio_range(esw);
	struct net_device *out_dev, *encap_dev = NULL;
	struct mlx5_fc *counter = NULL;
	struct mlx5e_rep_priv *rpriv;
	struct mlx5e_priv *out_priv;
	int err = 0, encap_err = 0;

	/* if prios are not supported, keep the old behaviour of using same prio
	 * for all offloaded rules.
	 */
	if (!mlx5_eswitch_prios_supported(esw))
		attr->prio = 1;

<<<<<<< HEAD
=======
	if (attr->chain > max_chain) {
		NL_SET_ERR_MSG(extack, "Requested chain is out of supported range");
		err = -EOPNOTSUPP;
		goto err_max_prio_chain;
	}

	if (attr->prio > max_prio) {
		NL_SET_ERR_MSG(extack, "Requested priority is out of supported range");
		err = -EOPNOTSUPP;
		goto err_max_prio_chain;
	}

>>>>>>> 40b06553
	if (attr->action & MLX5_FLOW_CONTEXT_ACTION_PACKET_REFORMAT) {
		out_dev = __dev_get_by_index(dev_net(priv->netdev),
					     attr->parse_attr->mirred_ifindex);
		encap_err = mlx5e_attach_encap(priv, &parse_attr->tun_info,
					       out_dev, &encap_dev, flow,
					       extack);
		if (encap_err && encap_err != -EAGAIN) {
			err = encap_err;
			goto err_attach_encap;
		}
		out_priv = netdev_priv(encap_dev);
		rpriv = out_priv->ppriv;
		attr->out_rep[attr->out_count] = rpriv->rep;
		attr->out_mdev[attr->out_count++] = out_priv->mdev;
	}

	err = mlx5_eswitch_add_vlan_action(esw, attr);
	if (err)
		goto err_add_vlan;

	if (attr->action & MLX5_FLOW_CONTEXT_ACTION_MOD_HDR) {
		err = mlx5e_attach_mod_hdr(priv, flow, parse_attr);
		kfree(parse_attr->mod_hdr_actions);
		if (err)
			goto err_mod_hdr;
	}

	if (attr->action & MLX5_FLOW_CONTEXT_ACTION_COUNT) {
		counter = mlx5_fc_create(esw->dev, true);
		if (IS_ERR(counter)) {
			err = PTR_ERR(counter);
			goto err_create_counter;
		}

		attr->counter = counter;
	}

	/* we get here if (1) there's no error or when
	 * (2) there's an encap action and we're on -EAGAIN (no valid neigh)
	 */
	if (encap_err == -EAGAIN) {
		/* continue with goto slow path rule instead */
		struct mlx5_esw_flow_attr slow_attr;

		flow->rule[0] = mlx5e_tc_offload_to_slow_path(esw, flow, &parse_attr->spec, &slow_attr);
	} else {
		flow->rule[0] = mlx5e_tc_offload_fdb_rules(esw, flow, &parse_attr->spec, attr);
	}

	if (IS_ERR(flow->rule[0])) {
		err = PTR_ERR(flow->rule[0]);
		goto err_add_rule;
	}

	return 0;

err_add_rule:
	mlx5_fc_destroy(esw->dev, counter);
err_create_counter:
	if (attr->action & MLX5_FLOW_CONTEXT_ACTION_MOD_HDR)
		mlx5e_detach_mod_hdr(priv, flow);
err_mod_hdr:
	mlx5_eswitch_del_vlan_action(esw, attr);
err_add_vlan:
	if (attr->action & MLX5_FLOW_CONTEXT_ACTION_PACKET_REFORMAT)
		mlx5e_detach_encap(priv, flow);
err_attach_encap:
err_max_prio_chain:
	return err;
}

static void mlx5e_tc_del_fdb_flow(struct mlx5e_priv *priv,
				  struct mlx5e_tc_flow *flow)
{
	struct mlx5_eswitch *esw = priv->mdev->priv.eswitch;
	struct mlx5_esw_flow_attr *attr = flow->esw_attr;
	struct mlx5_esw_flow_attr slow_attr;

	if (flow->flags & MLX5E_TC_FLOW_OFFLOADED) {
		if (flow->flags & MLX5E_TC_FLOW_SLOW)
			mlx5e_tc_unoffload_from_slow_path(esw, flow, &slow_attr);
		else
			mlx5e_tc_unoffload_fdb_rules(esw, flow, attr);
	}

	mlx5_eswitch_del_vlan_action(esw, attr);

	if (attr->action & MLX5_FLOW_CONTEXT_ACTION_PACKET_REFORMAT) {
		mlx5e_detach_encap(priv, flow);
		kvfree(attr->parse_attr);
	}

	if (attr->action & MLX5_FLOW_CONTEXT_ACTION_MOD_HDR)
		mlx5e_detach_mod_hdr(priv, flow);

	if (attr->action & MLX5_FLOW_CONTEXT_ACTION_COUNT)
		mlx5_fc_destroy(esw->dev, attr->counter);
}

void mlx5e_tc_encap_flows_add(struct mlx5e_priv *priv,
			      struct mlx5e_encap_entry *e)
{
	struct mlx5_eswitch *esw = priv->mdev->priv.eswitch;
	struct mlx5_esw_flow_attr slow_attr, *esw_attr;
	struct mlx5_flow_handle *rule;
	struct mlx5_flow_spec *spec;
	struct mlx5e_tc_flow *flow;
	int err;

	err = mlx5_packet_reformat_alloc(priv->mdev, e->tunnel_type,
					 e->encap_size, e->encap_header,
					 MLX5_FLOW_NAMESPACE_FDB,
					 &e->encap_id);
	if (err) {
		mlx5_core_warn(priv->mdev, "Failed to offload cached encapsulation header, %d\n",
			       err);
		return;
	}
	e->flags |= MLX5_ENCAP_ENTRY_VALID;
	mlx5e_rep_queue_neigh_stats_work(priv);

	list_for_each_entry(flow, &e->flows, encap) {
		esw_attr = flow->esw_attr;
		esw_attr->encap_id = e->encap_id;
		spec = &esw_attr->parse_attr->spec;

		/* update from slow path rule to encap rule */
		rule = mlx5e_tc_offload_fdb_rules(esw, flow, spec, esw_attr);
		if (IS_ERR(rule)) {
			err = PTR_ERR(rule);
			mlx5_core_warn(priv->mdev, "Failed to update cached encapsulation flow, %d\n",
				       err);
			continue;
		}

		mlx5e_tc_unoffload_from_slow_path(esw, flow, &slow_attr);
		flow->flags |= MLX5E_TC_FLOW_OFFLOADED; /* was unset when slow path rule removed */
		flow->rule[0] = rule;
	}
}

void mlx5e_tc_encap_flows_del(struct mlx5e_priv *priv,
			      struct mlx5e_encap_entry *e)
{
	struct mlx5_eswitch *esw = priv->mdev->priv.eswitch;
	struct mlx5_esw_flow_attr slow_attr;
	struct mlx5_flow_handle *rule;
	struct mlx5_flow_spec *spec;
	struct mlx5e_tc_flow *flow;
	int err;

	list_for_each_entry(flow, &e->flows, encap) {
		spec = &flow->esw_attr->parse_attr->spec;

		/* update from encap rule to slow path rule */
		rule = mlx5e_tc_offload_to_slow_path(esw, flow, spec, &slow_attr);

		if (IS_ERR(rule)) {
			err = PTR_ERR(rule);
			mlx5_core_warn(priv->mdev, "Failed to update slow path (encap) flow, %d\n",
				       err);
			continue;
		}

		mlx5e_tc_unoffload_fdb_rules(esw, flow, flow->esw_attr);
		flow->flags |= MLX5E_TC_FLOW_OFFLOADED; /* was unset when fast path rule removed */
		flow->rule[0] = rule;
	}

	if (e->flags & MLX5_ENCAP_ENTRY_VALID) {
		e->flags &= ~MLX5_ENCAP_ENTRY_VALID;
		mlx5_packet_reformat_dealloc(priv->mdev, e->encap_id);
	}
}

static struct mlx5_fc *mlx5e_tc_get_counter(struct mlx5e_tc_flow *flow)
{
	if (flow->flags & MLX5E_TC_FLOW_ESWITCH)
		return flow->esw_attr->counter;
	else
		return flow->nic_attr->counter;
}

void mlx5e_tc_update_neigh_used_value(struct mlx5e_neigh_hash_entry *nhe)
{
	struct mlx5e_neigh *m_neigh = &nhe->m_neigh;
	u64 bytes, packets, lastuse = 0;
	struct mlx5e_tc_flow *flow;
	struct mlx5e_encap_entry *e;
	struct mlx5_fc *counter;
	struct neigh_table *tbl;
	bool neigh_used = false;
	struct neighbour *n;

	if (m_neigh->family == AF_INET)
		tbl = &arp_tbl;
#if IS_ENABLED(CONFIG_IPV6)
	else if (m_neigh->family == AF_INET6)
		tbl = &nd_tbl;
#endif
	else
		return;

	list_for_each_entry(e, &nhe->encap_list, encap_list) {
		if (!(e->flags & MLX5_ENCAP_ENTRY_VALID))
			continue;
		list_for_each_entry(flow, &e->flows, encap) {
			if (flow->flags & MLX5E_TC_FLOW_OFFLOADED) {
				counter = mlx5e_tc_get_counter(flow);
				mlx5_fc_query_cached(counter, &bytes, &packets, &lastuse);
				if (time_after((unsigned long)lastuse, nhe->reported_lastuse)) {
					neigh_used = true;
					break;
				}
			}
		}
		if (neigh_used)
			break;
	}

	if (neigh_used) {
		nhe->reported_lastuse = jiffies;

		/* find the relevant neigh according to the cached device and
		 * dst ip pair
		 */
		n = neigh_lookup(tbl, &m_neigh->dst_ip, m_neigh->dev);
		if (!n)
			return;

		neigh_event_send(n, NULL);
		neigh_release(n);
	}
}

static void mlx5e_detach_encap(struct mlx5e_priv *priv,
			       struct mlx5e_tc_flow *flow)
{
	struct list_head *next = flow->encap.next;

	list_del(&flow->encap);
	if (list_empty(next)) {
		struct mlx5e_encap_entry *e;

		e = list_entry(next, struct mlx5e_encap_entry, flows);
		mlx5e_rep_encap_entry_detach(netdev_priv(e->out_dev), e);

		if (e->flags & MLX5_ENCAP_ENTRY_VALID)
			mlx5_packet_reformat_dealloc(priv->mdev, e->encap_id);

		hash_del_rcu(&e->encap_hlist);
		kfree(e->encap_header);
		kfree(e);
	}
}

static void mlx5e_tc_del_flow(struct mlx5e_priv *priv,
			      struct mlx5e_tc_flow *flow)
{
	if (flow->flags & MLX5E_TC_FLOW_ESWITCH)
		mlx5e_tc_del_fdb_flow(priv, flow);
	else
		mlx5e_tc_del_nic_flow(priv, flow);
}

static void parse_vxlan_attr(struct mlx5_flow_spec *spec,
			     struct tc_cls_flower_offload *f)
{
	void *headers_c = MLX5_ADDR_OF(fte_match_param, spec->match_criteria,
				       outer_headers);
	void *headers_v = MLX5_ADDR_OF(fte_match_param, spec->match_value,
				       outer_headers);
	void *misc_c = MLX5_ADDR_OF(fte_match_param, spec->match_criteria,
				    misc_parameters);
	void *misc_v = MLX5_ADDR_OF(fte_match_param, spec->match_value,
				    misc_parameters);

	MLX5_SET_TO_ONES(fte_match_set_lyr_2_4, headers_c, ip_protocol);
	MLX5_SET(fte_match_set_lyr_2_4, headers_v, ip_protocol, IPPROTO_UDP);

	if (dissector_uses_key(f->dissector, FLOW_DISSECTOR_KEY_ENC_KEYID)) {
		struct flow_dissector_key_keyid *key =
			skb_flow_dissector_target(f->dissector,
						  FLOW_DISSECTOR_KEY_ENC_KEYID,
						  f->key);
		struct flow_dissector_key_keyid *mask =
			skb_flow_dissector_target(f->dissector,
						  FLOW_DISSECTOR_KEY_ENC_KEYID,
						  f->mask);
		MLX5_SET(fte_match_set_misc, misc_c, vxlan_vni,
			 be32_to_cpu(mask->keyid));
		MLX5_SET(fte_match_set_misc, misc_v, vxlan_vni,
			 be32_to_cpu(key->keyid));
	}
}

static int parse_tunnel_attr(struct mlx5e_priv *priv,
			     struct mlx5_flow_spec *spec,
			     struct tc_cls_flower_offload *f)
{
	struct netlink_ext_ack *extack = f->common.extack;
	void *headers_c = MLX5_ADDR_OF(fte_match_param, spec->match_criteria,
				       outer_headers);
	void *headers_v = MLX5_ADDR_OF(fte_match_param, spec->match_value,
				       outer_headers);

	struct flow_dissector_key_control *enc_control =
		skb_flow_dissector_target(f->dissector,
					  FLOW_DISSECTOR_KEY_ENC_CONTROL,
					  f->key);

	if (dissector_uses_key(f->dissector, FLOW_DISSECTOR_KEY_ENC_PORTS)) {
		struct flow_dissector_key_ports *key =
			skb_flow_dissector_target(f->dissector,
						  FLOW_DISSECTOR_KEY_ENC_PORTS,
						  f->key);
		struct flow_dissector_key_ports *mask =
			skb_flow_dissector_target(f->dissector,
						  FLOW_DISSECTOR_KEY_ENC_PORTS,
						  f->mask);

		/* Full udp dst port must be given */
		if (memchr_inv(&mask->dst, 0xff, sizeof(mask->dst)))
			goto vxlan_match_offload_err;

		if (mlx5_vxlan_lookup_port(priv->mdev->vxlan, be16_to_cpu(key->dst)) &&
		    MLX5_CAP_ESW(priv->mdev, vxlan_encap_decap))
			parse_vxlan_attr(spec, f);
		else {
			NL_SET_ERR_MSG_MOD(extack,
					   "port isn't an offloaded vxlan udp dport");
			netdev_warn(priv->netdev,
				    "%d isn't an offloaded vxlan udp dport\n", be16_to_cpu(key->dst));
			return -EOPNOTSUPP;
		}

		MLX5_SET(fte_match_set_lyr_2_4, headers_c,
			 udp_dport, ntohs(mask->dst));
		MLX5_SET(fte_match_set_lyr_2_4, headers_v,
			 udp_dport, ntohs(key->dst));

		MLX5_SET(fte_match_set_lyr_2_4, headers_c,
			 udp_sport, ntohs(mask->src));
		MLX5_SET(fte_match_set_lyr_2_4, headers_v,
			 udp_sport, ntohs(key->src));
	} else { /* udp dst port must be given */
vxlan_match_offload_err:
		NL_SET_ERR_MSG_MOD(extack,
				   "IP tunnel decap offload supported only for vxlan, must set UDP dport");
		netdev_warn(priv->netdev,
			    "IP tunnel decap offload supported only for vxlan, must set UDP dport\n");
		return -EOPNOTSUPP;
	}

	if (enc_control->addr_type == FLOW_DISSECTOR_KEY_IPV4_ADDRS) {
		struct flow_dissector_key_ipv4_addrs *key =
			skb_flow_dissector_target(f->dissector,
						  FLOW_DISSECTOR_KEY_ENC_IPV4_ADDRS,
						  f->key);
		struct flow_dissector_key_ipv4_addrs *mask =
			skb_flow_dissector_target(f->dissector,
						  FLOW_DISSECTOR_KEY_ENC_IPV4_ADDRS,
						  f->mask);
		MLX5_SET(fte_match_set_lyr_2_4, headers_c,
			 src_ipv4_src_ipv6.ipv4_layout.ipv4,
			 ntohl(mask->src));
		MLX5_SET(fte_match_set_lyr_2_4, headers_v,
			 src_ipv4_src_ipv6.ipv4_layout.ipv4,
			 ntohl(key->src));

		MLX5_SET(fte_match_set_lyr_2_4, headers_c,
			 dst_ipv4_dst_ipv6.ipv4_layout.ipv4,
			 ntohl(mask->dst));
		MLX5_SET(fte_match_set_lyr_2_4, headers_v,
			 dst_ipv4_dst_ipv6.ipv4_layout.ipv4,
			 ntohl(key->dst));

		MLX5_SET_TO_ONES(fte_match_set_lyr_2_4, headers_c, ethertype);
		MLX5_SET(fte_match_set_lyr_2_4, headers_v, ethertype, ETH_P_IP);
	} else if (enc_control->addr_type == FLOW_DISSECTOR_KEY_IPV6_ADDRS) {
		struct flow_dissector_key_ipv6_addrs *key =
			skb_flow_dissector_target(f->dissector,
						  FLOW_DISSECTOR_KEY_ENC_IPV6_ADDRS,
						  f->key);
		struct flow_dissector_key_ipv6_addrs *mask =
			skb_flow_dissector_target(f->dissector,
						  FLOW_DISSECTOR_KEY_ENC_IPV6_ADDRS,
						  f->mask);

		memcpy(MLX5_ADDR_OF(fte_match_set_lyr_2_4, headers_c,
				    src_ipv4_src_ipv6.ipv6_layout.ipv6),
		       &mask->src, MLX5_FLD_SZ_BYTES(ipv6_layout, ipv6));
		memcpy(MLX5_ADDR_OF(fte_match_set_lyr_2_4, headers_v,
				    src_ipv4_src_ipv6.ipv6_layout.ipv6),
		       &key->src, MLX5_FLD_SZ_BYTES(ipv6_layout, ipv6));

		memcpy(MLX5_ADDR_OF(fte_match_set_lyr_2_4, headers_c,
				    dst_ipv4_dst_ipv6.ipv6_layout.ipv6),
		       &mask->dst, MLX5_FLD_SZ_BYTES(ipv6_layout, ipv6));
		memcpy(MLX5_ADDR_OF(fte_match_set_lyr_2_4, headers_v,
				    dst_ipv4_dst_ipv6.ipv6_layout.ipv6),
		       &key->dst, MLX5_FLD_SZ_BYTES(ipv6_layout, ipv6));

		MLX5_SET_TO_ONES(fte_match_set_lyr_2_4, headers_c, ethertype);
		MLX5_SET(fte_match_set_lyr_2_4, headers_v, ethertype, ETH_P_IPV6);
	}

	if (dissector_uses_key(f->dissector, FLOW_DISSECTOR_KEY_ENC_IP)) {
		struct flow_dissector_key_ip *key =
			skb_flow_dissector_target(f->dissector,
						  FLOW_DISSECTOR_KEY_ENC_IP,
						  f->key);
		struct flow_dissector_key_ip *mask =
			skb_flow_dissector_target(f->dissector,
						  FLOW_DISSECTOR_KEY_ENC_IP,
						  f->mask);

		MLX5_SET(fte_match_set_lyr_2_4, headers_c, ip_ecn, mask->tos & 0x3);
		MLX5_SET(fte_match_set_lyr_2_4, headers_v, ip_ecn, key->tos & 0x3);

		MLX5_SET(fte_match_set_lyr_2_4, headers_c, ip_dscp, mask->tos >> 2);
		MLX5_SET(fte_match_set_lyr_2_4, headers_v, ip_dscp, key->tos  >> 2);

		MLX5_SET(fte_match_set_lyr_2_4, headers_c, ttl_hoplimit, mask->ttl);
		MLX5_SET(fte_match_set_lyr_2_4, headers_v, ttl_hoplimit, key->ttl);

		if (mask->ttl &&
		    !MLX5_CAP_ESW_FLOWTABLE_FDB
			(priv->mdev,
			 ft_field_support.outer_ipv4_ttl)) {
			NL_SET_ERR_MSG_MOD(extack,
					   "Matching on TTL is not supported");
			return -EOPNOTSUPP;
		}

	}

	/* Enforce DMAC when offloading incoming tunneled flows.
	 * Flow counters require a match on the DMAC.
	 */
	MLX5_SET_TO_ONES(fte_match_set_lyr_2_4, headers_c, dmac_47_16);
	MLX5_SET_TO_ONES(fte_match_set_lyr_2_4, headers_c, dmac_15_0);
	ether_addr_copy(MLX5_ADDR_OF(fte_match_set_lyr_2_4, headers_v,
				     dmac_47_16), priv->netdev->dev_addr);

	/* let software handle IP fragments */
	MLX5_SET(fte_match_set_lyr_2_4, headers_c, frag, 1);
	MLX5_SET(fte_match_set_lyr_2_4, headers_v, frag, 0);

	return 0;
}

static int __parse_cls_flower(struct mlx5e_priv *priv,
			      struct mlx5_flow_spec *spec,
			      struct tc_cls_flower_offload *f,
			      u8 *match_level)
{
	struct netlink_ext_ack *extack = f->common.extack;
	void *headers_c = MLX5_ADDR_OF(fte_match_param, spec->match_criteria,
				       outer_headers);
	void *headers_v = MLX5_ADDR_OF(fte_match_param, spec->match_value,
				       outer_headers);
	void *misc_c = MLX5_ADDR_OF(fte_match_param, spec->match_criteria,
				    misc_parameters);
	void *misc_v = MLX5_ADDR_OF(fte_match_param, spec->match_value,
				    misc_parameters);
	u16 addr_type = 0;
	u8 ip_proto = 0;

	*match_level = MLX5_MATCH_NONE;

	if (f->dissector->used_keys &
	    ~(BIT(FLOW_DISSECTOR_KEY_CONTROL) |
	      BIT(FLOW_DISSECTOR_KEY_BASIC) |
	      BIT(FLOW_DISSECTOR_KEY_ETH_ADDRS) |
	      BIT(FLOW_DISSECTOR_KEY_VLAN) |
	      BIT(FLOW_DISSECTOR_KEY_CVLAN) |
	      BIT(FLOW_DISSECTOR_KEY_IPV4_ADDRS) |
	      BIT(FLOW_DISSECTOR_KEY_IPV6_ADDRS) |
	      BIT(FLOW_DISSECTOR_KEY_PORTS) |
	      BIT(FLOW_DISSECTOR_KEY_ENC_KEYID) |
	      BIT(FLOW_DISSECTOR_KEY_ENC_IPV4_ADDRS) |
	      BIT(FLOW_DISSECTOR_KEY_ENC_IPV6_ADDRS) |
	      BIT(FLOW_DISSECTOR_KEY_ENC_PORTS)	|
	      BIT(FLOW_DISSECTOR_KEY_ENC_CONTROL) |
	      BIT(FLOW_DISSECTOR_KEY_TCP) |
	      BIT(FLOW_DISSECTOR_KEY_IP)  |
	      BIT(FLOW_DISSECTOR_KEY_ENC_IP))) {
		NL_SET_ERR_MSG_MOD(extack, "Unsupported key");
		netdev_warn(priv->netdev, "Unsupported key used: 0x%x\n",
			    f->dissector->used_keys);
		return -EOPNOTSUPP;
	}

	if ((dissector_uses_key(f->dissector,
				FLOW_DISSECTOR_KEY_ENC_IPV4_ADDRS) ||
	     dissector_uses_key(f->dissector, FLOW_DISSECTOR_KEY_ENC_KEYID) ||
	     dissector_uses_key(f->dissector, FLOW_DISSECTOR_KEY_ENC_PORTS)) &&
	    dissector_uses_key(f->dissector, FLOW_DISSECTOR_KEY_ENC_CONTROL)) {
		struct flow_dissector_key_control *key =
			skb_flow_dissector_target(f->dissector,
						  FLOW_DISSECTOR_KEY_ENC_CONTROL,
						  f->key);
		switch (key->addr_type) {
		case FLOW_DISSECTOR_KEY_IPV4_ADDRS:
		case FLOW_DISSECTOR_KEY_IPV6_ADDRS:
			if (parse_tunnel_attr(priv, spec, f))
				return -EOPNOTSUPP;
			break;
		default:
			return -EOPNOTSUPP;
		}

		/* In decap flow, header pointers should point to the inner
		 * headers, outer header were already set by parse_tunnel_attr
		 */
		headers_c = MLX5_ADDR_OF(fte_match_param, spec->match_criteria,
					 inner_headers);
		headers_v = MLX5_ADDR_OF(fte_match_param, spec->match_value,
					 inner_headers);
	}

	if (dissector_uses_key(f->dissector, FLOW_DISSECTOR_KEY_ETH_ADDRS)) {
		struct flow_dissector_key_eth_addrs *key =
			skb_flow_dissector_target(f->dissector,
						  FLOW_DISSECTOR_KEY_ETH_ADDRS,
						  f->key);
		struct flow_dissector_key_eth_addrs *mask =
			skb_flow_dissector_target(f->dissector,
						  FLOW_DISSECTOR_KEY_ETH_ADDRS,
						  f->mask);

		ether_addr_copy(MLX5_ADDR_OF(fte_match_set_lyr_2_4, headers_c,
					     dmac_47_16),
				mask->dst);
		ether_addr_copy(MLX5_ADDR_OF(fte_match_set_lyr_2_4, headers_v,
					     dmac_47_16),
				key->dst);

		ether_addr_copy(MLX5_ADDR_OF(fte_match_set_lyr_2_4, headers_c,
					     smac_47_16),
				mask->src);
		ether_addr_copy(MLX5_ADDR_OF(fte_match_set_lyr_2_4, headers_v,
					     smac_47_16),
				key->src);

		if (!is_zero_ether_addr(mask->src) || !is_zero_ether_addr(mask->dst))
			*match_level = MLX5_MATCH_L2;
	}

	if (dissector_uses_key(f->dissector, FLOW_DISSECTOR_KEY_VLAN)) {
		struct flow_dissector_key_vlan *key =
			skb_flow_dissector_target(f->dissector,
						  FLOW_DISSECTOR_KEY_VLAN,
						  f->key);
		struct flow_dissector_key_vlan *mask =
			skb_flow_dissector_target(f->dissector,
						  FLOW_DISSECTOR_KEY_VLAN,
						  f->mask);
		if (mask->vlan_id || mask->vlan_priority || mask->vlan_tpid) {
			if (key->vlan_tpid == htons(ETH_P_8021AD)) {
				MLX5_SET(fte_match_set_lyr_2_4, headers_c,
					 svlan_tag, 1);
				MLX5_SET(fte_match_set_lyr_2_4, headers_v,
					 svlan_tag, 1);
			} else {
				MLX5_SET(fte_match_set_lyr_2_4, headers_c,
					 cvlan_tag, 1);
				MLX5_SET(fte_match_set_lyr_2_4, headers_v,
					 cvlan_tag, 1);
			}

			MLX5_SET(fte_match_set_lyr_2_4, headers_c, first_vid, mask->vlan_id);
			MLX5_SET(fte_match_set_lyr_2_4, headers_v, first_vid, key->vlan_id);

			MLX5_SET(fte_match_set_lyr_2_4, headers_c, first_prio, mask->vlan_priority);
			MLX5_SET(fte_match_set_lyr_2_4, headers_v, first_prio, key->vlan_priority);

			*match_level = MLX5_MATCH_L2;
		}
	} else {
		MLX5_SET(fte_match_set_lyr_2_4, headers_c, svlan_tag, 1);
		MLX5_SET(fte_match_set_lyr_2_4, headers_c, cvlan_tag, 1);
	}

	if (dissector_uses_key(f->dissector, FLOW_DISSECTOR_KEY_CVLAN)) {
		struct flow_dissector_key_vlan *key =
			skb_flow_dissector_target(f->dissector,
						  FLOW_DISSECTOR_KEY_CVLAN,
						  f->key);
		struct flow_dissector_key_vlan *mask =
			skb_flow_dissector_target(f->dissector,
						  FLOW_DISSECTOR_KEY_CVLAN,
						  f->mask);
		if (mask->vlan_id || mask->vlan_priority || mask->vlan_tpid) {
			if (key->vlan_tpid == htons(ETH_P_8021AD)) {
				MLX5_SET(fte_match_set_misc, misc_c,
					 outer_second_svlan_tag, 1);
				MLX5_SET(fte_match_set_misc, misc_v,
					 outer_second_svlan_tag, 1);
			} else {
				MLX5_SET(fte_match_set_misc, misc_c,
					 outer_second_cvlan_tag, 1);
				MLX5_SET(fte_match_set_misc, misc_v,
					 outer_second_cvlan_tag, 1);
			}

			MLX5_SET(fte_match_set_misc, misc_c, outer_second_vid,
				 mask->vlan_id);
			MLX5_SET(fte_match_set_misc, misc_v, outer_second_vid,
				 key->vlan_id);
			MLX5_SET(fte_match_set_misc, misc_c, outer_second_prio,
				 mask->vlan_priority);
			MLX5_SET(fte_match_set_misc, misc_v, outer_second_prio,
				 key->vlan_priority);

			*match_level = MLX5_MATCH_L2;
		}
	}

	if (dissector_uses_key(f->dissector, FLOW_DISSECTOR_KEY_BASIC)) {
		struct flow_dissector_key_basic *key =
			skb_flow_dissector_target(f->dissector,
						  FLOW_DISSECTOR_KEY_BASIC,
						  f->key);
		struct flow_dissector_key_basic *mask =
			skb_flow_dissector_target(f->dissector,
						  FLOW_DISSECTOR_KEY_BASIC,
						  f->mask);
		MLX5_SET(fte_match_set_lyr_2_4, headers_c, ethertype,
			 ntohs(mask->n_proto));
		MLX5_SET(fte_match_set_lyr_2_4, headers_v, ethertype,
			 ntohs(key->n_proto));

		if (mask->n_proto)
			*match_level = MLX5_MATCH_L2;
	}

	if (dissector_uses_key(f->dissector, FLOW_DISSECTOR_KEY_CONTROL)) {
		struct flow_dissector_key_control *key =
			skb_flow_dissector_target(f->dissector,
						  FLOW_DISSECTOR_KEY_CONTROL,
						  f->key);

		struct flow_dissector_key_control *mask =
			skb_flow_dissector_target(f->dissector,
						  FLOW_DISSECTOR_KEY_CONTROL,
						  f->mask);
		addr_type = key->addr_type;

		/* the HW doesn't support frag first/later */
		if (mask->flags & FLOW_DIS_FIRST_FRAG)
			return -EOPNOTSUPP;

		if (mask->flags & FLOW_DIS_IS_FRAGMENT) {
			MLX5_SET(fte_match_set_lyr_2_4, headers_c, frag, 1);
			MLX5_SET(fte_match_set_lyr_2_4, headers_v, frag,
				 key->flags & FLOW_DIS_IS_FRAGMENT);

			/* the HW doesn't need L3 inline to match on frag=no */
			if (!(key->flags & FLOW_DIS_IS_FRAGMENT))
				*match_level = MLX5_INLINE_MODE_L2;
	/* ***  L2 attributes parsing up to here *** */
			else
				*match_level = MLX5_INLINE_MODE_IP;
		}
	}

	if (dissector_uses_key(f->dissector, FLOW_DISSECTOR_KEY_BASIC)) {
		struct flow_dissector_key_basic *key =
			skb_flow_dissector_target(f->dissector,
						  FLOW_DISSECTOR_KEY_BASIC,
						  f->key);
		struct flow_dissector_key_basic *mask =
			skb_flow_dissector_target(f->dissector,
						  FLOW_DISSECTOR_KEY_BASIC,
						  f->mask);
		ip_proto = key->ip_proto;

		MLX5_SET(fte_match_set_lyr_2_4, headers_c, ip_protocol,
			 mask->ip_proto);
		MLX5_SET(fte_match_set_lyr_2_4, headers_v, ip_protocol,
			 key->ip_proto);

		if (mask->ip_proto)
			*match_level = MLX5_MATCH_L3;
	}

	if (addr_type == FLOW_DISSECTOR_KEY_IPV4_ADDRS) {
		struct flow_dissector_key_ipv4_addrs *key =
			skb_flow_dissector_target(f->dissector,
						  FLOW_DISSECTOR_KEY_IPV4_ADDRS,
						  f->key);
		struct flow_dissector_key_ipv4_addrs *mask =
			skb_flow_dissector_target(f->dissector,
						  FLOW_DISSECTOR_KEY_IPV4_ADDRS,
						  f->mask);

		memcpy(MLX5_ADDR_OF(fte_match_set_lyr_2_4, headers_c,
				    src_ipv4_src_ipv6.ipv4_layout.ipv4),
		       &mask->src, sizeof(mask->src));
		memcpy(MLX5_ADDR_OF(fte_match_set_lyr_2_4, headers_v,
				    src_ipv4_src_ipv6.ipv4_layout.ipv4),
		       &key->src, sizeof(key->src));
		memcpy(MLX5_ADDR_OF(fte_match_set_lyr_2_4, headers_c,
				    dst_ipv4_dst_ipv6.ipv4_layout.ipv4),
		       &mask->dst, sizeof(mask->dst));
		memcpy(MLX5_ADDR_OF(fte_match_set_lyr_2_4, headers_v,
				    dst_ipv4_dst_ipv6.ipv4_layout.ipv4),
		       &key->dst, sizeof(key->dst));

		if (mask->src || mask->dst)
			*match_level = MLX5_MATCH_L3;
	}

	if (addr_type == FLOW_DISSECTOR_KEY_IPV6_ADDRS) {
		struct flow_dissector_key_ipv6_addrs *key =
			skb_flow_dissector_target(f->dissector,
						  FLOW_DISSECTOR_KEY_IPV6_ADDRS,
						  f->key);
		struct flow_dissector_key_ipv6_addrs *mask =
			skb_flow_dissector_target(f->dissector,
						  FLOW_DISSECTOR_KEY_IPV6_ADDRS,
						  f->mask);

		memcpy(MLX5_ADDR_OF(fte_match_set_lyr_2_4, headers_c,
				    src_ipv4_src_ipv6.ipv6_layout.ipv6),
		       &mask->src, sizeof(mask->src));
		memcpy(MLX5_ADDR_OF(fte_match_set_lyr_2_4, headers_v,
				    src_ipv4_src_ipv6.ipv6_layout.ipv6),
		       &key->src, sizeof(key->src));

		memcpy(MLX5_ADDR_OF(fte_match_set_lyr_2_4, headers_c,
				    dst_ipv4_dst_ipv6.ipv6_layout.ipv6),
		       &mask->dst, sizeof(mask->dst));
		memcpy(MLX5_ADDR_OF(fte_match_set_lyr_2_4, headers_v,
				    dst_ipv4_dst_ipv6.ipv6_layout.ipv6),
		       &key->dst, sizeof(key->dst));

		if (ipv6_addr_type(&mask->src) != IPV6_ADDR_ANY ||
		    ipv6_addr_type(&mask->dst) != IPV6_ADDR_ANY)
			*match_level = MLX5_MATCH_L3;
	}

	if (dissector_uses_key(f->dissector, FLOW_DISSECTOR_KEY_IP)) {
		struct flow_dissector_key_ip *key =
			skb_flow_dissector_target(f->dissector,
						  FLOW_DISSECTOR_KEY_IP,
						  f->key);
		struct flow_dissector_key_ip *mask =
			skb_flow_dissector_target(f->dissector,
						  FLOW_DISSECTOR_KEY_IP,
						  f->mask);

		MLX5_SET(fte_match_set_lyr_2_4, headers_c, ip_ecn, mask->tos & 0x3);
		MLX5_SET(fte_match_set_lyr_2_4, headers_v, ip_ecn, key->tos & 0x3);

		MLX5_SET(fte_match_set_lyr_2_4, headers_c, ip_dscp, mask->tos >> 2);
		MLX5_SET(fte_match_set_lyr_2_4, headers_v, ip_dscp, key->tos  >> 2);

		MLX5_SET(fte_match_set_lyr_2_4, headers_c, ttl_hoplimit, mask->ttl);
		MLX5_SET(fte_match_set_lyr_2_4, headers_v, ttl_hoplimit, key->ttl);

		if (mask->ttl &&
		    !MLX5_CAP_ESW_FLOWTABLE_FDB(priv->mdev,
						ft_field_support.outer_ipv4_ttl)) {
			NL_SET_ERR_MSG_MOD(extack,
					   "Matching on TTL is not supported");
			return -EOPNOTSUPP;
		}

		if (mask->tos || mask->ttl)
			*match_level = MLX5_MATCH_L3;
	}

	/* ***  L3 attributes parsing up to here *** */

	if (dissector_uses_key(f->dissector, FLOW_DISSECTOR_KEY_PORTS)) {
		struct flow_dissector_key_ports *key =
			skb_flow_dissector_target(f->dissector,
						  FLOW_DISSECTOR_KEY_PORTS,
						  f->key);
		struct flow_dissector_key_ports *mask =
			skb_flow_dissector_target(f->dissector,
						  FLOW_DISSECTOR_KEY_PORTS,
						  f->mask);
		switch (ip_proto) {
		case IPPROTO_TCP:
			MLX5_SET(fte_match_set_lyr_2_4, headers_c,
				 tcp_sport, ntohs(mask->src));
			MLX5_SET(fte_match_set_lyr_2_4, headers_v,
				 tcp_sport, ntohs(key->src));

			MLX5_SET(fte_match_set_lyr_2_4, headers_c,
				 tcp_dport, ntohs(mask->dst));
			MLX5_SET(fte_match_set_lyr_2_4, headers_v,
				 tcp_dport, ntohs(key->dst));
			break;

		case IPPROTO_UDP:
			MLX5_SET(fte_match_set_lyr_2_4, headers_c,
				 udp_sport, ntohs(mask->src));
			MLX5_SET(fte_match_set_lyr_2_4, headers_v,
				 udp_sport, ntohs(key->src));

			MLX5_SET(fte_match_set_lyr_2_4, headers_c,
				 udp_dport, ntohs(mask->dst));
			MLX5_SET(fte_match_set_lyr_2_4, headers_v,
				 udp_dport, ntohs(key->dst));
			break;
		default:
			NL_SET_ERR_MSG_MOD(extack,
					   "Only UDP and TCP transports are supported for L4 matching");
			netdev_err(priv->netdev,
				   "Only UDP and TCP transport are supported\n");
			return -EINVAL;
		}

		if (mask->src || mask->dst)
			*match_level = MLX5_MATCH_L4;
	}

	if (dissector_uses_key(f->dissector, FLOW_DISSECTOR_KEY_TCP)) {
		struct flow_dissector_key_tcp *key =
			skb_flow_dissector_target(f->dissector,
						  FLOW_DISSECTOR_KEY_TCP,
						  f->key);
		struct flow_dissector_key_tcp *mask =
			skb_flow_dissector_target(f->dissector,
						  FLOW_DISSECTOR_KEY_TCP,
						  f->mask);

		MLX5_SET(fte_match_set_lyr_2_4, headers_c, tcp_flags,
			 ntohs(mask->flags));
		MLX5_SET(fte_match_set_lyr_2_4, headers_v, tcp_flags,
			 ntohs(key->flags));

		if (mask->flags)
			*match_level = MLX5_MATCH_L4;
	}

	return 0;
}

static int parse_cls_flower(struct mlx5e_priv *priv,
			    struct mlx5e_tc_flow *flow,
			    struct mlx5_flow_spec *spec,
			    struct tc_cls_flower_offload *f)
{
	struct netlink_ext_ack *extack = f->common.extack;
	struct mlx5_core_dev *dev = priv->mdev;
	struct mlx5_eswitch *esw = dev->priv.eswitch;
	struct mlx5e_rep_priv *rpriv = priv->ppriv;
	struct mlx5_eswitch_rep *rep;
	u8 match_level;
	int err;

	err = __parse_cls_flower(priv, spec, f, &match_level);

	if (!err && (flow->flags & MLX5E_TC_FLOW_ESWITCH)) {
		rep = rpriv->rep;
		if (rep->vport != FDB_UPLINK_VPORT &&
		    (esw->offloads.inline_mode != MLX5_INLINE_MODE_NONE &&
		    esw->offloads.inline_mode < match_level)) {
			NL_SET_ERR_MSG_MOD(extack,
					   "Flow is not offloaded due to min inline setting");
			netdev_warn(priv->netdev,
				    "Flow is not offloaded due to min inline setting, required %d actual %d\n",
				    match_level, esw->offloads.inline_mode);
			return -EOPNOTSUPP;
		}
	}

	if (flow->flags & MLX5E_TC_FLOW_ESWITCH)
		flow->esw_attr->match_level = match_level;
	else
		flow->nic_attr->match_level = match_level;

	return err;
}

struct pedit_headers {
	struct ethhdr  eth;
	struct iphdr   ip4;
	struct ipv6hdr ip6;
	struct tcphdr  tcp;
	struct udphdr  udp;
};

static int pedit_header_offsets[] = {
	[TCA_PEDIT_KEY_EX_HDR_TYPE_ETH] = offsetof(struct pedit_headers, eth),
	[TCA_PEDIT_KEY_EX_HDR_TYPE_IP4] = offsetof(struct pedit_headers, ip4),
	[TCA_PEDIT_KEY_EX_HDR_TYPE_IP6] = offsetof(struct pedit_headers, ip6),
	[TCA_PEDIT_KEY_EX_HDR_TYPE_TCP] = offsetof(struct pedit_headers, tcp),
	[TCA_PEDIT_KEY_EX_HDR_TYPE_UDP] = offsetof(struct pedit_headers, udp),
};

#define pedit_header(_ph, _htype) ((void *)(_ph) + pedit_header_offsets[_htype])

static int set_pedit_val(u8 hdr_type, u32 mask, u32 val, u32 offset,
			 struct pedit_headers *masks,
			 struct pedit_headers *vals)
{
	u32 *curr_pmask, *curr_pval;

	if (hdr_type >= __PEDIT_HDR_TYPE_MAX)
		goto out_err;

	curr_pmask = (u32 *)(pedit_header(masks, hdr_type) + offset);
	curr_pval  = (u32 *)(pedit_header(vals, hdr_type) + offset);

	if (*curr_pmask & mask)  /* disallow acting twice on the same location */
		goto out_err;

	*curr_pmask |= mask;
	*curr_pval  |= (val & mask);

	return 0;

out_err:
	return -EOPNOTSUPP;
}

struct mlx5_fields {
	u8  field;
	u8  size;
	u32 offset;
};

#define OFFLOAD(fw_field, size, field, off) \
		{MLX5_ACTION_IN_FIELD_OUT_ ## fw_field, size, offsetof(struct pedit_headers, field) + (off)}

static struct mlx5_fields fields[] = {
	OFFLOAD(DMAC_47_16, 4, eth.h_dest[0], 0),
	OFFLOAD(DMAC_15_0,  2, eth.h_dest[4], 0),
	OFFLOAD(SMAC_47_16, 4, eth.h_source[0], 0),
	OFFLOAD(SMAC_15_0,  2, eth.h_source[4], 0),
	OFFLOAD(ETHERTYPE,  2, eth.h_proto, 0),

	OFFLOAD(IP_TTL, 1, ip4.ttl,   0),
	OFFLOAD(SIPV4,  4, ip4.saddr, 0),
	OFFLOAD(DIPV4,  4, ip4.daddr, 0),

	OFFLOAD(SIPV6_127_96, 4, ip6.saddr.s6_addr32[0], 0),
	OFFLOAD(SIPV6_95_64,  4, ip6.saddr.s6_addr32[1], 0),
	OFFLOAD(SIPV6_63_32,  4, ip6.saddr.s6_addr32[2], 0),
	OFFLOAD(SIPV6_31_0,   4, ip6.saddr.s6_addr32[3], 0),
	OFFLOAD(DIPV6_127_96, 4, ip6.daddr.s6_addr32[0], 0),
	OFFLOAD(DIPV6_95_64,  4, ip6.daddr.s6_addr32[1], 0),
	OFFLOAD(DIPV6_63_32,  4, ip6.daddr.s6_addr32[2], 0),
	OFFLOAD(DIPV6_31_0,   4, ip6.daddr.s6_addr32[3], 0),
	OFFLOAD(IPV6_HOPLIMIT, 1, ip6.hop_limit, 0),

	OFFLOAD(TCP_SPORT, 2, tcp.source,  0),
	OFFLOAD(TCP_DPORT, 2, tcp.dest,    0),
	OFFLOAD(TCP_FLAGS, 1, tcp.ack_seq, 5),

	OFFLOAD(UDP_SPORT, 2, udp.source, 0),
	OFFLOAD(UDP_DPORT, 2, udp.dest,   0),
};

/* On input attr->num_mod_hdr_actions tells how many HW actions can be parsed at
 * max from the SW pedit action. On success, it says how many HW actions were
 * actually parsed.
 */
static int offload_pedit_fields(struct pedit_headers *masks,
				struct pedit_headers *vals,
				struct mlx5e_tc_flow_parse_attr *parse_attr,
				struct netlink_ext_ack *extack)
{
	struct pedit_headers *set_masks, *add_masks, *set_vals, *add_vals;
	int i, action_size, nactions, max_actions, first, last, next_z;
	void *s_masks_p, *a_masks_p, *vals_p;
	struct mlx5_fields *f;
	u8 cmd, field_bsize;
	u32 s_mask, a_mask;
	unsigned long mask;
	__be32 mask_be32;
	__be16 mask_be16;
	void *action;

	set_masks = &masks[TCA_PEDIT_KEY_EX_CMD_SET];
	add_masks = &masks[TCA_PEDIT_KEY_EX_CMD_ADD];
	set_vals = &vals[TCA_PEDIT_KEY_EX_CMD_SET];
	add_vals = &vals[TCA_PEDIT_KEY_EX_CMD_ADD];

	action_size = MLX5_UN_SZ_BYTES(set_action_in_add_action_in_auto);
	action = parse_attr->mod_hdr_actions;
	max_actions = parse_attr->num_mod_hdr_actions;
	nactions = 0;

	for (i = 0; i < ARRAY_SIZE(fields); i++) {
		f = &fields[i];
		/* avoid seeing bits set from previous iterations */
		s_mask = 0;
		a_mask = 0;

		s_masks_p = (void *)set_masks + f->offset;
		a_masks_p = (void *)add_masks + f->offset;

		memcpy(&s_mask, s_masks_p, f->size);
		memcpy(&a_mask, a_masks_p, f->size);

		if (!s_mask && !a_mask) /* nothing to offload here */
			continue;

		if (s_mask && a_mask) {
			NL_SET_ERR_MSG_MOD(extack,
					   "can't set and add to the same HW field");
			printk(KERN_WARNING "mlx5: can't set and add to the same HW field (%x)\n", f->field);
			return -EOPNOTSUPP;
		}

		if (nactions == max_actions) {
			NL_SET_ERR_MSG_MOD(extack,
					   "too many pedit actions, can't offload");
			printk(KERN_WARNING "mlx5: parsed %d pedit actions, can't do more\n", nactions);
			return -EOPNOTSUPP;
		}

		if (s_mask) {
			cmd  = MLX5_ACTION_TYPE_SET;
			mask = s_mask;
			vals_p = (void *)set_vals + f->offset;
			/* clear to denote we consumed this field */
			memset(s_masks_p, 0, f->size);
		} else {
			cmd  = MLX5_ACTION_TYPE_ADD;
			mask = a_mask;
			vals_p = (void *)add_vals + f->offset;
			/* clear to denote we consumed this field */
			memset(a_masks_p, 0, f->size);
		}

		field_bsize = f->size * BITS_PER_BYTE;

		if (field_bsize == 32) {
			mask_be32 = *(__be32 *)&mask;
			mask = (__force unsigned long)cpu_to_le32(be32_to_cpu(mask_be32));
		} else if (field_bsize == 16) {
			mask_be16 = *(__be16 *)&mask;
			mask = (__force unsigned long)cpu_to_le16(be16_to_cpu(mask_be16));
		}

		first = find_first_bit(&mask, field_bsize);
		next_z = find_next_zero_bit(&mask, field_bsize, first);
		last  = find_last_bit(&mask, field_bsize);
		if (first < next_z && next_z < last) {
			NL_SET_ERR_MSG_MOD(extack,
					   "rewrite of few sub-fields isn't supported");
			printk(KERN_WARNING "mlx5: rewrite of few sub-fields (mask %lx) isn't offloaded\n",
			       mask);
			return -EOPNOTSUPP;
		}

		MLX5_SET(set_action_in, action, action_type, cmd);
		MLX5_SET(set_action_in, action, field, f->field);

		if (cmd == MLX5_ACTION_TYPE_SET) {
			MLX5_SET(set_action_in, action, offset, first);
			/* length is num of bits to be written, zero means length of 32 */
			MLX5_SET(set_action_in, action, length, (last - first + 1));
		}

		if (field_bsize == 32)
			MLX5_SET(set_action_in, action, data, ntohl(*(__be32 *)vals_p) >> first);
		else if (field_bsize == 16)
			MLX5_SET(set_action_in, action, data, ntohs(*(__be16 *)vals_p) >> first);
		else if (field_bsize == 8)
			MLX5_SET(set_action_in, action, data, *(u8 *)vals_p >> first);

		action += action_size;
		nactions++;
	}

	parse_attr->num_mod_hdr_actions = nactions;
	return 0;
}

static int alloc_mod_hdr_actions(struct mlx5e_priv *priv,
				 const struct tc_action *a, int namespace,
				 struct mlx5e_tc_flow_parse_attr *parse_attr)
{
	int nkeys, action_size, max_actions;

	nkeys = tcf_pedit_nkeys(a);
	action_size = MLX5_UN_SZ_BYTES(set_action_in_add_action_in_auto);

	if (namespace == MLX5_FLOW_NAMESPACE_FDB) /* FDB offloading */
		max_actions = MLX5_CAP_ESW_FLOWTABLE_FDB(priv->mdev, max_modify_header_actions);
	else /* namespace is MLX5_FLOW_NAMESPACE_KERNEL - NIC offloading */
		max_actions = MLX5_CAP_FLOWTABLE_NIC_RX(priv->mdev, max_modify_header_actions);

	/* can get up to crazingly 16 HW actions in 32 bits pedit SW key */
	max_actions = min(max_actions, nkeys * 16);

	parse_attr->mod_hdr_actions = kcalloc(max_actions, action_size, GFP_KERNEL);
	if (!parse_attr->mod_hdr_actions)
		return -ENOMEM;

	parse_attr->num_mod_hdr_actions = max_actions;
	return 0;
}

static const struct pedit_headers zero_masks = {};

static int parse_tc_pedit_action(struct mlx5e_priv *priv,
				 const struct tc_action *a, int namespace,
				 struct mlx5e_tc_flow_parse_attr *parse_attr,
				 struct netlink_ext_ack *extack)
{
	struct pedit_headers masks[__PEDIT_CMD_MAX], vals[__PEDIT_CMD_MAX], *cmd_masks;
	int nkeys, i, err = -EOPNOTSUPP;
	u32 mask, val, offset;
	u8 cmd, htype;

	nkeys = tcf_pedit_nkeys(a);

	memset(masks, 0, sizeof(struct pedit_headers) * __PEDIT_CMD_MAX);
	memset(vals,  0, sizeof(struct pedit_headers) * __PEDIT_CMD_MAX);

	for (i = 0; i < nkeys; i++) {
		htype = tcf_pedit_htype(a, i);
		cmd = tcf_pedit_cmd(a, i);
		err = -EOPNOTSUPP; /* can't be all optimistic */

		if (htype == TCA_PEDIT_KEY_EX_HDR_TYPE_NETWORK) {
			NL_SET_ERR_MSG_MOD(extack,
					   "legacy pedit isn't offloaded");
			goto out_err;
		}

		if (cmd != TCA_PEDIT_KEY_EX_CMD_SET && cmd != TCA_PEDIT_KEY_EX_CMD_ADD) {
			NL_SET_ERR_MSG_MOD(extack, "pedit cmd isn't offloaded");
			goto out_err;
		}

		mask = tcf_pedit_mask(a, i);
		val = tcf_pedit_val(a, i);
		offset = tcf_pedit_offset(a, i);

		err = set_pedit_val(htype, ~mask, val, offset, &masks[cmd], &vals[cmd]);
		if (err)
			goto out_err;
	}

	err = alloc_mod_hdr_actions(priv, a, namespace, parse_attr);
	if (err)
		goto out_err;

	err = offload_pedit_fields(masks, vals, parse_attr, extack);
	if (err < 0)
		goto out_dealloc_parsed_actions;

	for (cmd = 0; cmd < __PEDIT_CMD_MAX; cmd++) {
		cmd_masks = &masks[cmd];
		if (memcmp(cmd_masks, &zero_masks, sizeof(zero_masks))) {
			NL_SET_ERR_MSG_MOD(extack,
					   "attempt to offload an unsupported field");
			netdev_warn(priv->netdev, "attempt to offload an unsupported field (cmd %d)\n", cmd);
			print_hex_dump(KERN_WARNING, "mask: ", DUMP_PREFIX_ADDRESS,
				       16, 1, cmd_masks, sizeof(zero_masks), true);
			err = -EOPNOTSUPP;
			goto out_dealloc_parsed_actions;
		}
	}

	return 0;

out_dealloc_parsed_actions:
	kfree(parse_attr->mod_hdr_actions);
out_err:
	return err;
}

static bool csum_offload_supported(struct mlx5e_priv *priv,
				   u32 action,
				   u32 update_flags,
				   struct netlink_ext_ack *extack)
{
	u32 prot_flags = TCA_CSUM_UPDATE_FLAG_IPV4HDR | TCA_CSUM_UPDATE_FLAG_TCP |
			 TCA_CSUM_UPDATE_FLAG_UDP;

	/*  The HW recalcs checksums only if re-writing headers */
	if (!(action & MLX5_FLOW_CONTEXT_ACTION_MOD_HDR)) {
		NL_SET_ERR_MSG_MOD(extack,
				   "TC csum action is only offloaded with pedit");
		netdev_warn(priv->netdev,
			    "TC csum action is only offloaded with pedit\n");
		return false;
	}

	if (update_flags & ~prot_flags) {
		NL_SET_ERR_MSG_MOD(extack,
				   "can't offload TC csum action for some header/s");
		netdev_warn(priv->netdev,
			    "can't offload TC csum action for some header/s - flags %#x\n",
			    update_flags);
		return false;
	}

	return true;
}

static bool modify_header_match_supported(struct mlx5_flow_spec *spec,
					  struct tcf_exts *exts,
					  struct netlink_ext_ack *extack)
{
	const struct tc_action *a;
	bool modify_ip_header;
	LIST_HEAD(actions);
	u8 htype, ip_proto;
	void *headers_v;
	u16 ethertype;
	int nkeys, i;

	headers_v = MLX5_ADDR_OF(fte_match_param, spec->match_value, outer_headers);
	ethertype = MLX5_GET(fte_match_set_lyr_2_4, headers_v, ethertype);

	/* for non-IP we only re-write MACs, so we're okay */
	if (ethertype != ETH_P_IP && ethertype != ETH_P_IPV6)
		goto out_ok;

	modify_ip_header = false;
	tcf_exts_for_each_action(i, a, exts) {
		int k;

		if (!is_tcf_pedit(a))
			continue;

		nkeys = tcf_pedit_nkeys(a);
		for (k = 0; k < nkeys; k++) {
			htype = tcf_pedit_htype(a, k);
			if (htype == TCA_PEDIT_KEY_EX_HDR_TYPE_IP4 ||
			    htype == TCA_PEDIT_KEY_EX_HDR_TYPE_IP6) {
				modify_ip_header = true;
				break;
			}
		}
	}

	ip_proto = MLX5_GET(fte_match_set_lyr_2_4, headers_v, ip_protocol);
	if (modify_ip_header && ip_proto != IPPROTO_TCP &&
	    ip_proto != IPPROTO_UDP && ip_proto != IPPROTO_ICMP) {
		NL_SET_ERR_MSG_MOD(extack,
				   "can't offload re-write of non TCP/UDP");
		pr_info("can't offload re-write of ip proto %d\n", ip_proto);
		return false;
	}

out_ok:
	return true;
}

static bool actions_match_supported(struct mlx5e_priv *priv,
				    struct tcf_exts *exts,
				    struct mlx5e_tc_flow_parse_attr *parse_attr,
				    struct mlx5e_tc_flow *flow,
				    struct netlink_ext_ack *extack)
{
	u32 actions;

	if (flow->flags & MLX5E_TC_FLOW_ESWITCH)
		actions = flow->esw_attr->action;
	else
		actions = flow->nic_attr->action;

	if (flow->flags & MLX5E_TC_FLOW_EGRESS &&
	    !(actions & MLX5_FLOW_CONTEXT_ACTION_DECAP))
		return false;

	if (actions & MLX5_FLOW_CONTEXT_ACTION_MOD_HDR)
		return modify_header_match_supported(&parse_attr->spec, exts,
						     extack);

	return true;
}

static bool same_hw_devs(struct mlx5e_priv *priv, struct mlx5e_priv *peer_priv)
{
	struct mlx5_core_dev *fmdev, *pmdev;
	u64 fsystem_guid, psystem_guid;

	fmdev = priv->mdev;
	pmdev = peer_priv->mdev;

	fsystem_guid = mlx5_query_nic_system_image_guid(fmdev);
	psystem_guid = mlx5_query_nic_system_image_guid(pmdev);

	return (fsystem_guid == psystem_guid);
}

static int parse_tc_nic_actions(struct mlx5e_priv *priv, struct tcf_exts *exts,
				struct mlx5e_tc_flow_parse_attr *parse_attr,
				struct mlx5e_tc_flow *flow,
				struct netlink_ext_ack *extack)
{
	struct mlx5_nic_flow_attr *attr = flow->nic_attr;
	const struct tc_action *a;
	LIST_HEAD(actions);
	u32 action = 0;
	int err, i;

	if (!tcf_exts_has_actions(exts))
		return -EINVAL;

	attr->flow_tag = MLX5_FS_DEFAULT_FLOW_TAG;

	tcf_exts_for_each_action(i, a, exts) {
		if (is_tcf_gact_shot(a)) {
			action |= MLX5_FLOW_CONTEXT_ACTION_DROP;
			if (MLX5_CAP_FLOWTABLE(priv->mdev,
					       flow_table_properties_nic_receive.flow_counter))
				action |= MLX5_FLOW_CONTEXT_ACTION_COUNT;
			continue;
		}

		if (is_tcf_pedit(a)) {
			err = parse_tc_pedit_action(priv, a, MLX5_FLOW_NAMESPACE_KERNEL,
						    parse_attr, extack);
			if (err)
				return err;

			action |= MLX5_FLOW_CONTEXT_ACTION_MOD_HDR |
				  MLX5_FLOW_CONTEXT_ACTION_FWD_DEST;
			continue;
		}

		if (is_tcf_csum(a)) {
			if (csum_offload_supported(priv, action,
						   tcf_csum_update_flags(a),
						   extack))
				continue;

			return -EOPNOTSUPP;
		}

		if (is_tcf_mirred_egress_redirect(a)) {
			struct net_device *peer_dev = tcf_mirred_dev(a);

			if (priv->netdev->netdev_ops == peer_dev->netdev_ops &&
			    same_hw_devs(priv, netdev_priv(peer_dev))) {
				parse_attr->mirred_ifindex = peer_dev->ifindex;
				flow->flags |= MLX5E_TC_FLOW_HAIRPIN;
				action |= MLX5_FLOW_CONTEXT_ACTION_FWD_DEST |
					  MLX5_FLOW_CONTEXT_ACTION_COUNT;
			} else {
				NL_SET_ERR_MSG_MOD(extack,
						   "device is not on same HW, can't offload");
				netdev_warn(priv->netdev, "device %s not on same HW, can't offload\n",
					    peer_dev->name);
				return -EINVAL;
			}
			continue;
		}

		if (is_tcf_skbedit_mark(a)) {
			u32 mark = tcf_skbedit_mark(a);

			if (mark & ~MLX5E_TC_FLOW_ID_MASK) {
				NL_SET_ERR_MSG_MOD(extack,
						   "Bad flow mark - only 16 bit is supported");
				return -EINVAL;
			}

			attr->flow_tag = mark;
			action |= MLX5_FLOW_CONTEXT_ACTION_FWD_DEST;
			continue;
		}

		return -EINVAL;
	}

	attr->action = action;
	if (!actions_match_supported(priv, exts, parse_attr, flow, extack))
		return -EOPNOTSUPP;

	return 0;
}

static inline int cmp_encap_info(struct ip_tunnel_key *a,
				 struct ip_tunnel_key *b)
{
	return memcmp(a, b, sizeof(*a));
}

static inline int hash_encap_info(struct ip_tunnel_key *key)
{
	return jhash(key, sizeof(*key), 0);
}

static int mlx5e_route_lookup_ipv4(struct mlx5e_priv *priv,
				   struct net_device *mirred_dev,
				   struct net_device **out_dev,
				   struct flowi4 *fl4,
				   struct neighbour **out_n,
				   u8 *out_ttl)
{
	struct mlx5_eswitch *esw = priv->mdev->priv.eswitch;
	struct mlx5e_rep_priv *uplink_rpriv;
	struct rtable *rt;
	struct neighbour *n = NULL;

#if IS_ENABLED(CONFIG_INET)
	int ret;

	rt = ip_route_output_key(dev_net(mirred_dev), fl4);
	ret = PTR_ERR_OR_ZERO(rt);
	if (ret)
		return ret;
#else
	return -EOPNOTSUPP;
#endif
	uplink_rpriv = mlx5_eswitch_get_uplink_priv(esw, REP_ETH);
	/* if the egress device isn't on the same HW e-switch, we use the uplink */
	if (!switchdev_port_same_parent_id(priv->netdev, rt->dst.dev))
		*out_dev = uplink_rpriv->netdev;
	else
		*out_dev = rt->dst.dev;

	if (!(*out_ttl))
		*out_ttl = ip4_dst_hoplimit(&rt->dst);
	n = dst_neigh_lookup(&rt->dst, &fl4->daddr);
	ip_rt_put(rt);
	if (!n)
		return -ENOMEM;

	*out_n = n;
	return 0;
}

static bool is_merged_eswitch_dev(struct mlx5e_priv *priv,
				  struct net_device *peer_netdev)
{
	struct mlx5e_priv *peer_priv;

	peer_priv = netdev_priv(peer_netdev);

	return (MLX5_CAP_ESW(priv->mdev, merged_eswitch) &&
		(priv->netdev->netdev_ops == peer_netdev->netdev_ops) &&
		same_hw_devs(priv, peer_priv) &&
		MLX5_VPORT_MANAGER(peer_priv->mdev) &&
		(peer_priv->mdev->priv.eswitch->mode == SRIOV_OFFLOADS));
}

static int mlx5e_route_lookup_ipv6(struct mlx5e_priv *priv,
				   struct net_device *mirred_dev,
				   struct net_device **out_dev,
				   struct flowi6 *fl6,
				   struct neighbour **out_n,
				   u8 *out_ttl)
{
	struct neighbour *n = NULL;
	struct dst_entry *dst;

#if IS_ENABLED(CONFIG_INET) && IS_ENABLED(CONFIG_IPV6)
	struct mlx5e_rep_priv *uplink_rpriv;
	struct mlx5_eswitch *esw = priv->mdev->priv.eswitch;
	int ret;

	ret = ipv6_stub->ipv6_dst_lookup(dev_net(mirred_dev), NULL, &dst,
					 fl6);
	if (ret < 0)
		return ret;

	if (!(*out_ttl))
		*out_ttl = ip6_dst_hoplimit(dst);

	uplink_rpriv = mlx5_eswitch_get_uplink_priv(esw, REP_ETH);
	/* if the egress device isn't on the same HW e-switch, we use the uplink */
	if (!switchdev_port_same_parent_id(priv->netdev, dst->dev))
		*out_dev = uplink_rpriv->netdev;
	else
		*out_dev = dst->dev;
#else
	return -EOPNOTSUPP;
#endif

	n = dst_neigh_lookup(dst, &fl6->daddr);
	dst_release(dst);
	if (!n)
		return -ENOMEM;

	*out_n = n;
	return 0;
}

static void gen_vxlan_header_ipv4(struct net_device *out_dev,
				  char buf[], int encap_size,
				  unsigned char h_dest[ETH_ALEN],
				  u8 tos, u8 ttl,
				  __be32 daddr,
				  __be32 saddr,
				  __be16 udp_dst_port,
				  __be32 vx_vni)
{
	struct ethhdr *eth = (struct ethhdr *)buf;
	struct iphdr  *ip = (struct iphdr *)((char *)eth + sizeof(struct ethhdr));
	struct udphdr *udp = (struct udphdr *)((char *)ip + sizeof(struct iphdr));
	struct vxlanhdr *vxh = (struct vxlanhdr *)((char *)udp + sizeof(struct udphdr));

	memset(buf, 0, encap_size);

	ether_addr_copy(eth->h_dest, h_dest);
	ether_addr_copy(eth->h_source, out_dev->dev_addr);
	eth->h_proto = htons(ETH_P_IP);

	ip->daddr = daddr;
	ip->saddr = saddr;

	ip->tos = tos;
	ip->ttl = ttl;
	ip->protocol = IPPROTO_UDP;
	ip->version = 0x4;
	ip->ihl = 0x5;

	udp->dest = udp_dst_port;
	vxh->vx_flags = VXLAN_HF_VNI;
	vxh->vx_vni = vxlan_vni_field(vx_vni);
}

static void gen_vxlan_header_ipv6(struct net_device *out_dev,
				  char buf[], int encap_size,
				  unsigned char h_dest[ETH_ALEN],
				  u8 tos, u8 ttl,
				  struct in6_addr *daddr,
				  struct in6_addr *saddr,
				  __be16 udp_dst_port,
				  __be32 vx_vni)
{
	struct ethhdr *eth = (struct ethhdr *)buf;
	struct ipv6hdr *ip6h = (struct ipv6hdr *)((char *)eth + sizeof(struct ethhdr));
	struct udphdr *udp = (struct udphdr *)((char *)ip6h + sizeof(struct ipv6hdr));
	struct vxlanhdr *vxh = (struct vxlanhdr *)((char *)udp + sizeof(struct udphdr));

	memset(buf, 0, encap_size);

	ether_addr_copy(eth->h_dest, h_dest);
	ether_addr_copy(eth->h_source, out_dev->dev_addr);
	eth->h_proto = htons(ETH_P_IPV6);

	ip6_flow_hdr(ip6h, tos, 0);
	/* the HW fills up ipv6 payload len */
	ip6h->nexthdr     = IPPROTO_UDP;
	ip6h->hop_limit   = ttl;
	ip6h->daddr	  = *daddr;
	ip6h->saddr	  = *saddr;

	udp->dest = udp_dst_port;
	vxh->vx_flags = VXLAN_HF_VNI;
	vxh->vx_vni = vxlan_vni_field(vx_vni);
}

static int mlx5e_create_encap_header_ipv4(struct mlx5e_priv *priv,
					  struct net_device *mirred_dev,
					  struct mlx5e_encap_entry *e)
{
	int max_encap_size = MLX5_CAP_ESW(priv->mdev, max_encap_header_size);
	int ipv4_encap_size = ETH_HLEN + sizeof(struct iphdr) + VXLAN_HLEN;
	struct ip_tunnel_key *tun_key = &e->tun_info.key;
	struct net_device *out_dev;
	struct neighbour *n = NULL;
	struct flowi4 fl4 = {};
	u8 nud_state, tos, ttl;
	char *encap_header;
	int err;

	if (max_encap_size < ipv4_encap_size) {
		mlx5_core_warn(priv->mdev, "encap size %d too big, max supported is %d\n",
			       ipv4_encap_size, max_encap_size);
		return -EOPNOTSUPP;
	}

	encap_header = kzalloc(ipv4_encap_size, GFP_KERNEL);
	if (!encap_header)
		return -ENOMEM;

	switch (e->tunnel_type) {
	case MLX5_REFORMAT_TYPE_L2_TO_VXLAN:
		fl4.flowi4_proto = IPPROTO_UDP;
		fl4.fl4_dport = tun_key->tp_dst;
		break;
	default:
		err = -EOPNOTSUPP;
		goto free_encap;
	}

	tos = tun_key->tos;
	ttl = tun_key->ttl;

	fl4.flowi4_tos = tun_key->tos;
	fl4.daddr = tun_key->u.ipv4.dst;
	fl4.saddr = tun_key->u.ipv4.src;

	err = mlx5e_route_lookup_ipv4(priv, mirred_dev, &out_dev,
				      &fl4, &n, &ttl);
	if (err)
		goto free_encap;

	/* used by mlx5e_detach_encap to lookup a neigh hash table
	 * entry in the neigh hash table when a user deletes a rule
	 */
	e->m_neigh.dev = n->dev;
	e->m_neigh.family = n->ops->family;
	memcpy(&e->m_neigh.dst_ip, n->primary_key, n->tbl->key_len);
	e->out_dev = out_dev;

	/* It's importent to add the neigh to the hash table before checking
	 * the neigh validity state. So if we'll get a notification, in case the
	 * neigh changes it's validity state, we would find the relevant neigh
	 * in the hash.
	 */
	err = mlx5e_rep_encap_entry_attach(netdev_priv(out_dev), e);
	if (err)
		goto free_encap;

	read_lock_bh(&n->lock);
	nud_state = n->nud_state;
	ether_addr_copy(e->h_dest, n->ha);
	read_unlock_bh(&n->lock);

	switch (e->tunnel_type) {
	case MLX5_REFORMAT_TYPE_L2_TO_VXLAN:
		gen_vxlan_header_ipv4(out_dev, encap_header,
				      ipv4_encap_size, e->h_dest, tos, ttl,
				      fl4.daddr,
				      fl4.saddr, tun_key->tp_dst,
				      tunnel_id_to_key32(tun_key->tun_id));
		break;
	default:
		err = -EOPNOTSUPP;
		goto destroy_neigh_entry;
	}
	e->encap_size = ipv4_encap_size;
	e->encap_header = encap_header;

	if (!(nud_state & NUD_VALID)) {
		neigh_event_send(n, NULL);
		err = -EAGAIN;
		goto out;
	}

	err = mlx5_packet_reformat_alloc(priv->mdev, e->tunnel_type,
					 ipv4_encap_size, encap_header,
					 MLX5_FLOW_NAMESPACE_FDB,
					 &e->encap_id);
	if (err)
		goto destroy_neigh_entry;

	e->flags |= MLX5_ENCAP_ENTRY_VALID;
	mlx5e_rep_queue_neigh_stats_work(netdev_priv(out_dev));
	neigh_release(n);
	return err;

destroy_neigh_entry:
	mlx5e_rep_encap_entry_detach(netdev_priv(e->out_dev), e);
free_encap:
	kfree(encap_header);
out:
	if (n)
		neigh_release(n);
	return err;
}

static int mlx5e_create_encap_header_ipv6(struct mlx5e_priv *priv,
					  struct net_device *mirred_dev,
					  struct mlx5e_encap_entry *e)
{
	int max_encap_size = MLX5_CAP_ESW(priv->mdev, max_encap_header_size);
	int ipv6_encap_size = ETH_HLEN + sizeof(struct ipv6hdr) + VXLAN_HLEN;
	struct ip_tunnel_key *tun_key = &e->tun_info.key;
	struct net_device *out_dev;
	struct neighbour *n = NULL;
	struct flowi6 fl6 = {};
	u8 nud_state, tos, ttl;
	char *encap_header;
	int err;

	if (max_encap_size < ipv6_encap_size) {
		mlx5_core_warn(priv->mdev, "encap size %d too big, max supported is %d\n",
			       ipv6_encap_size, max_encap_size);
		return -EOPNOTSUPP;
	}

	encap_header = kzalloc(ipv6_encap_size, GFP_KERNEL);
	if (!encap_header)
		return -ENOMEM;

	switch (e->tunnel_type) {
	case MLX5_REFORMAT_TYPE_L2_TO_VXLAN:
		fl6.flowi6_proto = IPPROTO_UDP;
		fl6.fl6_dport = tun_key->tp_dst;
		break;
	default:
		err = -EOPNOTSUPP;
		goto free_encap;
	}

	tos = tun_key->tos;
	ttl = tun_key->ttl;

	fl6.flowlabel = ip6_make_flowinfo(RT_TOS(tun_key->tos), tun_key->label);
	fl6.daddr = tun_key->u.ipv6.dst;
	fl6.saddr = tun_key->u.ipv6.src;

	err = mlx5e_route_lookup_ipv6(priv, mirred_dev, &out_dev,
				      &fl6, &n, &ttl);
	if (err)
		goto free_encap;

	/* used by mlx5e_detach_encap to lookup a neigh hash table
	 * entry in the neigh hash table when a user deletes a rule
	 */
	e->m_neigh.dev = n->dev;
	e->m_neigh.family = n->ops->family;
	memcpy(&e->m_neigh.dst_ip, n->primary_key, n->tbl->key_len);
	e->out_dev = out_dev;

	/* It's importent to add the neigh to the hash table before checking
	 * the neigh validity state. So if we'll get a notification, in case the
	 * neigh changes it's validity state, we would find the relevant neigh
	 * in the hash.
	 */
	err = mlx5e_rep_encap_entry_attach(netdev_priv(out_dev), e);
	if (err)
		goto free_encap;

	read_lock_bh(&n->lock);
	nud_state = n->nud_state;
	ether_addr_copy(e->h_dest, n->ha);
	read_unlock_bh(&n->lock);

	switch (e->tunnel_type) {
	case MLX5_REFORMAT_TYPE_L2_TO_VXLAN:
		gen_vxlan_header_ipv6(out_dev, encap_header,
				      ipv6_encap_size, e->h_dest, tos, ttl,
				      &fl6.daddr,
				      &fl6.saddr, tun_key->tp_dst,
				      tunnel_id_to_key32(tun_key->tun_id));
		break;
	default:
		err = -EOPNOTSUPP;
		goto destroy_neigh_entry;
	}

	e->encap_size = ipv6_encap_size;
	e->encap_header = encap_header;

	if (!(nud_state & NUD_VALID)) {
		neigh_event_send(n, NULL);
		err = -EAGAIN;
		goto out;
	}

	err = mlx5_packet_reformat_alloc(priv->mdev, e->tunnel_type,
					 ipv6_encap_size, encap_header,
					 MLX5_FLOW_NAMESPACE_FDB,
					 &e->encap_id);
	if (err)
		goto destroy_neigh_entry;

	e->flags |= MLX5_ENCAP_ENTRY_VALID;
	mlx5e_rep_queue_neigh_stats_work(netdev_priv(out_dev));
	neigh_release(n);
	return err;

destroy_neigh_entry:
	mlx5e_rep_encap_entry_detach(netdev_priv(e->out_dev), e);
free_encap:
	kfree(encap_header);
out:
	if (n)
		neigh_release(n);
	return err;
}

static int mlx5e_attach_encap(struct mlx5e_priv *priv,
			      struct ip_tunnel_info *tun_info,
			      struct net_device *mirred_dev,
			      struct net_device **encap_dev,
			      struct mlx5e_tc_flow *flow,
			      struct netlink_ext_ack *extack)
{
	struct mlx5_eswitch *esw = priv->mdev->priv.eswitch;
	unsigned short family = ip_tunnel_info_af(tun_info);
	struct mlx5_esw_flow_attr *attr = flow->esw_attr;
	struct ip_tunnel_key *key = &tun_info->key;
	struct mlx5e_encap_entry *e;
	int tunnel_type, err = 0;
	uintptr_t hash_key;
	bool found = false;

	/* udp dst port must be set */
	if (!memchr_inv(&key->tp_dst, 0, sizeof(key->tp_dst)))
		goto vxlan_encap_offload_err;

	/* setting udp src port isn't supported */
	if (memchr_inv(&key->tp_src, 0, sizeof(key->tp_src))) {
vxlan_encap_offload_err:
		NL_SET_ERR_MSG_MOD(extack,
				   "must set udp dst port and not set udp src port");
		netdev_warn(priv->netdev,
			    "must set udp dst port and not set udp src port\n");
		return -EOPNOTSUPP;
	}

	if (mlx5_vxlan_lookup_port(priv->mdev->vxlan, be16_to_cpu(key->tp_dst)) &&
	    MLX5_CAP_ESW(priv->mdev, vxlan_encap_decap)) {
		tunnel_type = MLX5_REFORMAT_TYPE_L2_TO_VXLAN;
	} else {
		NL_SET_ERR_MSG_MOD(extack,
				   "port isn't an offloaded vxlan udp dport");
		netdev_warn(priv->netdev,
			    "%d isn't an offloaded vxlan udp dport\n", be16_to_cpu(key->tp_dst));
		return -EOPNOTSUPP;
	}

	hash_key = hash_encap_info(key);

	hash_for_each_possible_rcu(esw->offloads.encap_tbl, e,
				   encap_hlist, hash_key) {
		if (!cmp_encap_info(&e->tun_info.key, key)) {
			found = true;
			break;
		}
	}

	/* must verify if encap is valid or not */
	if (found)
		goto attach_flow;

	e = kzalloc(sizeof(*e), GFP_KERNEL);
	if (!e)
		return -ENOMEM;

	e->tun_info = *tun_info;
	e->tunnel_type = tunnel_type;
	INIT_LIST_HEAD(&e->flows);

	if (family == AF_INET)
		err = mlx5e_create_encap_header_ipv4(priv, mirred_dev, e);
	else if (family == AF_INET6)
		err = mlx5e_create_encap_header_ipv6(priv, mirred_dev, e);

	if (err && err != -EAGAIN)
		goto out_err;

	hash_add_rcu(esw->offloads.encap_tbl, &e->encap_hlist, hash_key);

attach_flow:
	list_add(&flow->encap, &e->flows);
	*encap_dev = e->out_dev;
	if (e->flags & MLX5_ENCAP_ENTRY_VALID)
		attr->encap_id = e->encap_id;
	else
		err = -EAGAIN;

	return err;

out_err:
	kfree(e);
	return err;
}

static int parse_tc_vlan_action(struct mlx5e_priv *priv,
				const struct tc_action *a,
				struct mlx5_esw_flow_attr *attr,
				u32 *action)
{
	u8 vlan_idx = attr->total_vlan;

	if (vlan_idx >= MLX5_FS_VLAN_DEPTH)
		return -EOPNOTSUPP;

	if (tcf_vlan_action(a) == TCA_VLAN_ACT_POP) {
		if (vlan_idx) {
			if (!mlx5_eswitch_vlan_actions_supported(priv->mdev,
								 MLX5_FS_VLAN_DEPTH))
				return -EOPNOTSUPP;

			*action |= MLX5_FLOW_CONTEXT_ACTION_VLAN_POP_2;
		} else {
			*action |= MLX5_FLOW_CONTEXT_ACTION_VLAN_POP;
		}
	} else if (tcf_vlan_action(a) == TCA_VLAN_ACT_PUSH) {
		attr->vlan_vid[vlan_idx] = tcf_vlan_push_vid(a);
		attr->vlan_prio[vlan_idx] = tcf_vlan_push_prio(a);
		attr->vlan_proto[vlan_idx] = tcf_vlan_push_proto(a);
		if (!attr->vlan_proto[vlan_idx])
			attr->vlan_proto[vlan_idx] = htons(ETH_P_8021Q);

		if (vlan_idx) {
			if (!mlx5_eswitch_vlan_actions_supported(priv->mdev,
								 MLX5_FS_VLAN_DEPTH))
				return -EOPNOTSUPP;

			*action |= MLX5_FLOW_CONTEXT_ACTION_VLAN_PUSH_2;
		} else {
			if (!mlx5_eswitch_vlan_actions_supported(priv->mdev, 1) &&
			    (tcf_vlan_push_proto(a) != htons(ETH_P_8021Q) ||
			     tcf_vlan_push_prio(a)))
				return -EOPNOTSUPP;

			*action |= MLX5_FLOW_CONTEXT_ACTION_VLAN_PUSH;
		}
	} else { /* action is TCA_VLAN_ACT_MODIFY */
		return -EOPNOTSUPP;
	}

	attr->total_vlan = vlan_idx + 1;

	return 0;
}

static int parse_tc_fdb_actions(struct mlx5e_priv *priv, struct tcf_exts *exts,
				struct mlx5e_tc_flow_parse_attr *parse_attr,
				struct mlx5e_tc_flow *flow,
				struct netlink_ext_ack *extack)
{
	struct mlx5_eswitch *esw = priv->mdev->priv.eswitch;
	struct mlx5_esw_flow_attr *attr = flow->esw_attr;
	struct mlx5e_rep_priv *rpriv = priv->ppriv;
	struct ip_tunnel_info *info = NULL;
	const struct tc_action *a;
	LIST_HEAD(actions);
	bool encap = false;
	u32 action = 0;
	int err, i;

	if (!tcf_exts_has_actions(exts))
		return -EINVAL;

	attr->in_rep = rpriv->rep;
	attr->in_mdev = priv->mdev;

	tcf_exts_for_each_action(i, a, exts) {
		if (is_tcf_gact_shot(a)) {
			action |= MLX5_FLOW_CONTEXT_ACTION_DROP |
				  MLX5_FLOW_CONTEXT_ACTION_COUNT;
			continue;
		}

		if (is_tcf_pedit(a)) {
			err = parse_tc_pedit_action(priv, a, MLX5_FLOW_NAMESPACE_FDB,
						    parse_attr, extack);
			if (err)
				return err;

			action |= MLX5_FLOW_CONTEXT_ACTION_MOD_HDR;
			attr->mirror_count = attr->out_count;
			continue;
		}

		if (is_tcf_csum(a)) {
			if (csum_offload_supported(priv, action,
						   tcf_csum_update_flags(a),
						   extack))
				continue;

			return -EOPNOTSUPP;
		}

		if (is_tcf_mirred_egress_redirect(a) || is_tcf_mirred_egress_mirror(a)) {
			struct mlx5e_priv *out_priv;
			struct net_device *out_dev;

			out_dev = tcf_mirred_dev(a);

			if (attr->out_count >= MLX5_MAX_FLOW_FWD_VPORTS) {
				NL_SET_ERR_MSG_MOD(extack,
						   "can't support more output ports, can't offload forwarding");
				pr_err("can't support more than %d output ports, can't offload forwarding\n",
				       attr->out_count);
				return -EOPNOTSUPP;
			}

			if (switchdev_port_same_parent_id(priv->netdev,
							  out_dev) ||
			    is_merged_eswitch_dev(priv, out_dev)) {
				action |= MLX5_FLOW_CONTEXT_ACTION_FWD_DEST |
					  MLX5_FLOW_CONTEXT_ACTION_COUNT;
				out_priv = netdev_priv(out_dev);
				rpriv = out_priv->ppriv;
				attr->out_rep[attr->out_count] = rpriv->rep;
				attr->out_mdev[attr->out_count++] = out_priv->mdev;
			} else if (encap) {
				parse_attr->mirred_ifindex = out_dev->ifindex;
				parse_attr->tun_info = *info;
				attr->parse_attr = parse_attr;
				action |= MLX5_FLOW_CONTEXT_ACTION_PACKET_REFORMAT |
					  MLX5_FLOW_CONTEXT_ACTION_FWD_DEST |
					  MLX5_FLOW_CONTEXT_ACTION_COUNT;
				/* attr->out_rep is resolved when we handle encap */
			} else {
				NL_SET_ERR_MSG_MOD(extack,
						   "devices are not on same switch HW, can't offload forwarding");
				pr_err("devices %s %s not on same switch HW, can't offload forwarding\n",
				       priv->netdev->name, out_dev->name);
				return -EINVAL;
			}
			continue;
		}

		if (is_tcf_tunnel_set(a)) {
			info = tcf_tunnel_info(a);
			if (info)
				encap = true;
			else
				return -EOPNOTSUPP;
			attr->mirror_count = attr->out_count;
			continue;
		}

		if (is_tcf_vlan(a)) {
			err = parse_tc_vlan_action(priv, a, attr, &action);

			if (err)
				return err;

			attr->mirror_count = attr->out_count;
			continue;
		}

		if (is_tcf_tunnel_release(a)) {
			action |= MLX5_FLOW_CONTEXT_ACTION_DECAP;
			continue;
		}

		if (is_tcf_gact_goto_chain(a)) {
			u32 dest_chain = tcf_gact_goto_chain_index(a);
			u32 max_chain = mlx5_eswitch_get_chain_range(esw);

			if (dest_chain <= attr->chain) {
				NL_SET_ERR_MSG(extack, "Goto earlier chain isn't supported");
				return -EOPNOTSUPP;
			}
			if (dest_chain > max_chain) {
				NL_SET_ERR_MSG(extack, "Requested destination chain is out of supported range");
				return -EOPNOTSUPP;
			}
			action |= MLX5_FLOW_CONTEXT_ACTION_FWD_DEST |
				  MLX5_FLOW_CONTEXT_ACTION_COUNT;
			attr->dest_chain = dest_chain;

			continue;
		}

		return -EINVAL;
	}

	attr->action = action;
	if (!actions_match_supported(priv, exts, parse_attr, flow, extack))
		return -EOPNOTSUPP;

	if (attr->out_count > 1 && !mlx5_esw_has_fwd_fdb(priv->mdev)) {
		NL_SET_ERR_MSG_MOD(extack,
				   "current firmware doesn't support split rule for port mirroring");
		netdev_warn_once(priv->netdev, "current firmware doesn't support split rule for port mirroring\n");
		return -EOPNOTSUPP;
	}

	return 0;
}

static void get_flags(int flags, u16 *flow_flags)
{
	u16 __flow_flags = 0;

	if (flags & MLX5E_TC_INGRESS)
		__flow_flags |= MLX5E_TC_FLOW_INGRESS;
	if (flags & MLX5E_TC_EGRESS)
		__flow_flags |= MLX5E_TC_FLOW_EGRESS;

	*flow_flags = __flow_flags;
}

static const struct rhashtable_params tc_ht_params = {
	.head_offset = offsetof(struct mlx5e_tc_flow, node),
	.key_offset = offsetof(struct mlx5e_tc_flow, cookie),
	.key_len = sizeof(((struct mlx5e_tc_flow *)0)->cookie),
	.automatic_shrinking = true,
};

static struct rhashtable *get_tc_ht(struct mlx5e_priv *priv)
{
	struct mlx5_eswitch *esw = priv->mdev->priv.eswitch;
	struct mlx5e_rep_priv *uplink_rpriv;

	if (MLX5_VPORT_MANAGER(priv->mdev) && esw->mode == SRIOV_OFFLOADS) {
		uplink_rpriv = mlx5_eswitch_get_uplink_priv(esw, REP_ETH);
		return &uplink_rpriv->tc_ht;
	} else
		return &priv->fs.tc.ht;
}

static int
mlx5e_alloc_flow(struct mlx5e_priv *priv, int attr_size,
		 struct tc_cls_flower_offload *f, u16 flow_flags,
		 struct mlx5e_tc_flow_parse_attr **__parse_attr,
		 struct mlx5e_tc_flow **__flow)
{
	struct mlx5e_tc_flow_parse_attr *parse_attr;
	struct mlx5e_tc_flow *flow;
	int err;

	flow = kzalloc(sizeof(*flow) + attr_size, GFP_KERNEL);
	parse_attr = kvzalloc(sizeof(*parse_attr), GFP_KERNEL);
	if (!parse_attr || !flow) {
		err = -ENOMEM;
		goto err_free;
	}

	flow->cookie = f->cookie;
	flow->flags = flow_flags;
	flow->priv = priv;

	err = parse_cls_flower(priv, flow, &parse_attr->spec, f);
	if (err)
		goto err_free;

	*__flow = flow;
	*__parse_attr = parse_attr;

	return 0;

err_free:
	kfree(flow);
	kvfree(parse_attr);
	return err;
}

static int
mlx5e_add_fdb_flow(struct mlx5e_priv *priv,
		   struct tc_cls_flower_offload *f,
		   u16 flow_flags,
		   struct mlx5e_tc_flow **__flow)
{
	struct netlink_ext_ack *extack = f->common.extack;
	struct mlx5e_tc_flow_parse_attr *parse_attr;
	struct mlx5e_tc_flow *flow;
	int attr_size, err;

<<<<<<< HEAD
	if (!(flow->flags & MLX5E_TC_FLOW_ESWITCH) ||
	    !(flow->esw_attr->action &
=======
	flow_flags |= MLX5E_TC_FLOW_ESWITCH;
	attr_size  = sizeof(struct mlx5_esw_flow_attr);
	err = mlx5e_alloc_flow(priv, attr_size, f, flow_flags,
			       &parse_attr, &flow);
	if (err)
		goto out;

	flow->esw_attr->chain = f->common.chain_index;
	flow->esw_attr->prio = TC_H_MAJ(f->common.prio) >> 16;
	err = parse_tc_fdb_actions(priv, f->exts, parse_attr, flow, extack);
	if (err)
		goto err_free;

	err = mlx5e_tc_add_fdb_flow(priv, parse_attr, flow, extack);
	if (err)
		goto err_free;

	if (!(flow->esw_attr->action &
>>>>>>> 40b06553
	      MLX5_FLOW_CONTEXT_ACTION_PACKET_REFORMAT))
		kvfree(parse_attr);

	*__flow = flow;

	return 0;

err_free:
	kfree(flow);
	kvfree(parse_attr);
out:
	return err;
}

static int
mlx5e_add_nic_flow(struct mlx5e_priv *priv,
		   struct tc_cls_flower_offload *f,
		   u16 flow_flags,
		   struct mlx5e_tc_flow **__flow)
{
	struct netlink_ext_ack *extack = f->common.extack;
	struct mlx5e_tc_flow_parse_attr *parse_attr;
	struct mlx5e_tc_flow *flow;
	int attr_size, err;

	/* multi-chain not supported for NIC rules */
	if (!tc_cls_can_offload_and_chain0(priv->netdev, &f->common))
		return -EOPNOTSUPP;

	flow_flags |= MLX5E_TC_FLOW_NIC;
	attr_size  = sizeof(struct mlx5_nic_flow_attr);
	err = mlx5e_alloc_flow(priv, attr_size, f, flow_flags,
			       &parse_attr, &flow);
	if (err)
		goto out;

	err = parse_tc_nic_actions(priv, f->exts, parse_attr, flow, extack);
	if (err)
		goto err_free;

	err = mlx5e_tc_add_nic_flow(priv, parse_attr, flow, extack);
	if (err)
		goto err_free;

	flow->flags |= MLX5E_TC_FLOW_OFFLOADED;
	kvfree(parse_attr);
	*__flow = flow;

	return 0;

err_free:
	kfree(flow);
	kvfree(parse_attr);
out:
	return err;
}

static int
mlx5e_tc_add_flow(struct mlx5e_priv *priv,
		  struct tc_cls_flower_offload *f,
		  int flags,
		  struct mlx5e_tc_flow **flow)
{
	struct mlx5_eswitch *esw = priv->mdev->priv.eswitch;
	u16 flow_flags;
	int err;

	get_flags(flags, &flow_flags);

	if (!tc_can_offload_extack(priv->netdev, f->common.extack))
		return -EOPNOTSUPP;

	if (esw && esw->mode == SRIOV_OFFLOADS)
		err = mlx5e_add_fdb_flow(priv, f, flow_flags, flow);
	else
		err = mlx5e_add_nic_flow(priv, f, flow_flags, flow);

	return err;
}

int mlx5e_configure_flower(struct mlx5e_priv *priv,
			   struct tc_cls_flower_offload *f, int flags)
{
	struct netlink_ext_ack *extack = f->common.extack;
	struct rhashtable *tc_ht = get_tc_ht(priv);
	struct mlx5e_tc_flow *flow;
	int err = 0;

	flow = rhashtable_lookup_fast(tc_ht, &f->cookie, tc_ht_params);
	if (flow) {
		NL_SET_ERR_MSG_MOD(extack,
				   "flow cookie already exists, ignoring");
		netdev_warn_once(priv->netdev,
				 "flow cookie %lx already exists, ignoring\n",
				 f->cookie);
		goto out;
	}

	err = mlx5e_tc_add_flow(priv, f, flags, &flow);
	if (err)
		goto out;

	err = rhashtable_insert_fast(tc_ht, &flow->node, tc_ht_params);
	if (err)
		goto err_free;

	return 0;

err_free:
	mlx5e_tc_del_flow(priv, flow);
	kfree(flow);
out:
	return err;
}

#define DIRECTION_MASK (MLX5E_TC_INGRESS | MLX5E_TC_EGRESS)
#define FLOW_DIRECTION_MASK (MLX5E_TC_FLOW_INGRESS | MLX5E_TC_FLOW_EGRESS)

static bool same_flow_direction(struct mlx5e_tc_flow *flow, int flags)
{
	if ((flow->flags & FLOW_DIRECTION_MASK) == (flags & DIRECTION_MASK))
		return true;

	return false;
}

int mlx5e_delete_flower(struct mlx5e_priv *priv,
			struct tc_cls_flower_offload *f, int flags)
{
	struct rhashtable *tc_ht = get_tc_ht(priv);
	struct mlx5e_tc_flow *flow;

	flow = rhashtable_lookup_fast(tc_ht, &f->cookie, tc_ht_params);
	if (!flow || !same_flow_direction(flow, flags))
		return -EINVAL;

	rhashtable_remove_fast(tc_ht, &flow->node, tc_ht_params);

	mlx5e_tc_del_flow(priv, flow);

	kfree(flow);

	return 0;
}

int mlx5e_stats_flower(struct mlx5e_priv *priv,
		       struct tc_cls_flower_offload *f, int flags)
{
	struct rhashtable *tc_ht = get_tc_ht(priv);
	struct mlx5e_tc_flow *flow;
	struct mlx5_fc *counter;
	u64 bytes;
	u64 packets;
	u64 lastuse;

	flow = rhashtable_lookup_fast(tc_ht, &f->cookie, tc_ht_params);
	if (!flow || !same_flow_direction(flow, flags))
		return -EINVAL;

	if (!(flow->flags & MLX5E_TC_FLOW_OFFLOADED))
		return 0;

	counter = mlx5e_tc_get_counter(flow);
	if (!counter)
		return 0;

	mlx5_fc_query_cached(counter, &bytes, &packets, &lastuse);

	tcf_exts_stats_update(f->exts, bytes, packets, lastuse);

	return 0;
}

static void mlx5e_tc_hairpin_update_dead_peer(struct mlx5e_priv *priv,
					      struct mlx5e_priv *peer_priv)
{
	struct mlx5_core_dev *peer_mdev = peer_priv->mdev;
	struct mlx5e_hairpin_entry *hpe;
	u16 peer_vhca_id;
	int bkt;

	if (!same_hw_devs(priv, peer_priv))
		return;

	peer_vhca_id = MLX5_CAP_GEN(peer_mdev, vhca_id);

	hash_for_each(priv->fs.tc.hairpin_tbl, bkt, hpe, hairpin_hlist) {
		if (hpe->peer_vhca_id == peer_vhca_id)
			hpe->hp->pair->peer_gone = true;
	}
}

static int mlx5e_tc_netdev_event(struct notifier_block *this,
				 unsigned long event, void *ptr)
{
	struct net_device *ndev = netdev_notifier_info_to_dev(ptr);
	struct mlx5e_flow_steering *fs;
	struct mlx5e_priv *peer_priv;
	struct mlx5e_tc_table *tc;
	struct mlx5e_priv *priv;

	if (ndev->netdev_ops != &mlx5e_netdev_ops ||
	    event != NETDEV_UNREGISTER ||
	    ndev->reg_state == NETREG_REGISTERED)
		return NOTIFY_DONE;

	tc = container_of(this, struct mlx5e_tc_table, netdevice_nb);
	fs = container_of(tc, struct mlx5e_flow_steering, tc);
	priv = container_of(fs, struct mlx5e_priv, fs);
	peer_priv = netdev_priv(ndev);
	if (priv == peer_priv ||
	    !(priv->netdev->features & NETIF_F_HW_TC))
		return NOTIFY_DONE;

	mlx5e_tc_hairpin_update_dead_peer(priv, peer_priv);

	return NOTIFY_DONE;
}

int mlx5e_tc_nic_init(struct mlx5e_priv *priv)
{
	struct mlx5e_tc_table *tc = &priv->fs.tc;
	int err;

	hash_init(tc->mod_hdr_tbl);
	hash_init(tc->hairpin_tbl);

	err = rhashtable_init(&tc->ht, &tc_ht_params);
	if (err)
		return err;

	tc->netdevice_nb.notifier_call = mlx5e_tc_netdev_event;
	if (register_netdevice_notifier(&tc->netdevice_nb)) {
		tc->netdevice_nb.notifier_call = NULL;
		mlx5_core_warn(priv->mdev, "Failed to register netdev notifier\n");
	}

	return err;
}

static void _mlx5e_tc_del_flow(void *ptr, void *arg)
{
	struct mlx5e_tc_flow *flow = ptr;
	struct mlx5e_priv *priv = flow->priv;

	mlx5e_tc_del_flow(priv, flow);
	kfree(flow);
}

void mlx5e_tc_nic_cleanup(struct mlx5e_priv *priv)
{
	struct mlx5e_tc_table *tc = &priv->fs.tc;

	if (tc->netdevice_nb.notifier_call)
		unregister_netdevice_notifier(&tc->netdevice_nb);

	rhashtable_free_and_destroy(&tc->ht, _mlx5e_tc_del_flow, NULL);

	if (!IS_ERR_OR_NULL(tc->t)) {
		mlx5_destroy_flow_table(tc->t);
		tc->t = NULL;
	}
}

int mlx5e_tc_esw_init(struct rhashtable *tc_ht)
{
	return rhashtable_init(tc_ht, &tc_ht_params);
}

void mlx5e_tc_esw_cleanup(struct rhashtable *tc_ht)
{
	rhashtable_free_and_destroy(tc_ht, _mlx5e_tc_del_flow, NULL);
}

int mlx5e_tc_num_filters(struct mlx5e_priv *priv)
{
	struct rhashtable *tc_ht = get_tc_ht(priv);

	return atomic_read(&tc_ht->nelems);
}<|MERGE_RESOLUTION|>--- conflicted
+++ resolved
@@ -687,10 +687,7 @@
 		.action = attr->action,
 		.flow_tag = attr->flow_tag,
 		.reformat_id = 0,
-<<<<<<< HEAD
-=======
 		.flags    = FLOW_ACT_HAS_TAG | FLOW_ACT_NO_APPEND,
->>>>>>> 40b06553
 	};
 	struct mlx5_fc *counter = NULL;
 	bool table_created = false;
@@ -916,8 +913,6 @@
 	if (!mlx5_eswitch_prios_supported(esw))
 		attr->prio = 1;
 
-<<<<<<< HEAD
-=======
 	if (attr->chain > max_chain) {
 		NL_SET_ERR_MSG(extack, "Requested chain is out of supported range");
 		err = -EOPNOTSUPP;
@@ -930,7 +925,6 @@
 		goto err_max_prio_chain;
 	}
 
->>>>>>> 40b06553
 	if (attr->action & MLX5_FLOW_CONTEXT_ACTION_PACKET_REFORMAT) {
 		out_dev = __dev_get_by_index(dev_net(priv->netdev),
 					     attr->parse_attr->mirred_ifindex);
@@ -3073,10 +3067,6 @@
 	struct mlx5e_tc_flow *flow;
 	int attr_size, err;
 
-<<<<<<< HEAD
-	if (!(flow->flags & MLX5E_TC_FLOW_ESWITCH) ||
-	    !(flow->esw_attr->action &
-=======
 	flow_flags |= MLX5E_TC_FLOW_ESWITCH;
 	attr_size  = sizeof(struct mlx5_esw_flow_attr);
 	err = mlx5e_alloc_flow(priv, attr_size, f, flow_flags,
@@ -3095,7 +3085,6 @@
 		goto err_free;
 
 	if (!(flow->esw_attr->action &
->>>>>>> 40b06553
 	      MLX5_FLOW_CONTEXT_ACTION_PACKET_REFORMAT))
 		kvfree(parse_attr);
 

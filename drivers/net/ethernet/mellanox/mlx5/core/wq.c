/*
 * Copyright (c) 2013-2015, Mellanox Technologies, Ltd.  All rights reserved.
 *
 * This software is available to you under a choice of one of two
 * licenses.  You may choose to be licensed under the terms of the GNU
 * General Public License (GPL) Version 2, available from the file
 * COPYING in the main directory of this source tree, or the
 * OpenIB.org BSD license below:
 *
 *     Redistribution and use in source and binary forms, with or
 *     without modification, are permitted provided that the following
 *     conditions are met:
 *
 *      - Redistributions of source code must retain the above
 *        copyright notice, this list of conditions and the following
 *        disclaimer.
 *
 *      - Redistributions in binary form must reproduce the above
 *        copyright notice, this list of conditions and the following
 *        disclaimer in the documentation and/or other materials
 *        provided with the distribution.
 *
 * THE SOFTWARE IS PROVIDED "AS IS", WITHOUT WARRANTY OF ANY KIND,
 * EXPRESS OR IMPLIED, INCLUDING BUT NOT LIMITED TO THE WARRANTIES OF
 * MERCHANTABILITY, FITNESS FOR A PARTICULAR PURPOSE AND
 * NONINFRINGEMENT. IN NO EVENT SHALL THE AUTHORS OR COPYRIGHT HOLDERS
 * BE LIABLE FOR ANY CLAIM, DAMAGES OR OTHER LIABILITY, WHETHER IN AN
 * ACTION OF CONTRACT, TORT OR OTHERWISE, ARISING FROM, OUT OF OR IN
 * CONNECTION WITH THE SOFTWARE OR THE USE OR OTHER DEALINGS IN THE
 * SOFTWARE.
 */

#include <linux/mlx5/driver.h>
#include "wq.h"
#include "mlx5_core.h"

u32 mlx5_wq_cyc_get_size(struct mlx5_wq_cyc *wq)
{
	return (u32)wq->fbc.sz_m1 + 1;
}

u32 mlx5_cqwq_get_size(struct mlx5_cqwq *wq)
{
	return wq->fbc.sz_m1 + 1;
}

u32 mlx5_wq_ll_get_size(struct mlx5_wq_ll *wq)
{
	return (u32)wq->fbc.sz_m1 + 1;
}

static u32 wq_get_byte_sz(u8 log_sz, u8 log_stride)
{
	return ((u32)1 << log_sz) << log_stride;
}

int mlx5_wq_cyc_create(struct mlx5_core_dev *mdev, struct mlx5_wq_param *param,
		       void *wqc, struct mlx5_wq_cyc *wq,
		       struct mlx5_wq_ctrl *wq_ctrl)
{
	u8 log_wq_stride = MLX5_GET(wq, wqc, log_wq_stride);
	u8 log_wq_sz     = MLX5_GET(wq, wqc, log_wq_sz);
	struct mlx5_frag_buf_ctrl *fbc = &wq->fbc;
	int err;

	err = mlx5_db_alloc_node(mdev, &wq_ctrl->db, param->db_numa_node);
	if (err) {
		mlx5_core_warn(mdev, "mlx5_db_alloc_node() failed, %d\n", err);
		return err;
	}

	wq->db  = wq_ctrl->db.db;

	err = mlx5_frag_buf_alloc_node(mdev, wq_get_byte_sz(log_wq_sz, log_wq_stride),
				       &wq_ctrl->buf, param->buf_numa_node);
	if (err) {
		mlx5_core_warn(mdev, "mlx5_frag_buf_alloc_node() failed, %d\n", err);
		goto err_db_free;
	}

	mlx5_init_fbc(wq_ctrl->buf.frags, log_wq_stride, log_wq_sz, fbc);
	wq->sz = mlx5_wq_cyc_get_size(wq);

	wq_ctrl->mdev = mdev;

	return 0;

err_db_free:
	mlx5_db_free(mdev, &wq_ctrl->db);

	return err;
}

int mlx5_wq_qp_create(struct mlx5_core_dev *mdev, struct mlx5_wq_param *param,
		      void *qpc, struct mlx5_wq_qp *wq,
		      struct mlx5_wq_ctrl *wq_ctrl)
{
<<<<<<< HEAD
	u32 sq_strides_offset;
	u32 rq_pg_remainder;
	int err;
=======
	u8 log_rq_stride = MLX5_GET(qpc, qpc, log_rq_stride) + 4;
	u8 log_rq_sz     = MLX5_GET(qpc, qpc, log_rq_size);
	u8 log_sq_stride = ilog2(MLX5_SEND_WQE_BB);
	u8 log_sq_sz     = MLX5_GET(qpc, qpc, log_sq_size);
>>>>>>> 3bf0fb6f

	u32 rq_byte_size;
	int err;

<<<<<<< HEAD
	rq_pg_remainder   = mlx5_wq_cyc_get_byte_size(&wq->rq) % PAGE_SIZE;
	sq_strides_offset = rq_pg_remainder / MLX5_SEND_WQE_BB;
=======
>>>>>>> 3bf0fb6f


	err = mlx5_db_alloc_node(mdev, &wq_ctrl->db, param->db_numa_node);
	if (err) {
		mlx5_core_warn(mdev, "mlx5_db_alloc_node() failed, %d\n", err);
		return err;
	}

	err = mlx5_frag_buf_alloc_node(mdev,
				       wq_get_byte_sz(log_rq_sz, log_rq_stride) +
				       wq_get_byte_sz(log_sq_sz, log_sq_stride),
				       &wq_ctrl->buf, param->buf_numa_node);
	if (err) {
		mlx5_core_warn(mdev, "mlx5_frag_buf_alloc_node() failed, %d\n", err);
		goto err_db_free;
	}

	mlx5_init_fbc(wq_ctrl->buf.frags, log_rq_stride, log_rq_sz, &wq->rq.fbc);

	rq_byte_size = wq_get_byte_sz(log_rq_sz, log_rq_stride);

	if (rq_byte_size < PAGE_SIZE) {
		/* SQ starts within the same page of the RQ */
		u16 sq_strides_offset = rq_byte_size / MLX5_SEND_WQE_BB;

		mlx5_init_fbc_offset(wq_ctrl->buf.frags,
				     log_sq_stride, log_sq_sz, sq_strides_offset,
				     &wq->sq.fbc);
	} else {
		u16 rq_npages = rq_byte_size >> PAGE_SHIFT;

		mlx5_init_fbc(wq_ctrl->buf.frags + rq_npages,
			      log_sq_stride, log_sq_sz, &wq->sq.fbc);
	}

	wq->rq.db  = &wq_ctrl->db.db[MLX5_RCV_DBR];
	wq->sq.db  = &wq_ctrl->db.db[MLX5_SND_DBR];

	wq_ctrl->mdev = mdev;

	return 0;

err_db_free:
	mlx5_db_free(mdev, &wq_ctrl->db);

	return err;
}

int mlx5_cqwq_create(struct mlx5_core_dev *mdev, struct mlx5_wq_param *param,
		     void *cqc, struct mlx5_cqwq *wq,
		     struct mlx5_wq_ctrl *wq_ctrl)
{
	u8 log_wq_stride = MLX5_GET(cqc, cqc, cqe_sz) + 6;
	u8 log_wq_sz     = MLX5_GET(cqc, cqc, log_cq_size);
	int err;

	err = mlx5_db_alloc_node(mdev, &wq_ctrl->db, param->db_numa_node);
	if (err) {
		mlx5_core_warn(mdev, "mlx5_db_alloc_node() failed, %d\n", err);
		return err;
	}

	wq->db  = wq_ctrl->db.db;

	err = mlx5_frag_buf_alloc_node(mdev, wq_get_byte_sz(log_wq_sz, log_wq_stride),
				       &wq_ctrl->buf,
				       param->buf_numa_node);
	if (err) {
		mlx5_core_warn(mdev, "mlx5_frag_buf_alloc_node() failed, %d\n",
			       err);
		goto err_db_free;
	}

	mlx5_init_fbc(wq_ctrl->buf.frags, log_wq_stride, log_wq_sz, &wq->fbc);

	wq_ctrl->mdev = mdev;

	return 0;

err_db_free:
	mlx5_db_free(mdev, &wq_ctrl->db);

	return err;
}

int mlx5_wq_ll_create(struct mlx5_core_dev *mdev, struct mlx5_wq_param *param,
		      void *wqc, struct mlx5_wq_ll *wq,
		      struct mlx5_wq_ctrl *wq_ctrl)
{
	u8 log_wq_stride = MLX5_GET(wq, wqc, log_wq_stride);
	u8 log_wq_sz     = MLX5_GET(wq, wqc, log_wq_sz);
	struct mlx5_frag_buf_ctrl *fbc = &wq->fbc;
	struct mlx5_wqe_srq_next_seg *next_seg;
	int err;
	int i;

	err = mlx5_db_alloc_node(mdev, &wq_ctrl->db, param->db_numa_node);
	if (err) {
		mlx5_core_warn(mdev, "mlx5_db_alloc_node() failed, %d\n", err);
		return err;
	}

	wq->db  = wq_ctrl->db.db;

	err = mlx5_frag_buf_alloc_node(mdev, wq_get_byte_sz(log_wq_sz, log_wq_stride),
				       &wq_ctrl->buf, param->buf_numa_node);
	if (err) {
		mlx5_core_warn(mdev, "mlx5_frag_buf_alloc_node() failed, %d\n", err);
		goto err_db_free;
	}

	mlx5_init_fbc(wq_ctrl->buf.frags, log_wq_stride, log_wq_sz, fbc);

	for (i = 0; i < fbc->sz_m1; i++) {
		next_seg = mlx5_wq_ll_get_wqe(wq, i);
		next_seg->next_wqe_index = cpu_to_be16(i + 1);
	}
	next_seg = mlx5_wq_ll_get_wqe(wq, i);
	wq->tail_next = &next_seg->next_wqe_index;

	wq_ctrl->mdev = mdev;

	return 0;

err_db_free:
	mlx5_db_free(mdev, &wq_ctrl->db);

	return err;
}

void mlx5_wq_destroy(struct mlx5_wq_ctrl *wq_ctrl)
{
	mlx5_frag_buf_free(wq_ctrl->mdev, &wq_ctrl->buf);
	mlx5_db_free(wq_ctrl->mdev, &wq_ctrl->db);
}
<|MERGE_RESOLUTION|>--- conflicted
+++ resolved
@@ -95,25 +95,14 @@
 		      void *qpc, struct mlx5_wq_qp *wq,
 		      struct mlx5_wq_ctrl *wq_ctrl)
 {
-<<<<<<< HEAD
-	u32 sq_strides_offset;
-	u32 rq_pg_remainder;
-	int err;
-=======
 	u8 log_rq_stride = MLX5_GET(qpc, qpc, log_rq_stride) + 4;
 	u8 log_rq_sz     = MLX5_GET(qpc, qpc, log_rq_size);
 	u8 log_sq_stride = ilog2(MLX5_SEND_WQE_BB);
 	u8 log_sq_sz     = MLX5_GET(qpc, qpc, log_sq_size);
->>>>>>> 3bf0fb6f
 
 	u32 rq_byte_size;
 	int err;
 
-<<<<<<< HEAD
-	rq_pg_remainder   = mlx5_wq_cyc_get_byte_size(&wq->rq) % PAGE_SIZE;
-	sq_strides_offset = rq_pg_remainder / MLX5_SEND_WQE_BB;
-=======
->>>>>>> 3bf0fb6f
 
 
 	err = mlx5_db_alloc_node(mdev, &wq_ctrl->db, param->db_numa_node);

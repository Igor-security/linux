/*
 * Copyright (c) 2013-2015, Mellanox Technologies. All rights reserved.
 *
 * This software is available to you under a choice of one of two
 * licenses.  You may choose to be licensed under the terms of the GNU
 * General Public License (GPL) Version 2, available from the file
 * COPYING in the main directory of this source tree, or the
 * OpenIB.org BSD license below:
 *
 *     Redistribution and use in source and binary forms, with or
 *     without modification, are permitted provided that the following
 *     conditions are met:
 *
 *      - Redistributions of source code must retain the above
 *        copyright notice, this list of conditions and the following
 *        disclaimer.
 *
 *      - Redistributions in binary form must reproduce the above
 *        copyright notice, this list of conditions and the following
 *        disclaimer in the documentation and/or other materials
 *        provided with the distribution.
 *
 * THE SOFTWARE IS PROVIDED "AS IS", WITHOUT WARRANTY OF ANY KIND,
 * EXPRESS OR IMPLIED, INCLUDING BUT NOT LIMITED TO THE WARRANTIES OF
 * MERCHANTABILITY, FITNESS FOR A PARTICULAR PURPOSE AND
 * NONINFRINGEMENT. IN NO EVENT SHALL THE AUTHORS OR COPYRIGHT HOLDERS
 * BE LIABLE FOR ANY CLAIM, DAMAGES OR OTHER LIABILITY, WHETHER IN AN
 * ACTION OF CONTRACT, TORT OR OTHERWISE, ARISING FROM, OUT OF OR IN
 * CONNECTION WITH THE SOFTWARE OR THE USE OR OTHER DEALINGS IN THE
 * SOFTWARE.
 */

#include <linux/highmem.h>
#include <linux/module.h>
#include <linux/init.h>
#include <linux/errno.h>
#include <linux/pci.h>
#include <linux/dma-mapping.h>
#include <linux/slab.h>
#include <linux/io-mapping.h>
#include <linux/interrupt.h>
#include <linux/delay.h>
#include <linux/mlx5/driver.h>
#include <linux/mlx5/cq.h>
#include <linux/mlx5/qp.h>
#include <linux/debugfs.h>
#include <linux/kmod.h>
#include <linux/mlx5/mlx5_ifc.h>
#include <linux/mlx5/vport.h>
#ifdef CONFIG_RFS_ACCEL
#include <linux/cpu_rmap.h>
#endif
#include <net/devlink.h>
#include "mlx5_core.h"
#include "lib/eq.h"
#include "fs_core.h"
#include "lib/mpfs.h"
#include "eswitch.h"
#include "lib/mlx5.h"
#include "fpga/core.h"
#include "fpga/ipsec.h"
#include "accel/ipsec.h"
#include "accel/tls.h"
#include "lib/clock.h"
#include "lib/vxlan.h"
#include "lib/devcom.h"
#include "diag/fw_tracer.h"
#include "ecpf.h"

MODULE_AUTHOR("Eli Cohen <eli@mellanox.com>");
MODULE_DESCRIPTION("Mellanox 5th generation network adapters (ConnectX series) core driver");
MODULE_LICENSE("Dual BSD/GPL");
MODULE_VERSION(DRIVER_VERSION);

unsigned int mlx5_core_debug_mask;
module_param_named(debug_mask, mlx5_core_debug_mask, uint, 0644);
MODULE_PARM_DESC(debug_mask, "debug mask: 1 = dump cmd data, 2 = dump cmd exec time, 3 = both. Default=0");

#define MLX5_DEFAULT_PROF	2
static unsigned int prof_sel = MLX5_DEFAULT_PROF;
module_param_named(prof_sel, prof_sel, uint, 0444);
MODULE_PARM_DESC(prof_sel, "profile selector. Valid range 0 - 2");

static u32 sw_owner_id[4];

enum {
	MLX5_ATOMIC_REQ_MODE_BE = 0x0,
	MLX5_ATOMIC_REQ_MODE_HOST_ENDIANNESS = 0x1,
};

static struct mlx5_profile profile[] = {
	[0] = {
		.mask           = 0,
	},
	[1] = {
		.mask		= MLX5_PROF_MASK_QP_SIZE,
		.log_max_qp	= 12,
	},
	[2] = {
		.mask		= MLX5_PROF_MASK_QP_SIZE |
				  MLX5_PROF_MASK_MR_CACHE,
		.log_max_qp	= 18,
		.mr_cache[0]	= {
			.size	= 500,
			.limit	= 250
		},
		.mr_cache[1]	= {
			.size	= 500,
			.limit	= 250
		},
		.mr_cache[2]	= {
			.size	= 500,
			.limit	= 250
		},
		.mr_cache[3]	= {
			.size	= 500,
			.limit	= 250
		},
		.mr_cache[4]	= {
			.size	= 500,
			.limit	= 250
		},
		.mr_cache[5]	= {
			.size	= 500,
			.limit	= 250
		},
		.mr_cache[6]	= {
			.size	= 500,
			.limit	= 250
		},
		.mr_cache[7]	= {
			.size	= 500,
			.limit	= 250
		},
		.mr_cache[8]	= {
			.size	= 500,
			.limit	= 250
		},
		.mr_cache[9]	= {
			.size	= 500,
			.limit	= 250
		},
		.mr_cache[10]	= {
			.size	= 500,
			.limit	= 250
		},
		.mr_cache[11]	= {
			.size	= 500,
			.limit	= 250
		},
		.mr_cache[12]	= {
			.size	= 64,
			.limit	= 32
		},
		.mr_cache[13]	= {
			.size	= 32,
			.limit	= 16
		},
		.mr_cache[14]	= {
			.size	= 16,
			.limit	= 8
		},
		.mr_cache[15]	= {
			.size	= 8,
			.limit	= 4
		},
		.mr_cache[16]	= {
			.size	= 8,
			.limit	= 4
		},
		.mr_cache[17]	= {
			.size	= 8,
			.limit	= 4
		},
		.mr_cache[18]	= {
			.size	= 8,
			.limit	= 4
		},
		.mr_cache[19]	= {
			.size	= 4,
			.limit	= 2
		},
		.mr_cache[20]	= {
			.size	= 4,
			.limit	= 2
		},
	},
};

#define FW_INIT_TIMEOUT_MILI		2000
#define FW_INIT_WAIT_MS			2
#define FW_PRE_INIT_TIMEOUT_MILI	10000

static int wait_fw_init(struct mlx5_core_dev *dev, u32 max_wait_mili)
{
	unsigned long end = jiffies + msecs_to_jiffies(max_wait_mili);
	int err = 0;

	while (fw_initializing(dev)) {
		if (time_after(jiffies, end)) {
			err = -EBUSY;
			break;
		}
		msleep(FW_INIT_WAIT_MS);
	}

	return err;
}

static void mlx5_set_driver_version(struct mlx5_core_dev *dev)
{
	int driver_ver_sz = MLX5_FLD_SZ_BYTES(set_driver_version_in,
					      driver_version);
	u8 in[MLX5_ST_SZ_BYTES(set_driver_version_in)] = {0};
	u8 out[MLX5_ST_SZ_BYTES(set_driver_version_out)] = {0};
	int remaining_size = driver_ver_sz;
	char *string;

	if (!MLX5_CAP_GEN(dev, driver_version))
		return;

	string = MLX5_ADDR_OF(set_driver_version_in, in, driver_version);

	strncpy(string, "Linux", remaining_size);

	remaining_size = max_t(int, 0, driver_ver_sz - strlen(string));
	strncat(string, ",", remaining_size);

	remaining_size = max_t(int, 0, driver_ver_sz - strlen(string));
	strncat(string, DRIVER_NAME, remaining_size);

	remaining_size = max_t(int, 0, driver_ver_sz - strlen(string));
	strncat(string, ",", remaining_size);

	remaining_size = max_t(int, 0, driver_ver_sz - strlen(string));
	strncat(string, DRIVER_VERSION, remaining_size);

	/*Send the command*/
	MLX5_SET(set_driver_version_in, in, opcode,
		 MLX5_CMD_OP_SET_DRIVER_VERSION);

	mlx5_cmd_exec(dev, in, sizeof(in), out, sizeof(out));
}

static int set_dma_caps(struct pci_dev *pdev)
{
	int err;

	err = pci_set_dma_mask(pdev, DMA_BIT_MASK(64));
	if (err) {
		dev_warn(&pdev->dev, "Warning: couldn't set 64-bit PCI DMA mask\n");
		err = pci_set_dma_mask(pdev, DMA_BIT_MASK(32));
		if (err) {
			dev_err(&pdev->dev, "Can't set PCI DMA mask, aborting\n");
			return err;
		}
	}

	err = pci_set_consistent_dma_mask(pdev, DMA_BIT_MASK(64));
	if (err) {
		dev_warn(&pdev->dev,
			 "Warning: couldn't set 64-bit consistent PCI DMA mask\n");
		err = pci_set_consistent_dma_mask(pdev, DMA_BIT_MASK(32));
		if (err) {
			dev_err(&pdev->dev,
				"Can't set consistent PCI DMA mask, aborting\n");
			return err;
		}
	}

	dma_set_max_seg_size(&pdev->dev, 2u * 1024 * 1024 * 1024);
	return err;
}

static int mlx5_pci_enable_device(struct mlx5_core_dev *dev)
{
	struct pci_dev *pdev = dev->pdev;
	int err = 0;

	mutex_lock(&dev->pci_status_mutex);
	if (dev->pci_status == MLX5_PCI_STATUS_DISABLED) {
		err = pci_enable_device(pdev);
		if (!err)
			dev->pci_status = MLX5_PCI_STATUS_ENABLED;
	}
	mutex_unlock(&dev->pci_status_mutex);

	return err;
}

static void mlx5_pci_disable_device(struct mlx5_core_dev *dev)
{
	struct pci_dev *pdev = dev->pdev;

	mutex_lock(&dev->pci_status_mutex);
	if (dev->pci_status == MLX5_PCI_STATUS_ENABLED) {
		pci_disable_device(pdev);
		dev->pci_status = MLX5_PCI_STATUS_DISABLED;
	}
	mutex_unlock(&dev->pci_status_mutex);
}

static int request_bar(struct pci_dev *pdev)
{
	int err = 0;

	if (!(pci_resource_flags(pdev, 0) & IORESOURCE_MEM)) {
		dev_err(&pdev->dev, "Missing registers BAR, aborting\n");
		return -ENODEV;
	}

	err = pci_request_regions(pdev, DRIVER_NAME);
	if (err)
		dev_err(&pdev->dev, "Couldn't get PCI resources, aborting\n");

	return err;
}

static void release_bar(struct pci_dev *pdev)
{
	pci_release_regions(pdev);
}

struct mlx5_reg_host_endianness {
	u8	he;
	u8      rsvd[15];
};

#define CAP_MASK(pos, size) ((u64)((1 << (size)) - 1) << (pos))

enum {
	MLX5_CAP_BITS_RW_MASK = CAP_MASK(MLX5_CAP_OFF_CMDIF_CSUM, 2) |
				MLX5_DEV_CAP_FLAG_DCT,
};

static u16 to_fw_pkey_sz(struct mlx5_core_dev *dev, u32 size)
{
	switch (size) {
	case 128:
		return 0;
	case 256:
		return 1;
	case 512:
		return 2;
	case 1024:
		return 3;
	case 2048:
		return 4;
	case 4096:
		return 5;
	default:
		mlx5_core_warn(dev, "invalid pkey table size %d\n", size);
		return 0;
	}
}

static int mlx5_core_get_caps_mode(struct mlx5_core_dev *dev,
				   enum mlx5_cap_type cap_type,
				   enum mlx5_cap_mode cap_mode)
{
	u8 in[MLX5_ST_SZ_BYTES(query_hca_cap_in)];
	int out_sz = MLX5_ST_SZ_BYTES(query_hca_cap_out);
	void *out, *hca_caps;
	u16 opmod = (cap_type << 1) | (cap_mode & 0x01);
	int err;

	memset(in, 0, sizeof(in));
	out = kzalloc(out_sz, GFP_KERNEL);
	if (!out)
		return -ENOMEM;

	MLX5_SET(query_hca_cap_in, in, opcode, MLX5_CMD_OP_QUERY_HCA_CAP);
	MLX5_SET(query_hca_cap_in, in, op_mod, opmod);
	err = mlx5_cmd_exec(dev, in, sizeof(in), out, out_sz);
	if (err) {
		mlx5_core_warn(dev,
			       "QUERY_HCA_CAP : type(%x) opmode(%x) Failed(%d)\n",
			       cap_type, cap_mode, err);
		goto query_ex;
	}

	hca_caps =  MLX5_ADDR_OF(query_hca_cap_out, out, capability);

	switch (cap_mode) {
	case HCA_CAP_OPMOD_GET_MAX:
		memcpy(dev->caps.hca_max[cap_type], hca_caps,
		       MLX5_UN_SZ_BYTES(hca_cap_union));
		break;
	case HCA_CAP_OPMOD_GET_CUR:
		memcpy(dev->caps.hca_cur[cap_type], hca_caps,
		       MLX5_UN_SZ_BYTES(hca_cap_union));
		break;
	default:
		mlx5_core_warn(dev,
			       "Tried to query dev cap type(%x) with wrong opmode(%x)\n",
			       cap_type, cap_mode);
		err = -EINVAL;
		break;
	}
query_ex:
	kfree(out);
	return err;
}

int mlx5_core_get_caps(struct mlx5_core_dev *dev, enum mlx5_cap_type cap_type)
{
	int ret;

	ret = mlx5_core_get_caps_mode(dev, cap_type, HCA_CAP_OPMOD_GET_CUR);
	if (ret)
		return ret;
	return mlx5_core_get_caps_mode(dev, cap_type, HCA_CAP_OPMOD_GET_MAX);
}

static int set_caps(struct mlx5_core_dev *dev, void *in, int in_sz, int opmod)
{
	u32 out[MLX5_ST_SZ_DW(set_hca_cap_out)] = {0};

	MLX5_SET(set_hca_cap_in, in, opcode, MLX5_CMD_OP_SET_HCA_CAP);
	MLX5_SET(set_hca_cap_in, in, op_mod, opmod << 1);
	return mlx5_cmd_exec(dev, in, in_sz, out, sizeof(out));
}

static int handle_hca_cap_atomic(struct mlx5_core_dev *dev)
{
	void *set_ctx;
	void *set_hca_cap;
	int set_sz = MLX5_ST_SZ_BYTES(set_hca_cap_in);
	int req_endianness;
	int err;

	if (MLX5_CAP_GEN(dev, atomic)) {
		err = mlx5_core_get_caps(dev, MLX5_CAP_ATOMIC);
		if (err)
			return err;
	} else {
		return 0;
	}

	req_endianness =
		MLX5_CAP_ATOMIC(dev,
				supported_atomic_req_8B_endianness_mode_1);

	if (req_endianness != MLX5_ATOMIC_REQ_MODE_HOST_ENDIANNESS)
		return 0;

	set_ctx = kzalloc(set_sz, GFP_KERNEL);
	if (!set_ctx)
		return -ENOMEM;

	set_hca_cap = MLX5_ADDR_OF(set_hca_cap_in, set_ctx, capability);

	/* Set requestor to host endianness */
	MLX5_SET(atomic_caps, set_hca_cap, atomic_req_8B_endianness_mode,
		 MLX5_ATOMIC_REQ_MODE_HOST_ENDIANNESS);

	err = set_caps(dev, set_ctx, set_sz, MLX5_SET_HCA_CAP_OP_MOD_ATOMIC);

	kfree(set_ctx);
	return err;
}

static int handle_hca_cap_odp(struct mlx5_core_dev *dev)
{
<<<<<<< HEAD
	void *set_ctx;
	void *set_hca_cap;
	int set_sz = MLX5_ST_SZ_BYTES(set_hca_cap_in);
=======
	void *set_hca_cap;
	void *set_ctx;
	int set_sz;
>>>>>>> 31ef5b0e
	int err;

	if (!MLX5_CAP_GEN(dev, pg))
		return 0;

	err = mlx5_core_get_caps(dev, MLX5_CAP_ODP);
	if (err)
		return err;

<<<<<<< HEAD
	/**
	 * If all bits are cleared we shouldn't try to set it
	 * or we might fail while trying to access a reserved bit.
	 */
=======
>>>>>>> 31ef5b0e
	if (!(MLX5_CAP_ODP_MAX(dev, ud_odp_caps.srq_receive) ||
	      MLX5_CAP_ODP_MAX(dev, rc_odp_caps.srq_receive) ||
	      MLX5_CAP_ODP_MAX(dev, xrc_odp_caps.srq_receive)))
		return 0;

<<<<<<< HEAD
=======
	set_sz = MLX5_ST_SZ_BYTES(set_hca_cap_in);
>>>>>>> 31ef5b0e
	set_ctx = kzalloc(set_sz, GFP_KERNEL);
	if (!set_ctx)
		return -ENOMEM;

	set_hca_cap = MLX5_ADDR_OF(set_hca_cap_in, set_ctx, capability);
	memcpy(set_hca_cap, dev->caps.hca_cur[MLX5_CAP_ODP],
	       MLX5_ST_SZ_BYTES(odp_cap));

	/* set ODP SRQ support for RC/UD and XRC transports */
	MLX5_SET(odp_cap, set_hca_cap, ud_odp_caps.srq_receive,
<<<<<<< HEAD
		 (MLX5_CAP_ODP_MAX(dev, ud_odp_caps.srq_receive)));

	MLX5_SET(odp_cap, set_hca_cap, rc_odp_caps.srq_receive,
		 (MLX5_CAP_ODP_MAX(dev, rc_odp_caps.srq_receive)));

	MLX5_SET(odp_cap, set_hca_cap, xrc_odp_caps.srq_receive,
		 (MLX5_CAP_ODP_MAX(dev, xrc_odp_caps.srq_receive)));
=======
		 MLX5_CAP_ODP_MAX(dev, ud_odp_caps.srq_receive));

	MLX5_SET(odp_cap, set_hca_cap, rc_odp_caps.srq_receive,
		 MLX5_CAP_ODP_MAX(dev, rc_odp_caps.srq_receive));

	MLX5_SET(odp_cap, set_hca_cap, xrc_odp_caps.srq_receive,
		 MLX5_CAP_ODP_MAX(dev, xrc_odp_caps.srq_receive));
>>>>>>> 31ef5b0e

	err = set_caps(dev, set_ctx, set_sz, MLX5_SET_HCA_CAP_OP_MOD_ODP);

	kfree(set_ctx);
	return err;
}

static int handle_hca_cap(struct mlx5_core_dev *dev)
{
	void *set_ctx = NULL;
	struct mlx5_profile *prof = dev->profile;
	int err = -ENOMEM;
	int set_sz = MLX5_ST_SZ_BYTES(set_hca_cap_in);
	void *set_hca_cap;

	set_ctx = kzalloc(set_sz, GFP_KERNEL);
	if (!set_ctx)
		goto query_ex;

	err = mlx5_core_get_caps(dev, MLX5_CAP_GENERAL);
	if (err)
		goto query_ex;

	set_hca_cap = MLX5_ADDR_OF(set_hca_cap_in, set_ctx,
				   capability);
	memcpy(set_hca_cap, dev->caps.hca_cur[MLX5_CAP_GENERAL],
	       MLX5_ST_SZ_BYTES(cmd_hca_cap));

	mlx5_core_dbg(dev, "Current Pkey table size %d Setting new size %d\n",
		      mlx5_to_sw_pkey_sz(MLX5_CAP_GEN(dev, pkey_table_size)),
		      128);
	/* we limit the size of the pkey table to 128 entries for now */
	MLX5_SET(cmd_hca_cap, set_hca_cap, pkey_table_size,
		 to_fw_pkey_sz(dev, 128));

	/* Check log_max_qp from HCA caps to set in current profile */
	if (MLX5_CAP_GEN_MAX(dev, log_max_qp) < profile[prof_sel].log_max_qp) {
		mlx5_core_warn(dev, "log_max_qp value in current profile is %d, changing it to HCA capability limit (%d)\n",
			       profile[prof_sel].log_max_qp,
			       MLX5_CAP_GEN_MAX(dev, log_max_qp));
		profile[prof_sel].log_max_qp = MLX5_CAP_GEN_MAX(dev, log_max_qp);
	}
	if (prof->mask & MLX5_PROF_MASK_QP_SIZE)
		MLX5_SET(cmd_hca_cap, set_hca_cap, log_max_qp,
			 prof->log_max_qp);

	/* disable cmdif checksum */
	MLX5_SET(cmd_hca_cap, set_hca_cap, cmdif_checksum, 0);

	/* Enable 4K UAR only when HCA supports it and page size is bigger
	 * than 4K.
	 */
	if (MLX5_CAP_GEN_MAX(dev, uar_4k) && PAGE_SIZE > 4096)
		MLX5_SET(cmd_hca_cap, set_hca_cap, uar_4k, 1);

	MLX5_SET(cmd_hca_cap, set_hca_cap, log_uar_page_sz, PAGE_SHIFT - 12);

	if (MLX5_CAP_GEN_MAX(dev, cache_line_128byte))
		MLX5_SET(cmd_hca_cap,
			 set_hca_cap,
			 cache_line_128byte,
			 cache_line_size() >= 128 ? 1 : 0);

	if (MLX5_CAP_GEN_MAX(dev, dct))
		MLX5_SET(cmd_hca_cap, set_hca_cap, dct, 1);

	if (MLX5_CAP_GEN_MAX(dev, num_vhca_ports))
		MLX5_SET(cmd_hca_cap,
			 set_hca_cap,
			 num_vhca_ports,
			 MLX5_CAP_GEN_MAX(dev, num_vhca_ports));

	err = set_caps(dev, set_ctx, set_sz,
		       MLX5_SET_HCA_CAP_OP_MOD_GENERAL_DEVICE);

query_ex:
	kfree(set_ctx);
	return err;
}

static int set_hca_ctrl(struct mlx5_core_dev *dev)
{
	struct mlx5_reg_host_endianness he_in;
	struct mlx5_reg_host_endianness he_out;
	int err;

	if (!mlx5_core_is_pf(dev))
		return 0;

	memset(&he_in, 0, sizeof(he_in));
	he_in.he = MLX5_SET_HOST_ENDIANNESS;
	err = mlx5_core_access_reg(dev, &he_in,  sizeof(he_in),
					&he_out, sizeof(he_out),
					MLX5_REG_HOST_ENDIANNESS, 0, 1);
	return err;
}

static int mlx5_core_set_hca_defaults(struct mlx5_core_dev *dev)
{
	int ret = 0;

	/* Disable local_lb by default */
	if (MLX5_CAP_GEN(dev, port_type) == MLX5_CAP_PORT_TYPE_ETH)
		ret = mlx5_nic_vport_update_local_lb(dev, false);

	return ret;
}

int mlx5_core_enable_hca(struct mlx5_core_dev *dev, u16 func_id)
{
	u32 out[MLX5_ST_SZ_DW(enable_hca_out)] = {0};
	u32 in[MLX5_ST_SZ_DW(enable_hca_in)]   = {0};

	MLX5_SET(enable_hca_in, in, opcode, MLX5_CMD_OP_ENABLE_HCA);
	MLX5_SET(enable_hca_in, in, function_id, func_id);
	MLX5_SET(enable_hca_in, in, embedded_cpu_function,
		 dev->caps.embedded_cpu);
	return mlx5_cmd_exec(dev, &in, sizeof(in), &out, sizeof(out));
}

int mlx5_core_disable_hca(struct mlx5_core_dev *dev, u16 func_id)
{
	u32 out[MLX5_ST_SZ_DW(disable_hca_out)] = {0};
	u32 in[MLX5_ST_SZ_DW(disable_hca_in)]   = {0};

	MLX5_SET(disable_hca_in, in, opcode, MLX5_CMD_OP_DISABLE_HCA);
	MLX5_SET(disable_hca_in, in, function_id, func_id);
	MLX5_SET(enable_hca_in, in, embedded_cpu_function,
		 dev->caps.embedded_cpu);
	return mlx5_cmd_exec(dev, in, sizeof(in), out, sizeof(out));
}

u64 mlx5_read_internal_timer(struct mlx5_core_dev *dev,
			     struct ptp_system_timestamp *sts)
{
	u32 timer_h, timer_h1, timer_l;

	timer_h = ioread32be(&dev->iseg->internal_timer_h);
	ptp_read_system_prets(sts);
	timer_l = ioread32be(&dev->iseg->internal_timer_l);
	ptp_read_system_postts(sts);
	timer_h1 = ioread32be(&dev->iseg->internal_timer_h);
	if (timer_h != timer_h1) {
		/* wrap around */
		ptp_read_system_prets(sts);
		timer_l = ioread32be(&dev->iseg->internal_timer_l);
		ptp_read_system_postts(sts);
	}

	return (u64)timer_l | (u64)timer_h1 << 32;
}

static int mlx5_core_set_issi(struct mlx5_core_dev *dev)
{
	u32 query_in[MLX5_ST_SZ_DW(query_issi_in)]   = {0};
	u32 query_out[MLX5_ST_SZ_DW(query_issi_out)] = {0};
	u32 sup_issi;
	int err;

	MLX5_SET(query_issi_in, query_in, opcode, MLX5_CMD_OP_QUERY_ISSI);
	err = mlx5_cmd_exec(dev, query_in, sizeof(query_in),
			    query_out, sizeof(query_out));
	if (err) {
		u32 syndrome;
		u8 status;

		mlx5_cmd_mbox_status(query_out, &status, &syndrome);
		if (!status || syndrome == MLX5_DRIVER_SYND) {
			mlx5_core_err(dev, "Failed to query ISSI err(%d) status(%d) synd(%d)\n",
				      err, status, syndrome);
			return err;
		}

		mlx5_core_warn(dev, "Query ISSI is not supported by FW, ISSI is 0\n");
		dev->issi = 0;
		return 0;
	}

	sup_issi = MLX5_GET(query_issi_out, query_out, supported_issi_dw0);

	if (sup_issi & (1 << 1)) {
		u32 set_in[MLX5_ST_SZ_DW(set_issi_in)]   = {0};
		u32 set_out[MLX5_ST_SZ_DW(set_issi_out)] = {0};

		MLX5_SET(set_issi_in, set_in, opcode, MLX5_CMD_OP_SET_ISSI);
		MLX5_SET(set_issi_in, set_in, current_issi, 1);
		err = mlx5_cmd_exec(dev, set_in, sizeof(set_in),
				    set_out, sizeof(set_out));
		if (err) {
			mlx5_core_err(dev, "Failed to set ISSI to 1 err(%d)\n",
				      err);
			return err;
		}

		dev->issi = 1;

		return 0;
	} else if (sup_issi & (1 << 0) || !sup_issi) {
		return 0;
	}

	return -EOPNOTSUPP;
}

static int mlx5_pci_init(struct mlx5_core_dev *dev, struct mlx5_priv *priv)
{
	struct pci_dev *pdev = dev->pdev;
	int err = 0;

	pci_set_drvdata(dev->pdev, dev);
	strncpy(priv->name, dev_name(&pdev->dev), MLX5_MAX_NAME_LEN);
	priv->name[MLX5_MAX_NAME_LEN - 1] = 0;

	mutex_init(&priv->pgdir_mutex);
	INIT_LIST_HEAD(&priv->pgdir_list);
	spin_lock_init(&priv->mkey_lock);

	mutex_init(&priv->alloc_mutex);

	priv->numa_node = dev_to_node(&dev->pdev->dev);

	if (mlx5_debugfs_root)
		priv->dbg_root =
			debugfs_create_dir(pci_name(pdev), mlx5_debugfs_root);

	err = mlx5_pci_enable_device(dev);
	if (err) {
		dev_err(&pdev->dev, "Cannot enable PCI device, aborting\n");
		goto err_dbg;
	}

	err = request_bar(pdev);
	if (err) {
		dev_err(&pdev->dev, "error requesting BARs, aborting\n");
		goto err_disable;
	}

	pci_set_master(pdev);

	err = set_dma_caps(pdev);
	if (err) {
		dev_err(&pdev->dev, "Failed setting DMA capabilities mask, aborting\n");
		goto err_clr_master;
	}

	if (pci_enable_atomic_ops_to_root(pdev, PCI_EXP_DEVCAP2_ATOMIC_COMP32) &&
	    pci_enable_atomic_ops_to_root(pdev, PCI_EXP_DEVCAP2_ATOMIC_COMP64) &&
	    pci_enable_atomic_ops_to_root(pdev, PCI_EXP_DEVCAP2_ATOMIC_COMP128))
		mlx5_core_dbg(dev, "Enabling pci atomics failed\n");

	dev->iseg_base = pci_resource_start(dev->pdev, 0);
	dev->iseg = ioremap(dev->iseg_base, sizeof(*dev->iseg));
	if (!dev->iseg) {
		err = -ENOMEM;
		dev_err(&pdev->dev, "Failed mapping initialization segment, aborting\n");
		goto err_clr_master;
	}

	return 0;

err_clr_master:
	pci_clear_master(dev->pdev);
	release_bar(dev->pdev);
err_disable:
	mlx5_pci_disable_device(dev);

err_dbg:
	debugfs_remove(priv->dbg_root);
	return err;
}

static void mlx5_pci_close(struct mlx5_core_dev *dev, struct mlx5_priv *priv)
{
	iounmap(dev->iseg);
	pci_clear_master(dev->pdev);
	release_bar(dev->pdev);
	mlx5_pci_disable_device(dev);
	debugfs_remove_recursive(priv->dbg_root);
}

static int mlx5_init_once(struct mlx5_core_dev *dev, struct mlx5_priv *priv)
{
	struct pci_dev *pdev = dev->pdev;
	int err;

	priv->devcom = mlx5_devcom_register_device(dev);
	if (IS_ERR(priv->devcom))
		dev_err(&pdev->dev, "failed to register with devcom (0x%p)\n",
			priv->devcom);

	err = mlx5_query_board_id(dev);
	if (err) {
		dev_err(&pdev->dev, "query board id failed\n");
		goto err_devcom;
	}

	err = mlx5_eq_table_init(dev);
	if (err) {
		dev_err(&pdev->dev, "failed to initialize eq\n");
		goto err_devcom;
	}

	err = mlx5_events_init(dev);
	if (err) {
		dev_err(&pdev->dev, "failed to initialize events\n");
		goto err_eq_cleanup;
	}

	err = mlx5_cq_debugfs_init(dev);
	if (err) {
		dev_err(&pdev->dev, "failed to initialize cq debugfs\n");
		goto err_events_cleanup;
	}

	mlx5_init_qp_table(dev);

	mlx5_init_mkey_table(dev);

	mlx5_init_reserved_gids(dev);

	mlx5_init_clock(dev);

	dev->vxlan = mlx5_vxlan_create(dev);

	err = mlx5_init_rl_table(dev);
	if (err) {
		dev_err(&pdev->dev, "Failed to init rate limiting\n");
		goto err_tables_cleanup;
	}

	err = mlx5_mpfs_init(dev);
	if (err) {
		dev_err(&pdev->dev, "Failed to init l2 table %d\n", err);
		goto err_rl_cleanup;
	}

	err = mlx5_eswitch_init(dev);
	if (err) {
		dev_err(&pdev->dev, "Failed to init eswitch %d\n", err);
		goto err_mpfs_cleanup;
	}

	err = mlx5_sriov_init(dev);
	if (err) {
		dev_err(&pdev->dev, "Failed to init sriov %d\n", err);
		goto err_eswitch_cleanup;
	}

	err = mlx5_fpga_init(dev);
	if (err) {
		dev_err(&pdev->dev, "Failed to init fpga device %d\n", err);
		goto err_sriov_cleanup;
	}

	dev->tracer = mlx5_fw_tracer_create(dev);

	return 0;

err_sriov_cleanup:
	mlx5_sriov_cleanup(dev);
err_eswitch_cleanup:
	mlx5_eswitch_cleanup(dev->priv.eswitch);
err_mpfs_cleanup:
	mlx5_mpfs_cleanup(dev);
err_rl_cleanup:
	mlx5_cleanup_rl_table(dev);
err_tables_cleanup:
	mlx5_vxlan_destroy(dev->vxlan);
	mlx5_cleanup_mkey_table(dev);
	mlx5_cleanup_qp_table(dev);
	mlx5_cq_debugfs_cleanup(dev);
err_events_cleanup:
	mlx5_events_cleanup(dev);
err_eq_cleanup:
	mlx5_eq_table_cleanup(dev);
err_devcom:
	mlx5_devcom_unregister_device(dev->priv.devcom);

	return err;
}

static void mlx5_cleanup_once(struct mlx5_core_dev *dev)
{
	mlx5_fw_tracer_destroy(dev->tracer);
	mlx5_fpga_cleanup(dev);
	mlx5_sriov_cleanup(dev);
	mlx5_eswitch_cleanup(dev->priv.eswitch);
	mlx5_mpfs_cleanup(dev);
	mlx5_cleanup_rl_table(dev);
	mlx5_vxlan_destroy(dev->vxlan);
	mlx5_cleanup_clock(dev);
	mlx5_cleanup_reserved_gids(dev);
	mlx5_cleanup_mkey_table(dev);
	mlx5_cleanup_qp_table(dev);
	mlx5_cq_debugfs_cleanup(dev);
	mlx5_events_cleanup(dev);
	mlx5_eq_table_cleanup(dev);
	mlx5_devcom_unregister_device(dev->priv.devcom);
}

static int mlx5_load_one(struct mlx5_core_dev *dev, struct mlx5_priv *priv,
			 bool boot)
{
	struct pci_dev *pdev = dev->pdev;
	int err;

	dev->caps.embedded_cpu = mlx5_read_embedded_cpu(dev);
	mutex_lock(&dev->intf_state_mutex);
	if (test_bit(MLX5_INTERFACE_STATE_UP, &dev->intf_state)) {
		dev_warn(&dev->pdev->dev, "%s: interface is up, NOP\n",
			 __func__);
		goto out;
	}

	dev_info(&pdev->dev, "firmware version: %d.%d.%d\n", fw_rev_maj(dev),
		 fw_rev_min(dev), fw_rev_sub(dev));

	/* Only PFs hold the relevant PCIe information for this query */
	if (mlx5_core_is_pf(dev))
		pcie_print_link_status(dev->pdev);

	/* on load removing any previous indication of internal error, device is
	 * up
	 */
	dev->state = MLX5_DEVICE_STATE_UP;

	/* wait for firmware to accept initialization segments configurations
	 */
	err = wait_fw_init(dev, FW_PRE_INIT_TIMEOUT_MILI);
	if (err) {
		dev_err(&dev->pdev->dev, "Firmware over %d MS in pre-initializing state, aborting\n",
			FW_PRE_INIT_TIMEOUT_MILI);
		goto out_err;
	}

	err = mlx5_cmd_init(dev);
	if (err) {
		dev_err(&pdev->dev, "Failed initializing command interface, aborting\n");
		goto out_err;
	}

	err = wait_fw_init(dev, FW_INIT_TIMEOUT_MILI);
	if (err) {
		dev_err(&dev->pdev->dev, "Firmware over %d MS in initializing state, aborting\n",
			FW_INIT_TIMEOUT_MILI);
		goto err_cmd_cleanup;
	}

	err = mlx5_core_enable_hca(dev, 0);
	if (err) {
		dev_err(&pdev->dev, "enable hca failed\n");
		goto err_cmd_cleanup;
	}

	err = mlx5_core_set_issi(dev);
	if (err) {
		dev_err(&pdev->dev, "failed to set issi\n");
		goto err_disable_hca;
	}

	err = mlx5_satisfy_startup_pages(dev, 1);
	if (err) {
		dev_err(&pdev->dev, "failed to allocate boot pages\n");
		goto err_disable_hca;
	}

	err = set_hca_ctrl(dev);
	if (err) {
		dev_err(&pdev->dev, "set_hca_ctrl failed\n");
		goto reclaim_boot_pages;
	}

	err = handle_hca_cap(dev);
	if (err) {
		dev_err(&pdev->dev, "handle_hca_cap failed\n");
		goto reclaim_boot_pages;
	}

	err = handle_hca_cap_atomic(dev);
	if (err) {
		dev_err(&pdev->dev, "handle_hca_cap_atomic failed\n");
		goto reclaim_boot_pages;
	}

	err = handle_hca_cap_odp(dev);
	if (err) {
		dev_err(&pdev->dev, "handle_hca_cap_odp failed\n");
		goto reclaim_boot_pages;
	}

	err = mlx5_satisfy_startup_pages(dev, 0);
	if (err) {
		dev_err(&pdev->dev, "failed to allocate init pages\n");
		goto reclaim_boot_pages;
	}

	err = mlx5_cmd_init_hca(dev, sw_owner_id);
	if (err) {
		dev_err(&pdev->dev, "init hca failed\n");
		goto reclaim_boot_pages;
	}

	mlx5_set_driver_version(dev);

	mlx5_start_health_poll(dev);

	err = mlx5_query_hca_caps(dev);
	if (err) {
		dev_err(&pdev->dev, "query hca failed\n");
		goto err_stop_poll;
	}

	if (boot) {
		err = mlx5_init_once(dev, priv);
		if (err) {
			dev_err(&pdev->dev, "sw objs init failed\n");
			goto err_stop_poll;
		}
	}

	dev->priv.uar = mlx5_get_uars_page(dev);
	if (IS_ERR(dev->priv.uar)) {
		dev_err(&pdev->dev, "Failed allocating uar, aborting\n");
		err = PTR_ERR(dev->priv.uar);
		goto err_get_uars;
	}

	mlx5_events_start(dev);
	mlx5_pagealloc_start(dev);

	err = mlx5_eq_table_create(dev);
	if (err) {
		dev_err(&pdev->dev, "Failed to create EQs\n");
		goto err_eq_table;
	}

	err = mlx5_fw_tracer_init(dev->tracer);
	if (err) {
		dev_err(&pdev->dev, "Failed to init FW tracer\n");
		goto err_fw_tracer;
	}

	err = mlx5_fpga_device_start(dev);
	if (err) {
		dev_err(&pdev->dev, "fpga device start failed %d\n", err);
		goto err_fpga_start;
	}

	err = mlx5_accel_ipsec_init(dev);
	if (err) {
		dev_err(&pdev->dev, "IPSec device start failed %d\n", err);
		goto err_ipsec_start;
	}

	err = mlx5_accel_tls_init(dev);
	if (err) {
		dev_err(&pdev->dev, "TLS device start failed %d\n", err);
		goto err_tls_start;
	}

	err = mlx5_init_fs(dev);
	if (err) {
		dev_err(&pdev->dev, "Failed to init flow steering\n");
		goto err_fs;
	}

	err = mlx5_core_set_hca_defaults(dev);
	if (err) {
		dev_err(&pdev->dev, "Failed to set hca defaults\n");
		goto err_fs;
	}

	err = mlx5_sriov_attach(dev);
	if (err) {
		dev_err(&pdev->dev, "sriov init failed %d\n", err);
		goto err_sriov;
	}

	err = mlx5_ec_init(dev);
	if (err) {
		dev_err(&pdev->dev, "Failed to init embedded CPU\n");
		goto err_ec;
	}

	if (mlx5_device_registered(dev)) {
		mlx5_attach_device(dev);
	} else {
		err = mlx5_register_device(dev);
		if (err) {
			dev_err(&pdev->dev, "mlx5_register_device failed %d\n", err);
			goto err_reg_dev;
		}
	}

	set_bit(MLX5_INTERFACE_STATE_UP, &dev->intf_state);
out:
	mutex_unlock(&dev->intf_state_mutex);

	return 0;

err_reg_dev:
	mlx5_ec_cleanup(dev);

err_ec:
	mlx5_sriov_detach(dev);

err_sriov:
	mlx5_cleanup_fs(dev);

err_fs:
	mlx5_accel_tls_cleanup(dev);

err_tls_start:
	mlx5_accel_ipsec_cleanup(dev);

err_ipsec_start:
	mlx5_fpga_device_stop(dev);

err_fpga_start:
	mlx5_fw_tracer_cleanup(dev->tracer);

err_fw_tracer:
	mlx5_eq_table_destroy(dev);

err_eq_table:
	mlx5_pagealloc_stop(dev);
	mlx5_events_stop(dev);
	mlx5_put_uars_page(dev, priv->uar);

err_get_uars:
	if (boot)
		mlx5_cleanup_once(dev);

err_stop_poll:
	mlx5_stop_health_poll(dev, boot);
	if (mlx5_cmd_teardown_hca(dev)) {
		dev_err(&dev->pdev->dev, "tear_down_hca failed, skip cleanup\n");
		goto out_err;
	}

reclaim_boot_pages:
	mlx5_reclaim_startup_pages(dev);

err_disable_hca:
	mlx5_core_disable_hca(dev, 0);

err_cmd_cleanup:
	mlx5_cmd_cleanup(dev);

out_err:
	dev->state = MLX5_DEVICE_STATE_INTERNAL_ERROR;
	mutex_unlock(&dev->intf_state_mutex);

	return err;
}

static int mlx5_unload_one(struct mlx5_core_dev *dev, struct mlx5_priv *priv,
			   bool cleanup)
{
	int err = 0;

	if (cleanup)
		mlx5_drain_health_recovery(dev);

	mutex_lock(&dev->intf_state_mutex);
	if (!test_bit(MLX5_INTERFACE_STATE_UP, &dev->intf_state)) {
		dev_warn(&dev->pdev->dev, "%s: interface is down, NOP\n",
			 __func__);
		if (cleanup)
			mlx5_cleanup_once(dev);
		goto out;
	}

	clear_bit(MLX5_INTERFACE_STATE_UP, &dev->intf_state);

	if (mlx5_device_registered(dev))
		mlx5_detach_device(dev);

	mlx5_ec_cleanup(dev);
	mlx5_sriov_detach(dev);
	mlx5_cleanup_fs(dev);
	mlx5_accel_ipsec_cleanup(dev);
	mlx5_accel_tls_cleanup(dev);
	mlx5_fpga_device_stop(dev);
	mlx5_fw_tracer_cleanup(dev->tracer);
	mlx5_eq_table_destroy(dev);
	mlx5_pagealloc_stop(dev);
	mlx5_events_stop(dev);
	mlx5_put_uars_page(dev, priv->uar);
	if (cleanup)
		mlx5_cleanup_once(dev);
	mlx5_stop_health_poll(dev, cleanup);

	err = mlx5_cmd_teardown_hca(dev);
	if (err) {
		dev_err(&dev->pdev->dev, "tear_down_hca failed, skip cleanup\n");
		goto out;
	}
	mlx5_reclaim_startup_pages(dev);
	mlx5_core_disable_hca(dev, 0);
	mlx5_cmd_cleanup(dev);

out:
	mutex_unlock(&dev->intf_state_mutex);
	return err;
}

static const struct devlink_ops mlx5_devlink_ops = {
#ifdef CONFIG_MLX5_ESWITCH
	.eswitch_mode_set = mlx5_devlink_eswitch_mode_set,
	.eswitch_mode_get = mlx5_devlink_eswitch_mode_get,
	.eswitch_inline_mode_set = mlx5_devlink_eswitch_inline_mode_set,
	.eswitch_inline_mode_get = mlx5_devlink_eswitch_inline_mode_get,
	.eswitch_encap_mode_set = mlx5_devlink_eswitch_encap_mode_set,
	.eswitch_encap_mode_get = mlx5_devlink_eswitch_encap_mode_get,
#endif
};

#define MLX5_IB_MOD "mlx5_ib"
static int init_one(struct pci_dev *pdev,
		    const struct pci_device_id *id)
{
	struct mlx5_core_dev *dev;
	struct devlink *devlink;
	struct mlx5_priv *priv;
	int err;

	devlink = devlink_alloc(&mlx5_devlink_ops, sizeof(*dev));
	if (!devlink) {
		dev_err(&pdev->dev, "kzalloc failed\n");
		return -ENOMEM;
	}

	dev = devlink_priv(devlink);
	priv = &dev->priv;
	priv->pci_dev_data = id->driver_data;

	pci_set_drvdata(pdev, dev);

	dev->pdev = pdev;
	dev->profile = &profile[prof_sel];

	INIT_LIST_HEAD(&priv->ctx_list);
	spin_lock_init(&priv->ctx_lock);
	mutex_init(&dev->pci_status_mutex);
	mutex_init(&dev->intf_state_mutex);

	mutex_init(&priv->bfregs.reg_head.lock);
	mutex_init(&priv->bfregs.wc_head.lock);
	INIT_LIST_HEAD(&priv->bfregs.reg_head.list);
	INIT_LIST_HEAD(&priv->bfregs.wc_head.list);

	err = mlx5_pci_init(dev, priv);
	if (err) {
		dev_err(&pdev->dev, "mlx5_pci_init failed with error code %d\n", err);
		goto clean_dev;
	}

	err = mlx5_health_init(dev);
	if (err) {
		dev_err(&pdev->dev, "mlx5_health_init failed with error code %d\n", err);
		goto close_pci;
	}

	err = mlx5_pagealloc_init(dev);
	if (err)
		goto err_pagealloc_init;

	err = mlx5_load_one(dev, priv, true);
	if (err) {
		dev_err(&pdev->dev, "mlx5_load_one failed with error code %d\n", err);
		goto err_load_one;
	}

	request_module_nowait(MLX5_IB_MOD);

	err = devlink_register(devlink, &pdev->dev);
	if (err)
		goto clean_load;

	pci_save_state(pdev);
	return 0;

clean_load:
	mlx5_unload_one(dev, priv, true);
err_load_one:
	mlx5_pagealloc_cleanup(dev);
err_pagealloc_init:
	mlx5_health_cleanup(dev);
close_pci:
	mlx5_pci_close(dev, priv);
clean_dev:
	devlink_free(devlink);

	return err;
}

static void remove_one(struct pci_dev *pdev)
{
	struct mlx5_core_dev *dev  = pci_get_drvdata(pdev);
	struct devlink *devlink = priv_to_devlink(dev);
	struct mlx5_priv *priv = &dev->priv;

	devlink_unregister(devlink);
	mlx5_unregister_device(dev);

	if (mlx5_unload_one(dev, priv, true)) {
		dev_err(&dev->pdev->dev, "mlx5_unload_one failed\n");
		mlx5_health_cleanup(dev);
		return;
	}

	mlx5_pagealloc_cleanup(dev);
	mlx5_health_cleanup(dev);
	mlx5_pci_close(dev, priv);
	devlink_free(devlink);
}

static pci_ers_result_t mlx5_pci_err_detected(struct pci_dev *pdev,
					      pci_channel_state_t state)
{
	struct mlx5_core_dev *dev = pci_get_drvdata(pdev);
	struct mlx5_priv *priv = &dev->priv;

	dev_info(&pdev->dev, "%s was called\n", __func__);

	mlx5_enter_error_state(dev, false);
	mlx5_unload_one(dev, priv, false);
	/* In case of kernel call drain the health wq */
	if (state) {
		mlx5_drain_health_wq(dev);
		mlx5_pci_disable_device(dev);
	}

	return state == pci_channel_io_perm_failure ?
		PCI_ERS_RESULT_DISCONNECT : PCI_ERS_RESULT_NEED_RESET;
}

/* wait for the device to show vital signs by waiting
 * for the health counter to start counting.
 */
static int wait_vital(struct pci_dev *pdev)
{
	struct mlx5_core_dev *dev = pci_get_drvdata(pdev);
	struct mlx5_core_health *health = &dev->priv.health;
	const int niter = 100;
	u32 last_count = 0;
	u32 count;
	int i;

	for (i = 0; i < niter; i++) {
		count = ioread32be(health->health_counter);
		if (count && count != 0xffffffff) {
			if (last_count && last_count != count) {
				dev_info(&pdev->dev, "Counter value 0x%x after %d iterations\n", count, i);
				return 0;
			}
			last_count = count;
		}
		msleep(50);
	}

	return -ETIMEDOUT;
}

static pci_ers_result_t mlx5_pci_slot_reset(struct pci_dev *pdev)
{
	struct mlx5_core_dev *dev = pci_get_drvdata(pdev);
	int err;

	dev_info(&pdev->dev, "%s was called\n", __func__);

	err = mlx5_pci_enable_device(dev);
	if (err) {
		dev_err(&pdev->dev, "%s: mlx5_pci_enable_device failed with error code: %d\n"
			, __func__, err);
		return PCI_ERS_RESULT_DISCONNECT;
	}

	pci_set_master(pdev);
	pci_restore_state(pdev);
	pci_save_state(pdev);

	if (wait_vital(pdev)) {
		dev_err(&pdev->dev, "%s: wait_vital timed out\n", __func__);
		return PCI_ERS_RESULT_DISCONNECT;
	}

	return PCI_ERS_RESULT_RECOVERED;
}

static void mlx5_pci_resume(struct pci_dev *pdev)
{
	struct mlx5_core_dev *dev = pci_get_drvdata(pdev);
	struct mlx5_priv *priv = &dev->priv;
	int err;

	dev_info(&pdev->dev, "%s was called\n", __func__);

	err = mlx5_load_one(dev, priv, false);
	if (err)
		dev_err(&pdev->dev, "%s: mlx5_load_one failed with error code: %d\n"
			, __func__, err);
	else
		dev_info(&pdev->dev, "%s: device recovered\n", __func__);
}

static const struct pci_error_handlers mlx5_err_handler = {
	.error_detected = mlx5_pci_err_detected,
	.slot_reset	= mlx5_pci_slot_reset,
	.resume		= mlx5_pci_resume
};

static int mlx5_try_fast_unload(struct mlx5_core_dev *dev)
{
	bool fast_teardown = false, force_teardown = false;
	int ret = 1;

	fast_teardown = MLX5_CAP_GEN(dev, fast_teardown);
	force_teardown = MLX5_CAP_GEN(dev, force_teardown);

	mlx5_core_dbg(dev, "force teardown firmware support=%d\n", force_teardown);
	mlx5_core_dbg(dev, "fast teardown firmware support=%d\n", fast_teardown);

	if (!fast_teardown && !force_teardown)
		return -EOPNOTSUPP;

	if (dev->state == MLX5_DEVICE_STATE_INTERNAL_ERROR) {
		mlx5_core_dbg(dev, "Device in internal error state, giving up\n");
		return -EAGAIN;
	}

	/* Panic tear down fw command will stop the PCI bus communication
	 * with the HCA, so the health polll is no longer needed.
	 */
	mlx5_drain_health_wq(dev);
	mlx5_stop_health_poll(dev, false);

	ret = mlx5_cmd_fast_teardown_hca(dev);
	if (!ret)
		goto succeed;

	ret = mlx5_cmd_force_teardown_hca(dev);
	if (!ret)
		goto succeed;

	mlx5_core_dbg(dev, "Firmware couldn't do fast unload error: %d\n", ret);
	mlx5_start_health_poll(dev);
	return ret;

succeed:
	mlx5_enter_error_state(dev, true);

	/* Some platforms requiring freeing the IRQ's in the shutdown
	 * flow. If they aren't freed they can't be allocated after
	 * kexec. There is no need to cleanup the mlx5_core software
	 * contexts.
	 */
	mlx5_core_eq_free_irqs(dev);

	return 0;
}

static void shutdown(struct pci_dev *pdev)
{
	struct mlx5_core_dev *dev  = pci_get_drvdata(pdev);
	struct mlx5_priv *priv = &dev->priv;
	int err;

	dev_info(&pdev->dev, "Shutdown was called\n");
	err = mlx5_try_fast_unload(dev);
	if (err)
		mlx5_unload_one(dev, priv, false);
	mlx5_pci_disable_device(dev);
}

static const struct pci_device_id mlx5_core_pci_table[] = {
	{ PCI_VDEVICE(MELLANOX, PCI_DEVICE_ID_MELLANOX_CONNECTIB) },
	{ PCI_VDEVICE(MELLANOX, 0x1012), MLX5_PCI_DEV_IS_VF},	/* Connect-IB VF */
	{ PCI_VDEVICE(MELLANOX, PCI_DEVICE_ID_MELLANOX_CONNECTX4) },
	{ PCI_VDEVICE(MELLANOX, 0x1014), MLX5_PCI_DEV_IS_VF},	/* ConnectX-4 VF */
	{ PCI_VDEVICE(MELLANOX, PCI_DEVICE_ID_MELLANOX_CONNECTX4_LX) },
	{ PCI_VDEVICE(MELLANOX, 0x1016), MLX5_PCI_DEV_IS_VF},	/* ConnectX-4LX VF */
	{ PCI_VDEVICE(MELLANOX, 0x1017) },			/* ConnectX-5, PCIe 3.0 */
	{ PCI_VDEVICE(MELLANOX, 0x1018), MLX5_PCI_DEV_IS_VF},	/* ConnectX-5 VF */
	{ PCI_VDEVICE(MELLANOX, 0x1019) },			/* ConnectX-5 Ex */
	{ PCI_VDEVICE(MELLANOX, 0x101a), MLX5_PCI_DEV_IS_VF},	/* ConnectX-5 Ex VF */
	{ PCI_VDEVICE(MELLANOX, 0x101b) },			/* ConnectX-6 */
	{ PCI_VDEVICE(MELLANOX, 0x101c), MLX5_PCI_DEV_IS_VF},	/* ConnectX-6 VF */
	{ PCI_VDEVICE(MELLANOX, 0xa2d2) },			/* BlueField integrated ConnectX-5 network controller */
	{ PCI_VDEVICE(MELLANOX, 0xa2d3), MLX5_PCI_DEV_IS_VF},	/* BlueField integrated ConnectX-5 network controller VF */
	{ 0, }
};

MODULE_DEVICE_TABLE(pci, mlx5_core_pci_table);

void mlx5_disable_device(struct mlx5_core_dev *dev)
{
	mlx5_pci_err_detected(dev->pdev, 0);
}

void mlx5_recover_device(struct mlx5_core_dev *dev)
{
	mlx5_pci_disable_device(dev);
	if (mlx5_pci_slot_reset(dev->pdev) == PCI_ERS_RESULT_RECOVERED)
		mlx5_pci_resume(dev->pdev);
}

static struct pci_driver mlx5_core_driver = {
	.name           = DRIVER_NAME,
	.id_table       = mlx5_core_pci_table,
	.probe          = init_one,
	.remove         = remove_one,
	.shutdown	= shutdown,
	.err_handler	= &mlx5_err_handler,
	.sriov_configure   = mlx5_core_sriov_configure,
};

static void mlx5_core_verify_params(void)
{
	if (prof_sel >= ARRAY_SIZE(profile)) {
		pr_warn("mlx5_core: WARNING: Invalid module parameter prof_sel %d, valid range 0-%zu, changing back to default(%d)\n",
			prof_sel,
			ARRAY_SIZE(profile) - 1,
			MLX5_DEFAULT_PROF);
		prof_sel = MLX5_DEFAULT_PROF;
	}
}

static int __init init(void)
{
	int err;

	get_random_bytes(&sw_owner_id, sizeof(sw_owner_id));

	mlx5_core_verify_params();
	mlx5_fpga_ipsec_build_fs_cmds();
	mlx5_register_debugfs();

	err = pci_register_driver(&mlx5_core_driver);
	if (err)
		goto err_debug;

#ifdef CONFIG_MLX5_CORE_EN
	mlx5e_init();
#endif

	return 0;

err_debug:
	mlx5_unregister_debugfs();
	return err;
}

static void __exit cleanup(void)
{
#ifdef CONFIG_MLX5_CORE_EN
	mlx5e_cleanup();
#endif
	pci_unregister_driver(&mlx5_core_driver);
	mlx5_unregister_debugfs();
}

module_init(init);
module_exit(cleanup);<|MERGE_RESOLUTION|>--- conflicted
+++ resolved
@@ -462,15 +462,9 @@
 
 static int handle_hca_cap_odp(struct mlx5_core_dev *dev)
 {
-<<<<<<< HEAD
-	void *set_ctx;
-	void *set_hca_cap;
-	int set_sz = MLX5_ST_SZ_BYTES(set_hca_cap_in);
-=======
 	void *set_hca_cap;
 	void *set_ctx;
 	int set_sz;
->>>>>>> 31ef5b0e
 	int err;
 
 	if (!MLX5_CAP_GEN(dev, pg))
@@ -480,22 +474,12 @@
 	if (err)
 		return err;
 
-<<<<<<< HEAD
-	/**
-	 * If all bits are cleared we shouldn't try to set it
-	 * or we might fail while trying to access a reserved bit.
-	 */
-=======
->>>>>>> 31ef5b0e
 	if (!(MLX5_CAP_ODP_MAX(dev, ud_odp_caps.srq_receive) ||
 	      MLX5_CAP_ODP_MAX(dev, rc_odp_caps.srq_receive) ||
 	      MLX5_CAP_ODP_MAX(dev, xrc_odp_caps.srq_receive)))
 		return 0;
 
-<<<<<<< HEAD
-=======
 	set_sz = MLX5_ST_SZ_BYTES(set_hca_cap_in);
->>>>>>> 31ef5b0e
 	set_ctx = kzalloc(set_sz, GFP_KERNEL);
 	if (!set_ctx)
 		return -ENOMEM;
@@ -506,15 +490,6 @@
 
 	/* set ODP SRQ support for RC/UD and XRC transports */
 	MLX5_SET(odp_cap, set_hca_cap, ud_odp_caps.srq_receive,
-<<<<<<< HEAD
-		 (MLX5_CAP_ODP_MAX(dev, ud_odp_caps.srq_receive)));
-
-	MLX5_SET(odp_cap, set_hca_cap, rc_odp_caps.srq_receive,
-		 (MLX5_CAP_ODP_MAX(dev, rc_odp_caps.srq_receive)));
-
-	MLX5_SET(odp_cap, set_hca_cap, xrc_odp_caps.srq_receive,
-		 (MLX5_CAP_ODP_MAX(dev, xrc_odp_caps.srq_receive)));
-=======
 		 MLX5_CAP_ODP_MAX(dev, ud_odp_caps.srq_receive));
 
 	MLX5_SET(odp_cap, set_hca_cap, rc_odp_caps.srq_receive,
@@ -522,7 +497,6 @@
 
 	MLX5_SET(odp_cap, set_hca_cap, xrc_odp_caps.srq_receive,
 		 MLX5_CAP_ODP_MAX(dev, xrc_odp_caps.srq_receive));
->>>>>>> 31ef5b0e
 
 	err = set_caps(dev, set_ctx, set_sz, MLX5_SET_HCA_CAP_OP_MOD_ODP);
 

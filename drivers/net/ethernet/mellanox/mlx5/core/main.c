/*
 * Copyright (c) 2013-2015, Mellanox Technologies. All rights reserved.
 *
 * This software is available to you under a choice of one of two
 * licenses.  You may choose to be licensed under the terms of the GNU
 * General Public License (GPL) Version 2, available from the file
 * COPYING in the main directory of this source tree, or the
 * OpenIB.org BSD license below:
 *
 *     Redistribution and use in source and binary forms, with or
 *     without modification, are permitted provided that the following
 *     conditions are met:
 *
 *      - Redistributions of source code must retain the above
 *        copyright notice, this list of conditions and the following
 *        disclaimer.
 *
 *      - Redistributions in binary form must reproduce the above
 *        copyright notice, this list of conditions and the following
 *        disclaimer in the documentation and/or other materials
 *        provided with the distribution.
 *
 * THE SOFTWARE IS PROVIDED "AS IS", WITHOUT WARRANTY OF ANY KIND,
 * EXPRESS OR IMPLIED, INCLUDING BUT NOT LIMITED TO THE WARRANTIES OF
 * MERCHANTABILITY, FITNESS FOR A PARTICULAR PURPOSE AND
 * NONINFRINGEMENT. IN NO EVENT SHALL THE AUTHORS OR COPYRIGHT HOLDERS
 * BE LIABLE FOR ANY CLAIM, DAMAGES OR OTHER LIABILITY, WHETHER IN AN
 * ACTION OF CONTRACT, TORT OR OTHERWISE, ARISING FROM, OUT OF OR IN
 * CONNECTION WITH THE SOFTWARE OR THE USE OR OTHER DEALINGS IN THE
 * SOFTWARE.
 */

#include <linux/highmem.h>
#include <linux/module.h>
#include <linux/init.h>
#include <linux/errno.h>
#include <linux/pci.h>
#include <linux/dma-mapping.h>
#include <linux/slab.h>
#include <linux/io-mapping.h>
#include <linux/interrupt.h>
#include <linux/delay.h>
#include <linux/mlx5/driver.h>
#include <linux/mlx5/cq.h>
#include <linux/mlx5/qp.h>
#include <linux/mlx5/srq.h>
#include <linux/debugfs.h>
#include <linux/kmod.h>
#include <linux/mlx5/mlx5_ifc.h>
#include <linux/mlx5/vport.h>
#ifdef CONFIG_RFS_ACCEL
#include <linux/cpu_rmap.h>
#endif
#include <net/devlink.h>
#include "mlx5_core.h"
#include "fs_core.h"
#include "lib/mpfs.h"
#include "eswitch.h"
#include "lib/mlx5.h"
#include "fpga/core.h"
#include "accel/ipsec.h"
#include "lib/clock.h"

MODULE_AUTHOR("Eli Cohen <eli@mellanox.com>");
MODULE_DESCRIPTION("Mellanox Connect-IB, ConnectX-4 core driver");
MODULE_LICENSE("Dual BSD/GPL");
MODULE_VERSION(DRIVER_VERSION);

unsigned int mlx5_core_debug_mask;
module_param_named(debug_mask, mlx5_core_debug_mask, uint, 0644);
MODULE_PARM_DESC(debug_mask, "debug mask: 1 = dump cmd data, 2 = dump cmd exec time, 3 = both. Default=0");

#define MLX5_DEFAULT_PROF	2
static unsigned int prof_sel = MLX5_DEFAULT_PROF;
module_param_named(prof_sel, prof_sel, uint, 0444);
MODULE_PARM_DESC(prof_sel, "profile selector. Valid range 0 - 2");

enum {
	MLX5_ATOMIC_REQ_MODE_BE = 0x0,
	MLX5_ATOMIC_REQ_MODE_HOST_ENDIANNESS = 0x1,
};

static struct mlx5_profile profile[] = {
	[0] = {
		.mask           = 0,
	},
	[1] = {
		.mask		= MLX5_PROF_MASK_QP_SIZE,
		.log_max_qp	= 12,
	},
	[2] = {
		.mask		= MLX5_PROF_MASK_QP_SIZE |
				  MLX5_PROF_MASK_MR_CACHE,
		.log_max_qp	= 18,
		.mr_cache[0]	= {
			.size	= 500,
			.limit	= 250
		},
		.mr_cache[1]	= {
			.size	= 500,
			.limit	= 250
		},
		.mr_cache[2]	= {
			.size	= 500,
			.limit	= 250
		},
		.mr_cache[3]	= {
			.size	= 500,
			.limit	= 250
		},
		.mr_cache[4]	= {
			.size	= 500,
			.limit	= 250
		},
		.mr_cache[5]	= {
			.size	= 500,
			.limit	= 250
		},
		.mr_cache[6]	= {
			.size	= 500,
			.limit	= 250
		},
		.mr_cache[7]	= {
			.size	= 500,
			.limit	= 250
		},
		.mr_cache[8]	= {
			.size	= 500,
			.limit	= 250
		},
		.mr_cache[9]	= {
			.size	= 500,
			.limit	= 250
		},
		.mr_cache[10]	= {
			.size	= 500,
			.limit	= 250
		},
		.mr_cache[11]	= {
			.size	= 500,
			.limit	= 250
		},
		.mr_cache[12]	= {
			.size	= 64,
			.limit	= 32
		},
		.mr_cache[13]	= {
			.size	= 32,
			.limit	= 16
		},
		.mr_cache[14]	= {
			.size	= 16,
			.limit	= 8
		},
		.mr_cache[15]	= {
			.size	= 8,
			.limit	= 4
		},
		.mr_cache[16]	= {
			.size	= 8,
			.limit	= 4
		},
		.mr_cache[17]	= {
			.size	= 8,
			.limit	= 4
		},
		.mr_cache[18]	= {
			.size	= 8,
			.limit	= 4
		},
		.mr_cache[19]	= {
			.size	= 4,
			.limit	= 2
		},
		.mr_cache[20]	= {
			.size	= 4,
			.limit	= 2
		},
	},
};

#define FW_INIT_TIMEOUT_MILI		2000
#define FW_INIT_WAIT_MS			2
#define FW_PRE_INIT_TIMEOUT_MILI	10000

static int wait_fw_init(struct mlx5_core_dev *dev, u32 max_wait_mili)
{
	unsigned long end = jiffies + msecs_to_jiffies(max_wait_mili);
	int err = 0;

	while (fw_initializing(dev)) {
		if (time_after(jiffies, end)) {
			err = -EBUSY;
			break;
		}
		msleep(FW_INIT_WAIT_MS);
	}

	return err;
}

static void mlx5_set_driver_version(struct mlx5_core_dev *dev)
{
	int driver_ver_sz = MLX5_FLD_SZ_BYTES(set_driver_version_in,
					      driver_version);
	u8 in[MLX5_ST_SZ_BYTES(set_driver_version_in)] = {0};
	u8 out[MLX5_ST_SZ_BYTES(set_driver_version_out)] = {0};
	int remaining_size = driver_ver_sz;
	char *string;

	if (!MLX5_CAP_GEN(dev, driver_version))
		return;

	string = MLX5_ADDR_OF(set_driver_version_in, in, driver_version);

	strncpy(string, "Linux", remaining_size);

	remaining_size = max_t(int, 0, driver_ver_sz - strlen(string));
	strncat(string, ",", remaining_size);

	remaining_size = max_t(int, 0, driver_ver_sz - strlen(string));
	strncat(string, DRIVER_NAME, remaining_size);

	remaining_size = max_t(int, 0, driver_ver_sz - strlen(string));
	strncat(string, ",", remaining_size);

	remaining_size = max_t(int, 0, driver_ver_sz - strlen(string));
	strncat(string, DRIVER_VERSION, remaining_size);

	/*Send the command*/
	MLX5_SET(set_driver_version_in, in, opcode,
		 MLX5_CMD_OP_SET_DRIVER_VERSION);

	mlx5_cmd_exec(dev, in, sizeof(in), out, sizeof(out));
}

static int set_dma_caps(struct pci_dev *pdev)
{
	int err;

	err = pci_set_dma_mask(pdev, DMA_BIT_MASK(64));
	if (err) {
		dev_warn(&pdev->dev, "Warning: couldn't set 64-bit PCI DMA mask\n");
		err = pci_set_dma_mask(pdev, DMA_BIT_MASK(32));
		if (err) {
			dev_err(&pdev->dev, "Can't set PCI DMA mask, aborting\n");
			return err;
		}
	}

	err = pci_set_consistent_dma_mask(pdev, DMA_BIT_MASK(64));
	if (err) {
		dev_warn(&pdev->dev,
			 "Warning: couldn't set 64-bit consistent PCI DMA mask\n");
		err = pci_set_consistent_dma_mask(pdev, DMA_BIT_MASK(32));
		if (err) {
			dev_err(&pdev->dev,
				"Can't set consistent PCI DMA mask, aborting\n");
			return err;
		}
	}

	dma_set_max_seg_size(&pdev->dev, 2u * 1024 * 1024 * 1024);
	return err;
}

static int mlx5_pci_enable_device(struct mlx5_core_dev *dev)
{
	struct pci_dev *pdev = dev->pdev;
	int err = 0;

	mutex_lock(&dev->pci_status_mutex);
	if (dev->pci_status == MLX5_PCI_STATUS_DISABLED) {
		err = pci_enable_device(pdev);
		if (!err)
			dev->pci_status = MLX5_PCI_STATUS_ENABLED;
	}
	mutex_unlock(&dev->pci_status_mutex);

	return err;
}

static void mlx5_pci_disable_device(struct mlx5_core_dev *dev)
{
	struct pci_dev *pdev = dev->pdev;

	mutex_lock(&dev->pci_status_mutex);
	if (dev->pci_status == MLX5_PCI_STATUS_ENABLED) {
		pci_disable_device(pdev);
		dev->pci_status = MLX5_PCI_STATUS_DISABLED;
	}
	mutex_unlock(&dev->pci_status_mutex);
}

static int request_bar(struct pci_dev *pdev)
{
	int err = 0;

	if (!(pci_resource_flags(pdev, 0) & IORESOURCE_MEM)) {
		dev_err(&pdev->dev, "Missing registers BAR, aborting\n");
		return -ENODEV;
	}

	err = pci_request_regions(pdev, DRIVER_NAME);
	if (err)
		dev_err(&pdev->dev, "Couldn't get PCI resources, aborting\n");

	return err;
}

static void release_bar(struct pci_dev *pdev)
{
	pci_release_regions(pdev);
}

static int mlx5_alloc_irq_vectors(struct mlx5_core_dev *dev)
{
	struct mlx5_priv *priv = &dev->priv;
	struct mlx5_eq_table *table = &priv->eq_table;
	int num_eqs = 1 << MLX5_CAP_GEN(dev, log_max_eq);
	int nvec;
	int err;

	nvec = MLX5_CAP_GEN(dev, num_ports) * num_online_cpus() +
	       MLX5_EQ_VEC_COMP_BASE;
	nvec = min_t(int, nvec, num_eqs);
	if (nvec <= MLX5_EQ_VEC_COMP_BASE)
		return -ENOMEM;

	priv->irq_info = kcalloc(nvec, sizeof(*priv->irq_info), GFP_KERNEL);
	if (!priv->irq_info)
		return -ENOMEM;

	nvec = pci_alloc_irq_vectors(dev->pdev,
			MLX5_EQ_VEC_COMP_BASE + 1, nvec,
			PCI_IRQ_MSIX);
<<<<<<< HEAD
	if (nvec < 0)
		return nvec;
=======
	if (nvec < 0) {
		err = nvec;
		goto err_free_irq_info;
	}
>>>>>>> e0a663f2

	table->num_comp_vectors = nvec - MLX5_EQ_VEC_COMP_BASE;

	return 0;

err_free_irq_info:
	kfree(priv->irq_info);
	return err;
}

static void mlx5_free_irq_vectors(struct mlx5_core_dev *dev)
{
	struct mlx5_priv *priv = &dev->priv;

	pci_free_irq_vectors(dev->pdev);
	kfree(priv->irq_info);
}

struct mlx5_reg_host_endianness {
	u8	he;
	u8      rsvd[15];
};

#define CAP_MASK(pos, size) ((u64)((1 << (size)) - 1) << (pos))

enum {
	MLX5_CAP_BITS_RW_MASK = CAP_MASK(MLX5_CAP_OFF_CMDIF_CSUM, 2) |
				MLX5_DEV_CAP_FLAG_DCT,
};

static u16 to_fw_pkey_sz(struct mlx5_core_dev *dev, u32 size)
{
	switch (size) {
	case 128:
		return 0;
	case 256:
		return 1;
	case 512:
		return 2;
	case 1024:
		return 3;
	case 2048:
		return 4;
	case 4096:
		return 5;
	default:
		mlx5_core_warn(dev, "invalid pkey table size %d\n", size);
		return 0;
	}
}

static int mlx5_core_get_caps_mode(struct mlx5_core_dev *dev,
				   enum mlx5_cap_type cap_type,
				   enum mlx5_cap_mode cap_mode)
{
	u8 in[MLX5_ST_SZ_BYTES(query_hca_cap_in)];
	int out_sz = MLX5_ST_SZ_BYTES(query_hca_cap_out);
	void *out, *hca_caps;
	u16 opmod = (cap_type << 1) | (cap_mode & 0x01);
	int err;

	memset(in, 0, sizeof(in));
	out = kzalloc(out_sz, GFP_KERNEL);
	if (!out)
		return -ENOMEM;

	MLX5_SET(query_hca_cap_in, in, opcode, MLX5_CMD_OP_QUERY_HCA_CAP);
	MLX5_SET(query_hca_cap_in, in, op_mod, opmod);
	err = mlx5_cmd_exec(dev, in, sizeof(in), out, out_sz);
	if (err) {
		mlx5_core_warn(dev,
			       "QUERY_HCA_CAP : type(%x) opmode(%x) Failed(%d)\n",
			       cap_type, cap_mode, err);
		goto query_ex;
	}

	hca_caps =  MLX5_ADDR_OF(query_hca_cap_out, out, capability);

	switch (cap_mode) {
	case HCA_CAP_OPMOD_GET_MAX:
		memcpy(dev->caps.hca_max[cap_type], hca_caps,
		       MLX5_UN_SZ_BYTES(hca_cap_union));
		break;
	case HCA_CAP_OPMOD_GET_CUR:
		memcpy(dev->caps.hca_cur[cap_type], hca_caps,
		       MLX5_UN_SZ_BYTES(hca_cap_union));
		break;
	default:
		mlx5_core_warn(dev,
			       "Tried to query dev cap type(%x) with wrong opmode(%x)\n",
			       cap_type, cap_mode);
		err = -EINVAL;
		break;
	}
query_ex:
	kfree(out);
	return err;
}

int mlx5_core_get_caps(struct mlx5_core_dev *dev, enum mlx5_cap_type cap_type)
{
	int ret;

	ret = mlx5_core_get_caps_mode(dev, cap_type, HCA_CAP_OPMOD_GET_CUR);
	if (ret)
		return ret;
	return mlx5_core_get_caps_mode(dev, cap_type, HCA_CAP_OPMOD_GET_MAX);
}

static int set_caps(struct mlx5_core_dev *dev, void *in, int in_sz, int opmod)
{
	u32 out[MLX5_ST_SZ_DW(set_hca_cap_out)] = {0};

	MLX5_SET(set_hca_cap_in, in, opcode, MLX5_CMD_OP_SET_HCA_CAP);
	MLX5_SET(set_hca_cap_in, in, op_mod, opmod << 1);
	return mlx5_cmd_exec(dev, in, in_sz, out, sizeof(out));
}

static int handle_hca_cap_atomic(struct mlx5_core_dev *dev)
{
	void *set_ctx;
	void *set_hca_cap;
	int set_sz = MLX5_ST_SZ_BYTES(set_hca_cap_in);
	int req_endianness;
	int err;

	if (MLX5_CAP_GEN(dev, atomic)) {
		err = mlx5_core_get_caps(dev, MLX5_CAP_ATOMIC);
		if (err)
			return err;
	} else {
		return 0;
	}

	req_endianness =
		MLX5_CAP_ATOMIC(dev,
				supported_atomic_req_8B_endianness_mode_1);

	if (req_endianness != MLX5_ATOMIC_REQ_MODE_HOST_ENDIANNESS)
		return 0;

	set_ctx = kzalloc(set_sz, GFP_KERNEL);
	if (!set_ctx)
		return -ENOMEM;

	set_hca_cap = MLX5_ADDR_OF(set_hca_cap_in, set_ctx, capability);

	/* Set requestor to host endianness */
	MLX5_SET(atomic_caps, set_hca_cap, atomic_req_8B_endianness_mode,
		 MLX5_ATOMIC_REQ_MODE_HOST_ENDIANNESS);

	err = set_caps(dev, set_ctx, set_sz, MLX5_SET_HCA_CAP_OP_MOD_ATOMIC);

	kfree(set_ctx);
	return err;
}

static int handle_hca_cap(struct mlx5_core_dev *dev)
{
	void *set_ctx = NULL;
	struct mlx5_profile *prof = dev->profile;
	int err = -ENOMEM;
	int set_sz = MLX5_ST_SZ_BYTES(set_hca_cap_in);
	void *set_hca_cap;

	set_ctx = kzalloc(set_sz, GFP_KERNEL);
	if (!set_ctx)
		goto query_ex;

	err = mlx5_core_get_caps(dev, MLX5_CAP_GENERAL);
	if (err)
		goto query_ex;

	set_hca_cap = MLX5_ADDR_OF(set_hca_cap_in, set_ctx,
				   capability);
	memcpy(set_hca_cap, dev->caps.hca_cur[MLX5_CAP_GENERAL],
	       MLX5_ST_SZ_BYTES(cmd_hca_cap));

	mlx5_core_dbg(dev, "Current Pkey table size %d Setting new size %d\n",
		      mlx5_to_sw_pkey_sz(MLX5_CAP_GEN(dev, pkey_table_size)),
		      128);
	/* we limit the size of the pkey table to 128 entries for now */
	MLX5_SET(cmd_hca_cap, set_hca_cap, pkey_table_size,
		 to_fw_pkey_sz(dev, 128));

	/* Check log_max_qp from HCA caps to set in current profile */
	if (MLX5_CAP_GEN_MAX(dev, log_max_qp) < profile[prof_sel].log_max_qp) {
		mlx5_core_warn(dev, "log_max_qp value in current profile is %d, changing it to HCA capability limit (%d)\n",
			       profile[prof_sel].log_max_qp,
			       MLX5_CAP_GEN_MAX(dev, log_max_qp));
		profile[prof_sel].log_max_qp = MLX5_CAP_GEN_MAX(dev, log_max_qp);
	}
	if (prof->mask & MLX5_PROF_MASK_QP_SIZE)
		MLX5_SET(cmd_hca_cap, set_hca_cap, log_max_qp,
			 prof->log_max_qp);

	/* disable cmdif checksum */
	MLX5_SET(cmd_hca_cap, set_hca_cap, cmdif_checksum, 0);

	/* Enable 4K UAR only when HCA supports it and page size is bigger
	 * than 4K.
	 */
	if (MLX5_CAP_GEN_MAX(dev, uar_4k) && PAGE_SIZE > 4096)
		MLX5_SET(cmd_hca_cap, set_hca_cap, uar_4k, 1);

	MLX5_SET(cmd_hca_cap, set_hca_cap, log_uar_page_sz, PAGE_SHIFT - 12);

	if (MLX5_CAP_GEN_MAX(dev, cache_line_128byte))
		MLX5_SET(cmd_hca_cap,
			 set_hca_cap,
			 cache_line_128byte,
			 cache_line_size() == 128 ? 1 : 0);

	err = set_caps(dev, set_ctx, set_sz,
		       MLX5_SET_HCA_CAP_OP_MOD_GENERAL_DEVICE);

query_ex:
	kfree(set_ctx);
	return err;
}

static int set_hca_ctrl(struct mlx5_core_dev *dev)
{
	struct mlx5_reg_host_endianness he_in;
	struct mlx5_reg_host_endianness he_out;
	int err;

	if (!mlx5_core_is_pf(dev))
		return 0;

	memset(&he_in, 0, sizeof(he_in));
	he_in.he = MLX5_SET_HOST_ENDIANNESS;
	err = mlx5_core_access_reg(dev, &he_in,  sizeof(he_in),
					&he_out, sizeof(he_out),
					MLX5_REG_HOST_ENDIANNESS, 0, 1);
	return err;
}

static int mlx5_core_set_hca_defaults(struct mlx5_core_dev *dev)
{
	int ret = 0;

	/* Disable local_lb by default */
	if (MLX5_CAP_GEN(dev, port_type) == MLX5_CAP_PORT_TYPE_ETH)
		ret = mlx5_nic_vport_update_local_lb(dev, false);

	return ret;
}

int mlx5_core_enable_hca(struct mlx5_core_dev *dev, u16 func_id)
{
	u32 out[MLX5_ST_SZ_DW(enable_hca_out)] = {0};
	u32 in[MLX5_ST_SZ_DW(enable_hca_in)]   = {0};

	MLX5_SET(enable_hca_in, in, opcode, MLX5_CMD_OP_ENABLE_HCA);
	MLX5_SET(enable_hca_in, in, function_id, func_id);
	return mlx5_cmd_exec(dev, &in, sizeof(in), &out, sizeof(out));
}

int mlx5_core_disable_hca(struct mlx5_core_dev *dev, u16 func_id)
{
	u32 out[MLX5_ST_SZ_DW(disable_hca_out)] = {0};
	u32 in[MLX5_ST_SZ_DW(disable_hca_in)]   = {0};

	MLX5_SET(disable_hca_in, in, opcode, MLX5_CMD_OP_DISABLE_HCA);
	MLX5_SET(disable_hca_in, in, function_id, func_id);
	return mlx5_cmd_exec(dev, in, sizeof(in), out, sizeof(out));
}

u64 mlx5_read_internal_timer(struct mlx5_core_dev *dev)
{
	u32 timer_h, timer_h1, timer_l;

	timer_h = ioread32be(&dev->iseg->internal_timer_h);
	timer_l = ioread32be(&dev->iseg->internal_timer_l);
	timer_h1 = ioread32be(&dev->iseg->internal_timer_h);
	if (timer_h != timer_h1) /* wrap around */
		timer_l = ioread32be(&dev->iseg->internal_timer_l);

	return (u64)timer_l | (u64)timer_h1 << 32;
}

static int mlx5_irq_set_affinity_hint(struct mlx5_core_dev *mdev, int i)
{
	struct mlx5_priv *priv  = &mdev->priv;
	int irq = pci_irq_vector(mdev->pdev, MLX5_EQ_VEC_COMP_BASE + i);

	if (!zalloc_cpumask_var(&priv->irq_info[i].mask, GFP_KERNEL)) {
		mlx5_core_warn(mdev, "zalloc_cpumask_var failed");
		return -ENOMEM;
	}

	cpumask_set_cpu(cpumask_local_spread(i, priv->numa_node),
			priv->irq_info[i].mask);

	if (IS_ENABLED(CONFIG_SMP) &&
	    irq_set_affinity_hint(irq, priv->irq_info[i].mask))
		mlx5_core_warn(mdev, "irq_set_affinity_hint failed, irq 0x%.4x", irq);

	return 0;
}

static void mlx5_irq_clear_affinity_hint(struct mlx5_core_dev *mdev, int i)
{
	struct mlx5_priv *priv  = &mdev->priv;
	int irq = pci_irq_vector(mdev->pdev, MLX5_EQ_VEC_COMP_BASE + i);

	irq_set_affinity_hint(irq, NULL);
	free_cpumask_var(priv->irq_info[i].mask);
}

static int mlx5_irq_set_affinity_hints(struct mlx5_core_dev *mdev)
{
	int err;
	int i;

	for (i = 0; i < mdev->priv.eq_table.num_comp_vectors; i++) {
		err = mlx5_irq_set_affinity_hint(mdev, i);
		if (err)
			goto err_out;
	}

	return 0;

err_out:
	for (i--; i >= 0; i--)
		mlx5_irq_clear_affinity_hint(mdev, i);

	return err;
}

static void mlx5_irq_clear_affinity_hints(struct mlx5_core_dev *mdev)
{
	int i;

	for (i = 0; i < mdev->priv.eq_table.num_comp_vectors; i++)
		mlx5_irq_clear_affinity_hint(mdev, i);
}

int mlx5_vector2eqn(struct mlx5_core_dev *dev, int vector, int *eqn,
		    unsigned int *irqn)
{
	struct mlx5_eq_table *table = &dev->priv.eq_table;
	struct mlx5_eq *eq, *n;
	int err = -ENOENT;

	spin_lock(&table->lock);
	list_for_each_entry_safe(eq, n, &table->comp_eqs_list, list) {
		if (eq->index == vector) {
			*eqn = eq->eqn;
			*irqn = eq->irqn;
			err = 0;
			break;
		}
	}
	spin_unlock(&table->lock);

	return err;
}
EXPORT_SYMBOL(mlx5_vector2eqn);

struct mlx5_eq *mlx5_eqn2eq(struct mlx5_core_dev *dev, int eqn)
{
	struct mlx5_eq_table *table = &dev->priv.eq_table;
	struct mlx5_eq *eq;

	spin_lock(&table->lock);
	list_for_each_entry(eq, &table->comp_eqs_list, list)
		if (eq->eqn == eqn) {
			spin_unlock(&table->lock);
			return eq;
		}

	spin_unlock(&table->lock);

	return ERR_PTR(-ENOENT);
}

static void free_comp_eqs(struct mlx5_core_dev *dev)
{
	struct mlx5_eq_table *table = &dev->priv.eq_table;
	struct mlx5_eq *eq, *n;

#ifdef CONFIG_RFS_ACCEL
	if (dev->rmap) {
		free_irq_cpu_rmap(dev->rmap);
		dev->rmap = NULL;
	}
#endif
	spin_lock(&table->lock);
	list_for_each_entry_safe(eq, n, &table->comp_eqs_list, list) {
		list_del(&eq->list);
		spin_unlock(&table->lock);
		if (mlx5_destroy_unmap_eq(dev, eq))
			mlx5_core_warn(dev, "failed to destroy EQ 0x%x\n",
				       eq->eqn);
		kfree(eq);
		spin_lock(&table->lock);
	}
	spin_unlock(&table->lock);
}

static int alloc_comp_eqs(struct mlx5_core_dev *dev)
{
	struct mlx5_eq_table *table = &dev->priv.eq_table;
	char name[MLX5_MAX_IRQ_NAME];
	struct mlx5_eq *eq;
	int ncomp_vec;
	int nent;
	int err;
	int i;

	INIT_LIST_HEAD(&table->comp_eqs_list);
	ncomp_vec = table->num_comp_vectors;
	nent = MLX5_COMP_EQ_SIZE;
#ifdef CONFIG_RFS_ACCEL
	dev->rmap = alloc_irq_cpu_rmap(ncomp_vec);
	if (!dev->rmap)
		return -ENOMEM;
#endif
	for (i = 0; i < ncomp_vec; i++) {
		eq = kzalloc(sizeof(*eq), GFP_KERNEL);
		if (!eq) {
			err = -ENOMEM;
			goto clean;
		}

#ifdef CONFIG_RFS_ACCEL
		irq_cpu_rmap_add(dev->rmap, pci_irq_vector(dev->pdev,
				 MLX5_EQ_VEC_COMP_BASE + i));
#endif
		snprintf(name, MLX5_MAX_IRQ_NAME, "mlx5_comp%d", i);
		err = mlx5_create_map_eq(dev, eq,
					 i + MLX5_EQ_VEC_COMP_BASE, nent, 0,
					 name, MLX5_EQ_TYPE_COMP);
		if (err) {
			kfree(eq);
			goto clean;
		}
		mlx5_core_dbg(dev, "allocated completion EQN %d\n", eq->eqn);
		eq->index = i;
		spin_lock(&table->lock);
		list_add_tail(&eq->list, &table->comp_eqs_list);
		spin_unlock(&table->lock);
	}

	return 0;

clean:
	free_comp_eqs(dev);
	return err;
}

static int mlx5_core_set_issi(struct mlx5_core_dev *dev)
{
	u32 query_in[MLX5_ST_SZ_DW(query_issi_in)]   = {0};
	u32 query_out[MLX5_ST_SZ_DW(query_issi_out)] = {0};
	u32 sup_issi;
	int err;

	MLX5_SET(query_issi_in, query_in, opcode, MLX5_CMD_OP_QUERY_ISSI);
	err = mlx5_cmd_exec(dev, query_in, sizeof(query_in),
			    query_out, sizeof(query_out));
	if (err) {
		u32 syndrome;
		u8 status;

		mlx5_cmd_mbox_status(query_out, &status, &syndrome);
		if (!status || syndrome == MLX5_DRIVER_SYND) {
			mlx5_core_err(dev, "Failed to query ISSI err(%d) status(%d) synd(%d)\n",
				      err, status, syndrome);
			return err;
		}

		mlx5_core_warn(dev, "Query ISSI is not supported by FW, ISSI is 0\n");
		dev->issi = 0;
		return 0;
	}

	sup_issi = MLX5_GET(query_issi_out, query_out, supported_issi_dw0);

	if (sup_issi & (1 << 1)) {
		u32 set_in[MLX5_ST_SZ_DW(set_issi_in)]   = {0};
		u32 set_out[MLX5_ST_SZ_DW(set_issi_out)] = {0};

		MLX5_SET(set_issi_in, set_in, opcode, MLX5_CMD_OP_SET_ISSI);
		MLX5_SET(set_issi_in, set_in, current_issi, 1);
		err = mlx5_cmd_exec(dev, set_in, sizeof(set_in),
				    set_out, sizeof(set_out));
		if (err) {
			mlx5_core_err(dev, "Failed to set ISSI to 1 err(%d)\n",
				      err);
			return err;
		}

		dev->issi = 1;

		return 0;
	} else if (sup_issi & (1 << 0) || !sup_issi) {
		return 0;
	}

	return -EOPNOTSUPP;
}

static int mlx5_pci_init(struct mlx5_core_dev *dev, struct mlx5_priv *priv)
{
	struct pci_dev *pdev = dev->pdev;
	int err = 0;

	pci_set_drvdata(dev->pdev, dev);
	strncpy(priv->name, dev_name(&pdev->dev), MLX5_MAX_NAME_LEN);
	priv->name[MLX5_MAX_NAME_LEN - 1] = 0;

	mutex_init(&priv->pgdir_mutex);
	INIT_LIST_HEAD(&priv->pgdir_list);
	spin_lock_init(&priv->mkey_lock);

	mutex_init(&priv->alloc_mutex);

	priv->numa_node = dev_to_node(&dev->pdev->dev);

	priv->dbg_root = debugfs_create_dir(dev_name(&pdev->dev), mlx5_debugfs_root);
	if (!priv->dbg_root)
		return -ENOMEM;

	err = mlx5_pci_enable_device(dev);
	if (err) {
		dev_err(&pdev->dev, "Cannot enable PCI device, aborting\n");
		goto err_dbg;
	}

	err = request_bar(pdev);
	if (err) {
		dev_err(&pdev->dev, "error requesting BARs, aborting\n");
		goto err_disable;
	}

	pci_set_master(pdev);

	err = set_dma_caps(pdev);
	if (err) {
		dev_err(&pdev->dev, "Failed setting DMA capabilities mask, aborting\n");
		goto err_clr_master;
	}

	dev->iseg_base = pci_resource_start(dev->pdev, 0);
	dev->iseg = ioremap(dev->iseg_base, sizeof(*dev->iseg));
	if (!dev->iseg) {
		err = -ENOMEM;
		dev_err(&pdev->dev, "Failed mapping initialization segment, aborting\n");
		goto err_clr_master;
	}

	return 0;

err_clr_master:
	pci_clear_master(dev->pdev);
	release_bar(dev->pdev);
err_disable:
	mlx5_pci_disable_device(dev);

err_dbg:
	debugfs_remove(priv->dbg_root);
	return err;
}

static void mlx5_pci_close(struct mlx5_core_dev *dev, struct mlx5_priv *priv)
{
	iounmap(dev->iseg);
	pci_clear_master(dev->pdev);
	release_bar(dev->pdev);
	mlx5_pci_disable_device(dev);
	debugfs_remove(priv->dbg_root);
}

static int mlx5_init_once(struct mlx5_core_dev *dev, struct mlx5_priv *priv)
{
	struct pci_dev *pdev = dev->pdev;
	int err;

	err = mlx5_query_board_id(dev);
	if (err) {
		dev_err(&pdev->dev, "query board id failed\n");
		goto out;
	}

	err = mlx5_eq_init(dev);
	if (err) {
		dev_err(&pdev->dev, "failed to initialize eq\n");
		goto out;
	}

	err = mlx5_init_cq_table(dev);
	if (err) {
		dev_err(&pdev->dev, "failed to initialize cq table\n");
		goto err_eq_cleanup;
	}

	mlx5_init_qp_table(dev);

	mlx5_init_srq_table(dev);

	mlx5_init_mkey_table(dev);

	mlx5_init_reserved_gids(dev);

	mlx5_init_clock(dev);

	err = mlx5_init_rl_table(dev);
	if (err) {
		dev_err(&pdev->dev, "Failed to init rate limiting\n");
		goto err_tables_cleanup;
	}

	err = mlx5_mpfs_init(dev);
	if (err) {
		dev_err(&pdev->dev, "Failed to init l2 table %d\n", err);
		goto err_rl_cleanup;
	}

	err = mlx5_eswitch_init(dev);
	if (err) {
		dev_err(&pdev->dev, "Failed to init eswitch %d\n", err);
		goto err_mpfs_cleanup;
	}

	err = mlx5_sriov_init(dev);
	if (err) {
		dev_err(&pdev->dev, "Failed to init sriov %d\n", err);
		goto err_eswitch_cleanup;
	}

	err = mlx5_fpga_init(dev);
	if (err) {
		dev_err(&pdev->dev, "Failed to init fpga device %d\n", err);
		goto err_sriov_cleanup;
	}

	return 0;

err_sriov_cleanup:
	mlx5_sriov_cleanup(dev);
err_eswitch_cleanup:
	mlx5_eswitch_cleanup(dev->priv.eswitch);
err_mpfs_cleanup:
	mlx5_mpfs_cleanup(dev);
err_rl_cleanup:
	mlx5_cleanup_rl_table(dev);
err_tables_cleanup:
	mlx5_cleanup_mkey_table(dev);
	mlx5_cleanup_srq_table(dev);
	mlx5_cleanup_qp_table(dev);
	mlx5_cleanup_cq_table(dev);

err_eq_cleanup:
	mlx5_eq_cleanup(dev);

out:
	return err;
}

static void mlx5_cleanup_once(struct mlx5_core_dev *dev)
{
	mlx5_fpga_cleanup(dev);
	mlx5_sriov_cleanup(dev);
	mlx5_eswitch_cleanup(dev->priv.eswitch);
	mlx5_mpfs_cleanup(dev);
	mlx5_cleanup_rl_table(dev);
	mlx5_cleanup_clock(dev);
	mlx5_cleanup_reserved_gids(dev);
	mlx5_cleanup_mkey_table(dev);
	mlx5_cleanup_srq_table(dev);
	mlx5_cleanup_qp_table(dev);
	mlx5_cleanup_cq_table(dev);
	mlx5_eq_cleanup(dev);
}

static int mlx5_load_one(struct mlx5_core_dev *dev, struct mlx5_priv *priv,
			 bool boot)
{
	struct pci_dev *pdev = dev->pdev;
	int err;

	mutex_lock(&dev->intf_state_mutex);
	if (test_bit(MLX5_INTERFACE_STATE_UP, &dev->intf_state)) {
		dev_warn(&dev->pdev->dev, "%s: interface is up, NOP\n",
			 __func__);
		goto out;
	}

	dev_info(&pdev->dev, "firmware version: %d.%d.%d\n", fw_rev_maj(dev),
		 fw_rev_min(dev), fw_rev_sub(dev));

	/* on load removing any previous indication of internal error, device is
	 * up
	 */
	dev->state = MLX5_DEVICE_STATE_UP;

	/* wait for firmware to accept initialization segments configurations
	 */
	err = wait_fw_init(dev, FW_PRE_INIT_TIMEOUT_MILI);
	if (err) {
		dev_err(&dev->pdev->dev, "Firmware over %d MS in pre-initializing state, aborting\n",
			FW_PRE_INIT_TIMEOUT_MILI);
		goto out_err;
	}

	err = mlx5_cmd_init(dev);
	if (err) {
		dev_err(&pdev->dev, "Failed initializing command interface, aborting\n");
		goto out_err;
	}

	err = wait_fw_init(dev, FW_INIT_TIMEOUT_MILI);
	if (err) {
		dev_err(&dev->pdev->dev, "Firmware over %d MS in initializing state, aborting\n",
			FW_INIT_TIMEOUT_MILI);
		goto err_cmd_cleanup;
	}

	err = mlx5_core_enable_hca(dev, 0);
	if (err) {
		dev_err(&pdev->dev, "enable hca failed\n");
		goto err_cmd_cleanup;
	}

	err = mlx5_core_set_issi(dev);
	if (err) {
		dev_err(&pdev->dev, "failed to set issi\n");
		goto err_disable_hca;
	}

	err = mlx5_satisfy_startup_pages(dev, 1);
	if (err) {
		dev_err(&pdev->dev, "failed to allocate boot pages\n");
		goto err_disable_hca;
	}

	err = set_hca_ctrl(dev);
	if (err) {
		dev_err(&pdev->dev, "set_hca_ctrl failed\n");
		goto reclaim_boot_pages;
	}

	err = handle_hca_cap(dev);
	if (err) {
		dev_err(&pdev->dev, "handle_hca_cap failed\n");
		goto reclaim_boot_pages;
	}

	err = handle_hca_cap_atomic(dev);
	if (err) {
		dev_err(&pdev->dev, "handle_hca_cap_atomic failed\n");
		goto reclaim_boot_pages;
	}

	err = mlx5_satisfy_startup_pages(dev, 0);
	if (err) {
		dev_err(&pdev->dev, "failed to allocate init pages\n");
		goto reclaim_boot_pages;
	}

	err = mlx5_pagealloc_start(dev);
	if (err) {
		dev_err(&pdev->dev, "mlx5_pagealloc_start failed\n");
		goto reclaim_boot_pages;
	}

	err = mlx5_cmd_init_hca(dev);
	if (err) {
		dev_err(&pdev->dev, "init hca failed\n");
		goto err_pagealloc_stop;
	}

	mlx5_set_driver_version(dev);

	mlx5_start_health_poll(dev);

	err = mlx5_query_hca_caps(dev);
	if (err) {
		dev_err(&pdev->dev, "query hca failed\n");
		goto err_stop_poll;
	}

	if (boot) {
		err = mlx5_init_once(dev, priv);
		if (err) {
			dev_err(&pdev->dev, "sw objs init failed\n");
			goto err_stop_poll;
		}
	}

	err = mlx5_alloc_irq_vectors(dev);
	if (err) {
		dev_err(&pdev->dev, "alloc irq vectors failed\n");
		goto err_cleanup_once;
	}

	dev->priv.uar = mlx5_get_uars_page(dev);
	if (IS_ERR(dev->priv.uar)) {
		dev_err(&pdev->dev, "Failed allocating uar, aborting\n");
		err = PTR_ERR(dev->priv.uar);
		goto err_disable_msix;
	}

	err = mlx5_start_eqs(dev);
	if (err) {
		dev_err(&pdev->dev, "Failed to start pages and async EQs\n");
		goto err_put_uars;
	}

	err = alloc_comp_eqs(dev);
	if (err) {
		dev_err(&pdev->dev, "Failed to alloc completion EQs\n");
		goto err_stop_eqs;
	}

	err = mlx5_irq_set_affinity_hints(dev);
	if (err) {
		dev_err(&pdev->dev, "Failed to alloc affinity hint cpumask\n");
		goto err_affinity_hints;
	}

	err = mlx5_init_fs(dev);
	if (err) {
		dev_err(&pdev->dev, "Failed to init flow steering\n");
		goto err_fs;
	}

	err = mlx5_core_set_hca_defaults(dev);
	if (err) {
		dev_err(&pdev->dev, "Failed to set hca defaults\n");
		goto err_fs;
	}

	err = mlx5_sriov_attach(dev);
	if (err) {
		dev_err(&pdev->dev, "sriov init failed %d\n", err);
		goto err_sriov;
	}

	err = mlx5_fpga_device_start(dev);
	if (err) {
		dev_err(&pdev->dev, "fpga device start failed %d\n", err);
		goto err_fpga_start;
	}
	err = mlx5_accel_ipsec_init(dev);
	if (err) {
		dev_err(&pdev->dev, "IPSec device start failed %d\n", err);
		goto err_ipsec_start;
	}

	if (mlx5_device_registered(dev)) {
		mlx5_attach_device(dev);
	} else {
		err = mlx5_register_device(dev);
		if (err) {
			dev_err(&pdev->dev, "mlx5_register_device failed %d\n", err);
			goto err_reg_dev;
		}
	}

	set_bit(MLX5_INTERFACE_STATE_UP, &dev->intf_state);
out:
	mutex_unlock(&dev->intf_state_mutex);

	return 0;

err_reg_dev:
	mlx5_accel_ipsec_cleanup(dev);
err_ipsec_start:
	mlx5_fpga_device_stop(dev);

err_fpga_start:
	mlx5_sriov_detach(dev);

err_sriov:
	mlx5_cleanup_fs(dev);

err_fs:
	mlx5_irq_clear_affinity_hints(dev);

err_affinity_hints:
	free_comp_eqs(dev);

err_stop_eqs:
	mlx5_stop_eqs(dev);

err_put_uars:
	mlx5_put_uars_page(dev, priv->uar);

err_disable_msix:
	mlx5_free_irq_vectors(dev);

err_cleanup_once:
	if (boot)
		mlx5_cleanup_once(dev);

err_stop_poll:
	mlx5_stop_health_poll(dev);
	if (mlx5_cmd_teardown_hca(dev)) {
		dev_err(&dev->pdev->dev, "tear_down_hca failed, skip cleanup\n");
		goto out_err;
	}

err_pagealloc_stop:
	mlx5_pagealloc_stop(dev);

reclaim_boot_pages:
	mlx5_reclaim_startup_pages(dev);

err_disable_hca:
	mlx5_core_disable_hca(dev, 0);

err_cmd_cleanup:
	mlx5_cmd_cleanup(dev);

out_err:
	dev->state = MLX5_DEVICE_STATE_INTERNAL_ERROR;
	mutex_unlock(&dev->intf_state_mutex);

	return err;
}

static int mlx5_unload_one(struct mlx5_core_dev *dev, struct mlx5_priv *priv,
			   bool cleanup)
{
	int err = 0;

	if (cleanup)
		mlx5_drain_health_recovery(dev);

	mutex_lock(&dev->intf_state_mutex);
	if (!test_bit(MLX5_INTERFACE_STATE_UP, &dev->intf_state)) {
		dev_warn(&dev->pdev->dev, "%s: interface is down, NOP\n",
			 __func__);
		if (cleanup)
			mlx5_cleanup_once(dev);
		goto out;
	}

	clear_bit(MLX5_INTERFACE_STATE_UP, &dev->intf_state);

	if (mlx5_device_registered(dev))
		mlx5_detach_device(dev);

	mlx5_accel_ipsec_cleanup(dev);
	mlx5_fpga_device_stop(dev);

	mlx5_sriov_detach(dev);
	mlx5_cleanup_fs(dev);
	mlx5_irq_clear_affinity_hints(dev);
	free_comp_eqs(dev);
	mlx5_stop_eqs(dev);
	mlx5_put_uars_page(dev, priv->uar);
	mlx5_free_irq_vectors(dev);
	if (cleanup)
		mlx5_cleanup_once(dev);
	mlx5_stop_health_poll(dev);
	err = mlx5_cmd_teardown_hca(dev);
	if (err) {
		dev_err(&dev->pdev->dev, "tear_down_hca failed, skip cleanup\n");
		goto out;
	}
	mlx5_pagealloc_stop(dev);
	mlx5_reclaim_startup_pages(dev);
	mlx5_core_disable_hca(dev, 0);
	mlx5_cmd_cleanup(dev);

out:
	mutex_unlock(&dev->intf_state_mutex);
	return err;
}

struct mlx5_core_event_handler {
	void (*event)(struct mlx5_core_dev *dev,
		      enum mlx5_dev_event event,
		      void *data);
};

static const struct devlink_ops mlx5_devlink_ops = {
#ifdef CONFIG_MLX5_ESWITCH
	.eswitch_mode_set = mlx5_devlink_eswitch_mode_set,
	.eswitch_mode_get = mlx5_devlink_eswitch_mode_get,
	.eswitch_inline_mode_set = mlx5_devlink_eswitch_inline_mode_set,
	.eswitch_inline_mode_get = mlx5_devlink_eswitch_inline_mode_get,
	.eswitch_encap_mode_set = mlx5_devlink_eswitch_encap_mode_set,
	.eswitch_encap_mode_get = mlx5_devlink_eswitch_encap_mode_get,
#endif
};

#define MLX5_IB_MOD "mlx5_ib"
static int init_one(struct pci_dev *pdev,
		    const struct pci_device_id *id)
{
	struct mlx5_core_dev *dev;
	struct devlink *devlink;
	struct mlx5_priv *priv;
	int err;

	devlink = devlink_alloc(&mlx5_devlink_ops, sizeof(*dev));
	if (!devlink) {
		dev_err(&pdev->dev, "kzalloc failed\n");
		return -ENOMEM;
	}

	dev = devlink_priv(devlink);
	priv = &dev->priv;
	priv->pci_dev_data = id->driver_data;

	pci_set_drvdata(pdev, dev);

	dev->pdev = pdev;
	dev->event = mlx5_core_event;
	dev->profile = &profile[prof_sel];

	INIT_LIST_HEAD(&priv->ctx_list);
	spin_lock_init(&priv->ctx_lock);
	mutex_init(&dev->pci_status_mutex);
	mutex_init(&dev->intf_state_mutex);

	INIT_LIST_HEAD(&priv->waiting_events_list);
	priv->is_accum_events = false;

#ifdef CONFIG_INFINIBAND_ON_DEMAND_PAGING
	err = init_srcu_struct(&priv->pfault_srcu);
	if (err) {
		dev_err(&pdev->dev, "init_srcu_struct failed with error code %d\n",
			err);
		goto clean_dev;
	}
#endif
	mutex_init(&priv->bfregs.reg_head.lock);
	mutex_init(&priv->bfregs.wc_head.lock);
	INIT_LIST_HEAD(&priv->bfregs.reg_head.list);
	INIT_LIST_HEAD(&priv->bfregs.wc_head.list);

	err = mlx5_pci_init(dev, priv);
	if (err) {
		dev_err(&pdev->dev, "mlx5_pci_init failed with error code %d\n", err);
		goto clean_srcu;
	}

	err = mlx5_health_init(dev);
	if (err) {
		dev_err(&pdev->dev, "mlx5_health_init failed with error code %d\n", err);
		goto close_pci;
	}

	mlx5_pagealloc_init(dev);

	err = mlx5_load_one(dev, priv, true);
	if (err) {
		dev_err(&pdev->dev, "mlx5_load_one failed with error code %d\n", err);
		goto clean_health;
	}

	request_module_nowait(MLX5_IB_MOD);

	err = devlink_register(devlink, &pdev->dev);
	if (err)
		goto clean_load;

	pci_save_state(pdev);
	return 0;

clean_load:
	mlx5_unload_one(dev, priv, true);
clean_health:
	mlx5_pagealloc_cleanup(dev);
	mlx5_health_cleanup(dev);
close_pci:
	mlx5_pci_close(dev, priv);
clean_srcu:
#ifdef CONFIG_INFINIBAND_ON_DEMAND_PAGING
	cleanup_srcu_struct(&priv->pfault_srcu);
clean_dev:
#endif
	devlink_free(devlink);

	return err;
}

static void remove_one(struct pci_dev *pdev)
{
	struct mlx5_core_dev *dev  = pci_get_drvdata(pdev);
	struct devlink *devlink = priv_to_devlink(dev);
	struct mlx5_priv *priv = &dev->priv;

	devlink_unregister(devlink);
	mlx5_unregister_device(dev);

	if (mlx5_unload_one(dev, priv, true)) {
		dev_err(&dev->pdev->dev, "mlx5_unload_one failed\n");
		mlx5_health_cleanup(dev);
		return;
	}

	mlx5_pagealloc_cleanup(dev);
	mlx5_health_cleanup(dev);
	mlx5_pci_close(dev, priv);
#ifdef CONFIG_INFINIBAND_ON_DEMAND_PAGING
	cleanup_srcu_struct(&priv->pfault_srcu);
#endif
	devlink_free(devlink);
}

static pci_ers_result_t mlx5_pci_err_detected(struct pci_dev *pdev,
					      pci_channel_state_t state)
{
	struct mlx5_core_dev *dev = pci_get_drvdata(pdev);
	struct mlx5_priv *priv = &dev->priv;

	dev_info(&pdev->dev, "%s was called\n", __func__);

	mlx5_enter_error_state(dev, false);
	mlx5_unload_one(dev, priv, false);
	/* In case of kernel call drain the health wq */
	if (state) {
		mlx5_drain_health_wq(dev);
		mlx5_pci_disable_device(dev);
	}

	return state == pci_channel_io_perm_failure ?
		PCI_ERS_RESULT_DISCONNECT : PCI_ERS_RESULT_NEED_RESET;
}

/* wait for the device to show vital signs by waiting
 * for the health counter to start counting.
 */
static int wait_vital(struct pci_dev *pdev)
{
	struct mlx5_core_dev *dev = pci_get_drvdata(pdev);
	struct mlx5_core_health *health = &dev->priv.health;
	const int niter = 100;
	u32 last_count = 0;
	u32 count;
	int i;

	for (i = 0; i < niter; i++) {
		count = ioread32be(health->health_counter);
		if (count && count != 0xffffffff) {
			if (last_count && last_count != count) {
				dev_info(&pdev->dev, "Counter value 0x%x after %d iterations\n", count, i);
				return 0;
			}
			last_count = count;
		}
		msleep(50);
	}

	return -ETIMEDOUT;
}

static pci_ers_result_t mlx5_pci_slot_reset(struct pci_dev *pdev)
{
	struct mlx5_core_dev *dev = pci_get_drvdata(pdev);
	int err;

	dev_info(&pdev->dev, "%s was called\n", __func__);

	err = mlx5_pci_enable_device(dev);
	if (err) {
		dev_err(&pdev->dev, "%s: mlx5_pci_enable_device failed with error code: %d\n"
			, __func__, err);
		return PCI_ERS_RESULT_DISCONNECT;
	}

	pci_set_master(pdev);
	pci_restore_state(pdev);
	pci_save_state(pdev);

	if (wait_vital(pdev)) {
		dev_err(&pdev->dev, "%s: wait_vital timed out\n", __func__);
		return PCI_ERS_RESULT_DISCONNECT;
	}

	return PCI_ERS_RESULT_RECOVERED;
}

static void mlx5_pci_resume(struct pci_dev *pdev)
{
	struct mlx5_core_dev *dev = pci_get_drvdata(pdev);
	struct mlx5_priv *priv = &dev->priv;
	int err;

	dev_info(&pdev->dev, "%s was called\n", __func__);

	err = mlx5_load_one(dev, priv, false);
	if (err)
		dev_err(&pdev->dev, "%s: mlx5_load_one failed with error code: %d\n"
			, __func__, err);
	else
		dev_info(&pdev->dev, "%s: device recovered\n", __func__);
}

static const struct pci_error_handlers mlx5_err_handler = {
	.error_detected = mlx5_pci_err_detected,
	.slot_reset	= mlx5_pci_slot_reset,
	.resume		= mlx5_pci_resume
};

static int mlx5_try_fast_unload(struct mlx5_core_dev *dev)
{
	int ret;

	if (!MLX5_CAP_GEN(dev, force_teardown)) {
		mlx5_core_dbg(dev, "force teardown is not supported in the firmware\n");
		return -EOPNOTSUPP;
	}

	if (dev->state == MLX5_DEVICE_STATE_INTERNAL_ERROR) {
		mlx5_core_dbg(dev, "Device in internal error state, giving up\n");
		return -EAGAIN;
	}

	/* Panic tear down fw command will stop the PCI bus communication
	 * with the HCA, so the health polll is no longer needed.
	 */
	mlx5_drain_health_wq(dev);
	mlx5_stop_health_poll(dev);

	ret = mlx5_cmd_force_teardown_hca(dev);
	if (ret) {
		mlx5_core_dbg(dev, "Firmware couldn't do fast unload error: %d\n", ret);
		mlx5_start_health_poll(dev);
		return ret;
	}

	mlx5_enter_error_state(dev, true);

	return 0;
}

static void shutdown(struct pci_dev *pdev)
{
	struct mlx5_core_dev *dev  = pci_get_drvdata(pdev);
	struct mlx5_priv *priv = &dev->priv;
	int err;

	dev_info(&pdev->dev, "Shutdown was called\n");
	err = mlx5_try_fast_unload(dev);
	if (err)
		mlx5_unload_one(dev, priv, false);
	mlx5_pci_disable_device(dev);
}

static const struct pci_device_id mlx5_core_pci_table[] = {
	{ PCI_VDEVICE(MELLANOX, PCI_DEVICE_ID_MELLANOX_CONNECTIB) },
	{ PCI_VDEVICE(MELLANOX, 0x1012), MLX5_PCI_DEV_IS_VF},	/* Connect-IB VF */
	{ PCI_VDEVICE(MELLANOX, PCI_DEVICE_ID_MELLANOX_CONNECTX4) },
	{ PCI_VDEVICE(MELLANOX, 0x1014), MLX5_PCI_DEV_IS_VF},	/* ConnectX-4 VF */
	{ PCI_VDEVICE(MELLANOX, PCI_DEVICE_ID_MELLANOX_CONNECTX4_LX) },
	{ PCI_VDEVICE(MELLANOX, 0x1016), MLX5_PCI_DEV_IS_VF},	/* ConnectX-4LX VF */
	{ PCI_VDEVICE(MELLANOX, 0x1017) },			/* ConnectX-5, PCIe 3.0 */
	{ PCI_VDEVICE(MELLANOX, 0x1018), MLX5_PCI_DEV_IS_VF},	/* ConnectX-5 VF */
	{ PCI_VDEVICE(MELLANOX, 0x1019) },			/* ConnectX-5 Ex */
	{ PCI_VDEVICE(MELLANOX, 0x101a), MLX5_PCI_DEV_IS_VF},	/* ConnectX-5 Ex VF */
	{ PCI_VDEVICE(MELLANOX, 0x101b) },			/* ConnectX-6 */
	{ PCI_VDEVICE(MELLANOX, 0x101c), MLX5_PCI_DEV_IS_VF},	/* ConnectX-6 VF */
	{ PCI_VDEVICE(MELLANOX, 0xa2d2) },			/* BlueField integrated ConnectX-5 network controller */
	{ PCI_VDEVICE(MELLANOX, 0xa2d3), MLX5_PCI_DEV_IS_VF},	/* BlueField integrated ConnectX-5 network controller VF */
	{ 0, }
};

MODULE_DEVICE_TABLE(pci, mlx5_core_pci_table);

void mlx5_disable_device(struct mlx5_core_dev *dev)
{
	mlx5_pci_err_detected(dev->pdev, 0);
}

void mlx5_recover_device(struct mlx5_core_dev *dev)
{
	mlx5_pci_disable_device(dev);
	if (mlx5_pci_slot_reset(dev->pdev) == PCI_ERS_RESULT_RECOVERED)
		mlx5_pci_resume(dev->pdev);
}

static struct pci_driver mlx5_core_driver = {
	.name           = DRIVER_NAME,
	.id_table       = mlx5_core_pci_table,
	.probe          = init_one,
	.remove         = remove_one,
	.shutdown	= shutdown,
	.err_handler	= &mlx5_err_handler,
	.sriov_configure   = mlx5_core_sriov_configure,
};

static void mlx5_core_verify_params(void)
{
	if (prof_sel >= ARRAY_SIZE(profile)) {
		pr_warn("mlx5_core: WARNING: Invalid module parameter prof_sel %d, valid range 0-%zu, changing back to default(%d)\n",
			prof_sel,
			ARRAY_SIZE(profile) - 1,
			MLX5_DEFAULT_PROF);
		prof_sel = MLX5_DEFAULT_PROF;
	}
}

static int __init init(void)
{
	int err;

	mlx5_core_verify_params();
	mlx5_register_debugfs();

	err = pci_register_driver(&mlx5_core_driver);
	if (err)
		goto err_debug;

#ifdef CONFIG_MLX5_CORE_EN
	mlx5e_init();
#endif

	return 0;

err_debug:
	mlx5_unregister_debugfs();
	return err;
}

static void __exit cleanup(void)
{
#ifdef CONFIG_MLX5_CORE_EN
	mlx5e_cleanup();
#endif
	pci_unregister_driver(&mlx5_core_driver);
	mlx5_unregister_debugfs();
}

module_init(init);
module_exit(cleanup);<|MERGE_RESOLUTION|>--- conflicted
+++ resolved
@@ -334,15 +334,10 @@
 	nvec = pci_alloc_irq_vectors(dev->pdev,
 			MLX5_EQ_VEC_COMP_BASE + 1, nvec,
 			PCI_IRQ_MSIX);
-<<<<<<< HEAD
-	if (nvec < 0)
-		return nvec;
-=======
 	if (nvec < 0) {
 		err = nvec;
 		goto err_free_irq_info;
 	}
->>>>>>> e0a663f2
 
 	table->num_comp_vectors = nvec - MLX5_EQ_VEC_COMP_BASE;
 

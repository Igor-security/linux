/* Framework for finding and configuring PHYs.
 * Also contains generic PHY driver
 *
 * Author: Andy Fleming
 *
 * Copyright (c) 2004 Freescale Semiconductor, Inc.
 *
 * This program is free software; you can redistribute  it and/or modify it
 * under  the terms of  the GNU General  Public License as published by the
 * Free Software Foundation;  either version 2 of the  License, or (at your
 * option) any later version.
 *
 */

#define pr_fmt(fmt) KBUILD_MODNAME ": " fmt

#include <linux/kernel.h>
#include <linux/string.h>
#include <linux/errno.h>
#include <linux/unistd.h>
#include <linux/slab.h>
#include <linux/interrupt.h>
#include <linux/init.h>
#include <linux/delay.h>
#include <linux/netdevice.h>
#include <linux/etherdevice.h>
#include <linux/skbuff.h>
#include <linux/mm.h>
#include <linux/module.h>
#include <linux/mii.h>
#include <linux/ethtool.h>
#include <linux/bitmap.h>
#include <linux/phy.h>
#include <linux/phy_led_triggers.h>
#include <linux/mdio.h>
#include <linux/io.h>
#include <linux/uaccess.h>
#include <linux/of.h>

#include <asm/irq.h>

MODULE_DESCRIPTION("PHY library");
MODULE_AUTHOR("Andy Fleming");
MODULE_LICENSE("GPL");

__ETHTOOL_DECLARE_LINK_MODE_MASK(phy_basic_features) __ro_after_init;
EXPORT_SYMBOL_GPL(phy_basic_features);

__ETHTOOL_DECLARE_LINK_MODE_MASK(phy_basic_t1_features) __ro_after_init;
EXPORT_SYMBOL_GPL(phy_basic_t1_features);

__ETHTOOL_DECLARE_LINK_MODE_MASK(phy_gbit_features) __ro_after_init;
EXPORT_SYMBOL_GPL(phy_gbit_features);

__ETHTOOL_DECLARE_LINK_MODE_MASK(phy_gbit_fibre_features) __ro_after_init;
EXPORT_SYMBOL_GPL(phy_gbit_fibre_features);

__ETHTOOL_DECLARE_LINK_MODE_MASK(phy_gbit_all_ports_features) __ro_after_init;
EXPORT_SYMBOL_GPL(phy_gbit_all_ports_features);

__ETHTOOL_DECLARE_LINK_MODE_MASK(phy_10gbit_features) __ro_after_init;
EXPORT_SYMBOL_GPL(phy_10gbit_features);

static const int phy_basic_ports_array[] = {
	ETHTOOL_LINK_MODE_Autoneg_BIT,
	ETHTOOL_LINK_MODE_TP_BIT,
	ETHTOOL_LINK_MODE_MII_BIT,
};
EXPORT_SYMBOL_GPL(phy_basic_ports_array);

static const int phy_fibre_port_array[] = {
	ETHTOOL_LINK_MODE_FIBRE_BIT,
};
EXPORT_SYMBOL_GPL(phy_fibre_port_array);

static const int phy_all_ports_features_array[] = {
	ETHTOOL_LINK_MODE_Autoneg_BIT,
	ETHTOOL_LINK_MODE_TP_BIT,
	ETHTOOL_LINK_MODE_MII_BIT,
	ETHTOOL_LINK_MODE_FIBRE_BIT,
	ETHTOOL_LINK_MODE_AUI_BIT,
	ETHTOOL_LINK_MODE_BNC_BIT,
	ETHTOOL_LINK_MODE_Backplane_BIT,
};
EXPORT_SYMBOL_GPL(phy_all_ports_features_array);

const int phy_10_100_features_array[4] = {
	ETHTOOL_LINK_MODE_10baseT_Half_BIT,
	ETHTOOL_LINK_MODE_10baseT_Full_BIT,
	ETHTOOL_LINK_MODE_100baseT_Half_BIT,
	ETHTOOL_LINK_MODE_100baseT_Full_BIT,
};
EXPORT_SYMBOL_GPL(phy_10_100_features_array);

const int phy_basic_t1_features_array[2] = {
	ETHTOOL_LINK_MODE_TP_BIT,
	ETHTOOL_LINK_MODE_100baseT_Full_BIT,
};
EXPORT_SYMBOL_GPL(phy_basic_t1_features_array);

const int phy_gbit_features_array[2] = {
	ETHTOOL_LINK_MODE_1000baseT_Half_BIT,
	ETHTOOL_LINK_MODE_1000baseT_Full_BIT,
};
EXPORT_SYMBOL_GPL(phy_gbit_features_array);

const int phy_10gbit_features_array[1] = {
	ETHTOOL_LINK_MODE_10000baseT_Full_BIT,
};
EXPORT_SYMBOL_GPL(phy_10gbit_features_array);

__ETHTOOL_DECLARE_LINK_MODE_MASK(phy_10gbit_full_features) __ro_after_init;
EXPORT_SYMBOL_GPL(phy_10gbit_full_features);

static const int phy_10gbit_full_features_array[] = {
	ETHTOOL_LINK_MODE_10baseT_Full_BIT,
	ETHTOOL_LINK_MODE_100baseT_Full_BIT,
	ETHTOOL_LINK_MODE_1000baseT_Full_BIT,
	ETHTOOL_LINK_MODE_10000baseT_Full_BIT,
};

static void features_init(void)
{
	/* 10/100 half/full*/
	linkmode_set_bit_array(phy_basic_ports_array,
			       ARRAY_SIZE(phy_basic_ports_array),
			       phy_basic_features);
	linkmode_set_bit_array(phy_10_100_features_array,
			       ARRAY_SIZE(phy_10_100_features_array),
			       phy_basic_features);

	/* 100 full, TP */
	linkmode_set_bit_array(phy_basic_t1_features_array,
			       ARRAY_SIZE(phy_basic_t1_features_array),
			       phy_basic_t1_features);

	/* 10/100 half/full + 1000 half/full */
	linkmode_set_bit_array(phy_basic_ports_array,
			       ARRAY_SIZE(phy_basic_ports_array),
			       phy_gbit_features);
	linkmode_set_bit_array(phy_10_100_features_array,
			       ARRAY_SIZE(phy_10_100_features_array),
			       phy_gbit_features);
	linkmode_set_bit_array(phy_gbit_features_array,
			       ARRAY_SIZE(phy_gbit_features_array),
			       phy_gbit_features);

	/* 10/100 half/full + 1000 half/full + fibre*/
	linkmode_set_bit_array(phy_basic_ports_array,
			       ARRAY_SIZE(phy_basic_ports_array),
			       phy_gbit_fibre_features);
	linkmode_set_bit_array(phy_10_100_features_array,
			       ARRAY_SIZE(phy_10_100_features_array),
			       phy_gbit_fibre_features);
	linkmode_set_bit_array(phy_gbit_features_array,
			       ARRAY_SIZE(phy_gbit_features_array),
			       phy_gbit_fibre_features);
	linkmode_set_bit_array(phy_fibre_port_array,
			       ARRAY_SIZE(phy_fibre_port_array),
			       phy_gbit_fibre_features);

	/* 10/100 half/full + 1000 half/full + TP/MII/FIBRE/AUI/BNC/Backplane*/
	linkmode_set_bit_array(phy_all_ports_features_array,
			       ARRAY_SIZE(phy_all_ports_features_array),
			       phy_gbit_all_ports_features);
	linkmode_set_bit_array(phy_10_100_features_array,
			       ARRAY_SIZE(phy_10_100_features_array),
			       phy_gbit_all_ports_features);
	linkmode_set_bit_array(phy_gbit_features_array,
			       ARRAY_SIZE(phy_gbit_features_array),
			       phy_gbit_all_ports_features);

	/* 10/100 half/full + 1000 half/full + 10G full*/
	linkmode_set_bit_array(phy_all_ports_features_array,
			       ARRAY_SIZE(phy_all_ports_features_array),
			       phy_10gbit_features);
	linkmode_set_bit_array(phy_10_100_features_array,
			       ARRAY_SIZE(phy_10_100_features_array),
			       phy_10gbit_features);
	linkmode_set_bit_array(phy_gbit_features_array,
			       ARRAY_SIZE(phy_gbit_features_array),
			       phy_10gbit_features);
	linkmode_set_bit_array(phy_10gbit_features_array,
			       ARRAY_SIZE(phy_10gbit_features_array),
			       phy_10gbit_features);

	/* 10/100/1000/10G full */
	linkmode_set_bit_array(phy_all_ports_features_array,
			       ARRAY_SIZE(phy_all_ports_features_array),
			       phy_10gbit_full_features);
	linkmode_set_bit_array(phy_10gbit_full_features_array,
			       ARRAY_SIZE(phy_10gbit_full_features_array),
			       phy_10gbit_full_features);
}

void phy_device_free(struct phy_device *phydev)
{
	put_device(&phydev->mdio.dev);
}
EXPORT_SYMBOL(phy_device_free);

static void phy_mdio_device_free(struct mdio_device *mdiodev)
{
	struct phy_device *phydev;

	phydev = container_of(mdiodev, struct phy_device, mdio);
	phy_device_free(phydev);
}

static void phy_device_release(struct device *dev)
{
	kfree(to_phy_device(dev));
}

static void phy_mdio_device_remove(struct mdio_device *mdiodev)
{
	struct phy_device *phydev;

	phydev = container_of(mdiodev, struct phy_device, mdio);
	phy_device_remove(phydev);
}

static struct phy_driver genphy_driver;
extern struct phy_driver genphy_10g_driver;

static LIST_HEAD(phy_fixup_list);
static DEFINE_MUTEX(phy_fixup_lock);

#ifdef CONFIG_PM
static bool mdio_bus_phy_may_suspend(struct phy_device *phydev)
{
	struct device_driver *drv = phydev->mdio.dev.driver;
	struct phy_driver *phydrv = to_phy_driver(drv);
	struct net_device *netdev = phydev->attached_dev;

	if (!drv || !phydrv->suspend)
		return false;

	/* PHY not attached? May suspend if the PHY has not already been
	 * suspended as part of a prior call to phy_disconnect() ->
	 * phy_detach() -> phy_suspend() because the parent netdev might be the
	 * MDIO bus driver and clock gated at this point.
	 */
	if (!netdev)
		return !phydev->suspended;

	if (netdev->wol_enabled)
		return false;

	/* As long as not all affected network drivers support the
	 * wol_enabled flag, let's check for hints that WoL is enabled.
	 * Don't suspend PHY if the attached netdev parent may wake up.
	 * The parent may point to a PCI device, as in tg3 driver.
	 */
	if (netdev->dev.parent && device_may_wakeup(netdev->dev.parent))
		return false;

	/* Also don't suspend PHY if the netdev itself may wakeup. This
	 * is the case for devices w/o underlaying pwr. mgmt. aware bus,
	 * e.g. SoC devices.
	 */
	if (device_may_wakeup(&netdev->dev))
		return false;

	return true;
}

static int mdio_bus_phy_suspend(struct device *dev)
{
	struct phy_device *phydev = to_phy_device(dev);

	/* We must stop the state machine manually, otherwise it stops out of
	 * control, possibly with the phydev->lock held. Upon resume, netdev
	 * may call phy routines that try to grab the same lock, and that may
	 * lead to a deadlock.
	 */
	if (phydev->attached_dev && phydev->adjust_link)
		phy_stop_machine(phydev);

	if (!mdio_bus_phy_may_suspend(phydev))
		return 0;

	return phy_suspend(phydev);
}

static int mdio_bus_phy_resume(struct device *dev)
{
	struct phy_device *phydev = to_phy_device(dev);
	int ret;

	if (!mdio_bus_phy_may_suspend(phydev))
		goto no_resume;

	ret = phy_resume(phydev);
	if (ret < 0)
		return ret;

no_resume:
	if (phydev->attached_dev && phydev->adjust_link)
		phy_start_machine(phydev);

	return 0;
}

static int mdio_bus_phy_restore(struct device *dev)
{
	struct phy_device *phydev = to_phy_device(dev);
	struct net_device *netdev = phydev->attached_dev;
	int ret;

	if (!netdev)
		return 0;

	ret = phy_init_hw(phydev);
	if (ret < 0)
		return ret;

	/* The PHY needs to renegotiate. */
	phydev->link = 0;
	phydev->state = PHY_UP;

	phy_start_machine(phydev);

	return 0;
}

static const struct dev_pm_ops mdio_bus_phy_pm_ops = {
	.suspend = mdio_bus_phy_suspend,
	.resume = mdio_bus_phy_resume,
	.freeze = mdio_bus_phy_suspend,
	.thaw = mdio_bus_phy_resume,
	.restore = mdio_bus_phy_restore,
};

#define MDIO_BUS_PHY_PM_OPS (&mdio_bus_phy_pm_ops)

#else

#define MDIO_BUS_PHY_PM_OPS NULL

#endif /* CONFIG_PM */

/**
 * phy_register_fixup - creates a new phy_fixup and adds it to the list
 * @bus_id: A string which matches phydev->mdio.dev.bus_id (or PHY_ANY_ID)
 * @phy_uid: Used to match against phydev->phy_id (the UID of the PHY)
 *	It can also be PHY_ANY_UID
 * @phy_uid_mask: Applied to phydev->phy_id and fixup->phy_uid before
 *	comparison
 * @run: The actual code to be run when a matching PHY is found
 */
int phy_register_fixup(const char *bus_id, u32 phy_uid, u32 phy_uid_mask,
		       int (*run)(struct phy_device *))
{
	struct phy_fixup *fixup = kzalloc(sizeof(*fixup), GFP_KERNEL);

	if (!fixup)
		return -ENOMEM;

	strlcpy(fixup->bus_id, bus_id, sizeof(fixup->bus_id));
	fixup->phy_uid = phy_uid;
	fixup->phy_uid_mask = phy_uid_mask;
	fixup->run = run;

	mutex_lock(&phy_fixup_lock);
	list_add_tail(&fixup->list, &phy_fixup_list);
	mutex_unlock(&phy_fixup_lock);

	return 0;
}
EXPORT_SYMBOL(phy_register_fixup);

/* Registers a fixup to be run on any PHY with the UID in phy_uid */
int phy_register_fixup_for_uid(u32 phy_uid, u32 phy_uid_mask,
			       int (*run)(struct phy_device *))
{
	return phy_register_fixup(PHY_ANY_ID, phy_uid, phy_uid_mask, run);
}
EXPORT_SYMBOL(phy_register_fixup_for_uid);

/* Registers a fixup to be run on the PHY with id string bus_id */
int phy_register_fixup_for_id(const char *bus_id,
			      int (*run)(struct phy_device *))
{
	return phy_register_fixup(bus_id, PHY_ANY_UID, 0xffffffff, run);
}
EXPORT_SYMBOL(phy_register_fixup_for_id);

/**
 * phy_unregister_fixup - remove a phy_fixup from the list
 * @bus_id: A string matches fixup->bus_id (or PHY_ANY_ID) in phy_fixup_list
 * @phy_uid: A phy id matches fixup->phy_id (or PHY_ANY_UID) in phy_fixup_list
 * @phy_uid_mask: Applied to phy_uid and fixup->phy_uid before comparison
 */
int phy_unregister_fixup(const char *bus_id, u32 phy_uid, u32 phy_uid_mask)
{
	struct list_head *pos, *n;
	struct phy_fixup *fixup;
	int ret;

	ret = -ENODEV;

	mutex_lock(&phy_fixup_lock);
	list_for_each_safe(pos, n, &phy_fixup_list) {
		fixup = list_entry(pos, struct phy_fixup, list);

		if ((!strcmp(fixup->bus_id, bus_id)) &&
		    ((fixup->phy_uid & phy_uid_mask) ==
		     (phy_uid & phy_uid_mask))) {
			list_del(&fixup->list);
			kfree(fixup);
			ret = 0;
			break;
		}
	}
	mutex_unlock(&phy_fixup_lock);

	return ret;
}
EXPORT_SYMBOL(phy_unregister_fixup);

/* Unregisters a fixup of any PHY with the UID in phy_uid */
int phy_unregister_fixup_for_uid(u32 phy_uid, u32 phy_uid_mask)
{
	return phy_unregister_fixup(PHY_ANY_ID, phy_uid, phy_uid_mask);
}
EXPORT_SYMBOL(phy_unregister_fixup_for_uid);

/* Unregisters a fixup of the PHY with id string bus_id */
int phy_unregister_fixup_for_id(const char *bus_id)
{
	return phy_unregister_fixup(bus_id, PHY_ANY_UID, 0xffffffff);
}
EXPORT_SYMBOL(phy_unregister_fixup_for_id);

/* Returns 1 if fixup matches phydev in bus_id and phy_uid.
 * Fixups can be set to match any in one or more fields.
 */
static int phy_needs_fixup(struct phy_device *phydev, struct phy_fixup *fixup)
{
	if (strcmp(fixup->bus_id, phydev_name(phydev)) != 0)
		if (strcmp(fixup->bus_id, PHY_ANY_ID) != 0)
			return 0;

	if ((fixup->phy_uid & fixup->phy_uid_mask) !=
	    (phydev->phy_id & fixup->phy_uid_mask))
		if (fixup->phy_uid != PHY_ANY_UID)
			return 0;

	return 1;
}

/* Runs any matching fixups for this phydev */
static int phy_scan_fixups(struct phy_device *phydev)
{
	struct phy_fixup *fixup;

	mutex_lock(&phy_fixup_lock);
	list_for_each_entry(fixup, &phy_fixup_list, list) {
		if (phy_needs_fixup(phydev, fixup)) {
			int err = fixup->run(phydev);

			if (err < 0) {
				mutex_unlock(&phy_fixup_lock);
				return err;
			}
			phydev->has_fixups = true;
		}
	}
	mutex_unlock(&phy_fixup_lock);

	return 0;
}

static int phy_bus_match(struct device *dev, struct device_driver *drv)
{
	struct phy_device *phydev = to_phy_device(dev);
	struct phy_driver *phydrv = to_phy_driver(drv);
	const int num_ids = ARRAY_SIZE(phydev->c45_ids.device_ids);
	int i;

	if (!(phydrv->mdiodrv.flags & MDIO_DEVICE_IS_PHY))
		return 0;

	if (phydrv->match_phy_device)
		return phydrv->match_phy_device(phydev);

	if (phydev->is_c45) {
		for (i = 1; i < num_ids; i++) {
			if (!(phydev->c45_ids.devices_in_package & (1 << i)))
				continue;

			if ((phydrv->phy_id & phydrv->phy_id_mask) ==
			    (phydev->c45_ids.device_ids[i] &
			     phydrv->phy_id_mask))
				return 1;
		}
		return 0;
	} else {
		return (phydrv->phy_id & phydrv->phy_id_mask) ==
			(phydev->phy_id & phydrv->phy_id_mask);
	}
}

static ssize_t
phy_id_show(struct device *dev, struct device_attribute *attr, char *buf)
{
	struct phy_device *phydev = to_phy_device(dev);

	return sprintf(buf, "0x%.8lx\n", (unsigned long)phydev->phy_id);
}
static DEVICE_ATTR_RO(phy_id);

static ssize_t
phy_interface_show(struct device *dev, struct device_attribute *attr, char *buf)
{
	struct phy_device *phydev = to_phy_device(dev);
	const char *mode = NULL;

	if (phy_is_internal(phydev))
		mode = "internal";
	else
		mode = phy_modes(phydev->interface);

	return sprintf(buf, "%s\n", mode);
}
static DEVICE_ATTR_RO(phy_interface);

static ssize_t
phy_has_fixups_show(struct device *dev, struct device_attribute *attr,
		    char *buf)
{
	struct phy_device *phydev = to_phy_device(dev);

	return sprintf(buf, "%d\n", phydev->has_fixups);
}
static DEVICE_ATTR_RO(phy_has_fixups);

static struct attribute *phy_dev_attrs[] = {
	&dev_attr_phy_id.attr,
	&dev_attr_phy_interface.attr,
	&dev_attr_phy_has_fixups.attr,
	NULL,
};
ATTRIBUTE_GROUPS(phy_dev);

static const struct device_type mdio_bus_phy_type = {
	.name = "PHY",
	.groups = phy_dev_groups,
	.release = phy_device_release,
	.pm = MDIO_BUS_PHY_PM_OPS,
};

struct phy_device *phy_device_create(struct mii_bus *bus, int addr, int phy_id,
				     bool is_c45,
				     struct phy_c45_device_ids *c45_ids)
{
	struct phy_device *dev;
	struct mdio_device *mdiodev;

	/* We allocate the device, and initialize the default values */
	dev = kzalloc(sizeof(*dev), GFP_KERNEL);
	if (!dev)
		return ERR_PTR(-ENOMEM);

	mdiodev = &dev->mdio;
	mdiodev->dev.parent = &bus->dev;
	mdiodev->dev.bus = &mdio_bus_type;
	mdiodev->dev.type = &mdio_bus_phy_type;
	mdiodev->bus = bus;
	mdiodev->bus_match = phy_bus_match;
	mdiodev->addr = addr;
	mdiodev->flags = MDIO_DEVICE_FLAG_PHY;
	mdiodev->device_free = phy_mdio_device_free;
	mdiodev->device_remove = phy_mdio_device_remove;

	dev->speed = 0;
	dev->duplex = -1;
	dev->pause = 0;
	dev->asym_pause = 0;
	dev->link = 0;
	dev->interface = PHY_INTERFACE_MODE_GMII;

	dev->autoneg = AUTONEG_ENABLE;

	dev->is_c45 = is_c45;
	dev->phy_id = phy_id;
	if (c45_ids)
		dev->c45_ids = *c45_ids;
	dev->irq = bus->irq[addr];
	dev_set_name(&mdiodev->dev, PHY_ID_FMT, bus->id, addr);

	dev->state = PHY_DOWN;

	mutex_init(&dev->lock);
	INIT_DELAYED_WORK(&dev->state_queue, phy_state_machine);

	/* Request the appropriate module unconditionally; don't
	 * bother trying to do so only if it isn't already loaded,
	 * because that gets complicated. A hotplug event would have
	 * done an unconditional modprobe anyway.
	 * We don't do normal hotplug because it won't work for MDIO
	 * -- because it relies on the device staying around for long
	 * enough for the driver to get loaded. With MDIO, the NIC
	 * driver will get bored and give up as soon as it finds that
	 * there's no driver _already_ loaded.
	 */
	if (is_c45 && c45_ids) {
		const int num_ids = ARRAY_SIZE(c45_ids->device_ids);
		int i;

		for (i = 1; i < num_ids; i++) {
			if (!(c45_ids->devices_in_package & (1 << i)))
				continue;

			request_module(MDIO_MODULE_PREFIX MDIO_ID_FMT,
				       MDIO_ID_ARGS(c45_ids->device_ids[i]));
		}
	} else {
		request_module(MDIO_MODULE_PREFIX MDIO_ID_FMT,
			       MDIO_ID_ARGS(phy_id));
	}

	device_initialize(&mdiodev->dev);

	return dev;
}
EXPORT_SYMBOL(phy_device_create);

/* get_phy_c45_devs_in_pkg - reads a MMD's devices in package registers.
 * @bus: the target MII bus
 * @addr: PHY address on the MII bus
 * @dev_addr: MMD address in the PHY.
 * @devices_in_package: where to store the devices in package information.
 *
 * Description: reads devices in package registers of a MMD at @dev_addr
 * from PHY at @addr on @bus.
 *
 * Returns: 0 on success, -EIO on failure.
 */
static int get_phy_c45_devs_in_pkg(struct mii_bus *bus, int addr, int dev_addr,
				   u32 *devices_in_package)
{
	int phy_reg, reg_addr;

	reg_addr = MII_ADDR_C45 | dev_addr << 16 | MDIO_DEVS2;
	phy_reg = mdiobus_read(bus, addr, reg_addr);
	if (phy_reg < 0)
		return -EIO;
	*devices_in_package = (phy_reg & 0xffff) << 16;

	reg_addr = MII_ADDR_C45 | dev_addr << 16 | MDIO_DEVS1;
	phy_reg = mdiobus_read(bus, addr, reg_addr);
	if (phy_reg < 0)
		return -EIO;
	*devices_in_package |= (phy_reg & 0xffff);

	return 0;
}

/**
 * get_phy_c45_ids - reads the specified addr for its 802.3-c45 IDs.
 * @bus: the target MII bus
 * @addr: PHY address on the MII bus
 * @phy_id: where to store the ID retrieved.
 * @c45_ids: where to store the c45 ID information.
 *
 *   If the PHY devices-in-package appears to be valid, it and the
 *   corresponding identifiers are stored in @c45_ids, zero is stored
 *   in @phy_id.  Otherwise 0xffffffff is stored in @phy_id.  Returns
 *   zero on success.
 *
 */
static int get_phy_c45_ids(struct mii_bus *bus, int addr, u32 *phy_id,
			   struct phy_c45_device_ids *c45_ids) {
	int phy_reg;
	int i, reg_addr;
	const int num_ids = ARRAY_SIZE(c45_ids->device_ids);
	u32 *devs = &c45_ids->devices_in_package;

	/* Find first non-zero Devices In package. Device zero is reserved
	 * for 802.3 c45 complied PHYs, so don't probe it at first.
	 */
	for (i = 1; i < num_ids && *devs == 0; i++) {
		phy_reg = get_phy_c45_devs_in_pkg(bus, addr, i, devs);
		if (phy_reg < 0)
			return -EIO;

		if ((*devs & 0x1fffffff) == 0x1fffffff) {
			/*  If mostly Fs, there is no device there,
			 *  then let's continue to probe more, as some
			 *  10G PHYs have zero Devices In package,
			 *  e.g. Cortina CS4315/CS4340 PHY.
			 */
			phy_reg = get_phy_c45_devs_in_pkg(bus, addr, 0, devs);
			if (phy_reg < 0)
				return -EIO;
			/* no device there, let's get out of here */
			if ((*devs & 0x1fffffff) == 0x1fffffff) {
				*phy_id = 0xffffffff;
				return 0;
			} else {
				break;
			}
		}
	}

	/* Now probe Device Identifiers for each device present. */
	for (i = 1; i < num_ids; i++) {
		if (!(c45_ids->devices_in_package & (1 << i)))
			continue;

		reg_addr = MII_ADDR_C45 | i << 16 | MII_PHYSID1;
		phy_reg = mdiobus_read(bus, addr, reg_addr);
		if (phy_reg < 0)
			return -EIO;
		c45_ids->device_ids[i] = (phy_reg & 0xffff) << 16;

		reg_addr = MII_ADDR_C45 | i << 16 | MII_PHYSID2;
		phy_reg = mdiobus_read(bus, addr, reg_addr);
		if (phy_reg < 0)
			return -EIO;
		c45_ids->device_ids[i] |= (phy_reg & 0xffff);
	}
	*phy_id = 0;
	return 0;
}

/**
 * get_phy_id - reads the specified addr for its ID.
 * @bus: the target MII bus
 * @addr: PHY address on the MII bus
 * @phy_id: where to store the ID retrieved.
 * @is_c45: If true the PHY uses the 802.3 clause 45 protocol
 * @c45_ids: where to store the c45 ID information.
 *
 * Description: In the case of a 802.3-c22 PHY, reads the ID registers
 *   of the PHY at @addr on the @bus, stores it in @phy_id and returns
 *   zero on success.
 *
 *   In the case of a 802.3-c45 PHY, get_phy_c45_ids() is invoked, and
 *   its return value is in turn returned.
 *
 */
static int get_phy_id(struct mii_bus *bus, int addr, u32 *phy_id,
		      bool is_c45, struct phy_c45_device_ids *c45_ids)
{
	int phy_reg;

	if (is_c45)
		return get_phy_c45_ids(bus, addr, phy_id, c45_ids);

	/* Grab the bits from PHYIR1, and put them in the upper half */
	phy_reg = mdiobus_read(bus, addr, MII_PHYSID1);
	if (phy_reg < 0) {
		/* if there is no device, return without an error so scanning
		 * the bus works properly
		 */
		if (phy_reg == -EIO || phy_reg == -ENODEV) {
			*phy_id = 0xffffffff;
			return 0;
		}

		return -EIO;
	}

	*phy_id = (phy_reg & 0xffff) << 16;

	/* Grab the bits from PHYIR2, and put them in the lower half */
	phy_reg = mdiobus_read(bus, addr, MII_PHYSID2);
	if (phy_reg < 0)
		return -EIO;

	*phy_id |= (phy_reg & 0xffff);

	return 0;
}

/**
 * get_phy_device - reads the specified PHY device and returns its @phy_device
 *		    struct
 * @bus: the target MII bus
 * @addr: PHY address on the MII bus
 * @is_c45: If true the PHY uses the 802.3 clause 45 protocol
 *
 * Description: Reads the ID registers of the PHY at @addr on the
 *   @bus, then allocates and returns the phy_device to represent it.
 */
struct phy_device *get_phy_device(struct mii_bus *bus, int addr, bool is_c45)
{
	struct phy_c45_device_ids c45_ids = {0};
	u32 phy_id = 0;
	int r;

	r = get_phy_id(bus, addr, &phy_id, is_c45, &c45_ids);
	if (r)
		return ERR_PTR(r);

	/* If the phy_id is mostly Fs, there is no device there */
	if ((phy_id & 0x1fffffff) == 0x1fffffff)
		return ERR_PTR(-ENODEV);

	return phy_device_create(bus, addr, phy_id, is_c45, &c45_ids);
}
EXPORT_SYMBOL(get_phy_device);

/**
 * phy_device_register - Register the phy device on the MDIO bus
 * @phydev: phy_device structure to be added to the MDIO bus
 */
int phy_device_register(struct phy_device *phydev)
{
	int err;

	err = mdiobus_register_device(&phydev->mdio);
	if (err)
		return err;

	/* Deassert the reset signal */
	phy_device_reset(phydev, 0);

	/* Run all of the fixups for this PHY */
	err = phy_scan_fixups(phydev);
	if (err) {
		pr_err("PHY %d failed to initialize\n", phydev->mdio.addr);
		goto out;
	}

	err = device_add(&phydev->mdio.dev);
	if (err) {
		pr_err("PHY %d failed to add\n", phydev->mdio.addr);
		goto out;
	}

	return 0;

 out:
	/* Assert the reset signal */
	phy_device_reset(phydev, 1);

	mdiobus_unregister_device(&phydev->mdio);
	return err;
}
EXPORT_SYMBOL(phy_device_register);

/**
 * phy_device_remove - Remove a previously registered phy device from the MDIO bus
 * @phydev: phy_device structure to remove
 *
 * This doesn't free the phy_device itself, it merely reverses the effects
 * of phy_device_register(). Use phy_device_free() to free the device
 * after calling this function.
 */
void phy_device_remove(struct phy_device *phydev)
{
	device_del(&phydev->mdio.dev);

	/* Assert the reset signal */
	phy_device_reset(phydev, 1);

	mdiobus_unregister_device(&phydev->mdio);
}
EXPORT_SYMBOL(phy_device_remove);

/**
 * phy_find_first - finds the first PHY device on the bus
 * @bus: the target MII bus
 */
struct phy_device *phy_find_first(struct mii_bus *bus)
{
	struct phy_device *phydev;
	int addr;

	for (addr = 0; addr < PHY_MAX_ADDR; addr++) {
		phydev = mdiobus_get_phy(bus, addr);
		if (phydev)
			return phydev;
	}
	return NULL;
}
EXPORT_SYMBOL(phy_find_first);

static void phy_link_change(struct phy_device *phydev, bool up, bool do_carrier)
{
	struct net_device *netdev = phydev->attached_dev;

	if (do_carrier) {
		if (up)
			netif_carrier_on(netdev);
		else
			netif_carrier_off(netdev);
	}
	phydev->adjust_link(netdev);
}

/**
 * phy_prepare_link - prepares the PHY layer to monitor link status
 * @phydev: target phy_device struct
 * @handler: callback function for link status change notifications
 *
 * Description: Tells the PHY infrastructure to handle the
 *   gory details on monitoring link status (whether through
 *   polling or an interrupt), and to call back to the
 *   connected device driver when the link status changes.
 *   If you want to monitor your own link state, don't call
 *   this function.
 */
static void phy_prepare_link(struct phy_device *phydev,
			     void (*handler)(struct net_device *))
{
	phydev->adjust_link = handler;
}

/**
 * phy_connect_direct - connect an ethernet device to a specific phy_device
 * @dev: the network device to connect
 * @phydev: the pointer to the phy device
 * @handler: callback function for state change notifications
 * @interface: PHY device's interface
 */
int phy_connect_direct(struct net_device *dev, struct phy_device *phydev,
		       void (*handler)(struct net_device *),
		       phy_interface_t interface)
{
	int rc;

	rc = phy_attach_direct(dev, phydev, phydev->dev_flags, interface);
	if (rc)
		return rc;

	phy_prepare_link(phydev, handler);
	phy_start_machine(phydev);
	if (phydev->irq > 0)
		phy_start_interrupts(phydev);

	return 0;
}
EXPORT_SYMBOL(phy_connect_direct);

/**
 * phy_connect - connect an ethernet device to a PHY device
 * @dev: the network device to connect
 * @bus_id: the id string of the PHY device to connect
 * @handler: callback function for state change notifications
 * @interface: PHY device's interface
 *
 * Description: Convenience function for connecting ethernet
 *   devices to PHY devices.  The default behavior is for
 *   the PHY infrastructure to handle everything, and only notify
 *   the connected driver when the link status changes.  If you
 *   don't want, or can't use the provided functionality, you may
 *   choose to call only the subset of functions which provide
 *   the desired functionality.
 */
struct phy_device *phy_connect(struct net_device *dev, const char *bus_id,
			       void (*handler)(struct net_device *),
			       phy_interface_t interface)
{
	struct phy_device *phydev;
	struct device *d;
	int rc;

	/* Search the list of PHY devices on the mdio bus for the
	 * PHY with the requested name
	 */
	d = bus_find_device_by_name(&mdio_bus_type, NULL, bus_id);
	if (!d) {
		pr_err("PHY %s not found\n", bus_id);
		return ERR_PTR(-ENODEV);
	}
	phydev = to_phy_device(d);

	rc = phy_connect_direct(dev, phydev, handler, interface);
	put_device(d);
	if (rc)
		return ERR_PTR(rc);

	return phydev;
}
EXPORT_SYMBOL(phy_connect);

/**
 * phy_disconnect - disable interrupts, stop state machine, and detach a PHY
 *		    device
 * @phydev: target phy_device struct
 */
void phy_disconnect(struct phy_device *phydev)
{
	if (phydev->irq > 0)
		phy_stop_interrupts(phydev);

	phy_stop_machine(phydev);

	phydev->adjust_link = NULL;

	phy_detach(phydev);
}
EXPORT_SYMBOL(phy_disconnect);

/**
 * phy_poll_reset - Safely wait until a PHY reset has properly completed
 * @phydev: The PHY device to poll
 *
 * Description: According to IEEE 802.3, Section 2, Subsection 22.2.4.1.1, as
 *   published in 2008, a PHY reset may take up to 0.5 seconds.  The MII BMCR
 *   register must be polled until the BMCR_RESET bit clears.
 *
 *   Furthermore, any attempts to write to PHY registers may have no effect
 *   or even generate MDIO bus errors until this is complete.
 *
 *   Some PHYs (such as the Marvell 88E1111) don't entirely conform to the
 *   standard and do not fully reset after the BMCR_RESET bit is set, and may
 *   even *REQUIRE* a soft-reset to properly restart autonegotiation.  In an
 *   effort to support such broken PHYs, this function is separate from the
 *   standard phy_init_hw() which will zero all the other bits in the BMCR
 *   and reapply all driver-specific and board-specific fixups.
 */
static int phy_poll_reset(struct phy_device *phydev)
{
	/* Poll until the reset bit clears (50ms per retry == 0.6 sec) */
	unsigned int retries = 12;
	int ret;

	do {
		msleep(50);
		ret = phy_read(phydev, MII_BMCR);
		if (ret < 0)
			return ret;
	} while (ret & BMCR_RESET && --retries);
	if (ret & BMCR_RESET)
		return -ETIMEDOUT;

	/* Some chips (smsc911x) may still need up to another 1ms after the
	 * BMCR_RESET bit is cleared before they are usable.
	 */
	msleep(1);
	return 0;
}

int phy_init_hw(struct phy_device *phydev)
{
	int ret = 0;

	/* Deassert the reset signal */
	phy_device_reset(phydev, 0);

	if (!phydev->drv || !phydev->drv->config_init)
		return 0;

	if (phydev->drv->soft_reset)
		ret = phydev->drv->soft_reset(phydev);

	if (ret < 0)
		return ret;

	ret = phy_scan_fixups(phydev);
	if (ret < 0)
		return ret;

	return phydev->drv->config_init(phydev);
}
EXPORT_SYMBOL(phy_init_hw);

void phy_attached_info(struct phy_device *phydev)
{
	phy_attached_print(phydev, NULL);
}
EXPORT_SYMBOL(phy_attached_info);

#define ATTACHED_FMT "attached PHY driver [%s] (mii_bus:phy_addr=%s, irq=%s)"
void phy_attached_print(struct phy_device *phydev, const char *fmt, ...)
{
	const char *drv_name = phydev->drv ? phydev->drv->name : "unbound";
	char *irq_str;
	char irq_num[8];

	switch(phydev->irq) {
	case PHY_POLL:
		irq_str = "POLL";
		break;
	case PHY_IGNORE_INTERRUPT:
		irq_str = "IGNORE";
		break;
	default:
		snprintf(irq_num, sizeof(irq_num), "%d", phydev->irq);
		irq_str = irq_num;
		break;
	}


	if (!fmt) {
		phydev_info(phydev, ATTACHED_FMT "\n",
			 drv_name, phydev_name(phydev),
			 irq_str);
	} else {
		va_list ap;

		phydev_info(phydev, ATTACHED_FMT,
			 drv_name, phydev_name(phydev),
			 irq_str);

		va_start(ap, fmt);
		vprintk(fmt, ap);
		va_end(ap);
	}
}
EXPORT_SYMBOL(phy_attached_print);

/**
 * phy_attach_direct - attach a network device to a given PHY device pointer
 * @dev: network device to attach
 * @phydev: Pointer to phy_device to attach
 * @flags: PHY device's dev_flags
 * @interface: PHY device's interface
 *
 * Description: Called by drivers to attach to a particular PHY
 *     device. The phy_device is found, and properly hooked up
 *     to the phy_driver.  If no driver is attached, then a
 *     generic driver is used.  The phy_device is given a ptr to
 *     the attaching device, and given a callback for link status
 *     change.  The phy_device is returned to the attaching driver.
 *     This function takes a reference on the phy device.
 */
int phy_attach_direct(struct net_device *dev, struct phy_device *phydev,
		      u32 flags, phy_interface_t interface)
{
	struct module *ndev_owner = dev->dev.parent->driver->owner;
	struct mii_bus *bus = phydev->mdio.bus;
	struct device *d = &phydev->mdio.dev;
	bool using_genphy = false;
	int err;

	/* For Ethernet device drivers that register their own MDIO bus, we
	 * will have bus->owner match ndev_mod, so we do not want to increment
	 * our own module->refcnt here, otherwise we would not be able to
	 * unload later on.
	 */
	if (ndev_owner != bus->owner && !try_module_get(bus->owner)) {
		dev_err(&dev->dev, "failed to get the bus module\n");
		return -EIO;
	}

	get_device(d);

	/* Assume that if there is no driver, that it doesn't
	 * exist, and we should use the genphy driver.
	 */
	if (!d->driver) {
		if (phydev->is_c45)
			d->driver = &genphy_10g_driver.mdiodrv.driver;
		else
			d->driver = &genphy_driver.mdiodrv.driver;

		using_genphy = true;
	}

	if (!try_module_get(d->driver->owner)) {
		dev_err(&dev->dev, "failed to get the device driver module\n");
		err = -EIO;
		goto error_put_device;
	}

	if (using_genphy) {
		err = d->driver->probe(d);
		if (err >= 0)
			err = device_bind_driver(d);

		if (err)
			goto error_module_put;
	}

	if (phydev->attached_dev) {
		dev_err(&dev->dev, "PHY already attached\n");
		err = -EBUSY;
		goto error;
	}

	phydev->phy_link_change = phy_link_change;
	phydev->attached_dev = dev;
	dev->phydev = phydev;

	/* Some Ethernet drivers try to connect to a PHY device before
	 * calling register_netdevice() -> netdev_register_kobject() and
	 * does the dev->dev.kobj initialization. Here we only check for
	 * success which indicates that the network device kobject is
	 * ready. Once we do that we still need to keep track of whether
	 * links were successfully set up or not for phy_detach() to
	 * remove them accordingly.
	 */
	phydev->sysfs_links = false;

	err = sysfs_create_link(&phydev->mdio.dev.kobj, &dev->dev.kobj,
				"attached_dev");
	if (!err) {
		err = sysfs_create_link_nowarn(&dev->dev.kobj,
					       &phydev->mdio.dev.kobj,
					       "phydev");
		if (err) {
			dev_err(&dev->dev, "could not add device link to %s err %d\n",
				kobject_name(&phydev->mdio.dev.kobj),
				err);
			/* non-fatal - some net drivers can use one netdevice
			 * with more then one phy
			 */
		}

		phydev->sysfs_links = true;
	}

	phydev->dev_flags = flags;

	phydev->interface = interface;

	phydev->state = PHY_READY;

	/* Initial carrier state is off as the phy is about to be
	 * (re)initialized.
	 */
	netif_carrier_off(phydev->attached_dev);

	/* Do initial configuration here, now that
	 * we have certain key parameters
	 * (dev_flags and interface)
	 */
	err = phy_init_hw(phydev);
	if (err)
		goto error;

	phy_resume(phydev);
	phy_led_triggers_register(phydev);

	return err;

error:
	/* phy_detach() does all of the cleanup below */
	phy_detach(phydev);
	return err;

error_module_put:
	module_put(d->driver->owner);
error_put_device:
	put_device(d);
	if (ndev_owner != bus->owner)
		module_put(bus->owner);
	return err;
}
EXPORT_SYMBOL(phy_attach_direct);

/**
 * phy_attach - attach a network device to a particular PHY device
 * @dev: network device to attach
 * @bus_id: Bus ID of PHY device to attach
 * @interface: PHY device's interface
 *
 * Description: Same as phy_attach_direct() except that a PHY bus_id
 *     string is passed instead of a pointer to a struct phy_device.
 */
struct phy_device *phy_attach(struct net_device *dev, const char *bus_id,
			      phy_interface_t interface)
{
	struct bus_type *bus = &mdio_bus_type;
	struct phy_device *phydev;
	struct device *d;
	int rc;

	/* Search the list of PHY devices on the mdio bus for the
	 * PHY with the requested name
	 */
	d = bus_find_device_by_name(bus, NULL, bus_id);
	if (!d) {
		pr_err("PHY %s not found\n", bus_id);
		return ERR_PTR(-ENODEV);
	}
	phydev = to_phy_device(d);

	rc = phy_attach_direct(dev, phydev, phydev->dev_flags, interface);
	put_device(d);
	if (rc)
		return ERR_PTR(rc);

	return phydev;
}
EXPORT_SYMBOL(phy_attach);

/**
 * phy_detach - detach a PHY device from its network device
 * @phydev: target phy_device struct
 *
 * This detaches the phy device from its network device and the phy
 * driver, and drops the reference count taken in phy_attach_direct().
 */
void phy_detach(struct phy_device *phydev)
{
	struct net_device *dev = phydev->attached_dev;
	struct module *ndev_owner = dev->dev.parent->driver->owner;
	struct mii_bus *bus;

	if (phydev->sysfs_links) {
		sysfs_remove_link(&dev->dev.kobj, "phydev");
		sysfs_remove_link(&phydev->mdio.dev.kobj, "attached_dev");
	}
	phy_suspend(phydev);
	phydev->attached_dev->phydev = NULL;
	phydev->attached_dev = NULL;
	phydev->phylink = NULL;

	phy_led_triggers_unregister(phydev);

	module_put(phydev->mdio.dev.driver->owner);

	/* If the device had no specific driver before (i.e. - it
	 * was using the generic driver), we unbind the device
	 * from the generic driver so that there's a chance a
	 * real driver could be loaded
	 */
	if (phydev->mdio.dev.driver == &genphy_10g_driver.mdiodrv.driver ||
	    phydev->mdio.dev.driver == &genphy_driver.mdiodrv.driver)
		device_release_driver(&phydev->mdio.dev);

	/*
	 * The phydev might go away on the put_device() below, so avoid
	 * a use-after-free bug by reading the underlying bus first.
	 */
	bus = phydev->mdio.bus;

	put_device(&phydev->mdio.dev);
	if (ndev_owner != bus->owner)
		module_put(bus->owner);

	/* Assert the reset signal */
	phy_device_reset(phydev, 1);
}
EXPORT_SYMBOL(phy_detach);

int phy_suspend(struct phy_device *phydev)
{
	struct phy_driver *phydrv = to_phy_driver(phydev->mdio.dev.driver);
	struct net_device *netdev = phydev->attached_dev;
	struct ethtool_wolinfo wol = { .cmd = ETHTOOL_GWOL };
	int ret = 0;

	/* If the device has WOL enabled, we cannot suspend the PHY */
	phy_ethtool_get_wol(phydev, &wol);
	if (wol.wolopts || (netdev && netdev->wol_enabled))
		return -EBUSY;

	if (phydev->drv && phydrv->suspend)
		ret = phydrv->suspend(phydev);

	if (ret)
		return ret;

	phydev->suspended = true;

	return ret;
}
EXPORT_SYMBOL(phy_suspend);

int __phy_resume(struct phy_device *phydev)
{
	struct phy_driver *phydrv = to_phy_driver(phydev->mdio.dev.driver);
	int ret = 0;

	WARN_ON(!mutex_is_locked(&phydev->lock));

	if (phydev->drv && phydrv->resume)
		ret = phydrv->resume(phydev);

	if (ret)
		return ret;

	phydev->suspended = false;

	return ret;
}
EXPORT_SYMBOL(__phy_resume);

int phy_resume(struct phy_device *phydev)
{
	int ret;

	mutex_lock(&phydev->lock);
	ret = __phy_resume(phydev);
	mutex_unlock(&phydev->lock);

	return ret;
}
EXPORT_SYMBOL(phy_resume);

int phy_loopback(struct phy_device *phydev, bool enable)
{
	struct phy_driver *phydrv = to_phy_driver(phydev->mdio.dev.driver);
	int ret = 0;

	mutex_lock(&phydev->lock);

	if (enable && phydev->loopback_enabled) {
		ret = -EBUSY;
		goto out;
	}

	if (!enable && !phydev->loopback_enabled) {
		ret = -EINVAL;
		goto out;
	}

	if (phydev->drv && phydrv->set_loopback)
		ret = phydrv->set_loopback(phydev, enable);
	else
		ret = -EOPNOTSUPP;

	if (ret)
		goto out;

	phydev->loopback_enabled = enable;

out:
	mutex_unlock(&phydev->lock);
	return ret;
}
EXPORT_SYMBOL(phy_loopback);

/**
 * phy_reset_after_clk_enable - perform a PHY reset if needed
 * @phydev: target phy_device struct
 *
 * Description: Some PHYs are known to need a reset after their refclk was
 *   enabled. This function evaluates the flags and perform the reset if it's
 *   needed. Returns < 0 on error, 0 if the phy wasn't reset and 1 if the phy
 *   was reset.
 */
int phy_reset_after_clk_enable(struct phy_device *phydev)
{
	if (!phydev || !phydev->drv)
		return -ENODEV;

	if (phydev->drv->flags & PHY_RST_AFTER_CLK_EN) {
		phy_device_reset(phydev, 1);
		phy_device_reset(phydev, 0);
		return 1;
	}

	return 0;
}
EXPORT_SYMBOL(phy_reset_after_clk_enable);

/* Generic PHY support and helper functions */

/**
 * genphy_config_advert - sanitize and advertise auto-negotiation parameters
 * @phydev: target phy_device struct
 *
 * Description: Writes MII_ADVERTISE with the appropriate values,
 *   after sanitizing the values to make sure we only advertise
 *   what is supported.  Returns < 0 on error, 0 if the PHY's advertisement
 *   hasn't changed, and > 0 if it has changed.
 */
static int genphy_config_advert(struct phy_device *phydev)
{
	u32 advertise;
	int oldadv, adv, bmsr;
	int err, changed = 0;

	/* Only allow advertising what this PHY supports */
	linkmode_and(phydev->advertising, phydev->advertising,
		     phydev->supported);
	if (!ethtool_convert_link_mode_to_legacy_u32(&advertise,
						     phydev->advertising))
		phydev_warn(phydev, "PHY advertising (%*pb) more modes than genphy supports, some modes not advertised.\n",
			    __ETHTOOL_LINK_MODE_MASK_NBITS,
			    phydev->advertising);

	/* Setup standard advertisement */
	adv = phy_read(phydev, MII_ADVERTISE);
	if (adv < 0)
		return adv;

	oldadv = adv;
	adv &= ~(ADVERTISE_ALL | ADVERTISE_100BASE4 | ADVERTISE_PAUSE_CAP |
		 ADVERTISE_PAUSE_ASYM);
	adv |= ethtool_adv_to_mii_adv_t(advertise);

	if (adv != oldadv) {
		err = phy_write(phydev, MII_ADVERTISE, adv);

		if (err < 0)
			return err;
		changed = 1;
	}

	bmsr = phy_read(phydev, MII_BMSR);
	if (bmsr < 0)
		return bmsr;

	/* Per 802.3-2008, Section 22.2.4.2.16 Extended status all
	 * 1000Mbits/sec capable PHYs shall have the BMSR_ESTATEN bit set to a
	 * logical 1.
	 */
	if (!(bmsr & BMSR_ESTATEN))
		return changed;

	/* Configure gigabit if it's supported */
	adv = phy_read(phydev, MII_CTRL1000);
	if (adv < 0)
		return adv;

	oldadv = adv;
	adv &= ~(ADVERTISE_1000FULL | ADVERTISE_1000HALF);

	if (linkmode_test_bit(ETHTOOL_LINK_MODE_1000baseT_Half_BIT,
			      phydev->supported) ||
	    linkmode_test_bit(ETHTOOL_LINK_MODE_1000baseT_Full_BIT,
			      phydev->supported))
		adv |= ethtool_adv_to_mii_ctrl1000_t(advertise);

	if (adv != oldadv)
		changed = 1;

	err = phy_write(phydev, MII_CTRL1000, adv);
	if (err < 0)
		return err;

	return changed;
}

/**
 * genphy_config_eee_advert - disable unwanted eee mode advertisement
 * @phydev: target phy_device struct
 *
 * Description: Writes MDIO_AN_EEE_ADV after disabling unsupported energy
 *   efficent ethernet modes. Returns 0 if the PHY's advertisement hasn't
 *   changed, and 1 if it has changed.
 */
static int genphy_config_eee_advert(struct phy_device *phydev)
{
	int broken = phydev->eee_broken_modes;
	int old_adv, adv;

	/* Nothing to disable */
	if (!broken)
		return 0;

	/* If the following call fails, we assume that EEE is not
	 * supported by the phy. If we read 0, EEE is not advertised
	 * In both case, we don't need to continue
	 */
	adv = phy_read_mmd(phydev, MDIO_MMD_AN, MDIO_AN_EEE_ADV);
	if (adv <= 0)
		return 0;

	old_adv = adv;
	adv &= ~broken;

	/* Advertising remains unchanged with the broken mask */
	if (old_adv == adv)
		return 0;

	phy_write_mmd(phydev, MDIO_MMD_AN, MDIO_AN_EEE_ADV, adv);

	return 1;
}

/**
 * genphy_setup_forced - configures/forces speed/duplex from @phydev
 * @phydev: target phy_device struct
 *
 * Description: Configures MII_BMCR to force speed/duplex
 *   to the values in phydev. Assumes that the values are valid.
 *   Please see phy_sanitize_settings().
 */
int genphy_setup_forced(struct phy_device *phydev)
{
	u16 ctl = 0;

	phydev->pause = 0;
	phydev->asym_pause = 0;

	if (SPEED_1000 == phydev->speed)
		ctl |= BMCR_SPEED1000;
	else if (SPEED_100 == phydev->speed)
		ctl |= BMCR_SPEED100;

	if (DUPLEX_FULL == phydev->duplex)
		ctl |= BMCR_FULLDPLX;

	return phy_modify(phydev, MII_BMCR,
			  ~(BMCR_LOOPBACK | BMCR_ISOLATE | BMCR_PDOWN), ctl);
}
EXPORT_SYMBOL(genphy_setup_forced);

/**
 * genphy_restart_aneg - Enable and Restart Autonegotiation
 * @phydev: target phy_device struct
 */
int genphy_restart_aneg(struct phy_device *phydev)
{
	/* Don't isolate the PHY if we're negotiating */
	return phy_modify(phydev, MII_BMCR, BMCR_ISOLATE,
			  BMCR_ANENABLE | BMCR_ANRESTART);
}
EXPORT_SYMBOL(genphy_restart_aneg);

/**
 * genphy_config_aneg - restart auto-negotiation or write BMCR
 * @phydev: target phy_device struct
 *
 * Description: If auto-negotiation is enabled, we configure the
 *   advertising, and then restart auto-negotiation.  If it is not
 *   enabled, then we write the BMCR.
 */
int genphy_config_aneg(struct phy_device *phydev)
{
	int err, changed;

	changed = genphy_config_eee_advert(phydev);

	if (AUTONEG_ENABLE != phydev->autoneg)
		return genphy_setup_forced(phydev);

	err = genphy_config_advert(phydev);
	if (err < 0) /* error */
		return err;

	changed |= err;

	if (changed == 0) {
		/* Advertisement hasn't changed, but maybe aneg was never on to
		 * begin with?  Or maybe phy was isolated?
		 */
		int ctl = phy_read(phydev, MII_BMCR);

		if (ctl < 0)
			return ctl;

		if (!(ctl & BMCR_ANENABLE) || (ctl & BMCR_ISOLATE))
			changed = 1; /* do restart aneg */
	}

	/* Only restart aneg if we are advertising something different
	 * than we were before.
	 */
	if (changed > 0)
		return genphy_restart_aneg(phydev);

	return 0;
}
EXPORT_SYMBOL(genphy_config_aneg);

/**
 * genphy_aneg_done - return auto-negotiation status
 * @phydev: target phy_device struct
 *
 * Description: Reads the status register and returns 0 either if
 *   auto-negotiation is incomplete, or if there was an error.
 *   Returns BMSR_ANEGCOMPLETE if auto-negotiation is done.
 */
int genphy_aneg_done(struct phy_device *phydev)
{
	int retval = phy_read(phydev, MII_BMSR);

	return (retval < 0) ? retval : (retval & BMSR_ANEGCOMPLETE);
}
EXPORT_SYMBOL(genphy_aneg_done);

/**
 * genphy_update_link - update link status in @phydev
 * @phydev: target phy_device struct
 *
 * Description: Update the value in phydev->link to reflect the
 *   current link value.  In order to do this, we need to read
 *   the status register twice, keeping the second value.
 */
int genphy_update_link(struct phy_device *phydev)
{
	int status;

	/* Do a fake read */
	status = phy_read(phydev, MII_BMSR);
	if (status < 0)
		return status;

	/* Read link and autonegotiation status */
	status = phy_read(phydev, MII_BMSR);
	if (status < 0)
		return status;

	if ((status & BMSR_LSTATUS) == 0)
		phydev->link = 0;
	else
		phydev->link = 1;

	return 0;
}
EXPORT_SYMBOL(genphy_update_link);

/**
 * genphy_read_status - check the link status and update current link state
 * @phydev: target phy_device struct
 *
 * Description: Check the link, then figure out the current state
 *   by comparing what we advertise with what the link partner
 *   advertises.  Start by checking the gigabit possibilities,
 *   then move on to 10/100.
 */
int genphy_read_status(struct phy_device *phydev)
{
	int adv;
	int err;
	int lpa;
	int lpagb = 0;
	int common_adv;
	int common_adv_gb = 0;

	/* Update the link, but return if there was an error */
	err = genphy_update_link(phydev);
	if (err)
		return err;

	linkmode_zero(phydev->lp_advertising);

	if (AUTONEG_ENABLE == phydev->autoneg) {
		if (linkmode_test_bit(ETHTOOL_LINK_MODE_1000baseT_Half_BIT,
				      phydev->supported) ||
		    linkmode_test_bit(ETHTOOL_LINK_MODE_1000baseT_Full_BIT,
				      phydev->supported)) {
			lpagb = phy_read(phydev, MII_STAT1000);
			if (lpagb < 0)
				return lpagb;

			adv = phy_read(phydev, MII_CTRL1000);
			if (adv < 0)
				return adv;

			if (lpagb & LPA_1000MSFAIL) {
				if (adv & CTL1000_ENABLE_MASTER)
					phydev_err(phydev, "Master/Slave resolution failed, maybe conflicting manual settings?\n");
				else
					phydev_err(phydev, "Master/Slave resolution failed\n");
				return -ENOLINK;
			}

			mii_stat1000_mod_linkmode_lpa_t(phydev->lp_advertising,
							lpagb);
			common_adv_gb = lpagb & adv << 2;
		}

		lpa = phy_read(phydev, MII_LPA);
		if (lpa < 0)
			return lpa;

		mii_lpa_mod_linkmode_lpa_t(phydev->lp_advertising, lpa);

		adv = phy_read(phydev, MII_ADVERTISE);
		if (adv < 0)
			return adv;

		common_adv = lpa & adv;

		phydev->speed = SPEED_10;
		phydev->duplex = DUPLEX_HALF;
		phydev->pause = 0;
		phydev->asym_pause = 0;

		if (common_adv_gb & (LPA_1000FULL | LPA_1000HALF)) {
			phydev->speed = SPEED_1000;

			if (common_adv_gb & LPA_1000FULL)
				phydev->duplex = DUPLEX_FULL;
		} else if (common_adv & (LPA_100FULL | LPA_100HALF)) {
			phydev->speed = SPEED_100;

			if (common_adv & LPA_100FULL)
				phydev->duplex = DUPLEX_FULL;
		} else
			if (common_adv & LPA_10FULL)
				phydev->duplex = DUPLEX_FULL;

		if (phydev->duplex == DUPLEX_FULL) {
			phydev->pause = lpa & LPA_PAUSE_CAP ? 1 : 0;
			phydev->asym_pause = lpa & LPA_PAUSE_ASYM ? 1 : 0;
		}
	} else {
		int bmcr = phy_read(phydev, MII_BMCR);

		if (bmcr < 0)
			return bmcr;

		if (bmcr & BMCR_FULLDPLX)
			phydev->duplex = DUPLEX_FULL;
		else
			phydev->duplex = DUPLEX_HALF;

		if (bmcr & BMCR_SPEED1000)
			phydev->speed = SPEED_1000;
		else if (bmcr & BMCR_SPEED100)
			phydev->speed = SPEED_100;
		else
			phydev->speed = SPEED_10;

		phydev->pause = 0;
		phydev->asym_pause = 0;
	}

	return 0;
}
EXPORT_SYMBOL(genphy_read_status);

/**
 * genphy_soft_reset - software reset the PHY via BMCR_RESET bit
 * @phydev: target phy_device struct
 *
 * Description: Perform a software PHY reset using the standard
 * BMCR_RESET bit and poll for the reset bit to be cleared.
 *
 * Returns: 0 on success, < 0 on failure
 */
int genphy_soft_reset(struct phy_device *phydev)
{
	int ret;

	ret = phy_write(phydev, MII_BMCR, BMCR_RESET);
	if (ret < 0)
		return ret;

	return phy_poll_reset(phydev);
}
EXPORT_SYMBOL(genphy_soft_reset);

int genphy_config_init(struct phy_device *phydev)
{
	int val;
	__ETHTOOL_DECLARE_LINK_MODE_MASK(features) = { 0, };

	linkmode_set_bit_array(phy_basic_ports_array,
			       ARRAY_SIZE(phy_basic_ports_array),
			       features);
	linkmode_set_bit(ETHTOOL_LINK_MODE_Pause_BIT, features);
	linkmode_set_bit(ETHTOOL_LINK_MODE_Asym_Pause_BIT, features);

	/* Do we support autonegotiation? */
	val = phy_read(phydev, MII_BMSR);
	if (val < 0)
		return val;

	if (val & BMSR_ANEGCAPABLE)
		linkmode_set_bit(ETHTOOL_LINK_MODE_Autoneg_BIT, features);

	if (val & BMSR_100FULL)
		linkmode_set_bit(ETHTOOL_LINK_MODE_100baseT_Full_BIT, features);
	if (val & BMSR_100HALF)
		linkmode_set_bit(ETHTOOL_LINK_MODE_100baseT_Half_BIT, features);
	if (val & BMSR_10FULL)
		linkmode_set_bit(ETHTOOL_LINK_MODE_10baseT_Full_BIT, features);
	if (val & BMSR_10HALF)
		linkmode_set_bit(ETHTOOL_LINK_MODE_10baseT_Half_BIT, features);

	if (val & BMSR_ESTATEN) {
		val = phy_read(phydev, MII_ESTATUS);
		if (val < 0)
			return val;

		if (val & ESTATUS_1000_TFULL)
			linkmode_set_bit(ETHTOOL_LINK_MODE_1000baseT_Full_BIT,
					 features);
		if (val & ESTATUS_1000_THALF)
			linkmode_set_bit(ETHTOOL_LINK_MODE_1000baseT_Half_BIT,
					 features);
	}

	linkmode_and(phydev->supported, phydev->supported, features);
	linkmode_and(phydev->advertising, phydev->advertising, features);

	return 0;
}
EXPORT_SYMBOL(genphy_config_init);

/* This is used for the phy device which doesn't support the MMD extended
 * register access, but it does have side effect when we are trying to access
 * the MMD register via indirect method.
 */
int genphy_read_mmd_unsupported(struct phy_device *phdev, int devad, u16 regnum)
{
	return -EOPNOTSUPP;
}
EXPORT_SYMBOL(genphy_read_mmd_unsupported);

int genphy_write_mmd_unsupported(struct phy_device *phdev, int devnum,
				 u16 regnum, u16 val)
{
	return -EOPNOTSUPP;
}
EXPORT_SYMBOL(genphy_write_mmd_unsupported);

int genphy_suspend(struct phy_device *phydev)
{
	return phy_set_bits(phydev, MII_BMCR, BMCR_PDOWN);
}
EXPORT_SYMBOL(genphy_suspend);

int genphy_resume(struct phy_device *phydev)
{
	return phy_clear_bits(phydev, MII_BMCR, BMCR_PDOWN);
}
EXPORT_SYMBOL(genphy_resume);

int genphy_loopback(struct phy_device *phydev, bool enable)
{
	return phy_modify(phydev, MII_BMCR, BMCR_LOOPBACK,
			  enable ? BMCR_LOOPBACK : 0);
}
EXPORT_SYMBOL(genphy_loopback);

static int __set_phy_supported(struct phy_device *phydev, u32 max_speed)
{
	switch (max_speed) {
	case SPEED_10:
<<<<<<< HEAD
		phydev->supported &= ~PHY_100BT_FEATURES;
		/* fall through */
	case SPEED_100:
		phydev->supported &= ~PHY_1000BT_FEATURES;
=======
		linkmode_clear_bit(ETHTOOL_LINK_MODE_100baseT_Half_BIT,
				   phydev->supported);
		linkmode_clear_bit(ETHTOOL_LINK_MODE_100baseT_Full_BIT,
				   phydev->supported);
		/* fall through */
	case SPEED_100:
		linkmode_clear_bit(ETHTOOL_LINK_MODE_1000baseT_Half_BIT,
				   phydev->supported);
		linkmode_clear_bit(ETHTOOL_LINK_MODE_1000baseT_Full_BIT,
				   phydev->supported);
>>>>>>> a60956ed
		break;
	case SPEED_1000:
		break;
	default:
		return -ENOTSUPP;
	}

	return 0;
}

int phy_set_max_speed(struct phy_device *phydev, u32 max_speed)
{
	int err;

	err = __set_phy_supported(phydev, max_speed);
	if (err)
		return err;

	linkmode_copy(phydev->advertising, phydev->supported);

	return 0;
}
EXPORT_SYMBOL(phy_set_max_speed);

/**
 * phy_remove_link_mode - Remove a supported link mode
 * @phydev: phy_device structure to remove link mode from
 * @link_mode: Link mode to be removed
 *
 * Description: Some MACs don't support all link modes which the PHY
 * does.  e.g. a 1G MAC often does not support 1000Half. Add a helper
 * to remove a link mode.
 */
void phy_remove_link_mode(struct phy_device *phydev, u32 link_mode)
{
	linkmode_clear_bit(link_mode, phydev->supported);
	linkmode_copy(phydev->advertising, phydev->supported);
}
EXPORT_SYMBOL(phy_remove_link_mode);

/**
 * phy_support_sym_pause - Enable support of symmetrical pause
 * @phydev: target phy_device struct
 *
 * Description: Called by the MAC to indicate is supports symmetrical
 * Pause, but not asym pause.
 */
void phy_support_sym_pause(struct phy_device *phydev)
{
	linkmode_clear_bit(ETHTOOL_LINK_MODE_Asym_Pause_BIT, phydev->supported);
	linkmode_set_bit(ETHTOOL_LINK_MODE_Pause_BIT, phydev->supported);
	linkmode_copy(phydev->advertising, phydev->supported);
}
EXPORT_SYMBOL(phy_support_sym_pause);

/**
 * phy_support_asym_pause - Enable support of asym pause
 * @phydev: target phy_device struct
 *
 * Description: Called by the MAC to indicate is supports Asym Pause.
 */
void phy_support_asym_pause(struct phy_device *phydev)
{
	linkmode_set_bit(ETHTOOL_LINK_MODE_Pause_BIT, phydev->supported);
	linkmode_set_bit(ETHTOOL_LINK_MODE_Asym_Pause_BIT, phydev->supported);
	linkmode_copy(phydev->advertising, phydev->supported);
}
EXPORT_SYMBOL(phy_support_asym_pause);

/**
 * phy_set_sym_pause - Configure symmetric Pause
 * @phydev: target phy_device struct
 * @rx: Receiver Pause is supported
 * @tx: Transmit Pause is supported
 * @autoneg: Auto neg should be used
 *
 * Description: Configure advertised Pause support depending on if
 * receiver pause and pause auto neg is supported. Generally called
 * from the set_pauseparam .ndo.
 */
void phy_set_sym_pause(struct phy_device *phydev, bool rx, bool tx,
		       bool autoneg)
{
	linkmode_clear_bit(ETHTOOL_LINK_MODE_Pause_BIT, phydev->supported);

	if (rx && tx && autoneg)
		linkmode_set_bit(ETHTOOL_LINK_MODE_Pause_BIT,
				 phydev->supported);

	linkmode_copy(phydev->advertising, phydev->supported);
}
EXPORT_SYMBOL(phy_set_sym_pause);

/**
 * phy_set_asym_pause - Configure Pause and Asym Pause
 * @phydev: target phy_device struct
 * @rx: Receiver Pause is supported
 * @tx: Transmit Pause is supported
 *
 * Description: Configure advertised Pause support depending on if
 * transmit and receiver pause is supported. If there has been a
 * change in adverting, trigger a new autoneg. Generally called from
 * the set_pauseparam .ndo.
 */
void phy_set_asym_pause(struct phy_device *phydev, bool rx, bool tx)
{
	__ETHTOOL_DECLARE_LINK_MODE_MASK(oldadv);

	linkmode_copy(oldadv, phydev->advertising);

	linkmode_clear_bit(ETHTOOL_LINK_MODE_Pause_BIT,
			   phydev->advertising);
	linkmode_clear_bit(ETHTOOL_LINK_MODE_Asym_Pause_BIT,
			   phydev->advertising);

	if (rx) {
		linkmode_set_bit(ETHTOOL_LINK_MODE_Pause_BIT,
				 phydev->advertising);
		linkmode_set_bit(ETHTOOL_LINK_MODE_Asym_Pause_BIT,
				 phydev->advertising);
	}

	if (tx)
		linkmode_change_bit(ETHTOOL_LINK_MODE_Asym_Pause_BIT,
				    phydev->advertising);

	if (!linkmode_equal(oldadv, phydev->advertising) &&
	    phydev->autoneg)
		phy_start_aneg(phydev);
}
EXPORT_SYMBOL(phy_set_asym_pause);

/**
 * phy_validate_pause - Test if the PHY/MAC support the pause configuration
 * @phydev: phy_device struct
 * @pp: requested pause configuration
 *
 * Description: Test if the PHY/MAC combination supports the Pause
 * configuration the user is requesting. Returns True if it is
 * supported, false otherwise.
 */
bool phy_validate_pause(struct phy_device *phydev,
			struct ethtool_pauseparam *pp)
{
	if (!linkmode_test_bit(ETHTOOL_LINK_MODE_Pause_BIT,
			       phydev->supported) ||
	    (!linkmode_test_bit(ETHTOOL_LINK_MODE_Asym_Pause_BIT,
				phydev->supported) &&
	     pp->rx_pause != pp->tx_pause))
		return false;
	return true;
}
EXPORT_SYMBOL(phy_validate_pause);

static void of_set_phy_supported(struct phy_device *phydev)
{
	struct device_node *node = phydev->mdio.dev.of_node;
	u32 max_speed;

	if (!IS_ENABLED(CONFIG_OF_MDIO))
		return;

	if (!node)
		return;

	if (!of_property_read_u32(node, "max-speed", &max_speed))
		__set_phy_supported(phydev, max_speed);
}

static void of_set_phy_eee_broken(struct phy_device *phydev)
{
	struct device_node *node = phydev->mdio.dev.of_node;
	u32 broken = 0;

	if (!IS_ENABLED(CONFIG_OF_MDIO))
		return;

	if (!node)
		return;

	if (of_property_read_bool(node, "eee-broken-100tx"))
		broken |= MDIO_EEE_100TX;
	if (of_property_read_bool(node, "eee-broken-1000t"))
		broken |= MDIO_EEE_1000T;
	if (of_property_read_bool(node, "eee-broken-10gt"))
		broken |= MDIO_EEE_10GT;
	if (of_property_read_bool(node, "eee-broken-1000kx"))
		broken |= MDIO_EEE_1000KX;
	if (of_property_read_bool(node, "eee-broken-10gkx4"))
		broken |= MDIO_EEE_10GKX4;
	if (of_property_read_bool(node, "eee-broken-10gkr"))
		broken |= MDIO_EEE_10GKR;

	phydev->eee_broken_modes = broken;
}

static bool phy_drv_supports_irq(struct phy_driver *phydrv)
{
	return phydrv->config_intr && phydrv->ack_interrupt;
}

/**
 * phy_probe - probe and init a PHY device
 * @dev: device to probe and init
 *
 * Description: Take care of setting up the phy_device structure,
 *   set the state to READY (the driver's init function should
 *   set it to STARTING if needed).
 */
static int phy_probe(struct device *dev)
{
	struct phy_device *phydev = to_phy_device(dev);
	struct device_driver *drv = phydev->mdio.dev.driver;
	struct phy_driver *phydrv = to_phy_driver(drv);
	u32 features;
	int err = 0;

	phydev->drv = phydrv;

	/* Disable the interrupt if the PHY doesn't support it
	 * but the interrupt is still a valid one
	 */
	 if (!phy_drv_supports_irq(phydrv) && phy_interrupt_is_valid(phydev))
		phydev->irq = PHY_POLL;

	if (phydrv->flags & PHY_IS_INTERNAL)
		phydev->is_internal = true;

	mutex_lock(&phydev->lock);

	/* Start out supporting everything. Eventually,
	 * a controller will attach, and may modify one
	 * or both of these values
	 */
	ethtool_convert_link_mode_to_legacy_u32(&features, phydrv->features);
	linkmode_copy(phydev->supported, phydrv->features);
	of_set_phy_supported(phydev);
	linkmode_copy(phydev->advertising, phydev->supported);

	/* Get the EEE modes we want to prohibit. We will ask
	 * the PHY stop advertising these mode later on
	 */
	of_set_phy_eee_broken(phydev);

	/* The Pause Frame bits indicate that the PHY can support passing
	 * pause frames. During autonegotiation, the PHYs will determine if
	 * they should allow pause frames to pass.  The MAC driver should then
	 * use that result to determine whether to enable flow control via
	 * pause frames.
	 *
	 * Normally, PHY drivers should not set the Pause bits, and instead
	 * allow phylib to do that.  However, there may be some situations
	 * (e.g. hardware erratum) where the driver wants to set only one
	 * of these bits.
	 */
	if (test_bit(ETHTOOL_LINK_MODE_Pause_BIT, phydrv->features) ||
	    test_bit(ETHTOOL_LINK_MODE_Asym_Pause_BIT, phydrv->features)) {
		linkmode_clear_bit(ETHTOOL_LINK_MODE_Pause_BIT,
				   phydev->supported);
		linkmode_clear_bit(ETHTOOL_LINK_MODE_Asym_Pause_BIT,
				   phydev->supported);
		if (test_bit(ETHTOOL_LINK_MODE_Pause_BIT, phydrv->features))
			linkmode_set_bit(ETHTOOL_LINK_MODE_Pause_BIT,
					 phydev->supported);
		if (test_bit(ETHTOOL_LINK_MODE_Asym_Pause_BIT,
			     phydrv->features))
			linkmode_set_bit(ETHTOOL_LINK_MODE_Asym_Pause_BIT,
					 phydev->supported);
	} else {
		linkmode_set_bit(ETHTOOL_LINK_MODE_Pause_BIT,
				 phydev->supported);
		linkmode_set_bit(ETHTOOL_LINK_MODE_Asym_Pause_BIT,
				 phydev->supported);
	}

	/* Set the state to READY by default */
	phydev->state = PHY_READY;

	if (phydev->drv->probe) {
		/* Deassert the reset signal */
		phy_device_reset(phydev, 0);

		err = phydev->drv->probe(phydev);
		if (err) {
			/* Assert the reset signal */
			phy_device_reset(phydev, 1);
		}
	}

	mutex_unlock(&phydev->lock);

	return err;
}

static int phy_remove(struct device *dev)
{
	struct phy_device *phydev = to_phy_device(dev);

	cancel_delayed_work_sync(&phydev->state_queue);

	mutex_lock(&phydev->lock);
	phydev->state = PHY_DOWN;
	mutex_unlock(&phydev->lock);

	if (phydev->drv && phydev->drv->remove) {
		phydev->drv->remove(phydev);

		/* Assert the reset signal */
		phy_device_reset(phydev, 1);
	}
	phydev->drv = NULL;

	return 0;
}

/**
 * phy_driver_register - register a phy_driver with the PHY layer
 * @new_driver: new phy_driver to register
 * @owner: module owning this PHY
 */
int phy_driver_register(struct phy_driver *new_driver, struct module *owner)
{
	int retval;

	new_driver->mdiodrv.flags |= MDIO_DEVICE_IS_PHY;
	new_driver->mdiodrv.driver.name = new_driver->name;
	new_driver->mdiodrv.driver.bus = &mdio_bus_type;
	new_driver->mdiodrv.driver.probe = phy_probe;
	new_driver->mdiodrv.driver.remove = phy_remove;
	new_driver->mdiodrv.driver.owner = owner;

	/* The following works around an issue where the PHY driver doesn't bind
	 * to the device, resulting in the genphy driver being used instead of
	 * the dedicated driver. The root cause of the issue isn't known yet
	 * and seems to be in the base driver core. Once this is fixed we may
	 * remove this workaround.
	 */
	new_driver->mdiodrv.driver.probe_type = PROBE_FORCE_SYNCHRONOUS;

	retval = driver_register(&new_driver->mdiodrv.driver);
	if (retval) {
		pr_err("%s: Error %d in registering driver\n",
		       new_driver->name, retval);

		return retval;
	}

	pr_debug("%s: Registered new driver\n", new_driver->name);

	return 0;
}
EXPORT_SYMBOL(phy_driver_register);

int phy_drivers_register(struct phy_driver *new_driver, int n,
			 struct module *owner)
{
	int i, ret = 0;

	for (i = 0; i < n; i++) {
		ret = phy_driver_register(new_driver + i, owner);
		if (ret) {
			while (i-- > 0)
				phy_driver_unregister(new_driver + i);
			break;
		}
	}
	return ret;
}
EXPORT_SYMBOL(phy_drivers_register);

void phy_driver_unregister(struct phy_driver *drv)
{
	driver_unregister(&drv->mdiodrv.driver);
}
EXPORT_SYMBOL(phy_driver_unregister);

void phy_drivers_unregister(struct phy_driver *drv, int n)
{
	int i;

	for (i = 0; i < n; i++)
		phy_driver_unregister(drv + i);
}
EXPORT_SYMBOL(phy_drivers_unregister);

static struct phy_driver genphy_driver = {
	.phy_id		= 0xffffffff,
	.phy_id_mask	= 0xffffffff,
	.name		= "Generic PHY",
	.soft_reset	= genphy_no_soft_reset,
	.config_init	= genphy_config_init,
	.features	= PHY_GBIT_ALL_PORTS_FEATURES,
	.aneg_done	= genphy_aneg_done,
	.suspend	= genphy_suspend,
	.resume		= genphy_resume,
	.set_loopback   = genphy_loopback,
};

static int __init phy_init(void)
{
	int rc;

	rc = mdio_bus_init();
	if (rc)
		return rc;

	features_init();

	rc = phy_driver_register(&genphy_10g_driver, THIS_MODULE);
	if (rc)
		goto err_10g;

	rc = phy_driver_register(&genphy_driver, THIS_MODULE);
	if (rc) {
		phy_driver_unregister(&genphy_10g_driver);
err_10g:
		mdio_bus_exit();
	}

	return rc;
}

static void __exit phy_exit(void)
{
	phy_driver_unregister(&genphy_10g_driver);
	phy_driver_unregister(&genphy_driver);
	mdio_bus_exit();
}

subsys_initcall(phy_init);
module_exit(phy_exit);<|MERGE_RESOLUTION|>--- conflicted
+++ resolved
@@ -1914,12 +1914,6 @@
 {
 	switch (max_speed) {
 	case SPEED_10:
-<<<<<<< HEAD
-		phydev->supported &= ~PHY_100BT_FEATURES;
-		/* fall through */
-	case SPEED_100:
-		phydev->supported &= ~PHY_1000BT_FEATURES;
-=======
 		linkmode_clear_bit(ETHTOOL_LINK_MODE_100baseT_Half_BIT,
 				   phydev->supported);
 		linkmode_clear_bit(ETHTOOL_LINK_MODE_100baseT_Full_BIT,
@@ -1930,7 +1924,6 @@
 				   phydev->supported);
 		linkmode_clear_bit(ETHTOOL_LINK_MODE_1000baseT_Full_BIT,
 				   phydev->supported);
->>>>>>> a60956ed
 		break;
 	case SPEED_1000:
 		break;

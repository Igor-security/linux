# SPDX-License-Identifier: GPL-2.0

obj-y += \
	clk.o \
	clk-busy.o \
	clk-composite-8m.o \
	clk-cpu.o \
	clk-composite-7ulp.o \
	clk-divider-gate.o \
	clk-fixup-div.o \
	clk-fixup-mux.o \
	clk-frac-pll.o \
	clk-gate-exclusive.o \
	clk-gate2.o \
	clk-pllv1.o \
	clk-pllv2.o \
	clk-pllv3.o \
<<<<<<< HEAD
	clk-pfd.o \
	clk-sccg-pll.o
=======
	clk-pllv4.o \
	clk-pfd.o \
	clk-pfdv2.o
>>>>>>> b1260067

obj-$(CONFIG_SOC_IMX1)   += clk-imx1.o
obj-$(CONFIG_SOC_IMX21)  += clk-imx21.o
obj-$(CONFIG_SOC_IMX25)  += clk-imx25.o
obj-$(CONFIG_SOC_IMX27)  += clk-imx27.o
obj-$(CONFIG_SOC_IMX31)  += clk-imx31.o
obj-$(CONFIG_SOC_IMX35)  += clk-imx35.o
obj-$(CONFIG_SOC_IMX5)   += clk-imx51-imx53.o
obj-$(CONFIG_SOC_IMX6Q)  += clk-imx6q.o
obj-$(CONFIG_SOC_IMX6SL) += clk-imx6sl.o
obj-$(CONFIG_SOC_IMX6SLL) += clk-imx6sll.o
obj-$(CONFIG_SOC_IMX6SX) += clk-imx6sx.o
obj-$(CONFIG_SOC_IMX6UL) += clk-imx6ul.o
obj-$(CONFIG_SOC_IMX7D)  += clk-imx7d.o
<<<<<<< HEAD
obj-$(CONFIG_SOC_IMX8MQ) += clk-imx8mq.o
=======
obj-$(CONFIG_SOC_IMX7ULP) += clk-imx7ulp.o
>>>>>>> b1260067
obj-$(CONFIG_SOC_VF610)  += clk-vf610.o<|MERGE_RESOLUTION|>--- conflicted
+++ resolved
@@ -12,17 +12,13 @@
 	clk-frac-pll.o \
 	clk-gate-exclusive.o \
 	clk-gate2.o \
+	clk-pfd.o \
+	clk-pfdv2.o \
 	clk-pllv1.o \
 	clk-pllv2.o \
 	clk-pllv3.o \
-<<<<<<< HEAD
-	clk-pfd.o \
+	clk-pllv4.o \
 	clk-sccg-pll.o
-=======
-	clk-pllv4.o \
-	clk-pfd.o \
-	clk-pfdv2.o
->>>>>>> b1260067
 
 obj-$(CONFIG_SOC_IMX1)   += clk-imx1.o
 obj-$(CONFIG_SOC_IMX21)  += clk-imx21.o
@@ -37,9 +33,6 @@
 obj-$(CONFIG_SOC_IMX6SX) += clk-imx6sx.o
 obj-$(CONFIG_SOC_IMX6UL) += clk-imx6ul.o
 obj-$(CONFIG_SOC_IMX7D)  += clk-imx7d.o
-<<<<<<< HEAD
+obj-$(CONFIG_SOC_IMX7ULP) += clk-imx7ulp.o
 obj-$(CONFIG_SOC_IMX8MQ) += clk-imx8mq.o
-=======
-obj-$(CONFIG_SOC_IMX7ULP) += clk-imx7ulp.o
->>>>>>> b1260067
 obj-$(CONFIG_SOC_VF610)  += clk-vf610.o
--- conflicted
+++ resolved
@@ -676,6 +676,7 @@
 	void *ret;
 	unsigned int i;
 	u16 last_used;
+	bool more;
 
 	START_USE(vq);
 
@@ -684,14 +685,15 @@
 		return NULL;
 	}
 
-	if (!more_used_split(vq)) {
+	more = more_used_split(vq);
+	if (!more) {
 		pr_debug("No more buffers in queue\n");
 		END_USE(vq);
 		return NULL;
 	}
 
 	/* Only get used array entries after they have been exposed by host. */
-	virtio_rmb(vq->weak_barriers);
+	vq = dependent_ptr_mb(vq, more);
 
 	last_used = (vq->last_used_idx & (vq->split.vring.num - 1));
 	i = virtio32_to_cpu(_vq->vdev,
@@ -1340,6 +1342,7 @@
 	struct vring_virtqueue *vq = to_vvq(_vq);
 	u16 last_used, id;
 	void *ret;
+	bool more;
 
 	START_USE(vq);
 
@@ -1348,14 +1351,15 @@
 		return NULL;
 	}
 
-	if (!more_used_packed(vq)) {
+	more = more_used_packed(vq);
+	if (!more) {
 		pr_debug("No more buffers in queue\n");
 		END_USE(vq);
 		return NULL;
 	}
 
 	/* Only get used elements after they have been exposed by host. */
-	virtio_rmb(vq->weak_barriers);
+	vq = dependent_ptr_mb(vq, more);
 
 	last_used = vq->last_used_idx;
 	id = le16_to_cpu(vq->packed.vring.desc[last_used].id);
@@ -1882,59 +1886,6 @@
 			    void **ctx)
 {
 	struct vring_virtqueue *vq = to_vvq(_vq);
-<<<<<<< HEAD
-=======
-	void *ret;
-	unsigned int i;
-	u16 last_used;
-	bool more;
-
-	START_USE(vq);
-
-	if (unlikely(vq->broken)) {
-		END_USE(vq);
-		return NULL;
-	}
-
-	more = more_used(vq);
-	if (!more) {
-		pr_debug("No more buffers in queue\n");
-		END_USE(vq);
-		return NULL;
-	}
-
-	/* Only get used array entries after they have been exposed by host. */
-	vq = dependent_ptr_mb(vq, more);
-
-	last_used = (vq->last_used_idx & (vq->vring.num - 1));
-	i = virtio32_to_cpu(_vq->vdev, vq->vring.used->ring[last_used].id);
-	*len = virtio32_to_cpu(_vq->vdev, vq->vring.used->ring[last_used].len);
-
-	if (unlikely(i >= vq->vring.num)) {
-		BAD_RING(vq, "id %u out of range\n", i);
-		return NULL;
-	}
-	if (unlikely(!vq->desc_state[i].data)) {
-		BAD_RING(vq, "id %u is not a head!\n", i);
-		return NULL;
-	}
-
-	/* detach_buf clears data, so grab it now. */
-	ret = vq->desc_state[i].data;
-	detach_buf(vq, i, ctx);
-	vq->last_used_idx++;
-	/* If we expect an interrupt for the next entry, tell host
-	 * by writing event index and flush out the write before
-	 * the read in the next get_buf call. */
-	if (!(vq->avail_flags_shadow & VRING_AVAIL_F_NO_INTERRUPT))
-		virtio_store_mb(vq->weak_barriers,
-				&vring_used_event(&vq->vring),
-				cpu_to_virtio16(_vq->vdev, vq->last_used_idx));
-
-#ifdef DEBUG
-	vq->last_add_time_valid = false;
-#endif
->>>>>>> 7f86a211
 
 	return vq->packed_ring ? virtqueue_get_buf_ctx_packed(_vq, len, ctx) :
 				 virtqueue_get_buf_ctx_split(_vq, len, ctx);

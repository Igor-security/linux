--- conflicted
+++ resolved
@@ -539,20 +539,18 @@
 /*
  * For something we're not in a state to send to the device the default action
  * is to busy it and retry it after the controller state is recovered.  However,
-<<<<<<< HEAD
- * anything marked for failfast or nvme multipath is immediately failed.
-=======
  * if the controller is deleting or if anything is marked for failfast or
  * nvme multipath it is immediately failed.
->>>>>>> 8013d1fc
  *
  * Note: commands used to initialize the controller will be marked for failfast.
  * Note: nvme cli/ioctl commands are marked for failfast.
  */
-<<<<<<< HEAD
-blk_status_t nvmf_fail_nonready_command(struct request *rq)
-{
-	if (!blk_noretry_request(rq) && !(rq->cmd_flags & REQ_NVME_MPATH))
+blk_status_t nvmf_fail_nonready_command(struct nvme_ctrl *ctrl,
+		struct request *rq)
+{
+	if (ctrl->state != NVME_CTRL_DELETING &&
+	    ctrl->state != NVME_CTRL_DEAD &&
+	    !blk_noretry_request(rq) && !(rq->cmd_flags & REQ_NVME_MPATH))
 		return BLK_STS_RESOURCE;
 	nvme_req(rq)->status = NVME_SC_ABORT_REQ;
 	return BLK_STS_IOERR;
@@ -572,33 +570,6 @@
 		return false;
 
 	/*
-=======
-blk_status_t nvmf_fail_nonready_command(struct nvme_ctrl *ctrl,
-		struct request *rq)
-{
-	if (ctrl->state != NVME_CTRL_DELETING &&
-	    ctrl->state != NVME_CTRL_DEAD &&
-	    !blk_noretry_request(rq) && !(rq->cmd_flags & REQ_NVME_MPATH))
-		return BLK_STS_RESOURCE;
-	nvme_req(rq)->status = NVME_SC_ABORT_REQ;
-	return BLK_STS_IOERR;
-}
-EXPORT_SYMBOL_GPL(nvmf_fail_nonready_command);
-
-bool __nvmf_check_ready(struct nvme_ctrl *ctrl, struct request *rq,
-		bool queue_live)
-{
-	struct nvme_request *req = nvme_req(rq);
-
-	/*
-	 * If we are in some state of setup or teardown only allow
-	 * internally generated commands.
-	 */
-	if (!blk_rq_is_passthrough(rq) || (req->flags & NVME_REQ_USERCMD))
-		return false;
-
-	/*
->>>>>>> 8013d1fc
 	 * Only allow commands on a live queue, except for the connect command,
 	 * which is require to set the queue live in the appropinquate states.
 	 */

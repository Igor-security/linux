/*
 * NVM Express device driver
 * Copyright (c) 2011-2014, Intel Corporation.
 *
 * This program is free software; you can redistribute it and/or modify it
 * under the terms and conditions of the GNU General Public License,
 * version 2, as published by the Free Software Foundation.
 *
 * This program is distributed in the hope it will be useful, but WITHOUT
 * ANY WARRANTY; without even the implied warranty of MERCHANTABILITY or
 * FITNESS FOR A PARTICULAR PURPOSE.  See the GNU General Public License for
 * more details.
 */

#include <linux/blkdev.h>
#include <linux/blk-mq.h>
#include <linux/delay.h>
#include <linux/errno.h>
#include <linux/hdreg.h>
#include <linux/kernel.h>
#include <linux/module.h>
#include <linux/list_sort.h>
#include <linux/slab.h>
#include <linux/types.h>
#include <linux/pr.h>
#include <linux/ptrace.h>
#include <linux/nvme_ioctl.h>
#include <linux/t10-pi.h>
#include <linux/pm_qos.h>
#include <asm/unaligned.h>

#define CREATE_TRACE_POINTS
#include "trace.h"

#include "nvme.h"
#include "fabrics.h"

#define NVME_MINORS		(1U << MINORBITS)

unsigned int admin_timeout = 60;
module_param(admin_timeout, uint, 0644);
MODULE_PARM_DESC(admin_timeout, "timeout in seconds for admin commands");
EXPORT_SYMBOL_GPL(admin_timeout);

unsigned int nvme_io_timeout = 30;
module_param_named(io_timeout, nvme_io_timeout, uint, 0644);
MODULE_PARM_DESC(io_timeout, "timeout in seconds for I/O");
EXPORT_SYMBOL_GPL(nvme_io_timeout);

static unsigned char shutdown_timeout = 5;
module_param(shutdown_timeout, byte, 0644);
MODULE_PARM_DESC(shutdown_timeout, "timeout in seconds for controller shutdown");

static u8 nvme_max_retries = 5;
module_param_named(max_retries, nvme_max_retries, byte, 0644);
MODULE_PARM_DESC(max_retries, "max number of retries a command may have");

static unsigned long default_ps_max_latency_us = 100000;
module_param(default_ps_max_latency_us, ulong, 0644);
MODULE_PARM_DESC(default_ps_max_latency_us,
		 "max power saving latency for new devices; use PM QOS to change per device");

static bool force_apst;
module_param(force_apst, bool, 0644);
MODULE_PARM_DESC(force_apst, "allow APST for newly enumerated devices even if quirked off");

static bool streams;
module_param(streams, bool, 0644);
MODULE_PARM_DESC(streams, "turn on support for Streams write directives");

/*
 * nvme_wq - hosts nvme related works that are not reset or delete
 * nvme_reset_wq - hosts nvme reset works
 * nvme_delete_wq - hosts nvme delete works
 *
 * nvme_wq will host works such are scan, aen handling, fw activation,
 * keep-alive error recovery, periodic reconnects etc. nvme_reset_wq
 * runs reset works which also flush works hosted on nvme_wq for
 * serialization purposes. nvme_delete_wq host controller deletion
 * works which flush reset works for serialization.
 */
struct workqueue_struct *nvme_wq;
EXPORT_SYMBOL_GPL(nvme_wq);

struct workqueue_struct *nvme_reset_wq;
EXPORT_SYMBOL_GPL(nvme_reset_wq);

struct workqueue_struct *nvme_delete_wq;
EXPORT_SYMBOL_GPL(nvme_delete_wq);

static DEFINE_IDA(nvme_subsystems_ida);
static LIST_HEAD(nvme_subsystems);
static DEFINE_MUTEX(nvme_subsystems_lock);

static DEFINE_IDA(nvme_instance_ida);
static dev_t nvme_chr_devt;
static struct class *nvme_class;
static struct class *nvme_subsys_class;

static void nvme_ns_remove(struct nvme_ns *ns);
static int nvme_revalidate_disk(struct gendisk *disk);
static void nvme_put_subsystem(struct nvme_subsystem *subsys);
static void nvme_remove_invalid_namespaces(struct nvme_ctrl *ctrl,
					   unsigned nsid);

static void nvme_set_queue_dying(struct nvme_ns *ns)
{
	/*
	 * Revalidating a dead namespace sets capacity to 0. This will end
	 * buffered writers dirtying pages that can't be synced.
	 */
	if (!ns->disk || test_and_set_bit(NVME_NS_DEAD, &ns->flags))
		return;
	revalidate_disk(ns->disk);
	blk_set_queue_dying(ns->queue);
	/* Forcibly unquiesce queues to avoid blocking dispatch */
	blk_mq_unquiesce_queue(ns->queue);
}

static void nvme_queue_scan(struct nvme_ctrl *ctrl)
{
	/*
	 * Only new queue scan work when admin and IO queues are both alive
	 */
	if (ctrl->state == NVME_CTRL_LIVE)
		queue_work(nvme_wq, &ctrl->scan_work);
}

int nvme_reset_ctrl(struct nvme_ctrl *ctrl)
{
	if (!nvme_change_ctrl_state(ctrl, NVME_CTRL_RESETTING))
		return -EBUSY;
	if (!queue_work(nvme_reset_wq, &ctrl->reset_work))
		return -EBUSY;
	return 0;
}
EXPORT_SYMBOL_GPL(nvme_reset_ctrl);

int nvme_reset_ctrl_sync(struct nvme_ctrl *ctrl)
{
	int ret;

	ret = nvme_reset_ctrl(ctrl);
	if (!ret) {
		flush_work(&ctrl->reset_work);
		if (ctrl->state != NVME_CTRL_LIVE &&
		    ctrl->state != NVME_CTRL_ADMIN_ONLY)
			ret = -ENETRESET;
	}

	return ret;
}
EXPORT_SYMBOL_GPL(nvme_reset_ctrl_sync);

static void nvme_delete_ctrl_work(struct work_struct *work)
{
	struct nvme_ctrl *ctrl =
		container_of(work, struct nvme_ctrl, delete_work);

	dev_info(ctrl->device,
		 "Removing ctrl: NQN \"%s\"\n", ctrl->opts->subsysnqn);

	flush_work(&ctrl->reset_work);
	nvme_stop_ctrl(ctrl);
	nvme_remove_namespaces(ctrl);
	ctrl->ops->delete_ctrl(ctrl);
	nvme_uninit_ctrl(ctrl);
	nvme_put_ctrl(ctrl);
}

int nvme_delete_ctrl(struct nvme_ctrl *ctrl)
{
	if (!nvme_change_ctrl_state(ctrl, NVME_CTRL_DELETING))
		return -EBUSY;
	if (!queue_work(nvme_delete_wq, &ctrl->delete_work))
		return -EBUSY;
	return 0;
}
EXPORT_SYMBOL_GPL(nvme_delete_ctrl);

int nvme_delete_ctrl_sync(struct nvme_ctrl *ctrl)
{
	int ret = 0;

	/*
	 * Keep a reference until the work is flushed since ->delete_ctrl
	 * can free the controller.
	 */
	nvme_get_ctrl(ctrl);
	ret = nvme_delete_ctrl(ctrl);
	if (!ret)
		flush_work(&ctrl->delete_work);
	nvme_put_ctrl(ctrl);
	return ret;
}
EXPORT_SYMBOL_GPL(nvme_delete_ctrl_sync);

static inline bool nvme_ns_has_pi(struct nvme_ns *ns)
{
	return ns->pi_type && ns->ms == sizeof(struct t10_pi_tuple);
}

static blk_status_t nvme_error_status(struct request *req)
{
	switch (nvme_req(req)->status & 0x7ff) {
	case NVME_SC_SUCCESS:
		return BLK_STS_OK;
	case NVME_SC_CAP_EXCEEDED:
		return BLK_STS_NOSPC;
	case NVME_SC_LBA_RANGE:
		return BLK_STS_TARGET;
	case NVME_SC_BAD_ATTRIBUTES:
	case NVME_SC_ONCS_NOT_SUPPORTED:
	case NVME_SC_INVALID_OPCODE:
	case NVME_SC_INVALID_FIELD:
	case NVME_SC_INVALID_NS:
		return BLK_STS_NOTSUPP;
	case NVME_SC_WRITE_FAULT:
	case NVME_SC_READ_ERROR:
	case NVME_SC_UNWRITTEN_BLOCK:
	case NVME_SC_ACCESS_DENIED:
	case NVME_SC_READ_ONLY:
	case NVME_SC_COMPARE_FAILED:
		return BLK_STS_MEDIUM;
	case NVME_SC_GUARD_CHECK:
	case NVME_SC_APPTAG_CHECK:
	case NVME_SC_REFTAG_CHECK:
	case NVME_SC_INVALID_PI:
		return BLK_STS_PROTECTION;
	case NVME_SC_RESERVATION_CONFLICT:
		return BLK_STS_NEXUS;
	default:
		return BLK_STS_IOERR;
	}
}

static inline bool nvme_req_needs_retry(struct request *req)
{
	if (blk_noretry_request(req))
		return false;
	if (nvme_req(req)->status & NVME_SC_DNR)
		return false;
	if (nvme_req(req)->retries >= nvme_max_retries)
		return false;
	return true;
}

void nvme_complete_rq(struct request *req)
{
	blk_status_t status = nvme_error_status(req);

	trace_nvme_complete_rq(req);

	if (unlikely(status != BLK_STS_OK && nvme_req_needs_retry(req))) {
		if ((req->cmd_flags & REQ_NVME_MPATH) &&
		    blk_path_error(status)) {
			nvme_failover_req(req);
			return;
		}

		if (!blk_queue_dying(req->q)) {
			nvme_req(req)->retries++;
			blk_mq_requeue_request(req, true);
			return;
		}
	}
	blk_mq_end_request(req, status);
}
EXPORT_SYMBOL_GPL(nvme_complete_rq);

void nvme_cancel_request(struct request *req, void *data, bool reserved)
{
	dev_dbg_ratelimited(((struct nvme_ctrl *) data)->device,
				"Cancelling I/O %d", req->tag);

	nvme_req(req)->status = NVME_SC_ABORT_REQ;
	blk_mq_complete_request(req);

}
EXPORT_SYMBOL_GPL(nvme_cancel_request);

bool nvme_change_ctrl_state(struct nvme_ctrl *ctrl,
		enum nvme_ctrl_state new_state)
{
	enum nvme_ctrl_state old_state;
	unsigned long flags;
	bool changed = false;

	spin_lock_irqsave(&ctrl->lock, flags);

	old_state = ctrl->state;
	switch (new_state) {
	case NVME_CTRL_ADMIN_ONLY:
		switch (old_state) {
		case NVME_CTRL_CONNECTING:
			changed = true;
			/* FALLTHRU */
		default:
			break;
		}
		break;
	case NVME_CTRL_LIVE:
		switch (old_state) {
		case NVME_CTRL_NEW:
		case NVME_CTRL_RESETTING:
		case NVME_CTRL_CONNECTING:
			changed = true;
			/* FALLTHRU */
		default:
			break;
		}
		break;
	case NVME_CTRL_RESETTING:
		switch (old_state) {
		case NVME_CTRL_NEW:
		case NVME_CTRL_LIVE:
		case NVME_CTRL_ADMIN_ONLY:
			changed = true;
			/* FALLTHRU */
		default:
			break;
		}
		break;
	case NVME_CTRL_CONNECTING:
		switch (old_state) {
		case NVME_CTRL_NEW:
		case NVME_CTRL_RESETTING:
			changed = true;
			/* FALLTHRU */
		default:
			break;
		}
		break;
	case NVME_CTRL_DELETING:
		switch (old_state) {
		case NVME_CTRL_LIVE:
		case NVME_CTRL_ADMIN_ONLY:
		case NVME_CTRL_RESETTING:
		case NVME_CTRL_CONNECTING:
			changed = true;
			/* FALLTHRU */
		default:
			break;
		}
		break;
	case NVME_CTRL_DEAD:
		switch (old_state) {
		case NVME_CTRL_DELETING:
			changed = true;
			/* FALLTHRU */
		default:
			break;
		}
		break;
	default:
		break;
	}

	if (changed)
		ctrl->state = new_state;

	spin_unlock_irqrestore(&ctrl->lock, flags);
	if (changed && ctrl->state == NVME_CTRL_LIVE)
		nvme_kick_requeue_lists(ctrl);
	return changed;
}
EXPORT_SYMBOL_GPL(nvme_change_ctrl_state);

static void nvme_free_ns_head(struct kref *ref)
{
	struct nvme_ns_head *head =
		container_of(ref, struct nvme_ns_head, ref);

	nvme_mpath_remove_disk(head);
	ida_simple_remove(&head->subsys->ns_ida, head->instance);
	list_del_init(&head->entry);
	cleanup_srcu_struct_quiesced(&head->srcu);
	nvme_put_subsystem(head->subsys);
	kfree(head);
}

static void nvme_put_ns_head(struct nvme_ns_head *head)
{
	kref_put(&head->ref, nvme_free_ns_head);
}

static void nvme_free_ns(struct kref *kref)
{
	struct nvme_ns *ns = container_of(kref, struct nvme_ns, kref);

	if (ns->ndev)
		nvme_nvm_unregister(ns);

	put_disk(ns->disk);
	nvme_put_ns_head(ns->head);
	nvme_put_ctrl(ns->ctrl);
	kfree(ns);
}

static void nvme_put_ns(struct nvme_ns *ns)
{
	kref_put(&ns->kref, nvme_free_ns);
}

static inline void nvme_clear_nvme_request(struct request *req)
{
	if (!(req->rq_flags & RQF_DONTPREP)) {
		nvme_req(req)->retries = 0;
		nvme_req(req)->flags = 0;
		req->rq_flags |= RQF_DONTPREP;
	}
}

struct request *nvme_alloc_request(struct request_queue *q,
		struct nvme_command *cmd, blk_mq_req_flags_t flags, int qid)
{
	unsigned op = nvme_is_write(cmd) ? REQ_OP_DRV_OUT : REQ_OP_DRV_IN;
	struct request *req;

	if (qid == NVME_QID_ANY) {
		req = blk_mq_alloc_request(q, op, flags);
	} else {
		req = blk_mq_alloc_request_hctx(q, op, flags,
				qid ? qid - 1 : 0);
	}
	if (IS_ERR(req))
		return req;

	req->cmd_flags |= REQ_FAILFAST_DRIVER;
	nvme_clear_nvme_request(req);
	nvme_req(req)->cmd = cmd;

	return req;
}
EXPORT_SYMBOL_GPL(nvme_alloc_request);

static int nvme_toggle_streams(struct nvme_ctrl *ctrl, bool enable)
{
	struct nvme_command c;

	memset(&c, 0, sizeof(c));

	c.directive.opcode = nvme_admin_directive_send;
	c.directive.nsid = cpu_to_le32(NVME_NSID_ALL);
	c.directive.doper = NVME_DIR_SND_ID_OP_ENABLE;
	c.directive.dtype = NVME_DIR_IDENTIFY;
	c.directive.tdtype = NVME_DIR_STREAMS;
	c.directive.endir = enable ? NVME_DIR_ENDIR : 0;

	return nvme_submit_sync_cmd(ctrl->admin_q, &c, NULL, 0);
}

static int nvme_disable_streams(struct nvme_ctrl *ctrl)
{
	return nvme_toggle_streams(ctrl, false);
}

static int nvme_enable_streams(struct nvme_ctrl *ctrl)
{
	return nvme_toggle_streams(ctrl, true);
}

static int nvme_get_stream_params(struct nvme_ctrl *ctrl,
				  struct streams_directive_params *s, u32 nsid)
{
	struct nvme_command c;

	memset(&c, 0, sizeof(c));
	memset(s, 0, sizeof(*s));

	c.directive.opcode = nvme_admin_directive_recv;
	c.directive.nsid = cpu_to_le32(nsid);
	c.directive.numd = cpu_to_le32((sizeof(*s) >> 2) - 1);
	c.directive.doper = NVME_DIR_RCV_ST_OP_PARAM;
	c.directive.dtype = NVME_DIR_STREAMS;

	return nvme_submit_sync_cmd(ctrl->admin_q, &c, s, sizeof(*s));
}

static int nvme_configure_directives(struct nvme_ctrl *ctrl)
{
	struct streams_directive_params s;
	int ret;

	if (!(ctrl->oacs & NVME_CTRL_OACS_DIRECTIVES))
		return 0;
	if (!streams)
		return 0;

	ret = nvme_enable_streams(ctrl);
	if (ret)
		return ret;

	ret = nvme_get_stream_params(ctrl, &s, NVME_NSID_ALL);
	if (ret)
		return ret;

	ctrl->nssa = le16_to_cpu(s.nssa);
	if (ctrl->nssa < BLK_MAX_WRITE_HINTS - 1) {
		dev_info(ctrl->device, "too few streams (%u) available\n",
					ctrl->nssa);
		nvme_disable_streams(ctrl);
		return 0;
	}

	ctrl->nr_streams = min_t(unsigned, ctrl->nssa, BLK_MAX_WRITE_HINTS - 1);
	dev_info(ctrl->device, "Using %u streams\n", ctrl->nr_streams);
	return 0;
}

/*
 * Check if 'req' has a write hint associated with it. If it does, assign
 * a valid namespace stream to the write.
 */
static void nvme_assign_write_stream(struct nvme_ctrl *ctrl,
				     struct request *req, u16 *control,
				     u32 *dsmgmt)
{
	enum rw_hint streamid = req->write_hint;

	if (streamid == WRITE_LIFE_NOT_SET || streamid == WRITE_LIFE_NONE)
		streamid = 0;
	else {
		streamid--;
		if (WARN_ON_ONCE(streamid > ctrl->nr_streams))
			return;

		*control |= NVME_RW_DTYPE_STREAMS;
		*dsmgmt |= streamid << 16;
	}

	if (streamid < ARRAY_SIZE(req->q->write_hints))
		req->q->write_hints[streamid] += blk_rq_bytes(req) >> 9;
}

static inline void nvme_setup_flush(struct nvme_ns *ns,
		struct nvme_command *cmnd)
{
	memset(cmnd, 0, sizeof(*cmnd));
	cmnd->common.opcode = nvme_cmd_flush;
	cmnd->common.nsid = cpu_to_le32(ns->head->ns_id);
}

static blk_status_t nvme_setup_discard(struct nvme_ns *ns, struct request *req,
		struct nvme_command *cmnd)
{
	unsigned short segments = blk_rq_nr_discard_segments(req), n = 0;
	struct nvme_dsm_range *range;
	struct bio *bio;

	range = kmalloc_array(segments, sizeof(*range), GFP_ATOMIC);
	if (!range)
		return BLK_STS_RESOURCE;

	__rq_for_each_bio(bio, req) {
		u64 slba = nvme_block_nr(ns, bio->bi_iter.bi_sector);
		u32 nlb = bio->bi_iter.bi_size >> ns->lba_shift;

		if (n < segments) {
			range[n].cattr = cpu_to_le32(0);
			range[n].nlb = cpu_to_le32(nlb);
			range[n].slba = cpu_to_le64(slba);
		}
		n++;
	}

	if (WARN_ON_ONCE(n != segments)) {
		kfree(range);
		return BLK_STS_IOERR;
	}

	memset(cmnd, 0, sizeof(*cmnd));
	cmnd->dsm.opcode = nvme_cmd_dsm;
	cmnd->dsm.nsid = cpu_to_le32(ns->head->ns_id);
	cmnd->dsm.nr = cpu_to_le32(segments - 1);
	cmnd->dsm.attributes = cpu_to_le32(NVME_DSMGMT_AD);

	req->special_vec.bv_page = virt_to_page(range);
	req->special_vec.bv_offset = offset_in_page(range);
	req->special_vec.bv_len = sizeof(*range) * segments;
	req->rq_flags |= RQF_SPECIAL_PAYLOAD;

	return BLK_STS_OK;
}

static inline blk_status_t nvme_setup_rw(struct nvme_ns *ns,
		struct request *req, struct nvme_command *cmnd)
{
	struct nvme_ctrl *ctrl = ns->ctrl;
	u16 control = 0;
	u32 dsmgmt = 0;

	if (req->cmd_flags & REQ_FUA)
		control |= NVME_RW_FUA;
	if (req->cmd_flags & (REQ_FAILFAST_DEV | REQ_RAHEAD))
		control |= NVME_RW_LR;

	if (req->cmd_flags & REQ_RAHEAD)
		dsmgmt |= NVME_RW_DSM_FREQ_PREFETCH;

	memset(cmnd, 0, sizeof(*cmnd));
	cmnd->rw.opcode = (rq_data_dir(req) ? nvme_cmd_write : nvme_cmd_read);
	cmnd->rw.nsid = cpu_to_le32(ns->head->ns_id);
	cmnd->rw.slba = cpu_to_le64(nvme_block_nr(ns, blk_rq_pos(req)));
	cmnd->rw.length = cpu_to_le16((blk_rq_bytes(req) >> ns->lba_shift) - 1);

	if (req_op(req) == REQ_OP_WRITE && ctrl->nr_streams)
		nvme_assign_write_stream(ctrl, req, &control, &dsmgmt);

	if (ns->ms) {
		/*
		 * If formated with metadata, the block layer always provides a
		 * metadata buffer if CONFIG_BLK_DEV_INTEGRITY is enabled.  Else
		 * we enable the PRACT bit for protection information or set the
		 * namespace capacity to zero to prevent any I/O.
		 */
		if (!blk_integrity_rq(req)) {
			if (WARN_ON_ONCE(!nvme_ns_has_pi(ns)))
				return BLK_STS_NOTSUPP;
			control |= NVME_RW_PRINFO_PRACT;
		} else if (req_op(req) == REQ_OP_WRITE) {
			t10_pi_prepare(req, ns->pi_type);
		}

		switch (ns->pi_type) {
		case NVME_NS_DPS_PI_TYPE3:
			control |= NVME_RW_PRINFO_PRCHK_GUARD;
			break;
		case NVME_NS_DPS_PI_TYPE1:
		case NVME_NS_DPS_PI_TYPE2:
			control |= NVME_RW_PRINFO_PRCHK_GUARD |
					NVME_RW_PRINFO_PRCHK_REF;
			cmnd->rw.reftag = cpu_to_le32(t10_pi_ref_tag(req));
			break;
		}
	}

	cmnd->rw.control = cpu_to_le16(control);
	cmnd->rw.dsmgmt = cpu_to_le32(dsmgmt);
	return 0;
}

void nvme_cleanup_cmd(struct request *req)
{
	if (blk_integrity_rq(req) && req_op(req) == REQ_OP_READ &&
	    nvme_req(req)->status == 0) {
		struct nvme_ns *ns = req->rq_disk->private_data;

		t10_pi_complete(req, ns->pi_type,
				blk_rq_bytes(req) >> ns->lba_shift);
	}
	if (req->rq_flags & RQF_SPECIAL_PAYLOAD) {
		kfree(page_address(req->special_vec.bv_page) +
		      req->special_vec.bv_offset);
	}
}
EXPORT_SYMBOL_GPL(nvme_cleanup_cmd);

blk_status_t nvme_setup_cmd(struct nvme_ns *ns, struct request *req,
		struct nvme_command *cmd)
{
	blk_status_t ret = BLK_STS_OK;

	nvme_clear_nvme_request(req);

	switch (req_op(req)) {
	case REQ_OP_DRV_IN:
	case REQ_OP_DRV_OUT:
		memcpy(cmd, nvme_req(req)->cmd, sizeof(*cmd));
		break;
	case REQ_OP_FLUSH:
		nvme_setup_flush(ns, cmd);
		break;
	case REQ_OP_WRITE_ZEROES:
		/* currently only aliased to deallocate for a few ctrls: */
	case REQ_OP_DISCARD:
		ret = nvme_setup_discard(ns, req, cmd);
		break;
	case REQ_OP_READ:
	case REQ_OP_WRITE:
		ret = nvme_setup_rw(ns, req, cmd);
		break;
	default:
		WARN_ON_ONCE(1);
		return BLK_STS_IOERR;
	}

	cmd->common.command_id = req->tag;
	trace_nvme_setup_cmd(req, cmd);
	return ret;
}
EXPORT_SYMBOL_GPL(nvme_setup_cmd);

/*
 * Returns 0 on success.  If the result is negative, it's a Linux error code;
 * if the result is positive, it's an NVM Express status code
 */
int __nvme_submit_sync_cmd(struct request_queue *q, struct nvme_command *cmd,
		union nvme_result *result, void *buffer, unsigned bufflen,
		unsigned timeout, int qid, int at_head,
		blk_mq_req_flags_t flags)
{
	struct request *req;
	int ret;

	req = nvme_alloc_request(q, cmd, flags, qid);
	if (IS_ERR(req))
		return PTR_ERR(req);

	req->timeout = timeout ? timeout : ADMIN_TIMEOUT;

	if (buffer && bufflen) {
		ret = blk_rq_map_kern(q, req, buffer, bufflen, GFP_KERNEL);
		if (ret)
			goto out;
	}

	blk_execute_rq(req->q, NULL, req, at_head);
	if (result)
		*result = nvme_req(req)->result;
	if (nvme_req(req)->flags & NVME_REQ_CANCELLED)
		ret = -EINTR;
	else
		ret = nvme_req(req)->status;
 out:
	blk_mq_free_request(req);
	return ret;
}
EXPORT_SYMBOL_GPL(__nvme_submit_sync_cmd);

int nvme_submit_sync_cmd(struct request_queue *q, struct nvme_command *cmd,
		void *buffer, unsigned bufflen)
{
	return __nvme_submit_sync_cmd(q, cmd, NULL, buffer, bufflen, 0,
			NVME_QID_ANY, 0, 0);
}
EXPORT_SYMBOL_GPL(nvme_submit_sync_cmd);

static void *nvme_add_user_metadata(struct bio *bio, void __user *ubuf,
		unsigned len, u32 seed, bool write)
{
	struct bio_integrity_payload *bip;
	int ret = -ENOMEM;
	void *buf;

	buf = kmalloc(len, GFP_KERNEL);
	if (!buf)
		goto out;

	ret = -EFAULT;
	if (write && copy_from_user(buf, ubuf, len))
		goto out_free_meta;

	bip = bio_integrity_alloc(bio, GFP_KERNEL, 1);
	if (IS_ERR(bip)) {
		ret = PTR_ERR(bip);
		goto out_free_meta;
	}

	bip->bip_iter.bi_size = len;
	bip->bip_iter.bi_sector = seed;
	ret = bio_integrity_add_page(bio, virt_to_page(buf), len,
			offset_in_page(buf));
	if (ret == len)
		return buf;
	ret = -ENOMEM;
out_free_meta:
	kfree(buf);
out:
	return ERR_PTR(ret);
}

static int nvme_submit_user_cmd(struct request_queue *q,
		struct nvme_command *cmd, void __user *ubuffer,
		unsigned bufflen, void __user *meta_buffer, unsigned meta_len,
		u32 meta_seed, u32 *result, unsigned timeout)
{
	bool write = nvme_is_write(cmd);
	struct nvme_ns *ns = q->queuedata;
	struct gendisk *disk = ns ? ns->disk : NULL;
	struct request *req;
	struct bio *bio = NULL;
	void *meta = NULL;
	int ret;

	req = nvme_alloc_request(q, cmd, 0, NVME_QID_ANY);
	if (IS_ERR(req))
		return PTR_ERR(req);

	req->timeout = timeout ? timeout : ADMIN_TIMEOUT;
	nvme_req(req)->flags |= NVME_REQ_USERCMD;

	if (ubuffer && bufflen) {
		ret = blk_rq_map_user(q, req, NULL, ubuffer, bufflen,
				GFP_KERNEL);
		if (ret)
			goto out;
		bio = req->bio;
		bio->bi_disk = disk;
		if (disk && meta_buffer && meta_len) {
			meta = nvme_add_user_metadata(bio, meta_buffer, meta_len,
					meta_seed, write);
			if (IS_ERR(meta)) {
				ret = PTR_ERR(meta);
				goto out_unmap;
			}
			req->cmd_flags |= REQ_INTEGRITY;
		}
	}

	blk_execute_rq(req->q, disk, req, 0);
	if (nvme_req(req)->flags & NVME_REQ_CANCELLED)
		ret = -EINTR;
	else
		ret = nvme_req(req)->status;
	if (result)
		*result = le32_to_cpu(nvme_req(req)->result.u32);
	if (meta && !ret && !write) {
		if (copy_to_user(meta_buffer, meta, meta_len))
			ret = -EFAULT;
	}
	kfree(meta);
 out_unmap:
	if (bio)
		blk_rq_unmap_user(bio);
 out:
	blk_mq_free_request(req);
	return ret;
}

static void nvme_keep_alive_end_io(struct request *rq, blk_status_t status)
{
	struct nvme_ctrl *ctrl = rq->end_io_data;

	blk_mq_free_request(rq);

	if (status) {
		dev_err(ctrl->device,
			"failed nvme_keep_alive_end_io error=%d\n",
				status);
		return;
	}

	schedule_delayed_work(&ctrl->ka_work, ctrl->kato * HZ);
}

static int nvme_keep_alive(struct nvme_ctrl *ctrl)
{
	struct request *rq;

	rq = nvme_alloc_request(ctrl->admin_q, &ctrl->ka_cmd, BLK_MQ_REQ_RESERVED,
			NVME_QID_ANY);
	if (IS_ERR(rq))
		return PTR_ERR(rq);

	rq->timeout = ctrl->kato * HZ;
	rq->end_io_data = ctrl;

	blk_execute_rq_nowait(rq->q, NULL, rq, 0, nvme_keep_alive_end_io);

	return 0;
}

static void nvme_keep_alive_work(struct work_struct *work)
{
	struct nvme_ctrl *ctrl = container_of(to_delayed_work(work),
			struct nvme_ctrl, ka_work);

	if (nvme_keep_alive(ctrl)) {
		/* allocation failure, reset the controller */
		dev_err(ctrl->device, "keep-alive failed\n");
		nvme_reset_ctrl(ctrl);
		return;
	}
}

static void nvme_start_keep_alive(struct nvme_ctrl *ctrl)
{
	if (unlikely(ctrl->kato == 0))
		return;

	schedule_delayed_work(&ctrl->ka_work, ctrl->kato * HZ);
}

void nvme_stop_keep_alive(struct nvme_ctrl *ctrl)
{
	if (unlikely(ctrl->kato == 0))
		return;

	cancel_delayed_work_sync(&ctrl->ka_work);
}
EXPORT_SYMBOL_GPL(nvme_stop_keep_alive);

static int nvme_identify_ctrl(struct nvme_ctrl *dev, struct nvme_id_ctrl **id)
{
	struct nvme_command c = { };
	int error;

	/* gcc-4.4.4 (at least) has issues with initializers and anon unions */
	c.identify.opcode = nvme_admin_identify;
	c.identify.cns = NVME_ID_CNS_CTRL;

	*id = kmalloc(sizeof(struct nvme_id_ctrl), GFP_KERNEL);
	if (!*id)
		return -ENOMEM;

	error = nvme_submit_sync_cmd(dev->admin_q, &c, *id,
			sizeof(struct nvme_id_ctrl));
	if (error)
		kfree(*id);
	return error;
}

static int nvme_identify_ns_descs(struct nvme_ctrl *ctrl, unsigned nsid,
		struct nvme_ns_ids *ids)
{
	struct nvme_command c = { };
	int status;
	void *data;
	int pos;
	int len;

	c.identify.opcode = nvme_admin_identify;
	c.identify.nsid = cpu_to_le32(nsid);
	c.identify.cns = NVME_ID_CNS_NS_DESC_LIST;

	data = kzalloc(NVME_IDENTIFY_DATA_SIZE, GFP_KERNEL);
	if (!data)
		return -ENOMEM;

	status = nvme_submit_sync_cmd(ctrl->admin_q, &c, data,
				      NVME_IDENTIFY_DATA_SIZE);
	if (status)
		goto free_data;

	for (pos = 0; pos < NVME_IDENTIFY_DATA_SIZE; pos += len) {
		struct nvme_ns_id_desc *cur = data + pos;

		if (cur->nidl == 0)
			break;

		switch (cur->nidt) {
		case NVME_NIDT_EUI64:
			if (cur->nidl != NVME_NIDT_EUI64_LEN) {
				dev_warn(ctrl->device,
					 "ctrl returned bogus length: %d for NVME_NIDT_EUI64\n",
					 cur->nidl);
				goto free_data;
			}
			len = NVME_NIDT_EUI64_LEN;
			memcpy(ids->eui64, data + pos + sizeof(*cur), len);
			break;
		case NVME_NIDT_NGUID:
			if (cur->nidl != NVME_NIDT_NGUID_LEN) {
				dev_warn(ctrl->device,
					 "ctrl returned bogus length: %d for NVME_NIDT_NGUID\n",
					 cur->nidl);
				goto free_data;
			}
			len = NVME_NIDT_NGUID_LEN;
			memcpy(ids->nguid, data + pos + sizeof(*cur), len);
			break;
		case NVME_NIDT_UUID:
			if (cur->nidl != NVME_NIDT_UUID_LEN) {
				dev_warn(ctrl->device,
					 "ctrl returned bogus length: %d for NVME_NIDT_UUID\n",
					 cur->nidl);
				goto free_data;
			}
			len = NVME_NIDT_UUID_LEN;
			uuid_copy(&ids->uuid, data + pos + sizeof(*cur));
			break;
		default:
			/* Skip unnkown types */
			len = cur->nidl;
			break;
		}

		len += sizeof(*cur);
	}
free_data:
	kfree(data);
	return status;
}

static int nvme_identify_ns_list(struct nvme_ctrl *dev, unsigned nsid, __le32 *ns_list)
{
	struct nvme_command c = { };

	c.identify.opcode = nvme_admin_identify;
	c.identify.cns = NVME_ID_CNS_NS_ACTIVE_LIST;
	c.identify.nsid = cpu_to_le32(nsid);
	return nvme_submit_sync_cmd(dev->admin_q, &c, ns_list,
				    NVME_IDENTIFY_DATA_SIZE);
}

static struct nvme_id_ns *nvme_identify_ns(struct nvme_ctrl *ctrl,
		unsigned nsid)
{
	struct nvme_id_ns *id;
	struct nvme_command c = { };
	int error;

	/* gcc-4.4.4 (at least) has issues with initializers and anon unions */
	c.identify.opcode = nvme_admin_identify;
	c.identify.nsid = cpu_to_le32(nsid);
	c.identify.cns = NVME_ID_CNS_NS;

	id = kmalloc(sizeof(*id), GFP_KERNEL);
	if (!id)
		return NULL;

	error = nvme_submit_sync_cmd(ctrl->admin_q, &c, id, sizeof(*id));
	if (error) {
		dev_warn(ctrl->device, "Identify namespace failed\n");
		kfree(id);
		return NULL;
	}

	return id;
}

static int nvme_set_features(struct nvme_ctrl *dev, unsigned fid, unsigned dword11,
		      void *buffer, size_t buflen, u32 *result)
{
	struct nvme_command c;
	union nvme_result res;
	int ret;

	memset(&c, 0, sizeof(c));
	c.features.opcode = nvme_admin_set_features;
	c.features.fid = cpu_to_le32(fid);
	c.features.dword11 = cpu_to_le32(dword11);

	ret = __nvme_submit_sync_cmd(dev->admin_q, &c, &res,
			buffer, buflen, 0, NVME_QID_ANY, 0, 0);
	if (ret >= 0 && result)
		*result = le32_to_cpu(res.u32);
	return ret;
}

int nvme_set_queue_count(struct nvme_ctrl *ctrl, int *count)
{
	u32 q_count = (*count - 1) | ((*count - 1) << 16);
	u32 result;
	int status, nr_io_queues;

	status = nvme_set_features(ctrl, NVME_FEAT_NUM_QUEUES, q_count, NULL, 0,
			&result);
	if (status < 0)
		return status;

	/*
	 * Degraded controllers might return an error when setting the queue
	 * count.  We still want to be able to bring them online and offer
	 * access to the admin queue, as that might be only way to fix them up.
	 */
	if (status > 0) {
		dev_err(ctrl->device, "Could not set queue count (%d)\n", status);
		*count = 0;
	} else {
		nr_io_queues = min(result & 0xffff, result >> 16) + 1;
		*count = min(*count, nr_io_queues);
	}

	return 0;
}
EXPORT_SYMBOL_GPL(nvme_set_queue_count);

#define NVME_AEN_SUPPORTED \
	(NVME_AEN_CFG_NS_ATTR | NVME_AEN_CFG_FW_ACT | NVME_AEN_CFG_ANA_CHANGE)

static void nvme_enable_aen(struct nvme_ctrl *ctrl)
{
<<<<<<< HEAD
	u32 result, supported_aens = ctrl->oaes & NVME_AEN_SUPPORTED;
	int status;

	if (!supported_aens)
		return;

	status = nvme_set_features(ctrl, NVME_FEAT_ASYNC_EVENT, supported_aens,
			NULL, 0, &result);
	if (status)
		dev_warn(ctrl->device, "Failed to configure AEN (cfg %x)\n",
			 supported_aens);
=======
	u32 supported = ctrl->oaes & NVME_AEN_SUPPORTED, result;
	int status;

	status = nvme_set_features(ctrl, NVME_FEAT_ASYNC_EVENT, supported, NULL,
			0, &result);
	if (status)
		dev_warn(ctrl->device, "Failed to configure AEN (cfg %x)\n",
			 supported);
>>>>>>> b369b30c
}

static int nvme_submit_io(struct nvme_ns *ns, struct nvme_user_io __user *uio)
{
	struct nvme_user_io io;
	struct nvme_command c;
	unsigned length, meta_len;
	void __user *metadata;

	if (copy_from_user(&io, uio, sizeof(io)))
		return -EFAULT;
	if (io.flags)
		return -EINVAL;

	switch (io.opcode) {
	case nvme_cmd_write:
	case nvme_cmd_read:
	case nvme_cmd_compare:
		break;
	default:
		return -EINVAL;
	}

	length = (io.nblocks + 1) << ns->lba_shift;
	meta_len = (io.nblocks + 1) * ns->ms;
	metadata = (void __user *)(uintptr_t)io.metadata;

	if (ns->ext) {
		length += meta_len;
		meta_len = 0;
	} else if (meta_len) {
		if ((io.metadata & 3) || !io.metadata)
			return -EINVAL;
	}

	memset(&c, 0, sizeof(c));
	c.rw.opcode = io.opcode;
	c.rw.flags = io.flags;
	c.rw.nsid = cpu_to_le32(ns->head->ns_id);
	c.rw.slba = cpu_to_le64(io.slba);
	c.rw.length = cpu_to_le16(io.nblocks);
	c.rw.control = cpu_to_le16(io.control);
	c.rw.dsmgmt = cpu_to_le32(io.dsmgmt);
	c.rw.reftag = cpu_to_le32(io.reftag);
	c.rw.apptag = cpu_to_le16(io.apptag);
	c.rw.appmask = cpu_to_le16(io.appmask);

	return nvme_submit_user_cmd(ns->queue, &c,
			(void __user *)(uintptr_t)io.addr, length,
			metadata, meta_len, io.slba, NULL, 0);
}

static u32 nvme_known_admin_effects(u8 opcode)
{
	switch (opcode) {
	case nvme_admin_format_nvm:
		return NVME_CMD_EFFECTS_CSUPP | NVME_CMD_EFFECTS_LBCC |
					NVME_CMD_EFFECTS_CSE_MASK;
	case nvme_admin_sanitize_nvm:
		return NVME_CMD_EFFECTS_CSE_MASK;
	default:
		break;
	}
	return 0;
}

static u32 nvme_passthru_start(struct nvme_ctrl *ctrl, struct nvme_ns *ns,
								u8 opcode)
{
	u32 effects = 0;

	if (ns) {
		if (ctrl->effects)
			effects = le32_to_cpu(ctrl->effects->iocs[opcode]);
		if (effects & ~NVME_CMD_EFFECTS_CSUPP)
			dev_warn(ctrl->device,
				 "IO command:%02x has unhandled effects:%08x\n",
				 opcode, effects);
		return 0;
	}

	if (ctrl->effects)
		effects = le32_to_cpu(ctrl->effects->acs[opcode]);
	else
		effects = nvme_known_admin_effects(opcode);

	/*
	 * For simplicity, IO to all namespaces is quiesced even if the command
	 * effects say only one namespace is affected.
	 */
	if (effects & (NVME_CMD_EFFECTS_LBCC | NVME_CMD_EFFECTS_CSE_MASK)) {
		nvme_start_freeze(ctrl);
		nvme_wait_freeze(ctrl);
	}
	return effects;
}

static void nvme_update_formats(struct nvme_ctrl *ctrl)
{
	struct nvme_ns *ns;

	down_read(&ctrl->namespaces_rwsem);
	list_for_each_entry(ns, &ctrl->namespaces, list)
		if (ns->disk && nvme_revalidate_disk(ns->disk))
			nvme_set_queue_dying(ns);
	up_read(&ctrl->namespaces_rwsem);

	nvme_remove_invalid_namespaces(ctrl, NVME_NSID_ALL);
}

static void nvme_passthru_end(struct nvme_ctrl *ctrl, u32 effects)
{
	/*
	 * Revalidate LBA changes prior to unfreezing. This is necessary to
	 * prevent memory corruption if a logical block size was changed by
	 * this command.
	 */
	if (effects & NVME_CMD_EFFECTS_LBCC)
		nvme_update_formats(ctrl);
	if (effects & (NVME_CMD_EFFECTS_LBCC | NVME_CMD_EFFECTS_CSE_MASK))
		nvme_unfreeze(ctrl);
	if (effects & NVME_CMD_EFFECTS_CCC)
		nvme_init_identify(ctrl);
	if (effects & (NVME_CMD_EFFECTS_NIC | NVME_CMD_EFFECTS_NCC))
		nvme_queue_scan(ctrl);
}

static int nvme_user_cmd(struct nvme_ctrl *ctrl, struct nvme_ns *ns,
			struct nvme_passthru_cmd __user *ucmd)
{
	struct nvme_passthru_cmd cmd;
	struct nvme_command c;
	unsigned timeout = 0;
	u32 effects;
	int status;

	if (!capable(CAP_SYS_ADMIN))
		return -EACCES;
	if (copy_from_user(&cmd, ucmd, sizeof(cmd)))
		return -EFAULT;
	if (cmd.flags)
		return -EINVAL;

	memset(&c, 0, sizeof(c));
	c.common.opcode = cmd.opcode;
	c.common.flags = cmd.flags;
	c.common.nsid = cpu_to_le32(cmd.nsid);
	c.common.cdw2[0] = cpu_to_le32(cmd.cdw2);
	c.common.cdw2[1] = cpu_to_le32(cmd.cdw3);
	c.common.cdw10[0] = cpu_to_le32(cmd.cdw10);
	c.common.cdw10[1] = cpu_to_le32(cmd.cdw11);
	c.common.cdw10[2] = cpu_to_le32(cmd.cdw12);
	c.common.cdw10[3] = cpu_to_le32(cmd.cdw13);
	c.common.cdw10[4] = cpu_to_le32(cmd.cdw14);
	c.common.cdw10[5] = cpu_to_le32(cmd.cdw15);

	if (cmd.timeout_ms)
		timeout = msecs_to_jiffies(cmd.timeout_ms);

	effects = nvme_passthru_start(ctrl, ns, cmd.opcode);
	status = nvme_submit_user_cmd(ns ? ns->queue : ctrl->admin_q, &c,
			(void __user *)(uintptr_t)cmd.addr, cmd.data_len,
			(void __user *)(uintptr_t)cmd.metadata, cmd.metadata_len,
			0, &cmd.result, timeout);
	nvme_passthru_end(ctrl, effects);

	if (status >= 0) {
		if (put_user(cmd.result, &ucmd->result))
			return -EFAULT;
	}

	return status;
}

/*
 * Issue ioctl requests on the first available path.  Note that unlike normal
 * block layer requests we will not retry failed request on another controller.
 */
static struct nvme_ns *nvme_get_ns_from_disk(struct gendisk *disk,
		struct nvme_ns_head **head, int *srcu_idx)
{
#ifdef CONFIG_NVME_MULTIPATH
	if (disk->fops == &nvme_ns_head_ops) {
		*head = disk->private_data;
		*srcu_idx = srcu_read_lock(&(*head)->srcu);
		return nvme_find_path(*head);
	}
#endif
	*head = NULL;
	*srcu_idx = -1;
	return disk->private_data;
}

static void nvme_put_ns_from_disk(struct nvme_ns_head *head, int idx)
{
	if (head)
		srcu_read_unlock(&head->srcu, idx);
}

static int nvme_ns_ioctl(struct nvme_ns *ns, unsigned cmd, unsigned long arg)
{
	switch (cmd) {
	case NVME_IOCTL_ID:
		force_successful_syscall_return();
		return ns->head->ns_id;
	case NVME_IOCTL_ADMIN_CMD:
		return nvme_user_cmd(ns->ctrl, NULL, (void __user *)arg);
	case NVME_IOCTL_IO_CMD:
		return nvme_user_cmd(ns->ctrl, ns, (void __user *)arg);
	case NVME_IOCTL_SUBMIT_IO:
		return nvme_submit_io(ns, (void __user *)arg);
	default:
#ifdef CONFIG_NVM
		if (ns->ndev)
			return nvme_nvm_ioctl(ns, cmd, arg);
#endif
		if (is_sed_ioctl(cmd))
			return sed_ioctl(ns->ctrl->opal_dev, cmd,
					 (void __user *) arg);
		return -ENOTTY;
	}
}

static int nvme_ioctl(struct block_device *bdev, fmode_t mode,
		unsigned int cmd, unsigned long arg)
{
	struct nvme_ns_head *head = NULL;
	struct nvme_ns *ns;
	int srcu_idx, ret;

	ns = nvme_get_ns_from_disk(bdev->bd_disk, &head, &srcu_idx);
	if (unlikely(!ns))
		ret = -EWOULDBLOCK;
	else
		ret = nvme_ns_ioctl(ns, cmd, arg);
	nvme_put_ns_from_disk(head, srcu_idx);
	return ret;
}

static int nvme_open(struct block_device *bdev, fmode_t mode)
{
	struct nvme_ns *ns = bdev->bd_disk->private_data;

#ifdef CONFIG_NVME_MULTIPATH
	/* should never be called due to GENHD_FL_HIDDEN */
	if (WARN_ON_ONCE(ns->head->disk))
		goto fail;
#endif
	if (!kref_get_unless_zero(&ns->kref))
		goto fail;
	if (!try_module_get(ns->ctrl->ops->module))
		goto fail_put_ns;

	return 0;

fail_put_ns:
	nvme_put_ns(ns);
fail:
	return -ENXIO;
}

static void nvme_release(struct gendisk *disk, fmode_t mode)
{
	struct nvme_ns *ns = disk->private_data;

	module_put(ns->ctrl->ops->module);
	nvme_put_ns(ns);
}

static int nvme_getgeo(struct block_device *bdev, struct hd_geometry *geo)
{
	/* some standard values */
	geo->heads = 1 << 6;
	geo->sectors = 1 << 5;
	geo->cylinders = get_capacity(bdev->bd_disk) >> 11;
	return 0;
}

#ifdef CONFIG_BLK_DEV_INTEGRITY
static void nvme_init_integrity(struct gendisk *disk, u16 ms, u8 pi_type)
{
	struct blk_integrity integrity;

	memset(&integrity, 0, sizeof(integrity));
	switch (pi_type) {
	case NVME_NS_DPS_PI_TYPE3:
		integrity.profile = &t10_pi_type3_crc;
		integrity.tag_size = sizeof(u16) + sizeof(u32);
		integrity.flags |= BLK_INTEGRITY_DEVICE_CAPABLE;
		break;
	case NVME_NS_DPS_PI_TYPE1:
	case NVME_NS_DPS_PI_TYPE2:
		integrity.profile = &t10_pi_type1_crc;
		integrity.tag_size = sizeof(u16);
		integrity.flags |= BLK_INTEGRITY_DEVICE_CAPABLE;
		break;
	default:
		integrity.profile = NULL;
		break;
	}
	integrity.tuple_size = ms;
	blk_integrity_register(disk, &integrity);
	blk_queue_max_integrity_segments(disk->queue, 1);
}
#else
static void nvme_init_integrity(struct gendisk *disk, u16 ms, u8 pi_type)
{
}
#endif /* CONFIG_BLK_DEV_INTEGRITY */

static void nvme_set_chunk_size(struct nvme_ns *ns)
{
	u32 chunk_size = (((u32)ns->noiob) << (ns->lba_shift - 9));
	blk_queue_chunk_sectors(ns->queue, rounddown_pow_of_two(chunk_size));
}

static void nvme_config_discard(struct nvme_ns *ns)
{
	struct nvme_ctrl *ctrl = ns->ctrl;
	struct request_queue *queue = ns->queue;
	u32 size = queue_logical_block_size(queue);

	if (!(ctrl->oncs & NVME_CTRL_ONCS_DSM)) {
		blk_queue_flag_clear(QUEUE_FLAG_DISCARD, queue);
		return;
	}

	if (ctrl->nr_streams && ns->sws && ns->sgs)
		size *= ns->sws * ns->sgs;

	BUILD_BUG_ON(PAGE_SIZE / sizeof(struct nvme_dsm_range) <
			NVME_DSM_MAX_RANGES);

	queue->limits.discard_alignment = 0;
	queue->limits.discard_granularity = size;

	/* If discard is already enabled, don't reset queue limits */
	if (blk_queue_flag_test_and_set(QUEUE_FLAG_DISCARD, queue))
		return;

	blk_queue_max_discard_sectors(queue, UINT_MAX);
	blk_queue_max_discard_segments(queue, NVME_DSM_MAX_RANGES);

	if (ctrl->quirks & NVME_QUIRK_DEALLOCATE_ZEROES)
		blk_queue_max_write_zeroes_sectors(queue, UINT_MAX);
}

static void nvme_report_ns_ids(struct nvme_ctrl *ctrl, unsigned int nsid,
		struct nvme_id_ns *id, struct nvme_ns_ids *ids)
{
	memset(ids, 0, sizeof(*ids));

	if (ctrl->vs >= NVME_VS(1, 1, 0))
		memcpy(ids->eui64, id->eui64, sizeof(id->eui64));
	if (ctrl->vs >= NVME_VS(1, 2, 0))
		memcpy(ids->nguid, id->nguid, sizeof(id->nguid));
	if (ctrl->vs >= NVME_VS(1, 3, 0)) {
		 /* Don't treat error as fatal we potentially
		  * already have a NGUID or EUI-64
		  */
		if (nvme_identify_ns_descs(ctrl, nsid, ids))
			dev_warn(ctrl->device,
				 "%s: Identify Descriptors failed\n", __func__);
	}
}

static bool nvme_ns_ids_valid(struct nvme_ns_ids *ids)
{
	return !uuid_is_null(&ids->uuid) ||
		memchr_inv(ids->nguid, 0, sizeof(ids->nguid)) ||
		memchr_inv(ids->eui64, 0, sizeof(ids->eui64));
}

static bool nvme_ns_ids_equal(struct nvme_ns_ids *a, struct nvme_ns_ids *b)
{
	return uuid_equal(&a->uuid, &b->uuid) &&
		memcmp(&a->nguid, &b->nguid, sizeof(a->nguid)) == 0 &&
		memcmp(&a->eui64, &b->eui64, sizeof(a->eui64)) == 0;
}

static void nvme_update_disk_info(struct gendisk *disk,
		struct nvme_ns *ns, struct nvme_id_ns *id)
{
	sector_t capacity = le64_to_cpup(&id->nsze) << (ns->lba_shift - 9);
	unsigned short bs = 1 << ns->lba_shift;

	blk_mq_freeze_queue(disk->queue);
	blk_integrity_unregister(disk);

	blk_queue_logical_block_size(disk->queue, bs);
	blk_queue_physical_block_size(disk->queue, bs);
	blk_queue_io_min(disk->queue, bs);

	if (ns->ms && !ns->ext &&
	    (ns->ctrl->ops->flags & NVME_F_METADATA_SUPPORTED))
		nvme_init_integrity(disk, ns->ms, ns->pi_type);
	if (ns->ms && !nvme_ns_has_pi(ns) && !blk_get_integrity(disk))
		capacity = 0;

	set_capacity(disk, capacity);
	nvme_config_discard(ns);
	blk_mq_unfreeze_queue(disk->queue);
}

static void __nvme_revalidate_disk(struct gendisk *disk, struct nvme_id_ns *id)
{
	struct nvme_ns *ns = disk->private_data;

	/*
	 * If identify namespace failed, use default 512 byte block size so
	 * block layer can use before failing read/write for 0 capacity.
	 */
	ns->lba_shift = id->lbaf[id->flbas & NVME_NS_FLBAS_LBA_MASK].ds;
	if (ns->lba_shift == 0)
		ns->lba_shift = 9;
	ns->noiob = le16_to_cpu(id->noiob);
	ns->ms = le16_to_cpu(id->lbaf[id->flbas & NVME_NS_FLBAS_LBA_MASK].ms);
	ns->ext = ns->ms && (id->flbas & NVME_NS_FLBAS_META_EXT);
	/* the PI implementation requires metadata equal t10 pi tuple size */
	if (ns->ms == sizeof(struct t10_pi_tuple))
		ns->pi_type = id->dps & NVME_NS_DPS_PI_MASK;
	else
		ns->pi_type = 0;

	if (ns->noiob)
		nvme_set_chunk_size(ns);
	nvme_update_disk_info(disk, ns, id);
	if (ns->ndev)
		nvme_nvm_update_nvm_info(ns);
#ifdef CONFIG_NVME_MULTIPATH
	if (ns->head->disk)
		nvme_update_disk_info(ns->head->disk, ns, id);
#endif
}

static int nvme_revalidate_disk(struct gendisk *disk)
{
	struct nvme_ns *ns = disk->private_data;
	struct nvme_ctrl *ctrl = ns->ctrl;
	struct nvme_id_ns *id;
	struct nvme_ns_ids ids;
	int ret = 0;

	if (test_bit(NVME_NS_DEAD, &ns->flags)) {
		set_capacity(disk, 0);
		return -ENODEV;
	}

	id = nvme_identify_ns(ctrl, ns->head->ns_id);
	if (!id)
		return -ENODEV;

	if (id->ncap == 0) {
		ret = -ENODEV;
		goto out;
	}

	__nvme_revalidate_disk(disk, id);
	nvme_report_ns_ids(ctrl, ns->head->ns_id, id, &ids);
	if (!nvme_ns_ids_equal(&ns->head->ids, &ids)) {
		dev_err(ctrl->device,
			"identifiers changed for nsid %d\n", ns->head->ns_id);
		ret = -ENODEV;
	}

out:
	kfree(id);
	return ret;
}

static char nvme_pr_type(enum pr_type type)
{
	switch (type) {
	case PR_WRITE_EXCLUSIVE:
		return 1;
	case PR_EXCLUSIVE_ACCESS:
		return 2;
	case PR_WRITE_EXCLUSIVE_REG_ONLY:
		return 3;
	case PR_EXCLUSIVE_ACCESS_REG_ONLY:
		return 4;
	case PR_WRITE_EXCLUSIVE_ALL_REGS:
		return 5;
	case PR_EXCLUSIVE_ACCESS_ALL_REGS:
		return 6;
	default:
		return 0;
	}
};

static int nvme_pr_command(struct block_device *bdev, u32 cdw10,
				u64 key, u64 sa_key, u8 op)
{
	struct nvme_ns_head *head = NULL;
	struct nvme_ns *ns;
	struct nvme_command c;
	int srcu_idx, ret;
	u8 data[16] = { 0, };

	ns = nvme_get_ns_from_disk(bdev->bd_disk, &head, &srcu_idx);
	if (unlikely(!ns))
		return -EWOULDBLOCK;

	put_unaligned_le64(key, &data[0]);
	put_unaligned_le64(sa_key, &data[8]);

	memset(&c, 0, sizeof(c));
	c.common.opcode = op;
	c.common.nsid = cpu_to_le32(ns->head->ns_id);
	c.common.cdw10[0] = cpu_to_le32(cdw10);

	ret = nvme_submit_sync_cmd(ns->queue, &c, data, 16);
	nvme_put_ns_from_disk(head, srcu_idx);
	return ret;
}

static int nvme_pr_register(struct block_device *bdev, u64 old,
		u64 new, unsigned flags)
{
	u32 cdw10;

	if (flags & ~PR_FL_IGNORE_KEY)
		return -EOPNOTSUPP;

	cdw10 = old ? 2 : 0;
	cdw10 |= (flags & PR_FL_IGNORE_KEY) ? 1 << 3 : 0;
	cdw10 |= (1 << 30) | (1 << 31); /* PTPL=1 */
	return nvme_pr_command(bdev, cdw10, old, new, nvme_cmd_resv_register);
}

static int nvme_pr_reserve(struct block_device *bdev, u64 key,
		enum pr_type type, unsigned flags)
{
	u32 cdw10;

	if (flags & ~PR_FL_IGNORE_KEY)
		return -EOPNOTSUPP;

	cdw10 = nvme_pr_type(type) << 8;
	cdw10 |= ((flags & PR_FL_IGNORE_KEY) ? 1 << 3 : 0);
	return nvme_pr_command(bdev, cdw10, key, 0, nvme_cmd_resv_acquire);
}

static int nvme_pr_preempt(struct block_device *bdev, u64 old, u64 new,
		enum pr_type type, bool abort)
{
	u32 cdw10 = nvme_pr_type(type) << 8 | (abort ? 2 : 1);
	return nvme_pr_command(bdev, cdw10, old, new, nvme_cmd_resv_acquire);
}

static int nvme_pr_clear(struct block_device *bdev, u64 key)
{
	u32 cdw10 = 1 | (key ? 1 << 3 : 0);
	return nvme_pr_command(bdev, cdw10, key, 0, nvme_cmd_resv_register);
}

static int nvme_pr_release(struct block_device *bdev, u64 key, enum pr_type type)
{
	u32 cdw10 = nvme_pr_type(type) << 8 | (key ? 1 << 3 : 0);
	return nvme_pr_command(bdev, cdw10, key, 0, nvme_cmd_resv_release);
}

static const struct pr_ops nvme_pr_ops = {
	.pr_register	= nvme_pr_register,
	.pr_reserve	= nvme_pr_reserve,
	.pr_release	= nvme_pr_release,
	.pr_preempt	= nvme_pr_preempt,
	.pr_clear	= nvme_pr_clear,
};

#ifdef CONFIG_BLK_SED_OPAL
int nvme_sec_submit(void *data, u16 spsp, u8 secp, void *buffer, size_t len,
		bool send)
{
	struct nvme_ctrl *ctrl = data;
	struct nvme_command cmd;

	memset(&cmd, 0, sizeof(cmd));
	if (send)
		cmd.common.opcode = nvme_admin_security_send;
	else
		cmd.common.opcode = nvme_admin_security_recv;
	cmd.common.nsid = 0;
	cmd.common.cdw10[0] = cpu_to_le32(((u32)secp) << 24 | ((u32)spsp) << 8);
	cmd.common.cdw10[1] = cpu_to_le32(len);

	return __nvme_submit_sync_cmd(ctrl->admin_q, &cmd, NULL, buffer, len,
				      ADMIN_TIMEOUT, NVME_QID_ANY, 1, 0);
}
EXPORT_SYMBOL_GPL(nvme_sec_submit);
#endif /* CONFIG_BLK_SED_OPAL */

static const struct block_device_operations nvme_fops = {
	.owner		= THIS_MODULE,
	.ioctl		= nvme_ioctl,
	.compat_ioctl	= nvme_ioctl,
	.open		= nvme_open,
	.release	= nvme_release,
	.getgeo		= nvme_getgeo,
	.revalidate_disk= nvme_revalidate_disk,
	.pr_ops		= &nvme_pr_ops,
};

#ifdef CONFIG_NVME_MULTIPATH
static int nvme_ns_head_open(struct block_device *bdev, fmode_t mode)
{
	struct nvme_ns_head *head = bdev->bd_disk->private_data;

	if (!kref_get_unless_zero(&head->ref))
		return -ENXIO;
	return 0;
}

static void nvme_ns_head_release(struct gendisk *disk, fmode_t mode)
{
	nvme_put_ns_head(disk->private_data);
}

const struct block_device_operations nvme_ns_head_ops = {
	.owner		= THIS_MODULE,
	.open		= nvme_ns_head_open,
	.release	= nvme_ns_head_release,
	.ioctl		= nvme_ioctl,
	.compat_ioctl	= nvme_ioctl,
	.getgeo		= nvme_getgeo,
	.pr_ops		= &nvme_pr_ops,
};
#endif /* CONFIG_NVME_MULTIPATH */

static int nvme_wait_ready(struct nvme_ctrl *ctrl, u64 cap, bool enabled)
{
	unsigned long timeout =
		((NVME_CAP_TIMEOUT(cap) + 1) * HZ / 2) + jiffies;
	u32 csts, bit = enabled ? NVME_CSTS_RDY : 0;
	int ret;

	while ((ret = ctrl->ops->reg_read32(ctrl, NVME_REG_CSTS, &csts)) == 0) {
		if (csts == ~0)
			return -ENODEV;
		if ((csts & NVME_CSTS_RDY) == bit)
			break;

		msleep(100);
		if (fatal_signal_pending(current))
			return -EINTR;
		if (time_after(jiffies, timeout)) {
			dev_err(ctrl->device,
				"Device not ready; aborting %s\n", enabled ?
						"initialisation" : "reset");
			return -ENODEV;
		}
	}

	return ret;
}

/*
 * If the device has been passed off to us in an enabled state, just clear
 * the enabled bit.  The spec says we should set the 'shutdown notification
 * bits', but doing so may cause the device to complete commands to the
 * admin queue ... and we don't know what memory that might be pointing at!
 */
int nvme_disable_ctrl(struct nvme_ctrl *ctrl, u64 cap)
{
	int ret;

	ctrl->ctrl_config &= ~NVME_CC_SHN_MASK;
	ctrl->ctrl_config &= ~NVME_CC_ENABLE;

	ret = ctrl->ops->reg_write32(ctrl, NVME_REG_CC, ctrl->ctrl_config);
	if (ret)
		return ret;

	if (ctrl->quirks & NVME_QUIRK_DELAY_BEFORE_CHK_RDY)
		msleep(NVME_QUIRK_DELAY_AMOUNT);

	return nvme_wait_ready(ctrl, cap, false);
}
EXPORT_SYMBOL_GPL(nvme_disable_ctrl);

int nvme_enable_ctrl(struct nvme_ctrl *ctrl, u64 cap)
{
	/*
	 * Default to a 4K page size, with the intention to update this
	 * path in the future to accomodate architectures with differing
	 * kernel and IO page sizes.
	 */
	unsigned dev_page_min = NVME_CAP_MPSMIN(cap) + 12, page_shift = 12;
	int ret;

	if (page_shift < dev_page_min) {
		dev_err(ctrl->device,
			"Minimum device page size %u too large for host (%u)\n",
			1 << dev_page_min, 1 << page_shift);
		return -ENODEV;
	}

	ctrl->page_size = 1 << page_shift;

	ctrl->ctrl_config = NVME_CC_CSS_NVM;
	ctrl->ctrl_config |= (page_shift - 12) << NVME_CC_MPS_SHIFT;
	ctrl->ctrl_config |= NVME_CC_AMS_RR | NVME_CC_SHN_NONE;
	ctrl->ctrl_config |= NVME_CC_IOSQES | NVME_CC_IOCQES;
	ctrl->ctrl_config |= NVME_CC_ENABLE;

	ret = ctrl->ops->reg_write32(ctrl, NVME_REG_CC, ctrl->ctrl_config);
	if (ret)
		return ret;
	return nvme_wait_ready(ctrl, cap, true);
}
EXPORT_SYMBOL_GPL(nvme_enable_ctrl);

int nvme_shutdown_ctrl(struct nvme_ctrl *ctrl)
{
	unsigned long timeout = jiffies + (ctrl->shutdown_timeout * HZ);
	u32 csts;
	int ret;

	ctrl->ctrl_config &= ~NVME_CC_SHN_MASK;
	ctrl->ctrl_config |= NVME_CC_SHN_NORMAL;

	ret = ctrl->ops->reg_write32(ctrl, NVME_REG_CC, ctrl->ctrl_config);
	if (ret)
		return ret;

	while ((ret = ctrl->ops->reg_read32(ctrl, NVME_REG_CSTS, &csts)) == 0) {
		if ((csts & NVME_CSTS_SHST_MASK) == NVME_CSTS_SHST_CMPLT)
			break;

		msleep(100);
		if (fatal_signal_pending(current))
			return -EINTR;
		if (time_after(jiffies, timeout)) {
			dev_err(ctrl->device,
				"Device shutdown incomplete; abort shutdown\n");
			return -ENODEV;
		}
	}

	return ret;
}
EXPORT_SYMBOL_GPL(nvme_shutdown_ctrl);

static void nvme_set_queue_limits(struct nvme_ctrl *ctrl,
		struct request_queue *q)
{
	bool vwc = false;

	if (ctrl->max_hw_sectors) {
		u32 max_segments =
			(ctrl->max_hw_sectors / (ctrl->page_size >> 9)) + 1;

		max_segments = min_not_zero(max_segments, ctrl->max_segments);
		blk_queue_max_hw_sectors(q, ctrl->max_hw_sectors);
		blk_queue_max_segments(q, min_t(u32, max_segments, USHRT_MAX));
	}
	if ((ctrl->quirks & NVME_QUIRK_STRIPE_SIZE) &&
	    is_power_of_2(ctrl->max_hw_sectors))
		blk_queue_chunk_sectors(q, ctrl->max_hw_sectors);
	blk_queue_virt_boundary(q, ctrl->page_size - 1);
	if (ctrl->vwc & NVME_CTRL_VWC_PRESENT)
		vwc = true;
	blk_queue_write_cache(q, vwc, vwc);
}

static int nvme_configure_timestamp(struct nvme_ctrl *ctrl)
{
	__le64 ts;
	int ret;

	if (!(ctrl->oncs & NVME_CTRL_ONCS_TIMESTAMP))
		return 0;

	ts = cpu_to_le64(ktime_to_ms(ktime_get_real()));
	ret = nvme_set_features(ctrl, NVME_FEAT_TIMESTAMP, 0, &ts, sizeof(ts),
			NULL);
	if (ret)
		dev_warn_once(ctrl->device,
			"could not set timestamp (%d)\n", ret);
	return ret;
}

static int nvme_configure_apst(struct nvme_ctrl *ctrl)
{
	/*
	 * APST (Autonomous Power State Transition) lets us program a
	 * table of power state transitions that the controller will
	 * perform automatically.  We configure it with a simple
	 * heuristic: we are willing to spend at most 2% of the time
	 * transitioning between power states.  Therefore, when running
	 * in any given state, we will enter the next lower-power
	 * non-operational state after waiting 50 * (enlat + exlat)
	 * microseconds, as long as that state's exit latency is under
	 * the requested maximum latency.
	 *
	 * We will not autonomously enter any non-operational state for
	 * which the total latency exceeds ps_max_latency_us.  Users
	 * can set ps_max_latency_us to zero to turn off APST.
	 */

	unsigned apste;
	struct nvme_feat_auto_pst *table;
	u64 max_lat_us = 0;
	int max_ps = -1;
	int ret;

	/*
	 * If APST isn't supported or if we haven't been initialized yet,
	 * then don't do anything.
	 */
	if (!ctrl->apsta)
		return 0;

	if (ctrl->npss > 31) {
		dev_warn(ctrl->device, "NPSS is invalid; not using APST\n");
		return 0;
	}

	table = kzalloc(sizeof(*table), GFP_KERNEL);
	if (!table)
		return 0;

	if (!ctrl->apst_enabled || ctrl->ps_max_latency_us == 0) {
		/* Turn off APST. */
		apste = 0;
		dev_dbg(ctrl->device, "APST disabled\n");
	} else {
		__le64 target = cpu_to_le64(0);
		int state;

		/*
		 * Walk through all states from lowest- to highest-power.
		 * According to the spec, lower-numbered states use more
		 * power.  NPSS, despite the name, is the index of the
		 * lowest-power state, not the number of states.
		 */
		for (state = (int)ctrl->npss; state >= 0; state--) {
			u64 total_latency_us, exit_latency_us, transition_ms;

			if (target)
				table->entries[state] = target;

			/*
			 * Don't allow transitions to the deepest state
			 * if it's quirked off.
			 */
			if (state == ctrl->npss &&
			    (ctrl->quirks & NVME_QUIRK_NO_DEEPEST_PS))
				continue;

			/*
			 * Is this state a useful non-operational state for
			 * higher-power states to autonomously transition to?
			 */
			if (!(ctrl->psd[state].flags &
			      NVME_PS_FLAGS_NON_OP_STATE))
				continue;

			exit_latency_us =
				(u64)le32_to_cpu(ctrl->psd[state].exit_lat);
			if (exit_latency_us > ctrl->ps_max_latency_us)
				continue;

			total_latency_us =
				exit_latency_us +
				le32_to_cpu(ctrl->psd[state].entry_lat);

			/*
			 * This state is good.  Use it as the APST idle
			 * target for higher power states.
			 */
			transition_ms = total_latency_us + 19;
			do_div(transition_ms, 20);
			if (transition_ms > (1 << 24) - 1)
				transition_ms = (1 << 24) - 1;

			target = cpu_to_le64((state << 3) |
					     (transition_ms << 8));

			if (max_ps == -1)
				max_ps = state;

			if (total_latency_us > max_lat_us)
				max_lat_us = total_latency_us;
		}

		apste = 1;

		if (max_ps == -1) {
			dev_dbg(ctrl->device, "APST enabled but no non-operational states are available\n");
		} else {
			dev_dbg(ctrl->device, "APST enabled: max PS = %d, max round-trip latency = %lluus, table = %*phN\n",
				max_ps, max_lat_us, (int)sizeof(*table), table);
		}
	}

	ret = nvme_set_features(ctrl, NVME_FEAT_AUTO_PST, apste,
				table, sizeof(*table), NULL);
	if (ret)
		dev_err(ctrl->device, "failed to set APST feature (%d)\n", ret);

	kfree(table);
	return ret;
}

static void nvme_set_latency_tolerance(struct device *dev, s32 val)
{
	struct nvme_ctrl *ctrl = dev_get_drvdata(dev);
	u64 latency;

	switch (val) {
	case PM_QOS_LATENCY_TOLERANCE_NO_CONSTRAINT:
	case PM_QOS_LATENCY_ANY:
		latency = U64_MAX;
		break;

	default:
		latency = val;
	}

	if (ctrl->ps_max_latency_us != latency) {
		ctrl->ps_max_latency_us = latency;
		nvme_configure_apst(ctrl);
	}
}

struct nvme_core_quirk_entry {
	/*
	 * NVMe model and firmware strings are padded with spaces.  For
	 * simplicity, strings in the quirk table are padded with NULLs
	 * instead.
	 */
	u16 vid;
	const char *mn;
	const char *fr;
	unsigned long quirks;
};

static const struct nvme_core_quirk_entry core_quirks[] = {
	{
		/*
		 * This Toshiba device seems to die using any APST states.  See:
		 * https://bugs.launchpad.net/ubuntu/+source/linux/+bug/1678184/comments/11
		 */
		.vid = 0x1179,
		.mn = "THNSF5256GPUK TOSHIBA",
		.quirks = NVME_QUIRK_NO_APST,
	}
};

/* match is null-terminated but idstr is space-padded. */
static bool string_matches(const char *idstr, const char *match, size_t len)
{
	size_t matchlen;

	if (!match)
		return true;

	matchlen = strlen(match);
	WARN_ON_ONCE(matchlen > len);

	if (memcmp(idstr, match, matchlen))
		return false;

	for (; matchlen < len; matchlen++)
		if (idstr[matchlen] != ' ')
			return false;

	return true;
}

static bool quirk_matches(const struct nvme_id_ctrl *id,
			  const struct nvme_core_quirk_entry *q)
{
	return q->vid == le16_to_cpu(id->vid) &&
		string_matches(id->mn, q->mn, sizeof(id->mn)) &&
		string_matches(id->fr, q->fr, sizeof(id->fr));
}

static void nvme_init_subnqn(struct nvme_subsystem *subsys, struct nvme_ctrl *ctrl,
		struct nvme_id_ctrl *id)
{
	size_t nqnlen;
	int off;

	nqnlen = strnlen(id->subnqn, NVMF_NQN_SIZE);
	if (nqnlen > 0 && nqnlen < NVMF_NQN_SIZE) {
		strncpy(subsys->subnqn, id->subnqn, NVMF_NQN_SIZE);
		return;
	}

	if (ctrl->vs >= NVME_VS(1, 2, 1))
		dev_warn(ctrl->device, "missing or invalid SUBNQN field.\n");

	/* Generate a "fake" NQN per Figure 254 in NVMe 1.3 + ECN 001 */
	off = snprintf(subsys->subnqn, NVMF_NQN_SIZE,
			"nqn.2014.08.org.nvmexpress:%4x%4x",
			le16_to_cpu(id->vid), le16_to_cpu(id->ssvid));
	memcpy(subsys->subnqn + off, id->sn, sizeof(id->sn));
	off += sizeof(id->sn);
	memcpy(subsys->subnqn + off, id->mn, sizeof(id->mn));
	off += sizeof(id->mn);
	memset(subsys->subnqn + off, 0, sizeof(subsys->subnqn) - off);
}

static void __nvme_release_subsystem(struct nvme_subsystem *subsys)
{
	ida_simple_remove(&nvme_subsystems_ida, subsys->instance);
	kfree(subsys);
}

static void nvme_release_subsystem(struct device *dev)
{
	__nvme_release_subsystem(container_of(dev, struct nvme_subsystem, dev));
}

static void nvme_destroy_subsystem(struct kref *ref)
{
	struct nvme_subsystem *subsys =
			container_of(ref, struct nvme_subsystem, ref);

	mutex_lock(&nvme_subsystems_lock);
	list_del(&subsys->entry);
	mutex_unlock(&nvme_subsystems_lock);

	ida_destroy(&subsys->ns_ida);
	device_del(&subsys->dev);
	put_device(&subsys->dev);
}

static void nvme_put_subsystem(struct nvme_subsystem *subsys)
{
	kref_put(&subsys->ref, nvme_destroy_subsystem);
}

static struct nvme_subsystem *__nvme_find_get_subsystem(const char *subsysnqn)
{
	struct nvme_subsystem *subsys;

	lockdep_assert_held(&nvme_subsystems_lock);

	list_for_each_entry(subsys, &nvme_subsystems, entry) {
		if (strcmp(subsys->subnqn, subsysnqn))
			continue;
		if (!kref_get_unless_zero(&subsys->ref))
			continue;
		return subsys;
	}

	return NULL;
}

#define SUBSYS_ATTR_RO(_name, _mode, _show)			\
	struct device_attribute subsys_attr_##_name = \
		__ATTR(_name, _mode, _show, NULL)

static ssize_t nvme_subsys_show_nqn(struct device *dev,
				    struct device_attribute *attr,
				    char *buf)
{
	struct nvme_subsystem *subsys =
		container_of(dev, struct nvme_subsystem, dev);

	return snprintf(buf, PAGE_SIZE, "%s\n", subsys->subnqn);
}
static SUBSYS_ATTR_RO(subsysnqn, S_IRUGO, nvme_subsys_show_nqn);

#define nvme_subsys_show_str_function(field)				\
static ssize_t subsys_##field##_show(struct device *dev,		\
			    struct device_attribute *attr, char *buf)	\
{									\
	struct nvme_subsystem *subsys =					\
		container_of(dev, struct nvme_subsystem, dev);		\
	return sprintf(buf, "%.*s\n",					\
		       (int)sizeof(subsys->field), subsys->field);	\
}									\
static SUBSYS_ATTR_RO(field, S_IRUGO, subsys_##field##_show);

nvme_subsys_show_str_function(model);
nvme_subsys_show_str_function(serial);
nvme_subsys_show_str_function(firmware_rev);

static struct attribute *nvme_subsys_attrs[] = {
	&subsys_attr_model.attr,
	&subsys_attr_serial.attr,
	&subsys_attr_firmware_rev.attr,
	&subsys_attr_subsysnqn.attr,
	NULL,
};

static struct attribute_group nvme_subsys_attrs_group = {
	.attrs = nvme_subsys_attrs,
};

static const struct attribute_group *nvme_subsys_attrs_groups[] = {
	&nvme_subsys_attrs_group,
	NULL,
};

static int nvme_active_ctrls(struct nvme_subsystem *subsys)
{
	int count = 0;
	struct nvme_ctrl *ctrl;

	mutex_lock(&subsys->lock);
	list_for_each_entry(ctrl, &subsys->ctrls, subsys_entry) {
		if (ctrl->state != NVME_CTRL_DELETING &&
		    ctrl->state != NVME_CTRL_DEAD)
			count++;
	}
	mutex_unlock(&subsys->lock);

	return count;
}

static int nvme_init_subsystem(struct nvme_ctrl *ctrl, struct nvme_id_ctrl *id)
{
	struct nvme_subsystem *subsys, *found;
	int ret;

	subsys = kzalloc(sizeof(*subsys), GFP_KERNEL);
	if (!subsys)
		return -ENOMEM;
	ret = ida_simple_get(&nvme_subsystems_ida, 0, 0, GFP_KERNEL);
	if (ret < 0) {
		kfree(subsys);
		return ret;
	}
	subsys->instance = ret;
	mutex_init(&subsys->lock);
	kref_init(&subsys->ref);
	INIT_LIST_HEAD(&subsys->ctrls);
	INIT_LIST_HEAD(&subsys->nsheads);
	nvme_init_subnqn(subsys, ctrl, id);
	memcpy(subsys->serial, id->sn, sizeof(subsys->serial));
	memcpy(subsys->model, id->mn, sizeof(subsys->model));
	memcpy(subsys->firmware_rev, id->fr, sizeof(subsys->firmware_rev));
	subsys->vendor_id = le16_to_cpu(id->vid);
	subsys->cmic = id->cmic;

	subsys->dev.class = nvme_subsys_class;
	subsys->dev.release = nvme_release_subsystem;
	subsys->dev.groups = nvme_subsys_attrs_groups;
	dev_set_name(&subsys->dev, "nvme-subsys%d", subsys->instance);
	device_initialize(&subsys->dev);

	mutex_lock(&nvme_subsystems_lock);
	found = __nvme_find_get_subsystem(subsys->subnqn);
	if (found) {
		/*
		 * Verify that the subsystem actually supports multiple
		 * controllers, else bail out.
		 */
		if (!(ctrl->opts && ctrl->opts->discovery_nqn) &&
		    nvme_active_ctrls(found) && !(id->cmic & (1 << 1))) {
			dev_err(ctrl->device,
				"ignoring ctrl due to duplicate subnqn (%s).\n",
				found->subnqn);
			nvme_put_subsystem(found);
			ret = -EINVAL;
			goto out_unlock;
		}

		__nvme_release_subsystem(subsys);
		subsys = found;
	} else {
		ret = device_add(&subsys->dev);
		if (ret) {
			dev_err(ctrl->device,
				"failed to register subsystem device.\n");
			goto out_unlock;
		}
		ida_init(&subsys->ns_ida);
		list_add_tail(&subsys->entry, &nvme_subsystems);
	}

	ctrl->subsys = subsys;
	mutex_unlock(&nvme_subsystems_lock);

	if (sysfs_create_link(&subsys->dev.kobj, &ctrl->device->kobj,
			dev_name(ctrl->device))) {
		dev_err(ctrl->device,
			"failed to create sysfs link from subsystem.\n");
		/* the transport driver will eventually put the subsystem */
		return -EINVAL;
	}

	mutex_lock(&subsys->lock);
	list_add_tail(&ctrl->subsys_entry, &subsys->ctrls);
	mutex_unlock(&subsys->lock);

	return 0;

out_unlock:
	mutex_unlock(&nvme_subsystems_lock);
	put_device(&subsys->dev);
	return ret;
}

int nvme_get_log(struct nvme_ctrl *ctrl, u32 nsid, u8 log_page, u8 lsp,
		void *log, size_t size, u64 offset)
{
	struct nvme_command c = { };
	unsigned long dwlen = size / 4 - 1;

	c.get_log_page.opcode = nvme_admin_get_log_page;
	c.get_log_page.nsid = cpu_to_le32(nsid);
	c.get_log_page.lid = log_page;
	c.get_log_page.lsp = lsp;
	c.get_log_page.numdl = cpu_to_le16(dwlen & ((1 << 16) - 1));
	c.get_log_page.numdu = cpu_to_le16(dwlen >> 16);
	c.get_log_page.lpol = cpu_to_le32(lower_32_bits(offset));
	c.get_log_page.lpou = cpu_to_le32(upper_32_bits(offset));

	return nvme_submit_sync_cmd(ctrl->admin_q, &c, log, size);
}

static int nvme_get_effects_log(struct nvme_ctrl *ctrl)
{
	int ret;

	if (!ctrl->effects)
		ctrl->effects = kzalloc(sizeof(*ctrl->effects), GFP_KERNEL);

	if (!ctrl->effects)
		return 0;

	ret = nvme_get_log(ctrl, NVME_NSID_ALL, NVME_LOG_CMD_EFFECTS, 0,
			ctrl->effects, sizeof(*ctrl->effects), 0);
	if (ret) {
		kfree(ctrl->effects);
		ctrl->effects = NULL;
	}
	return ret;
}

/*
 * Initialize the cached copies of the Identify data and various controller
 * register in our nvme_ctrl structure.  This should be called as soon as
 * the admin queue is fully up and running.
 */
int nvme_init_identify(struct nvme_ctrl *ctrl)
{
	struct nvme_id_ctrl *id;
	u64 cap;
	int ret, page_shift;
	u32 max_hw_sectors;
	bool prev_apst_enabled;

	ret = ctrl->ops->reg_read32(ctrl, NVME_REG_VS, &ctrl->vs);
	if (ret) {
		dev_err(ctrl->device, "Reading VS failed (%d)\n", ret);
		return ret;
	}

	ret = ctrl->ops->reg_read64(ctrl, NVME_REG_CAP, &cap);
	if (ret) {
		dev_err(ctrl->device, "Reading CAP failed (%d)\n", ret);
		return ret;
	}
	page_shift = NVME_CAP_MPSMIN(cap) + 12;

	if (ctrl->vs >= NVME_VS(1, 1, 0))
		ctrl->subsystem = NVME_CAP_NSSRC(cap);

	ret = nvme_identify_ctrl(ctrl, &id);
	if (ret) {
		dev_err(ctrl->device, "Identify Controller failed (%d)\n", ret);
		return -EIO;
	}

	if (id->lpa & NVME_CTRL_LPA_CMD_EFFECTS_LOG) {
		ret = nvme_get_effects_log(ctrl);
		if (ret < 0)
			goto out_free;
	}

	if (!ctrl->identified) {
		int i;

		ret = nvme_init_subsystem(ctrl, id);
		if (ret)
			goto out_free;

		/*
		 * Check for quirks.  Quirk can depend on firmware version,
		 * so, in principle, the set of quirks present can change
		 * across a reset.  As a possible future enhancement, we
		 * could re-scan for quirks every time we reinitialize
		 * the device, but we'd have to make sure that the driver
		 * behaves intelligently if the quirks change.
		 */
		for (i = 0; i < ARRAY_SIZE(core_quirks); i++) {
			if (quirk_matches(id, &core_quirks[i]))
				ctrl->quirks |= core_quirks[i].quirks;
		}
	}

	if (force_apst && (ctrl->quirks & NVME_QUIRK_NO_DEEPEST_PS)) {
		dev_warn(ctrl->device, "forcibly allowing all power states due to nvme_core.force_apst -- use at your own risk\n");
		ctrl->quirks &= ~NVME_QUIRK_NO_DEEPEST_PS;
	}

	ctrl->oacs = le16_to_cpu(id->oacs);
	ctrl->oncs = le16_to_cpup(&id->oncs);
	ctrl->oaes = le32_to_cpu(id->oaes);
	atomic_set(&ctrl->abort_limit, id->acl + 1);
	ctrl->vwc = id->vwc;
	ctrl->cntlid = le16_to_cpup(&id->cntlid);
	if (id->mdts)
		max_hw_sectors = 1 << (id->mdts + page_shift - 9);
	else
		max_hw_sectors = UINT_MAX;
	ctrl->max_hw_sectors =
		min_not_zero(ctrl->max_hw_sectors, max_hw_sectors);

	nvme_set_queue_limits(ctrl, ctrl->admin_q);
	ctrl->sgls = le32_to_cpu(id->sgls);
	ctrl->kas = le16_to_cpu(id->kas);
	ctrl->max_namespaces = le32_to_cpu(id->mnan);

	if (id->rtd3e) {
		/* us -> s */
		u32 transition_time = le32_to_cpu(id->rtd3e) / 1000000;

		ctrl->shutdown_timeout = clamp_t(unsigned int, transition_time,
						 shutdown_timeout, 60);

		if (ctrl->shutdown_timeout != shutdown_timeout)
			dev_info(ctrl->device,
				 "Shutdown timeout set to %u seconds\n",
				 ctrl->shutdown_timeout);
	} else
		ctrl->shutdown_timeout = shutdown_timeout;

	ctrl->npss = id->npss;
	ctrl->apsta = id->apsta;
	prev_apst_enabled = ctrl->apst_enabled;
	if (ctrl->quirks & NVME_QUIRK_NO_APST) {
		if (force_apst && id->apsta) {
			dev_warn(ctrl->device, "forcibly allowing APST due to nvme_core.force_apst -- use at your own risk\n");
			ctrl->apst_enabled = true;
		} else {
			ctrl->apst_enabled = false;
		}
	} else {
		ctrl->apst_enabled = id->apsta;
	}
	memcpy(ctrl->psd, id->psd, sizeof(ctrl->psd));

	if (ctrl->ops->flags & NVME_F_FABRICS) {
		ctrl->icdoff = le16_to_cpu(id->icdoff);
		ctrl->ioccsz = le32_to_cpu(id->ioccsz);
		ctrl->iorcsz = le32_to_cpu(id->iorcsz);
		ctrl->maxcmd = le16_to_cpu(id->maxcmd);

		/*
		 * In fabrics we need to verify the cntlid matches the
		 * admin connect
		 */
		if (ctrl->cntlid != le16_to_cpu(id->cntlid)) {
			ret = -EINVAL;
			goto out_free;
		}

		if (!ctrl->opts->discovery_nqn && !ctrl->kas) {
			dev_err(ctrl->device,
				"keep-alive support is mandatory for fabrics\n");
			ret = -EINVAL;
			goto out_free;
		}
	} else {
		ctrl->cntlid = le16_to_cpu(id->cntlid);
		ctrl->hmpre = le32_to_cpu(id->hmpre);
		ctrl->hmmin = le32_to_cpu(id->hmmin);
		ctrl->hmminds = le32_to_cpu(id->hmminds);
		ctrl->hmmaxd = le16_to_cpu(id->hmmaxd);
	}

	ret = nvme_mpath_init(ctrl, id);
	kfree(id);

	if (ret < 0)
		return ret;

	if (ctrl->apst_enabled && !prev_apst_enabled)
		dev_pm_qos_expose_latency_tolerance(ctrl->device);
	else if (!ctrl->apst_enabled && prev_apst_enabled)
		dev_pm_qos_hide_latency_tolerance(ctrl->device);

	ret = nvme_configure_apst(ctrl);
	if (ret < 0)
		return ret;
	
	ret = nvme_configure_timestamp(ctrl);
	if (ret < 0)
		return ret;

	ret = nvme_configure_directives(ctrl);
	if (ret < 0)
		return ret;

	ctrl->identified = true;

	return 0;

out_free:
	kfree(id);
	return ret;
}
EXPORT_SYMBOL_GPL(nvme_init_identify);

static int nvme_dev_open(struct inode *inode, struct file *file)
{
	struct nvme_ctrl *ctrl =
		container_of(inode->i_cdev, struct nvme_ctrl, cdev);

	switch (ctrl->state) {
	case NVME_CTRL_LIVE:
	case NVME_CTRL_ADMIN_ONLY:
		break;
	default:
		return -EWOULDBLOCK;
	}

	file->private_data = ctrl;
	return 0;
}

static int nvme_dev_user_cmd(struct nvme_ctrl *ctrl, void __user *argp)
{
	struct nvme_ns *ns;
	int ret;

	down_read(&ctrl->namespaces_rwsem);
	if (list_empty(&ctrl->namespaces)) {
		ret = -ENOTTY;
		goto out_unlock;
	}

	ns = list_first_entry(&ctrl->namespaces, struct nvme_ns, list);
	if (ns != list_last_entry(&ctrl->namespaces, struct nvme_ns, list)) {
		dev_warn(ctrl->device,
			"NVME_IOCTL_IO_CMD not supported when multiple namespaces present!\n");
		ret = -EINVAL;
		goto out_unlock;
	}

	dev_warn(ctrl->device,
		"using deprecated NVME_IOCTL_IO_CMD ioctl on the char device!\n");
	kref_get(&ns->kref);
	up_read(&ctrl->namespaces_rwsem);

	ret = nvme_user_cmd(ctrl, ns, argp);
	nvme_put_ns(ns);
	return ret;

out_unlock:
	up_read(&ctrl->namespaces_rwsem);
	return ret;
}

static long nvme_dev_ioctl(struct file *file, unsigned int cmd,
		unsigned long arg)
{
	struct nvme_ctrl *ctrl = file->private_data;
	void __user *argp = (void __user *)arg;

	switch (cmd) {
	case NVME_IOCTL_ADMIN_CMD:
		return nvme_user_cmd(ctrl, NULL, argp);
	case NVME_IOCTL_IO_CMD:
		return nvme_dev_user_cmd(ctrl, argp);
	case NVME_IOCTL_RESET:
		dev_warn(ctrl->device, "resetting controller\n");
		return nvme_reset_ctrl_sync(ctrl);
	case NVME_IOCTL_SUBSYS_RESET:
		return nvme_reset_subsystem(ctrl);
	case NVME_IOCTL_RESCAN:
		nvme_queue_scan(ctrl);
		return 0;
	default:
		return -ENOTTY;
	}
}

static const struct file_operations nvme_dev_fops = {
	.owner		= THIS_MODULE,
	.open		= nvme_dev_open,
	.unlocked_ioctl	= nvme_dev_ioctl,
	.compat_ioctl	= nvme_dev_ioctl,
};

static ssize_t nvme_sysfs_reset(struct device *dev,
				struct device_attribute *attr, const char *buf,
				size_t count)
{
	struct nvme_ctrl *ctrl = dev_get_drvdata(dev);
	int ret;

	ret = nvme_reset_ctrl_sync(ctrl);
	if (ret < 0)
		return ret;
	return count;
}
static DEVICE_ATTR(reset_controller, S_IWUSR, NULL, nvme_sysfs_reset);

static ssize_t nvme_sysfs_rescan(struct device *dev,
				struct device_attribute *attr, const char *buf,
				size_t count)
{
	struct nvme_ctrl *ctrl = dev_get_drvdata(dev);

	nvme_queue_scan(ctrl);
	return count;
}
static DEVICE_ATTR(rescan_controller, S_IWUSR, NULL, nvme_sysfs_rescan);

static inline struct nvme_ns_head *dev_to_ns_head(struct device *dev)
{
	struct gendisk *disk = dev_to_disk(dev);

	if (disk->fops == &nvme_fops)
		return nvme_get_ns_from_dev(dev)->head;
	else
		return disk->private_data;
}

static ssize_t wwid_show(struct device *dev, struct device_attribute *attr,
		char *buf)
{
	struct nvme_ns_head *head = dev_to_ns_head(dev);
	struct nvme_ns_ids *ids = &head->ids;
	struct nvme_subsystem *subsys = head->subsys;
	int serial_len = sizeof(subsys->serial);
	int model_len = sizeof(subsys->model);

	if (!uuid_is_null(&ids->uuid))
		return sprintf(buf, "uuid.%pU\n", &ids->uuid);

	if (memchr_inv(ids->nguid, 0, sizeof(ids->nguid)))
		return sprintf(buf, "eui.%16phN\n", ids->nguid);

	if (memchr_inv(ids->eui64, 0, sizeof(ids->eui64)))
		return sprintf(buf, "eui.%8phN\n", ids->eui64);

	while (serial_len > 0 && (subsys->serial[serial_len - 1] == ' ' ||
				  subsys->serial[serial_len - 1] == '\0'))
		serial_len--;
	while (model_len > 0 && (subsys->model[model_len - 1] == ' ' ||
				 subsys->model[model_len - 1] == '\0'))
		model_len--;

	return sprintf(buf, "nvme.%04x-%*phN-%*phN-%08x\n", subsys->vendor_id,
		serial_len, subsys->serial, model_len, subsys->model,
		head->ns_id);
}
static DEVICE_ATTR_RO(wwid);

static ssize_t nguid_show(struct device *dev, struct device_attribute *attr,
		char *buf)
{
	return sprintf(buf, "%pU\n", dev_to_ns_head(dev)->ids.nguid);
}
static DEVICE_ATTR_RO(nguid);

static ssize_t uuid_show(struct device *dev, struct device_attribute *attr,
		char *buf)
{
	struct nvme_ns_ids *ids = &dev_to_ns_head(dev)->ids;

	/* For backward compatibility expose the NGUID to userspace if
	 * we have no UUID set
	 */
	if (uuid_is_null(&ids->uuid)) {
		printk_ratelimited(KERN_WARNING
				   "No UUID available providing old NGUID\n");
		return sprintf(buf, "%pU\n", ids->nguid);
	}
	return sprintf(buf, "%pU\n", &ids->uuid);
}
static DEVICE_ATTR_RO(uuid);

static ssize_t eui_show(struct device *dev, struct device_attribute *attr,
		char *buf)
{
	return sprintf(buf, "%8ph\n", dev_to_ns_head(dev)->ids.eui64);
}
static DEVICE_ATTR_RO(eui);

static ssize_t nsid_show(struct device *dev, struct device_attribute *attr,
		char *buf)
{
	return sprintf(buf, "%d\n", dev_to_ns_head(dev)->ns_id);
}
static DEVICE_ATTR_RO(nsid);

static struct attribute *nvme_ns_id_attrs[] = {
	&dev_attr_wwid.attr,
	&dev_attr_uuid.attr,
	&dev_attr_nguid.attr,
	&dev_attr_eui.attr,
	&dev_attr_nsid.attr,
#ifdef CONFIG_NVME_MULTIPATH
	&dev_attr_ana_grpid.attr,
	&dev_attr_ana_state.attr,
#endif
	NULL,
};

static umode_t nvme_ns_id_attrs_are_visible(struct kobject *kobj,
		struct attribute *a, int n)
{
	struct device *dev = container_of(kobj, struct device, kobj);
	struct nvme_ns_ids *ids = &dev_to_ns_head(dev)->ids;

	if (a == &dev_attr_uuid.attr) {
		if (uuid_is_null(&ids->uuid) &&
		    !memchr_inv(ids->nguid, 0, sizeof(ids->nguid)))
			return 0;
	}
	if (a == &dev_attr_nguid.attr) {
		if (!memchr_inv(ids->nguid, 0, sizeof(ids->nguid)))
			return 0;
	}
	if (a == &dev_attr_eui.attr) {
		if (!memchr_inv(ids->eui64, 0, sizeof(ids->eui64)))
			return 0;
	}
#ifdef CONFIG_NVME_MULTIPATH
	if (a == &dev_attr_ana_grpid.attr || a == &dev_attr_ana_state.attr) {
		if (dev_to_disk(dev)->fops != &nvme_fops) /* per-path attr */
			return 0;
		if (!nvme_ctrl_use_ana(nvme_get_ns_from_dev(dev)->ctrl))
			return 0;
	}
#endif
	return a->mode;
}

const struct attribute_group nvme_ns_id_attr_group = {
	.attrs		= nvme_ns_id_attrs,
	.is_visible	= nvme_ns_id_attrs_are_visible,
};

#define nvme_show_str_function(field)						\
static ssize_t  field##_show(struct device *dev,				\
			    struct device_attribute *attr, char *buf)		\
{										\
        struct nvme_ctrl *ctrl = dev_get_drvdata(dev);				\
        return sprintf(buf, "%.*s\n",						\
		(int)sizeof(ctrl->subsys->field), ctrl->subsys->field);		\
}										\
static DEVICE_ATTR(field, S_IRUGO, field##_show, NULL);

nvme_show_str_function(model);
nvme_show_str_function(serial);
nvme_show_str_function(firmware_rev);

#define nvme_show_int_function(field)						\
static ssize_t  field##_show(struct device *dev,				\
			    struct device_attribute *attr, char *buf)		\
{										\
        struct nvme_ctrl *ctrl = dev_get_drvdata(dev);				\
        return sprintf(buf, "%d\n", ctrl->field);	\
}										\
static DEVICE_ATTR(field, S_IRUGO, field##_show, NULL);

nvme_show_int_function(cntlid);

static ssize_t nvme_sysfs_delete(struct device *dev,
				struct device_attribute *attr, const char *buf,
				size_t count)
{
	struct nvme_ctrl *ctrl = dev_get_drvdata(dev);

	if (device_remove_file_self(dev, attr))
		nvme_delete_ctrl_sync(ctrl);
	return count;
}
static DEVICE_ATTR(delete_controller, S_IWUSR, NULL, nvme_sysfs_delete);

static ssize_t nvme_sysfs_show_transport(struct device *dev,
					 struct device_attribute *attr,
					 char *buf)
{
	struct nvme_ctrl *ctrl = dev_get_drvdata(dev);

	return snprintf(buf, PAGE_SIZE, "%s\n", ctrl->ops->name);
}
static DEVICE_ATTR(transport, S_IRUGO, nvme_sysfs_show_transport, NULL);

static ssize_t nvme_sysfs_show_state(struct device *dev,
				     struct device_attribute *attr,
				     char *buf)
{
	struct nvme_ctrl *ctrl = dev_get_drvdata(dev);
	static const char *const state_name[] = {
		[NVME_CTRL_NEW]		= "new",
		[NVME_CTRL_LIVE]	= "live",
		[NVME_CTRL_ADMIN_ONLY]	= "only-admin",
		[NVME_CTRL_RESETTING]	= "resetting",
		[NVME_CTRL_CONNECTING]	= "connecting",
		[NVME_CTRL_DELETING]	= "deleting",
		[NVME_CTRL_DEAD]	= "dead",
	};

	if ((unsigned)ctrl->state < ARRAY_SIZE(state_name) &&
	    state_name[ctrl->state])
		return sprintf(buf, "%s\n", state_name[ctrl->state]);

	return sprintf(buf, "unknown state\n");
}

static DEVICE_ATTR(state, S_IRUGO, nvme_sysfs_show_state, NULL);

static ssize_t nvme_sysfs_show_subsysnqn(struct device *dev,
					 struct device_attribute *attr,
					 char *buf)
{
	struct nvme_ctrl *ctrl = dev_get_drvdata(dev);

	return snprintf(buf, PAGE_SIZE, "%s\n", ctrl->subsys->subnqn);
}
static DEVICE_ATTR(subsysnqn, S_IRUGO, nvme_sysfs_show_subsysnqn, NULL);

static ssize_t nvme_sysfs_show_address(struct device *dev,
					 struct device_attribute *attr,
					 char *buf)
{
	struct nvme_ctrl *ctrl = dev_get_drvdata(dev);

	return ctrl->ops->get_address(ctrl, buf, PAGE_SIZE);
}
static DEVICE_ATTR(address, S_IRUGO, nvme_sysfs_show_address, NULL);

static struct attribute *nvme_dev_attrs[] = {
	&dev_attr_reset_controller.attr,
	&dev_attr_rescan_controller.attr,
	&dev_attr_model.attr,
	&dev_attr_serial.attr,
	&dev_attr_firmware_rev.attr,
	&dev_attr_cntlid.attr,
	&dev_attr_delete_controller.attr,
	&dev_attr_transport.attr,
	&dev_attr_subsysnqn.attr,
	&dev_attr_address.attr,
	&dev_attr_state.attr,
	NULL
};

static umode_t nvme_dev_attrs_are_visible(struct kobject *kobj,
		struct attribute *a, int n)
{
	struct device *dev = container_of(kobj, struct device, kobj);
	struct nvme_ctrl *ctrl = dev_get_drvdata(dev);

	if (a == &dev_attr_delete_controller.attr && !ctrl->ops->delete_ctrl)
		return 0;
	if (a == &dev_attr_address.attr && !ctrl->ops->get_address)
		return 0;

	return a->mode;
}

static struct attribute_group nvme_dev_attrs_group = {
	.attrs		= nvme_dev_attrs,
	.is_visible	= nvme_dev_attrs_are_visible,
};

static const struct attribute_group *nvme_dev_attr_groups[] = {
	&nvme_dev_attrs_group,
	NULL,
};

static struct nvme_ns_head *__nvme_find_ns_head(struct nvme_subsystem *subsys,
		unsigned nsid)
{
	struct nvme_ns_head *h;

	lockdep_assert_held(&subsys->lock);

	list_for_each_entry(h, &subsys->nsheads, entry) {
		if (h->ns_id == nsid && kref_get_unless_zero(&h->ref))
			return h;
	}

	return NULL;
}

static int __nvme_check_ids(struct nvme_subsystem *subsys,
		struct nvme_ns_head *new)
{
	struct nvme_ns_head *h;

	lockdep_assert_held(&subsys->lock);

	list_for_each_entry(h, &subsys->nsheads, entry) {
		if (nvme_ns_ids_valid(&new->ids) &&
		    !list_empty(&h->list) &&
		    nvme_ns_ids_equal(&new->ids, &h->ids))
			return -EINVAL;
	}

	return 0;
}

static struct nvme_ns_head *nvme_alloc_ns_head(struct nvme_ctrl *ctrl,
		unsigned nsid, struct nvme_id_ns *id)
{
	struct nvme_ns_head *head;
	int ret = -ENOMEM;

	head = kzalloc(sizeof(*head), GFP_KERNEL);
	if (!head)
		goto out;
	ret = ida_simple_get(&ctrl->subsys->ns_ida, 1, 0, GFP_KERNEL);
	if (ret < 0)
		goto out_free_head;
	head->instance = ret;
	INIT_LIST_HEAD(&head->list);
	ret = init_srcu_struct(&head->srcu);
	if (ret)
		goto out_ida_remove;
	head->subsys = ctrl->subsys;
	head->ns_id = nsid;
	kref_init(&head->ref);

	nvme_report_ns_ids(ctrl, nsid, id, &head->ids);

	ret = __nvme_check_ids(ctrl->subsys, head);
	if (ret) {
		dev_err(ctrl->device,
			"duplicate IDs for nsid %d\n", nsid);
		goto out_cleanup_srcu;
	}

	ret = nvme_mpath_alloc_disk(ctrl, head);
	if (ret)
		goto out_cleanup_srcu;

	list_add_tail(&head->entry, &ctrl->subsys->nsheads);

	kref_get(&ctrl->subsys->ref);

	return head;
out_cleanup_srcu:
	cleanup_srcu_struct(&head->srcu);
out_ida_remove:
	ida_simple_remove(&ctrl->subsys->ns_ida, head->instance);
out_free_head:
	kfree(head);
out:
	return ERR_PTR(ret);
}

static int nvme_init_ns_head(struct nvme_ns *ns, unsigned nsid,
		struct nvme_id_ns *id)
{
	struct nvme_ctrl *ctrl = ns->ctrl;
	bool is_shared = id->nmic & (1 << 0);
	struct nvme_ns_head *head = NULL;
	int ret = 0;

	mutex_lock(&ctrl->subsys->lock);
	if (is_shared)
		head = __nvme_find_ns_head(ctrl->subsys, nsid);
	if (!head) {
		head = nvme_alloc_ns_head(ctrl, nsid, id);
		if (IS_ERR(head)) {
			ret = PTR_ERR(head);
			goto out_unlock;
		}
	} else {
		struct nvme_ns_ids ids;

		nvme_report_ns_ids(ctrl, nsid, id, &ids);
		if (!nvme_ns_ids_equal(&head->ids, &ids)) {
			dev_err(ctrl->device,
				"IDs don't match for shared namespace %d\n",
					nsid);
			ret = -EINVAL;
			goto out_unlock;
		}
	}

	list_add_tail(&ns->siblings, &head->list);
	ns->head = head;

out_unlock:
	mutex_unlock(&ctrl->subsys->lock);
	return ret;
}

static int ns_cmp(void *priv, struct list_head *a, struct list_head *b)
{
	struct nvme_ns *nsa = container_of(a, struct nvme_ns, list);
	struct nvme_ns *nsb = container_of(b, struct nvme_ns, list);

	return nsa->head->ns_id - nsb->head->ns_id;
}

static struct nvme_ns *nvme_find_get_ns(struct nvme_ctrl *ctrl, unsigned nsid)
{
	struct nvme_ns *ns, *ret = NULL;

	down_read(&ctrl->namespaces_rwsem);
	list_for_each_entry(ns, &ctrl->namespaces, list) {
		if (ns->head->ns_id == nsid) {
			if (!kref_get_unless_zero(&ns->kref))
				continue;
			ret = ns;
			break;
		}
		if (ns->head->ns_id > nsid)
			break;
	}
	up_read(&ctrl->namespaces_rwsem);
	return ret;
}

static int nvme_setup_streams_ns(struct nvme_ctrl *ctrl, struct nvme_ns *ns)
{
	struct streams_directive_params s;
	int ret;

	if (!ctrl->nr_streams)
		return 0;

	ret = nvme_get_stream_params(ctrl, &s, ns->head->ns_id);
	if (ret)
		return ret;

	ns->sws = le32_to_cpu(s.sws);
	ns->sgs = le16_to_cpu(s.sgs);

	if (ns->sws) {
		unsigned int bs = 1 << ns->lba_shift;

		blk_queue_io_min(ns->queue, bs * ns->sws);
		if (ns->sgs)
			blk_queue_io_opt(ns->queue, bs * ns->sws * ns->sgs);
	}

	return 0;
}

static void nvme_alloc_ns(struct nvme_ctrl *ctrl, unsigned nsid)
{
	struct nvme_ns *ns;
	struct gendisk *disk;
	struct nvme_id_ns *id;
	char disk_name[DISK_NAME_LEN];
	int node = dev_to_node(ctrl->dev), flags = GENHD_FL_EXT_DEVT;

	ns = kzalloc_node(sizeof(*ns), GFP_KERNEL, node);
	if (!ns)
		return;

	ns->queue = blk_mq_init_queue(ctrl->tagset);
	if (IS_ERR(ns->queue))
		goto out_free_ns;
	blk_queue_flag_set(QUEUE_FLAG_NONROT, ns->queue);
	ns->queue->queuedata = ns;
	ns->ctrl = ctrl;

	kref_init(&ns->kref);
	ns->lba_shift = 9; /* set to a default value for 512 until disk is validated */

	blk_queue_logical_block_size(ns->queue, 1 << ns->lba_shift);
	nvme_set_queue_limits(ctrl, ns->queue);

	id = nvme_identify_ns(ctrl, nsid);
	if (!id)
		goto out_free_queue;

	if (id->ncap == 0)
		goto out_free_id;

	if (nvme_init_ns_head(ns, nsid, id))
		goto out_free_id;
	nvme_setup_streams_ns(ctrl, ns);
	nvme_set_disk_name(disk_name, ns, ctrl, &flags);

	if ((ctrl->quirks & NVME_QUIRK_LIGHTNVM) && id->vs[0] == 0x1) {
		if (nvme_nvm_register(ns, disk_name, node)) {
			dev_warn(ctrl->device, "LightNVM init failure\n");
			goto out_unlink_ns;
		}
	}

	disk = alloc_disk_node(0, node);
	if (!disk)
		goto out_unlink_ns;

	disk->fops = &nvme_fops;
	disk->private_data = ns;
	disk->queue = ns->queue;
	disk->flags = flags;
	memcpy(disk->disk_name, disk_name, DISK_NAME_LEN);
	ns->disk = disk;

	__nvme_revalidate_disk(disk, id);

	down_write(&ctrl->namespaces_rwsem);
	list_add_tail(&ns->list, &ctrl->namespaces);
	up_write(&ctrl->namespaces_rwsem);

	nvme_get_ctrl(ctrl);

	device_add_disk(ctrl->device, ns->disk);
	if (sysfs_create_group(&disk_to_dev(ns->disk)->kobj,
					&nvme_ns_id_attr_group))
		pr_warn("%s: failed to create sysfs group for identification\n",
			ns->disk->disk_name);
	if (ns->ndev && nvme_nvm_register_sysfs(ns))
		pr_warn("%s: failed to register lightnvm sysfs group for identification\n",
			ns->disk->disk_name);

	nvme_mpath_add_disk(ns, id);
	nvme_fault_inject_init(ns);
	kfree(id);

	return;
 out_unlink_ns:
	mutex_lock(&ctrl->subsys->lock);
	list_del_rcu(&ns->siblings);
	mutex_unlock(&ctrl->subsys->lock);
 out_free_id:
	kfree(id);
 out_free_queue:
	blk_cleanup_queue(ns->queue);
 out_free_ns:
	kfree(ns);
}

static void nvme_ns_remove(struct nvme_ns *ns)
{
	if (test_and_set_bit(NVME_NS_REMOVING, &ns->flags))
		return;

	nvme_fault_inject_fini(ns);
	if (ns->disk && ns->disk->flags & GENHD_FL_UP) {
		sysfs_remove_group(&disk_to_dev(ns->disk)->kobj,
					&nvme_ns_id_attr_group);
		if (ns->ndev)
			nvme_nvm_unregister_sysfs(ns);
		del_gendisk(ns->disk);
		blk_cleanup_queue(ns->queue);
		if (blk_get_integrity(ns->disk))
			blk_integrity_unregister(ns->disk);
	}

	mutex_lock(&ns->ctrl->subsys->lock);
	nvme_mpath_clear_current_path(ns);
	list_del_rcu(&ns->siblings);
	mutex_unlock(&ns->ctrl->subsys->lock);

	down_write(&ns->ctrl->namespaces_rwsem);
	list_del_init(&ns->list);
	up_write(&ns->ctrl->namespaces_rwsem);

	synchronize_srcu(&ns->head->srcu);
	nvme_mpath_check_last_path(ns);
	nvme_put_ns(ns);
}

static void nvme_validate_ns(struct nvme_ctrl *ctrl, unsigned nsid)
{
	struct nvme_ns *ns;

	ns = nvme_find_get_ns(ctrl, nsid);
	if (ns) {
		if (ns->disk && revalidate_disk(ns->disk))
			nvme_ns_remove(ns);
		nvme_put_ns(ns);
	} else
		nvme_alloc_ns(ctrl, nsid);
}

static void nvme_remove_invalid_namespaces(struct nvme_ctrl *ctrl,
					unsigned nsid)
{
	struct nvme_ns *ns, *next;
	LIST_HEAD(rm_list);

	down_write(&ctrl->namespaces_rwsem);
	list_for_each_entry_safe(ns, next, &ctrl->namespaces, list) {
		if (ns->head->ns_id > nsid || test_bit(NVME_NS_DEAD, &ns->flags))
			list_move_tail(&ns->list, &rm_list);
	}
	up_write(&ctrl->namespaces_rwsem);

	list_for_each_entry_safe(ns, next, &rm_list, list)
		nvme_ns_remove(ns);

}

static int nvme_scan_ns_list(struct nvme_ctrl *ctrl, unsigned nn)
{
	struct nvme_ns *ns;
	__le32 *ns_list;
	unsigned i, j, nsid, prev = 0, num_lists = DIV_ROUND_UP(nn, 1024);
	int ret = 0;

	ns_list = kzalloc(NVME_IDENTIFY_DATA_SIZE, GFP_KERNEL);
	if (!ns_list)
		return -ENOMEM;

	for (i = 0; i < num_lists; i++) {
		ret = nvme_identify_ns_list(ctrl, prev, ns_list);
		if (ret)
			goto free;

		for (j = 0; j < min(nn, 1024U); j++) {
			nsid = le32_to_cpu(ns_list[j]);
			if (!nsid)
				goto out;

			nvme_validate_ns(ctrl, nsid);

			while (++prev < nsid) {
				ns = nvme_find_get_ns(ctrl, prev);
				if (ns) {
					nvme_ns_remove(ns);
					nvme_put_ns(ns);
				}
			}
		}
		nn -= j;
	}
 out:
	nvme_remove_invalid_namespaces(ctrl, prev);
 free:
	kfree(ns_list);
	return ret;
}

static void nvme_scan_ns_sequential(struct nvme_ctrl *ctrl, unsigned nn)
{
	unsigned i;

	for (i = 1; i <= nn; i++)
		nvme_validate_ns(ctrl, i);

	nvme_remove_invalid_namespaces(ctrl, nn);
}

static void nvme_clear_changed_ns_log(struct nvme_ctrl *ctrl)
{
	size_t log_size = NVME_MAX_CHANGED_NAMESPACES * sizeof(__le32);
	__le32 *log;
	int error;

	log = kzalloc(log_size, GFP_KERNEL);
	if (!log)
		return;

	/*
	 * We need to read the log to clear the AEN, but we don't want to rely
	 * on it for the changed namespace information as userspace could have
	 * raced with us in reading the log page, which could cause us to miss
	 * updates.
	 */
	error = nvme_get_log(ctrl, NVME_NSID_ALL, NVME_LOG_CHANGED_NS, 0, log,
			log_size, 0);
	if (error)
		dev_warn(ctrl->device,
			"reading changed ns log failed: %d\n", error);

	kfree(log);
}

static void nvme_scan_work(struct work_struct *work)
{
	struct nvme_ctrl *ctrl =
		container_of(work, struct nvme_ctrl, scan_work);
	struct nvme_id_ctrl *id;
	unsigned nn;

	if (ctrl->state != NVME_CTRL_LIVE)
		return;

	WARN_ON_ONCE(!ctrl->tagset);

	if (test_and_clear_bit(NVME_AER_NOTICE_NS_CHANGED, &ctrl->events)) {
		dev_info(ctrl->device, "rescanning namespaces.\n");
		nvme_clear_changed_ns_log(ctrl);
	}

	if (nvme_identify_ctrl(ctrl, &id))
		return;

	nn = le32_to_cpu(id->nn);
	if (ctrl->vs >= NVME_VS(1, 1, 0) &&
	    !(ctrl->quirks & NVME_QUIRK_IDENTIFY_CNS)) {
		if (!nvme_scan_ns_list(ctrl, nn))
			goto out_free_id;
	}
	nvme_scan_ns_sequential(ctrl, nn);
out_free_id:
	kfree(id);
	down_write(&ctrl->namespaces_rwsem);
	list_sort(NULL, &ctrl->namespaces, ns_cmp);
	up_write(&ctrl->namespaces_rwsem);
}

/*
 * This function iterates the namespace list unlocked to allow recovery from
 * controller failure. It is up to the caller to ensure the namespace list is
 * not modified by scan work while this function is executing.
 */
void nvme_remove_namespaces(struct nvme_ctrl *ctrl)
{
	struct nvme_ns *ns, *next;
	LIST_HEAD(ns_list);

	/*
	 * The dead states indicates the controller was not gracefully
	 * disconnected. In that case, we won't be able to flush any data while
	 * removing the namespaces' disks; fail all the queues now to avoid
	 * potentially having to clean up the failed sync later.
	 */
	if (ctrl->state == NVME_CTRL_DEAD)
		nvme_kill_queues(ctrl);

	down_write(&ctrl->namespaces_rwsem);
	list_splice_init(&ctrl->namespaces, &ns_list);
	up_write(&ctrl->namespaces_rwsem);

	list_for_each_entry_safe(ns, next, &ns_list, list)
		nvme_ns_remove(ns);
}
EXPORT_SYMBOL_GPL(nvme_remove_namespaces);

static void nvme_aen_uevent(struct nvme_ctrl *ctrl)
{
	char *envp[2] = { NULL, NULL };
	u32 aen_result = ctrl->aen_result;

	ctrl->aen_result = 0;
	if (!aen_result)
		return;

	envp[0] = kasprintf(GFP_KERNEL, "NVME_AEN=%#08x", aen_result);
	if (!envp[0])
		return;
	kobject_uevent_env(&ctrl->device->kobj, KOBJ_CHANGE, envp);
	kfree(envp[0]);
}

static void nvme_async_event_work(struct work_struct *work)
{
	struct nvme_ctrl *ctrl =
		container_of(work, struct nvme_ctrl, async_event_work);

	nvme_aen_uevent(ctrl);
	ctrl->ops->submit_async_event(ctrl);
}

static bool nvme_ctrl_pp_status(struct nvme_ctrl *ctrl)
{

	u32 csts;

	if (ctrl->ops->reg_read32(ctrl, NVME_REG_CSTS, &csts))
		return false;

	if (csts == ~0)
		return false;

	return ((ctrl->ctrl_config & NVME_CC_ENABLE) && (csts & NVME_CSTS_PP));
}

static void nvme_get_fw_slot_info(struct nvme_ctrl *ctrl)
{
	struct nvme_fw_slot_info_log *log;

	log = kmalloc(sizeof(*log), GFP_KERNEL);
	if (!log)
		return;

	if (nvme_get_log(ctrl, NVME_NSID_ALL, 0, NVME_LOG_FW_SLOT, log,
			sizeof(*log), 0))
		dev_warn(ctrl->device, "Get FW SLOT INFO log error\n");
	kfree(log);
}

static void nvme_fw_act_work(struct work_struct *work)
{
	struct nvme_ctrl *ctrl = container_of(work,
				struct nvme_ctrl, fw_act_work);
	unsigned long fw_act_timeout;

	if (ctrl->mtfa)
		fw_act_timeout = jiffies +
				msecs_to_jiffies(ctrl->mtfa * 100);
	else
		fw_act_timeout = jiffies +
				msecs_to_jiffies(admin_timeout * 1000);

	nvme_stop_queues(ctrl);
	while (nvme_ctrl_pp_status(ctrl)) {
		if (time_after(jiffies, fw_act_timeout)) {
			dev_warn(ctrl->device,
				"Fw activation timeout, reset controller\n");
			nvme_reset_ctrl(ctrl);
			break;
		}
		msleep(100);
	}

	if (ctrl->state != NVME_CTRL_LIVE)
		return;

	nvme_start_queues(ctrl);
	/* read FW slot information to clear the AER */
	nvme_get_fw_slot_info(ctrl);
}

static void nvme_handle_aen_notice(struct nvme_ctrl *ctrl, u32 result)
{
	switch ((result & 0xff00) >> 8) {
	case NVME_AER_NOTICE_NS_CHANGED:
		set_bit(NVME_AER_NOTICE_NS_CHANGED, &ctrl->events);
		nvme_queue_scan(ctrl);
		break;
	case NVME_AER_NOTICE_FW_ACT_STARTING:
		queue_work(nvme_wq, &ctrl->fw_act_work);
		break;
#ifdef CONFIG_NVME_MULTIPATH
	case NVME_AER_NOTICE_ANA:
		if (!ctrl->ana_log_buf)
			break;
		queue_work(nvme_wq, &ctrl->ana_work);
		break;
#endif
	default:
		dev_warn(ctrl->device, "async event result %08x\n", result);
	}
}

void nvme_complete_async_event(struct nvme_ctrl *ctrl, __le16 status,
		volatile union nvme_result *res)
{
	u32 result = le32_to_cpu(res->u32);

	if (le16_to_cpu(status) >> 1 != NVME_SC_SUCCESS)
		return;

	switch (result & 0x7) {
	case NVME_AER_NOTICE:
		nvme_handle_aen_notice(ctrl, result);
		break;
	case NVME_AER_ERROR:
	case NVME_AER_SMART:
	case NVME_AER_CSS:
	case NVME_AER_VS:
		ctrl->aen_result = result;
		break;
	default:
		break;
	}
	queue_work(nvme_wq, &ctrl->async_event_work);
}
EXPORT_SYMBOL_GPL(nvme_complete_async_event);

void nvme_stop_ctrl(struct nvme_ctrl *ctrl)
{
	nvme_mpath_stop(ctrl);
	nvme_stop_keep_alive(ctrl);
	flush_work(&ctrl->async_event_work);
	flush_work(&ctrl->scan_work);
	cancel_work_sync(&ctrl->fw_act_work);
	if (ctrl->ops->stop_ctrl)
		ctrl->ops->stop_ctrl(ctrl);
}
EXPORT_SYMBOL_GPL(nvme_stop_ctrl);

void nvme_start_ctrl(struct nvme_ctrl *ctrl)
{
	if (ctrl->kato)
		nvme_start_keep_alive(ctrl);

	if (ctrl->queue_count > 1) {
		nvme_queue_scan(ctrl);
		nvme_enable_aen(ctrl);
		queue_work(nvme_wq, &ctrl->async_event_work);
		nvme_start_queues(ctrl);
	}
}
EXPORT_SYMBOL_GPL(nvme_start_ctrl);

void nvme_uninit_ctrl(struct nvme_ctrl *ctrl)
{
	cdev_device_del(&ctrl->cdev, ctrl->device);
}
EXPORT_SYMBOL_GPL(nvme_uninit_ctrl);

static void nvme_free_ctrl(struct device *dev)
{
	struct nvme_ctrl *ctrl =
		container_of(dev, struct nvme_ctrl, ctrl_device);
	struct nvme_subsystem *subsys = ctrl->subsys;

	ida_simple_remove(&nvme_instance_ida, ctrl->instance);
	kfree(ctrl->effects);
	nvme_mpath_uninit(ctrl);

	if (subsys) {
		mutex_lock(&subsys->lock);
		list_del(&ctrl->subsys_entry);
		mutex_unlock(&subsys->lock);
		sysfs_remove_link(&subsys->dev.kobj, dev_name(ctrl->device));
	}

	ctrl->ops->free_ctrl(ctrl);

	if (subsys)
		nvme_put_subsystem(subsys);
}

/*
 * Initialize a NVMe controller structures.  This needs to be called during
 * earliest initialization so that we have the initialized structured around
 * during probing.
 */
int nvme_init_ctrl(struct nvme_ctrl *ctrl, struct device *dev,
		const struct nvme_ctrl_ops *ops, unsigned long quirks)
{
	int ret;

	ctrl->state = NVME_CTRL_NEW;
	spin_lock_init(&ctrl->lock);
	INIT_LIST_HEAD(&ctrl->namespaces);
	init_rwsem(&ctrl->namespaces_rwsem);
	ctrl->dev = dev;
	ctrl->ops = ops;
	ctrl->quirks = quirks;
	INIT_WORK(&ctrl->scan_work, nvme_scan_work);
	INIT_WORK(&ctrl->async_event_work, nvme_async_event_work);
	INIT_WORK(&ctrl->fw_act_work, nvme_fw_act_work);
	INIT_WORK(&ctrl->delete_work, nvme_delete_ctrl_work);

	INIT_DELAYED_WORK(&ctrl->ka_work, nvme_keep_alive_work);
	memset(&ctrl->ka_cmd, 0, sizeof(ctrl->ka_cmd));
	ctrl->ka_cmd.common.opcode = nvme_admin_keep_alive;

	ret = ida_simple_get(&nvme_instance_ida, 0, 0, GFP_KERNEL);
	if (ret < 0)
		goto out;
	ctrl->instance = ret;

	device_initialize(&ctrl->ctrl_device);
	ctrl->device = &ctrl->ctrl_device;
	ctrl->device->devt = MKDEV(MAJOR(nvme_chr_devt), ctrl->instance);
	ctrl->device->class = nvme_class;
	ctrl->device->parent = ctrl->dev;
	ctrl->device->groups = nvme_dev_attr_groups;
	ctrl->device->release = nvme_free_ctrl;
	dev_set_drvdata(ctrl->device, ctrl);
	ret = dev_set_name(ctrl->device, "nvme%d", ctrl->instance);
	if (ret)
		goto out_release_instance;

	cdev_init(&ctrl->cdev, &nvme_dev_fops);
	ctrl->cdev.owner = ops->module;
	ret = cdev_device_add(&ctrl->cdev, ctrl->device);
	if (ret)
		goto out_free_name;

	/*
	 * Initialize latency tolerance controls.  The sysfs files won't
	 * be visible to userspace unless the device actually supports APST.
	 */
	ctrl->device->power.set_latency_tolerance = nvme_set_latency_tolerance;
	dev_pm_qos_update_user_latency_tolerance(ctrl->device,
		min(default_ps_max_latency_us, (unsigned long)S32_MAX));

	return 0;
out_free_name:
	kfree_const(dev->kobj.name);
out_release_instance:
	ida_simple_remove(&nvme_instance_ida, ctrl->instance);
out:
	return ret;
}
EXPORT_SYMBOL_GPL(nvme_init_ctrl);

/**
 * nvme_kill_queues(): Ends all namespace queues
 * @ctrl: the dead controller that needs to end
 *
 * Call this function when the driver determines it is unable to get the
 * controller in a state capable of servicing IO.
 */
void nvme_kill_queues(struct nvme_ctrl *ctrl)
{
	struct nvme_ns *ns;

	down_read(&ctrl->namespaces_rwsem);

	/* Forcibly unquiesce queues to avoid blocking dispatch */
	if (ctrl->admin_q)
		blk_mq_unquiesce_queue(ctrl->admin_q);

	list_for_each_entry(ns, &ctrl->namespaces, list)
		nvme_set_queue_dying(ns);

	up_read(&ctrl->namespaces_rwsem);
}
EXPORT_SYMBOL_GPL(nvme_kill_queues);

void nvme_unfreeze(struct nvme_ctrl *ctrl)
{
	struct nvme_ns *ns;

	down_read(&ctrl->namespaces_rwsem);
	list_for_each_entry(ns, &ctrl->namespaces, list)
		blk_mq_unfreeze_queue(ns->queue);
	up_read(&ctrl->namespaces_rwsem);
}
EXPORT_SYMBOL_GPL(nvme_unfreeze);

void nvme_wait_freeze_timeout(struct nvme_ctrl *ctrl, long timeout)
{
	struct nvme_ns *ns;

	down_read(&ctrl->namespaces_rwsem);
	list_for_each_entry(ns, &ctrl->namespaces, list) {
		timeout = blk_mq_freeze_queue_wait_timeout(ns->queue, timeout);
		if (timeout <= 0)
			break;
	}
	up_read(&ctrl->namespaces_rwsem);
}
EXPORT_SYMBOL_GPL(nvme_wait_freeze_timeout);

void nvme_wait_freeze(struct nvme_ctrl *ctrl)
{
	struct nvme_ns *ns;

	down_read(&ctrl->namespaces_rwsem);
	list_for_each_entry(ns, &ctrl->namespaces, list)
		blk_mq_freeze_queue_wait(ns->queue);
	up_read(&ctrl->namespaces_rwsem);
}
EXPORT_SYMBOL_GPL(nvme_wait_freeze);

void nvme_start_freeze(struct nvme_ctrl *ctrl)
{
	struct nvme_ns *ns;

	down_read(&ctrl->namespaces_rwsem);
	list_for_each_entry(ns, &ctrl->namespaces, list)
		blk_freeze_queue_start(ns->queue);
	up_read(&ctrl->namespaces_rwsem);
}
EXPORT_SYMBOL_GPL(nvme_start_freeze);

void nvme_stop_queues(struct nvme_ctrl *ctrl)
{
	struct nvme_ns *ns;

	down_read(&ctrl->namespaces_rwsem);
	list_for_each_entry(ns, &ctrl->namespaces, list)
		blk_mq_quiesce_queue(ns->queue);
	up_read(&ctrl->namespaces_rwsem);
}
EXPORT_SYMBOL_GPL(nvme_stop_queues);

void nvme_start_queues(struct nvme_ctrl *ctrl)
{
	struct nvme_ns *ns;

	down_read(&ctrl->namespaces_rwsem);
	list_for_each_entry(ns, &ctrl->namespaces, list)
		blk_mq_unquiesce_queue(ns->queue);
	up_read(&ctrl->namespaces_rwsem);
}
EXPORT_SYMBOL_GPL(nvme_start_queues);

int __init nvme_core_init(void)
{
	int result = -ENOMEM;

	nvme_wq = alloc_workqueue("nvme-wq",
			WQ_UNBOUND | WQ_MEM_RECLAIM | WQ_SYSFS, 0);
	if (!nvme_wq)
		goto out;

	nvme_reset_wq = alloc_workqueue("nvme-reset-wq",
			WQ_UNBOUND | WQ_MEM_RECLAIM | WQ_SYSFS, 0);
	if (!nvme_reset_wq)
		goto destroy_wq;

	nvme_delete_wq = alloc_workqueue("nvme-delete-wq",
			WQ_UNBOUND | WQ_MEM_RECLAIM | WQ_SYSFS, 0);
	if (!nvme_delete_wq)
		goto destroy_reset_wq;

	result = alloc_chrdev_region(&nvme_chr_devt, 0, NVME_MINORS, "nvme");
	if (result < 0)
		goto destroy_delete_wq;

	nvme_class = class_create(THIS_MODULE, "nvme");
	if (IS_ERR(nvme_class)) {
		result = PTR_ERR(nvme_class);
		goto unregister_chrdev;
	}

	nvme_subsys_class = class_create(THIS_MODULE, "nvme-subsystem");
	if (IS_ERR(nvme_subsys_class)) {
		result = PTR_ERR(nvme_subsys_class);
		goto destroy_class;
	}
	return 0;

destroy_class:
	class_destroy(nvme_class);
unregister_chrdev:
	unregister_chrdev_region(nvme_chr_devt, NVME_MINORS);
destroy_delete_wq:
	destroy_workqueue(nvme_delete_wq);
destroy_reset_wq:
	destroy_workqueue(nvme_reset_wq);
destroy_wq:
	destroy_workqueue(nvme_wq);
out:
	return result;
}

void nvme_core_exit(void)
{
	ida_destroy(&nvme_subsystems_ida);
	class_destroy(nvme_subsys_class);
	class_destroy(nvme_class);
	unregister_chrdev_region(nvme_chr_devt, NVME_MINORS);
	destroy_workqueue(nvme_delete_wq);
	destroy_workqueue(nvme_reset_wq);
	destroy_workqueue(nvme_wq);
}

MODULE_LICENSE("GPL");
MODULE_VERSION("1.0");
module_init(nvme_core_init);
module_exit(nvme_core_exit);<|MERGE_RESOLUTION|>--- conflicted
+++ resolved
@@ -1072,7 +1072,6 @@
 
 static void nvme_enable_aen(struct nvme_ctrl *ctrl)
 {
-<<<<<<< HEAD
 	u32 result, supported_aens = ctrl->oaes & NVME_AEN_SUPPORTED;
 	int status;
 
@@ -1084,16 +1083,6 @@
 	if (status)
 		dev_warn(ctrl->device, "Failed to configure AEN (cfg %x)\n",
 			 supported_aens);
-=======
-	u32 supported = ctrl->oaes & NVME_AEN_SUPPORTED, result;
-	int status;
-
-	status = nvme_set_features(ctrl, NVME_FEAT_ASYNC_EVENT, supported, NULL,
-			0, &result);
-	if (status)
-		dev_warn(ctrl->device, "Failed to configure AEN (cfg %x)\n",
-			 supported);
->>>>>>> b369b30c
 }
 
 static int nvme_submit_io(struct nvme_ns *ns, struct nvme_user_io __user *uio)

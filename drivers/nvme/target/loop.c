/*
 * NVMe over Fabrics loopback device.
 * Copyright (c) 2015-2016 HGST, a Western Digital Company.
 *
 * This program is free software; you can redistribute it and/or modify it
 * under the terms and conditions of the GNU General Public License,
 * version 2, as published by the Free Software Foundation.
 *
 * This program is distributed in the hope it will be useful, but WITHOUT
 * ANY WARRANTY; without even the implied warranty of MERCHANTABILITY or
 * FITNESS FOR A PARTICULAR PURPOSE.  See the GNU General Public License for
 * more details.
 */
#define pr_fmt(fmt) KBUILD_MODNAME ": " fmt
#include <linux/scatterlist.h>
#include <linux/blk-mq.h>
#include <linux/nvme.h>
#include <linux/module.h>
#include <linux/parser.h>
#include "nvmet.h"
#include "../host/nvme.h"
#include "../host/fabrics.h"

#define NVME_LOOP_MAX_SEGMENTS		256

struct nvme_loop_iod {
	struct nvme_request	nvme_req;
	struct nvme_command	cmd;
	struct nvme_completion	rsp;
	struct nvmet_req	req;
	struct nvme_loop_queue	*queue;
	struct work_struct	work;
	struct sg_table		sg_table;
	struct scatterlist	first_sgl[];
};

struct nvme_loop_ctrl {
	struct nvme_loop_queue	*queues;

	struct blk_mq_tag_set	admin_tag_set;

	struct list_head	list;
	struct blk_mq_tag_set	tag_set;
	struct nvme_loop_iod	async_event_iod;
	struct nvme_ctrl	ctrl;

	struct nvmet_ctrl	*target_ctrl;
	struct nvmet_port	*port;
};

static inline struct nvme_loop_ctrl *to_loop_ctrl(struct nvme_ctrl *ctrl)
{
	return container_of(ctrl, struct nvme_loop_ctrl, ctrl);
}

enum nvme_loop_queue_flags {
	NVME_LOOP_Q_LIVE	= 0,
};

struct nvme_loop_queue {
	struct nvmet_cq		nvme_cq;
	struct nvmet_sq		nvme_sq;
	struct nvme_loop_ctrl	*ctrl;
	unsigned long		flags;
};

static LIST_HEAD(nvme_loop_ports);
static DEFINE_MUTEX(nvme_loop_ports_mutex);

static LIST_HEAD(nvme_loop_ctrl_list);
static DEFINE_MUTEX(nvme_loop_ctrl_mutex);

static void nvme_loop_queue_response(struct nvmet_req *nvme_req);
static void nvme_loop_delete_ctrl(struct nvmet_ctrl *ctrl);

static const struct nvmet_fabrics_ops nvme_loop_ops;

static inline int nvme_loop_queue_idx(struct nvme_loop_queue *queue)
{
	return queue - queue->ctrl->queues;
}

static void nvme_loop_complete_rq(struct request *req)
{
	struct nvme_loop_iod *iod = blk_mq_rq_to_pdu(req);

	nvme_cleanup_cmd(req);
	sg_free_table_chained(&iod->sg_table, true);
	nvme_complete_rq(req);
}

static struct blk_mq_tags *nvme_loop_tagset(struct nvme_loop_queue *queue)
{
	u32 queue_idx = nvme_loop_queue_idx(queue);

	if (queue_idx == 0)
		return queue->ctrl->admin_tag_set.tags[queue_idx];
	return queue->ctrl->tag_set.tags[queue_idx - 1];
}

static void nvme_loop_queue_response(struct nvmet_req *req)
{
	struct nvme_loop_queue *queue =
		container_of(req->sq, struct nvme_loop_queue, nvme_sq);
	struct nvme_completion *cqe = req->rsp;

	/*
	 * AEN requests are special as they don't time out and can
	 * survive any kind of queue freeze and often don't respond to
	 * aborts.  We don't even bother to allocate a struct request
	 * for them but rather special case them here.
	 */
	if (unlikely(nvme_loop_queue_idx(queue) == 0 &&
			cqe->command_id >= NVME_AQ_BLK_MQ_DEPTH)) {
		nvme_complete_async_event(&queue->ctrl->ctrl, cqe->status,
				&cqe->result);
	} else {
		struct request *rq;

		rq = blk_mq_tag_to_rq(nvme_loop_tagset(queue), cqe->command_id);
		if (!rq) {
			dev_err(queue->ctrl->ctrl.device,
				"tag 0x%x on queue %d not found\n",
				cqe->command_id, nvme_loop_queue_idx(queue));
			return;
		}

		nvme_end_request(rq, cqe->status, cqe->result);
	}
}

static void nvme_loop_execute_work(struct work_struct *work)
{
	struct nvme_loop_iod *iod =
		container_of(work, struct nvme_loop_iod, work);

	nvmet_req_execute(&iod->req);
}

static enum blk_eh_timer_return
nvme_loop_timeout(struct request *rq, bool reserved)
{
	struct nvme_loop_iod *iod = blk_mq_rq_to_pdu(rq);

	/* queue error recovery */
	nvme_reset_ctrl(&iod->queue->ctrl->ctrl);

	/* fail with DNR on admin cmd timeout */
	nvme_req(rq)->status = NVME_SC_ABORT_REQ | NVME_SC_DNR;

	return BLK_EH_DONE;
}

static blk_status_t nvme_loop_queue_rq(struct blk_mq_hw_ctx *hctx,
		const struct blk_mq_queue_data *bd)
{
	struct nvme_ns *ns = hctx->queue->queuedata;
	struct nvme_loop_queue *queue = hctx->driver_data;
	struct request *req = bd->rq;
	struct nvme_loop_iod *iod = blk_mq_rq_to_pdu(req);
	bool queue_ready = test_bit(NVME_LOOP_Q_LIVE, &queue->flags);
	blk_status_t ret;

	if (!nvmf_check_ready(&queue->ctrl->ctrl, req, queue_ready))
<<<<<<< HEAD
		return nvmf_fail_nonready_command(req);
=======
		return nvmf_fail_nonready_command(&queue->ctrl->ctrl, req);
>>>>>>> 2fb7b719

	ret = nvme_setup_cmd(ns, req, &iod->cmd);
	if (ret)
		return ret;

	blk_mq_start_request(req);
	iod->cmd.common.flags |= NVME_CMD_SGL_METABUF;
	iod->req.port = queue->ctrl->port;
	if (!nvmet_req_init(&iod->req, &queue->nvme_cq,
			&queue->nvme_sq, &nvme_loop_ops))
		return BLK_STS_OK;

	if (blk_rq_nr_phys_segments(req)) {
		iod->sg_table.sgl = iod->first_sgl;
		if (sg_alloc_table_chained(&iod->sg_table,
				blk_rq_nr_phys_segments(req),
				iod->sg_table.sgl))
			return BLK_STS_RESOURCE;

		iod->req.sg = iod->sg_table.sgl;
		iod->req.sg_cnt = blk_rq_map_sg(req->q, req, iod->sg_table.sgl);
		iod->req.transfer_len = blk_rq_payload_bytes(req);
	}

	schedule_work(&iod->work);
	return BLK_STS_OK;
}

static void nvme_loop_submit_async_event(struct nvme_ctrl *arg)
{
	struct nvme_loop_ctrl *ctrl = to_loop_ctrl(arg);
	struct nvme_loop_queue *queue = &ctrl->queues[0];
	struct nvme_loop_iod *iod = &ctrl->async_event_iod;

	memset(&iod->cmd, 0, sizeof(iod->cmd));
	iod->cmd.common.opcode = nvme_admin_async_event;
	iod->cmd.common.command_id = NVME_AQ_BLK_MQ_DEPTH;
	iod->cmd.common.flags |= NVME_CMD_SGL_METABUF;

	if (!nvmet_req_init(&iod->req, &queue->nvme_cq, &queue->nvme_sq,
			&nvme_loop_ops)) {
		dev_err(ctrl->ctrl.device, "failed async event work\n");
		return;
	}

	schedule_work(&iod->work);
}

static int nvme_loop_init_iod(struct nvme_loop_ctrl *ctrl,
		struct nvme_loop_iod *iod, unsigned int queue_idx)
{
	iod->req.cmd = &iod->cmd;
	iod->req.rsp = &iod->rsp;
	iod->queue = &ctrl->queues[queue_idx];
	INIT_WORK(&iod->work, nvme_loop_execute_work);
	return 0;
}

static int nvme_loop_init_request(struct blk_mq_tag_set *set,
		struct request *req, unsigned int hctx_idx,
		unsigned int numa_node)
{
	struct nvme_loop_ctrl *ctrl = set->driver_data;

	return nvme_loop_init_iod(ctrl, blk_mq_rq_to_pdu(req),
			(set == &ctrl->tag_set) ? hctx_idx + 1 : 0);
}

static int nvme_loop_init_hctx(struct blk_mq_hw_ctx *hctx, void *data,
		unsigned int hctx_idx)
{
	struct nvme_loop_ctrl *ctrl = data;
	struct nvme_loop_queue *queue = &ctrl->queues[hctx_idx + 1];

	BUG_ON(hctx_idx >= ctrl->ctrl.queue_count);

	hctx->driver_data = queue;
	return 0;
}

static int nvme_loop_init_admin_hctx(struct blk_mq_hw_ctx *hctx, void *data,
		unsigned int hctx_idx)
{
	struct nvme_loop_ctrl *ctrl = data;
	struct nvme_loop_queue *queue = &ctrl->queues[0];

	BUG_ON(hctx_idx != 0);

	hctx->driver_data = queue;
	return 0;
}

static const struct blk_mq_ops nvme_loop_mq_ops = {
	.queue_rq	= nvme_loop_queue_rq,
	.complete	= nvme_loop_complete_rq,
	.init_request	= nvme_loop_init_request,
	.init_hctx	= nvme_loop_init_hctx,
	.timeout	= nvme_loop_timeout,
};

static const struct blk_mq_ops nvme_loop_admin_mq_ops = {
	.queue_rq	= nvme_loop_queue_rq,
	.complete	= nvme_loop_complete_rq,
	.init_request	= nvme_loop_init_request,
	.init_hctx	= nvme_loop_init_admin_hctx,
	.timeout	= nvme_loop_timeout,
};

static void nvme_loop_destroy_admin_queue(struct nvme_loop_ctrl *ctrl)
{
	clear_bit(NVME_LOOP_Q_LIVE, &ctrl->queues[0].flags);
	nvmet_sq_destroy(&ctrl->queues[0].nvme_sq);
	blk_cleanup_queue(ctrl->ctrl.admin_q);
	blk_mq_free_tag_set(&ctrl->admin_tag_set);
}

static void nvme_loop_free_ctrl(struct nvme_ctrl *nctrl)
{
	struct nvme_loop_ctrl *ctrl = to_loop_ctrl(nctrl);

	if (list_empty(&ctrl->list))
		goto free_ctrl;

	mutex_lock(&nvme_loop_ctrl_mutex);
	list_del(&ctrl->list);
	mutex_unlock(&nvme_loop_ctrl_mutex);

	if (nctrl->tagset) {
		blk_cleanup_queue(ctrl->ctrl.connect_q);
		blk_mq_free_tag_set(&ctrl->tag_set);
	}
	kfree(ctrl->queues);
	nvmf_free_options(nctrl->opts);
free_ctrl:
	kfree(ctrl);
}

static void nvme_loop_destroy_io_queues(struct nvme_loop_ctrl *ctrl)
{
	int i;

	for (i = 1; i < ctrl->ctrl.queue_count; i++) {
		clear_bit(NVME_LOOP_Q_LIVE, &ctrl->queues[i].flags);
		nvmet_sq_destroy(&ctrl->queues[i].nvme_sq);
	}
}

static int nvme_loop_init_io_queues(struct nvme_loop_ctrl *ctrl)
{
	struct nvmf_ctrl_options *opts = ctrl->ctrl.opts;
	unsigned int nr_io_queues;
	int ret, i;

	nr_io_queues = min(opts->nr_io_queues, num_online_cpus());
	ret = nvme_set_queue_count(&ctrl->ctrl, &nr_io_queues);
	if (ret || !nr_io_queues)
		return ret;

	dev_info(ctrl->ctrl.device, "creating %d I/O queues.\n", nr_io_queues);

	for (i = 1; i <= nr_io_queues; i++) {
		ctrl->queues[i].ctrl = ctrl;
		ret = nvmet_sq_init(&ctrl->queues[i].nvme_sq);
		if (ret)
			goto out_destroy_queues;

		ctrl->ctrl.queue_count++;
	}

	return 0;

out_destroy_queues:
	nvme_loop_destroy_io_queues(ctrl);
	return ret;
}

static int nvme_loop_connect_io_queues(struct nvme_loop_ctrl *ctrl)
{
	int i, ret;

	for (i = 1; i < ctrl->ctrl.queue_count; i++) {
		ret = nvmf_connect_io_queue(&ctrl->ctrl, i);
		if (ret)
			return ret;
		set_bit(NVME_LOOP_Q_LIVE, &ctrl->queues[i].flags);
	}

	return 0;
}

static int nvme_loop_configure_admin_queue(struct nvme_loop_ctrl *ctrl)
{
	int error;

	memset(&ctrl->admin_tag_set, 0, sizeof(ctrl->admin_tag_set));
	ctrl->admin_tag_set.ops = &nvme_loop_admin_mq_ops;
	ctrl->admin_tag_set.queue_depth = NVME_AQ_MQ_TAG_DEPTH;
	ctrl->admin_tag_set.reserved_tags = 2; /* connect + keep-alive */
	ctrl->admin_tag_set.numa_node = NUMA_NO_NODE;
	ctrl->admin_tag_set.cmd_size = sizeof(struct nvme_loop_iod) +
		SG_CHUNK_SIZE * sizeof(struct scatterlist);
	ctrl->admin_tag_set.driver_data = ctrl;
	ctrl->admin_tag_set.nr_hw_queues = 1;
	ctrl->admin_tag_set.timeout = ADMIN_TIMEOUT;
	ctrl->admin_tag_set.flags = BLK_MQ_F_NO_SCHED;

	ctrl->queues[0].ctrl = ctrl;
	error = nvmet_sq_init(&ctrl->queues[0].nvme_sq);
	if (error)
		return error;
	ctrl->ctrl.queue_count = 1;

	error = blk_mq_alloc_tag_set(&ctrl->admin_tag_set);
	if (error)
		goto out_free_sq;
	ctrl->ctrl.admin_tagset = &ctrl->admin_tag_set;

	ctrl->ctrl.admin_q = blk_mq_init_queue(&ctrl->admin_tag_set);
	if (IS_ERR(ctrl->ctrl.admin_q)) {
		error = PTR_ERR(ctrl->ctrl.admin_q);
		goto out_free_tagset;
	}

	error = nvmf_connect_admin_queue(&ctrl->ctrl);
	if (error)
		goto out_cleanup_queue;

	set_bit(NVME_LOOP_Q_LIVE, &ctrl->queues[0].flags);

	error = nvmf_reg_read64(&ctrl->ctrl, NVME_REG_CAP, &ctrl->ctrl.cap);
	if (error) {
		dev_err(ctrl->ctrl.device,
			"prop_get NVME_REG_CAP failed\n");
		goto out_cleanup_queue;
	}

	ctrl->ctrl.sqsize =
		min_t(int, NVME_CAP_MQES(ctrl->ctrl.cap), ctrl->ctrl.sqsize);

	error = nvme_enable_ctrl(&ctrl->ctrl, ctrl->ctrl.cap);
	if (error)
		goto out_cleanup_queue;

	ctrl->ctrl.max_hw_sectors =
		(NVME_LOOP_MAX_SEGMENTS - 1) << (PAGE_SHIFT - 9);

	error = nvme_init_identify(&ctrl->ctrl);
	if (error)
		goto out_cleanup_queue;

	return 0;

out_cleanup_queue:
	blk_cleanup_queue(ctrl->ctrl.admin_q);
out_free_tagset:
	blk_mq_free_tag_set(&ctrl->admin_tag_set);
out_free_sq:
	nvmet_sq_destroy(&ctrl->queues[0].nvme_sq);
	return error;
}

static void nvme_loop_shutdown_ctrl(struct nvme_loop_ctrl *ctrl)
{
	if (ctrl->ctrl.queue_count > 1) {
		nvme_stop_queues(&ctrl->ctrl);
		blk_mq_tagset_busy_iter(&ctrl->tag_set,
					nvme_cancel_request, &ctrl->ctrl);
		nvme_loop_destroy_io_queues(ctrl);
	}

	if (ctrl->ctrl.state == NVME_CTRL_LIVE)
		nvme_shutdown_ctrl(&ctrl->ctrl);

	blk_mq_quiesce_queue(ctrl->ctrl.admin_q);
	blk_mq_tagset_busy_iter(&ctrl->admin_tag_set,
				nvme_cancel_request, &ctrl->ctrl);
	blk_mq_unquiesce_queue(ctrl->ctrl.admin_q);
	nvme_loop_destroy_admin_queue(ctrl);
}

static void nvme_loop_delete_ctrl_host(struct nvme_ctrl *ctrl)
{
	nvme_loop_shutdown_ctrl(to_loop_ctrl(ctrl));
}

static void nvme_loop_delete_ctrl(struct nvmet_ctrl *nctrl)
{
	struct nvme_loop_ctrl *ctrl;

	mutex_lock(&nvme_loop_ctrl_mutex);
	list_for_each_entry(ctrl, &nvme_loop_ctrl_list, list) {
		if (ctrl->ctrl.cntlid == nctrl->cntlid)
			nvme_delete_ctrl(&ctrl->ctrl);
	}
	mutex_unlock(&nvme_loop_ctrl_mutex);
}

static void nvme_loop_reset_ctrl_work(struct work_struct *work)
{
	struct nvme_loop_ctrl *ctrl =
		container_of(work, struct nvme_loop_ctrl, ctrl.reset_work);
	bool changed;
	int ret;

	nvme_stop_ctrl(&ctrl->ctrl);
	nvme_loop_shutdown_ctrl(ctrl);

	if (!nvme_change_ctrl_state(&ctrl->ctrl, NVME_CTRL_CONNECTING)) {
		/* state change failure should never happen */
		WARN_ON_ONCE(1);
		return;
	}

	ret = nvme_loop_configure_admin_queue(ctrl);
	if (ret)
		goto out_disable;

	ret = nvme_loop_init_io_queues(ctrl);
	if (ret)
		goto out_destroy_admin;

	ret = nvme_loop_connect_io_queues(ctrl);
	if (ret)
		goto out_destroy_io;

	blk_mq_update_nr_hw_queues(&ctrl->tag_set,
			ctrl->ctrl.queue_count - 1);

	changed = nvme_change_ctrl_state(&ctrl->ctrl, NVME_CTRL_LIVE);
	WARN_ON_ONCE(!changed);

	nvme_start_ctrl(&ctrl->ctrl);

	return;

out_destroy_io:
	nvme_loop_destroy_io_queues(ctrl);
out_destroy_admin:
	nvme_loop_destroy_admin_queue(ctrl);
out_disable:
	dev_warn(ctrl->ctrl.device, "Removing after reset failure\n");
	nvme_uninit_ctrl(&ctrl->ctrl);
	nvme_put_ctrl(&ctrl->ctrl);
}

static const struct nvme_ctrl_ops nvme_loop_ctrl_ops = {
	.name			= "loop",
	.module			= THIS_MODULE,
	.flags			= NVME_F_FABRICS,
	.reg_read32		= nvmf_reg_read32,
	.reg_read64		= nvmf_reg_read64,
	.reg_write32		= nvmf_reg_write32,
	.free_ctrl		= nvme_loop_free_ctrl,
	.submit_async_event	= nvme_loop_submit_async_event,
	.delete_ctrl		= nvme_loop_delete_ctrl_host,
	.get_address		= nvmf_get_address,
};

static int nvme_loop_create_io_queues(struct nvme_loop_ctrl *ctrl)
{
	int ret;

	ret = nvme_loop_init_io_queues(ctrl);
	if (ret)
		return ret;

	memset(&ctrl->tag_set, 0, sizeof(ctrl->tag_set));
	ctrl->tag_set.ops = &nvme_loop_mq_ops;
	ctrl->tag_set.queue_depth = ctrl->ctrl.opts->queue_size;
	ctrl->tag_set.reserved_tags = 1; /* fabric connect */
	ctrl->tag_set.numa_node = NUMA_NO_NODE;
	ctrl->tag_set.flags = BLK_MQ_F_SHOULD_MERGE;
	ctrl->tag_set.cmd_size = sizeof(struct nvme_loop_iod) +
		SG_CHUNK_SIZE * sizeof(struct scatterlist);
	ctrl->tag_set.driver_data = ctrl;
	ctrl->tag_set.nr_hw_queues = ctrl->ctrl.queue_count - 1;
	ctrl->tag_set.timeout = NVME_IO_TIMEOUT;
	ctrl->ctrl.tagset = &ctrl->tag_set;

	ret = blk_mq_alloc_tag_set(&ctrl->tag_set);
	if (ret)
		goto out_destroy_queues;

	ctrl->ctrl.connect_q = blk_mq_init_queue(&ctrl->tag_set);
	if (IS_ERR(ctrl->ctrl.connect_q)) {
		ret = PTR_ERR(ctrl->ctrl.connect_q);
		goto out_free_tagset;
	}

	ret = nvme_loop_connect_io_queues(ctrl);
	if (ret)
		goto out_cleanup_connect_q;

	return 0;

out_cleanup_connect_q:
	blk_cleanup_queue(ctrl->ctrl.connect_q);
out_free_tagset:
	blk_mq_free_tag_set(&ctrl->tag_set);
out_destroy_queues:
	nvme_loop_destroy_io_queues(ctrl);
	return ret;
}

static struct nvmet_port *nvme_loop_find_port(struct nvme_ctrl *ctrl)
{
	struct nvmet_port *p, *found = NULL;

	mutex_lock(&nvme_loop_ports_mutex);
	list_for_each_entry(p, &nvme_loop_ports, entry) {
		/* if no transport address is specified use the first port */
		if ((ctrl->opts->mask & NVMF_OPT_TRADDR) &&
		    strcmp(ctrl->opts->traddr, p->disc_addr.traddr))
			continue;
		found = p;
		break;
	}
	mutex_unlock(&nvme_loop_ports_mutex);
	return found;
}

static struct nvme_ctrl *nvme_loop_create_ctrl(struct device *dev,
		struct nvmf_ctrl_options *opts)
{
	struct nvme_loop_ctrl *ctrl;
	bool changed;
	int ret;

	ctrl = kzalloc(sizeof(*ctrl), GFP_KERNEL);
	if (!ctrl)
		return ERR_PTR(-ENOMEM);
	ctrl->ctrl.opts = opts;
	INIT_LIST_HEAD(&ctrl->list);

	INIT_WORK(&ctrl->ctrl.reset_work, nvme_loop_reset_ctrl_work);

	ret = nvme_init_ctrl(&ctrl->ctrl, dev, &nvme_loop_ctrl_ops,
				0 /* no quirks, we're perfect! */);
	if (ret)
		goto out_put_ctrl;

	ret = -ENOMEM;

	ctrl->ctrl.sqsize = opts->queue_size - 1;
	ctrl->ctrl.kato = opts->kato;
	ctrl->port = nvme_loop_find_port(&ctrl->ctrl);

	ctrl->queues = kcalloc(opts->nr_io_queues + 1, sizeof(*ctrl->queues),
			GFP_KERNEL);
	if (!ctrl->queues)
		goto out_uninit_ctrl;

	ret = nvme_loop_configure_admin_queue(ctrl);
	if (ret)
		goto out_free_queues;

	if (opts->queue_size > ctrl->ctrl.maxcmd) {
		/* warn if maxcmd is lower than queue_size */
		dev_warn(ctrl->ctrl.device,
			"queue_size %zu > ctrl maxcmd %u, clamping down\n",
			opts->queue_size, ctrl->ctrl.maxcmd);
		opts->queue_size = ctrl->ctrl.maxcmd;
	}

	if (opts->nr_io_queues) {
		ret = nvme_loop_create_io_queues(ctrl);
		if (ret)
			goto out_remove_admin_queue;
	}

	nvme_loop_init_iod(ctrl, &ctrl->async_event_iod, 0);

	dev_info(ctrl->ctrl.device,
		 "new ctrl: \"%s\"\n", ctrl->ctrl.opts->subsysnqn);

	nvme_get_ctrl(&ctrl->ctrl);

	changed = nvme_change_ctrl_state(&ctrl->ctrl, NVME_CTRL_LIVE);
	WARN_ON_ONCE(!changed);

	mutex_lock(&nvme_loop_ctrl_mutex);
	list_add_tail(&ctrl->list, &nvme_loop_ctrl_list);
	mutex_unlock(&nvme_loop_ctrl_mutex);

	nvme_start_ctrl(&ctrl->ctrl);

	return &ctrl->ctrl;

out_remove_admin_queue:
	nvme_loop_destroy_admin_queue(ctrl);
out_free_queues:
	kfree(ctrl->queues);
out_uninit_ctrl:
	nvme_uninit_ctrl(&ctrl->ctrl);
out_put_ctrl:
	nvme_put_ctrl(&ctrl->ctrl);
	if (ret > 0)
		ret = -EIO;
	return ERR_PTR(ret);
}

static int nvme_loop_add_port(struct nvmet_port *port)
{
	mutex_lock(&nvme_loop_ports_mutex);
	list_add_tail(&port->entry, &nvme_loop_ports);
	mutex_unlock(&nvme_loop_ports_mutex);
	return 0;
}

static void nvme_loop_remove_port(struct nvmet_port *port)
{
	mutex_lock(&nvme_loop_ports_mutex);
	list_del_init(&port->entry);
	mutex_unlock(&nvme_loop_ports_mutex);
}

static const struct nvmet_fabrics_ops nvme_loop_ops = {
	.owner		= THIS_MODULE,
	.type		= NVMF_TRTYPE_LOOP,
	.add_port	= nvme_loop_add_port,
	.remove_port	= nvme_loop_remove_port,
	.queue_response = nvme_loop_queue_response,
	.delete_ctrl	= nvme_loop_delete_ctrl,
};

static struct nvmf_transport_ops nvme_loop_transport = {
	.name		= "loop",
	.module		= THIS_MODULE,
	.create_ctrl	= nvme_loop_create_ctrl,
	.allowed_opts	= NVMF_OPT_TRADDR,
};

static int __init nvme_loop_init_module(void)
{
	int ret;

	ret = nvmet_register_transport(&nvme_loop_ops);
	if (ret)
		return ret;

	ret = nvmf_register_transport(&nvme_loop_transport);
	if (ret)
		nvmet_unregister_transport(&nvme_loop_ops);

	return ret;
}

static void __exit nvme_loop_cleanup_module(void)
{
	struct nvme_loop_ctrl *ctrl, *next;

	nvmf_unregister_transport(&nvme_loop_transport);
	nvmet_unregister_transport(&nvme_loop_ops);

	mutex_lock(&nvme_loop_ctrl_mutex);
	list_for_each_entry_safe(ctrl, next, &nvme_loop_ctrl_list, list)
		nvme_delete_ctrl(&ctrl->ctrl);
	mutex_unlock(&nvme_loop_ctrl_mutex);

	flush_workqueue(nvme_delete_wq);
}

module_init(nvme_loop_init_module);
module_exit(nvme_loop_cleanup_module);

MODULE_LICENSE("GPL v2");
MODULE_ALIAS("nvmet-transport-254"); /* 254 == NVMF_TRTYPE_LOOP */<|MERGE_RESOLUTION|>--- conflicted
+++ resolved
@@ -162,11 +162,7 @@
 	blk_status_t ret;
 
 	if (!nvmf_check_ready(&queue->ctrl->ctrl, req, queue_ready))
-<<<<<<< HEAD
-		return nvmf_fail_nonready_command(req);
-=======
 		return nvmf_fail_nonready_command(&queue->ctrl->ctrl, req);
->>>>>>> 2fb7b719
 
 	ret = nvme_setup_cmd(ns, req, &iod->cmd);
 	if (ret)

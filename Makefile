--- conflicted
+++ resolved
@@ -2,11 +2,7 @@
 VERSION = 5
 PATCHLEVEL = 0
 SUBLEVEL = 0
-<<<<<<< HEAD
-EXTRAVERSION = -rc5
-=======
 EXTRAVERSION = -rc6
->>>>>>> 6fb845f0
 NAME = Shy Crocodile
 
 # *DOCUMENTATION*

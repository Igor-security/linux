--- conflicted
+++ resolved
@@ -2,11 +2,7 @@
 VERSION = 5
 PATCHLEVEL = 0
 SUBLEVEL = 0
-<<<<<<< HEAD
-EXTRAVERSION =
-=======
 EXTRAVERSION = -rc5
->>>>>>> ae42ff61
 NAME = Shy Crocodile
 
 # *DOCUMENTATION*
@@ -1066,12 +1062,7 @@
 # archprepare is used in arch Makefiles and when processed asm symlink,
 # version.h and scripts_basic is processed / created.
 
-<<<<<<< HEAD
-# Listed in dependency order
-PHONY += prepare archprepare prepare0 prepare1 prepare2 prepare3
-=======
 PHONY += prepare archprepare prepare1 prepare2 prepare3
->>>>>>> ae42ff61
 
 # prepare3 is used to check if we are building in a separate output directory,
 # and if so do:
@@ -1094,11 +1085,7 @@
 prepare1: prepare2 $(version_h) $(autoksyms_h) include/generated/utsrelease.h
 	$(cmd_crmodverdir)
 
-<<<<<<< HEAD
-archprepare: archheaders archscripts prepare1 scripts_basic
-=======
 archprepare: archheaders archscripts prepare1 scripts
->>>>>>> ae42ff61
 
 prepare0: archprepare
 	$(Q)$(MAKE) $(build)=scripts/mod
@@ -1169,15 +1156,7 @@
 # If we do an all arch process set dst to include/arch-$(SRCARCH)
 hdr-dst = $(if $(KBUILD_HEADERS), dst=include/arch-$(SRCARCH), dst=include)
 
-<<<<<<< HEAD
-PHONY += archheaders
-archheaders:
-
-PHONY += archscripts
-archscripts:
-=======
 PHONY += archheaders archscripts
->>>>>>> ae42ff61
 
 PHONY += __headers
 __headers: $(version_h) scripts_basic uapi-asm-generic archheaders archscripts

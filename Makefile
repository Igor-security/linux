# SPDX-License-Identifier: GPL-2.0
VERSION = 4
PATCHLEVEL = 20
SUBLEVEL = 0
<<<<<<< HEAD
EXTRAVERSION = -rc4
=======
EXTRAVERSION = -rc5
>>>>>>> 154989e4
NAME = Shy Crocodile

# *DOCUMENTATION*
# To see a list of typical targets execute "make help"
# More info can be located in ./README
# Comments in this file are targeted only to the developer, do not
# expect to learn how to build the kernel reading this file.

# That's our default target when none is given on the command line
PHONY := _all
_all:

# Do not use make's built-in rules and variables
# (this increases performance and avoids hard-to-debug behaviour)
MAKEFLAGS += -rR

# Avoid funny character set dependencies
unexport LC_ALL
LC_COLLATE=C
LC_NUMERIC=C
export LC_COLLATE LC_NUMERIC

# Avoid interference with shell env settings
unexport GREP_OPTIONS

# We are using a recursive build, so we need to do a little thinking
# to get the ordering right.
#
# Most importantly: sub-Makefiles should only ever modify files in
# their own directory. If in some directory we have a dependency on
# a file in another dir (which doesn't happen often, but it's often
# unavoidable when linking the built-in.a targets which finally
# turn into vmlinux), we will call a sub make in that other dir, and
# after that we are sure that everything which is in that other dir
# is now up to date.
#
# The only cases where we need to modify files which have global
# effects are thus separated out and done before the recursive
# descending is started. They are now explicitly listed as the
# prepare rule.

# Beautify output
# ---------------------------------------------------------------------------
#
# Normally, we echo the whole command before executing it. By making
# that echo $($(quiet)$(cmd)), we now have the possibility to set
# $(quiet) to choose other forms of output instead, e.g.
#
#         quiet_cmd_cc_o_c = Compiling $(RELDIR)/$@
#         cmd_cc_o_c       = $(CC) $(c_flags) -c -o $@ $<
#
# If $(quiet) is empty, the whole command will be printed.
# If it is set to "quiet_", only the short version will be printed.
# If it is set to "silent_", nothing will be printed at all, since
# the variable $(silent_cmd_cc_o_c) doesn't exist.
#
# A simple variant is to prefix commands with $(Q) - that's useful
# for commands that shall be hidden in non-verbose mode.
#
#	$(Q)ln $@ :<
#
# If KBUILD_VERBOSE equals 0 then the above command will be hidden.
# If KBUILD_VERBOSE equals 1 then the above command is displayed.
#
# To put more focus on warnings, be less verbose as default
# Use 'make V=1' to see the full commands

ifeq ("$(origin V)", "command line")
  KBUILD_VERBOSE = $(V)
endif
ifndef KBUILD_VERBOSE
  KBUILD_VERBOSE = 0
endif

ifeq ($(KBUILD_VERBOSE),1)
  quiet =
  Q =
else
  quiet=quiet_
  Q = @
endif

# If the user is running make -s (silent mode), suppress echoing of
# commands

ifneq ($(findstring s,$(filter-out --%,$(MAKEFLAGS))),)
  quiet=silent_
  tools_silent=s
endif

export quiet Q KBUILD_VERBOSE

# kbuild supports saving output files in a separate directory.
# To locate output files in a separate directory two syntaxes are supported.
# In both cases the working directory must be the root of the kernel src.
# 1) O=
# Use "make O=dir/to/store/output/files/"
#
# 2) Set KBUILD_OUTPUT
# Set the environment variable KBUILD_OUTPUT to point to the directory
# where the output files shall be placed.
# export KBUILD_OUTPUT=dir/to/store/output/files/
# make
#
# The O= assignment takes precedence over the KBUILD_OUTPUT environment
# variable.

# KBUILD_SRC is not intended to be used by the regular user (for now),
# it is set on invocation of make with KBUILD_OUTPUT or O= specified.
ifeq ($(KBUILD_SRC),)

# OK, Make called in directory where kernel src resides
# Do we want to locate output files in a separate directory?
ifeq ("$(origin O)", "command line")
  KBUILD_OUTPUT := $(O)
endif

# Cancel implicit rules on top Makefile
$(CURDIR)/Makefile Makefile: ;

ifneq ($(words $(subst :, ,$(CURDIR))), 1)
  $(error main directory cannot contain spaces nor colons)
endif

ifneq ($(KBUILD_OUTPUT),)
# check that the output directory actually exists
saved-output := $(KBUILD_OUTPUT)
KBUILD_OUTPUT := $(shell mkdir -p $(KBUILD_OUTPUT) && cd $(KBUILD_OUTPUT) \
								&& pwd)
$(if $(KBUILD_OUTPUT),, \
     $(error failed to create output directory "$(saved-output)"))

# Look for make include files relative to root of kernel src
#
# This does not become effective immediately because MAKEFLAGS is re-parsed
# once after the Makefile is read.  It is OK since we are going to invoke
# 'sub-make' below.
MAKEFLAGS += --include-dir=$(CURDIR)

PHONY += $(MAKECMDGOALS) sub-make

$(filter-out _all sub-make $(CURDIR)/Makefile, $(MAKECMDGOALS)) _all: sub-make
	@:

# Invoke a second make in the output directory, passing relevant variables
sub-make:
	$(Q)$(MAKE) -C $(KBUILD_OUTPUT) KBUILD_SRC=$(CURDIR) \
	-f $(CURDIR)/Makefile $(filter-out _all sub-make,$(MAKECMDGOALS))

# Leave processing to above invocation of make
skip-makefile := 1
endif # ifneq ($(KBUILD_OUTPUT),)
endif # ifeq ($(KBUILD_SRC),)

# We process the rest of the Makefile if this is the final invocation of make
ifeq ($(skip-makefile),)

# Do not print "Entering directory ...",
# but we want to display it when entering to the output directory
# so that IDEs/editors are able to understand relative filenames.
MAKEFLAGS += --no-print-directory

# Call a source code checker (by default, "sparse") as part of the
# C compilation.
#
# Use 'make C=1' to enable checking of only re-compiled files.
# Use 'make C=2' to enable checking of *all* source files, regardless
# of whether they are re-compiled or not.
#
# See the file "Documentation/dev-tools/sparse.rst" for more details,
# including where to get the "sparse" utility.

ifeq ("$(origin C)", "command line")
  KBUILD_CHECKSRC = $(C)
endif
ifndef KBUILD_CHECKSRC
  KBUILD_CHECKSRC = 0
endif

# Use make M=dir to specify directory of external module to build
# Old syntax make ... SUBDIRS=$PWD is still supported
# Setting the environment variable KBUILD_EXTMOD take precedence
ifdef SUBDIRS
  KBUILD_EXTMOD ?= $(SUBDIRS)
endif

ifeq ("$(origin M)", "command line")
  KBUILD_EXTMOD := $(M)
endif

ifeq ($(KBUILD_SRC),)
        # building in the source tree
        srctree := .
else
        ifeq ($(KBUILD_SRC)/,$(dir $(CURDIR)))
                # building in a subdirectory of the source tree
                srctree := ..
        else
                srctree := $(KBUILD_SRC)
        endif
endif

export KBUILD_CHECKSRC KBUILD_EXTMOD KBUILD_SRC

objtree		:= .
src		:= $(srctree)
obj		:= $(objtree)

VPATH		:= $(srctree)$(if $(KBUILD_EXTMOD),:$(KBUILD_EXTMOD))

export srctree objtree VPATH

# To make sure we do not include .config for any of the *config targets
# catch them early, and hand them over to scripts/kconfig/Makefile
# It is allowed to specify more targets when calling make, including
# mixing *config targets and build targets.
# For example 'make oldconfig all'.
# Detect when mixed targets is specified, and make a second invocation
# of make so .config is not included in this case either (for *config).

version_h := include/generated/uapi/linux/version.h
old_version_h := include/linux/version.h

clean-targets := %clean mrproper cleandocs
no-dot-config-targets := $(clean-targets) \
			 cscope gtags TAGS tags help% %docs check% coccicheck \
			 $(version_h) headers_% archheaders archscripts \
			 %asm-generic kernelversion %src-pkg
no-sync-config-targets := $(no-dot-config-targets) install %install \
			   kernelrelease

config-targets  := 0
mixed-targets   := 0
dot-config      := 1
may-sync-config := 1

ifneq ($(filter $(no-dot-config-targets), $(MAKECMDGOALS)),)
	ifeq ($(filter-out $(no-dot-config-targets), $(MAKECMDGOALS)),)
		dot-config := 0
	endif
endif

ifneq ($(filter $(no-sync-config-targets), $(MAKECMDGOALS)),)
	ifeq ($(filter-out $(no-sync-config-targets), $(MAKECMDGOALS)),)
		may-sync-config := 0
	endif
endif

ifneq ($(KBUILD_EXTMOD),)
	may-sync-config := 0
endif

ifeq ($(KBUILD_EXTMOD),)
        ifneq ($(filter config %config,$(MAKECMDGOALS)),)
                config-targets := 1
                ifneq ($(words $(MAKECMDGOALS)),1)
                        mixed-targets := 1
                endif
        endif
endif

# For "make -j clean all", "make -j mrproper defconfig all", etc.
ifneq ($(filter $(clean-targets),$(MAKECMDGOALS)),)
        ifneq ($(filter-out $(clean-targets),$(MAKECMDGOALS)),)
                mixed-targets := 1
        endif
endif

# install and modules_install need also be processed one by one
ifneq ($(filter install,$(MAKECMDGOALS)),)
        ifneq ($(filter modules_install,$(MAKECMDGOALS)),)
	        mixed-targets := 1
        endif
endif

ifeq ($(mixed-targets),1)
# ===========================================================================
# We're called with mixed targets (*config and build targets).
# Handle them one by one.

PHONY += $(MAKECMDGOALS) __build_one_by_one

$(filter-out __build_one_by_one, $(MAKECMDGOALS)): __build_one_by_one
	@:

__build_one_by_one:
	$(Q)set -e; \
	for i in $(MAKECMDGOALS); do \
		$(MAKE) -f $(srctree)/Makefile $$i; \
	done

else

# We need some generic definitions (do not try to remake the file).
scripts/Kbuild.include: ;
include scripts/Kbuild.include

# Read KERNELRELEASE from include/config/kernel.release (if it exists)
KERNELRELEASE = $(shell cat include/config/kernel.release 2> /dev/null)
KERNELVERSION = $(VERSION)$(if $(PATCHLEVEL),.$(PATCHLEVEL)$(if $(SUBLEVEL),.$(SUBLEVEL)))$(EXTRAVERSION)
export VERSION PATCHLEVEL SUBLEVEL KERNELRELEASE KERNELVERSION

include scripts/subarch.include

# Cross compiling and selecting different set of gcc/bin-utils
# ---------------------------------------------------------------------------
#
# When performing cross compilation for other architectures ARCH shall be set
# to the target architecture. (See arch/* for the possibilities).
# ARCH can be set during invocation of make:
# make ARCH=ia64
# Another way is to have ARCH set in the environment.
# The default ARCH is the host where make is executed.

# CROSS_COMPILE specify the prefix used for all executables used
# during compilation. Only gcc and related bin-utils executables
# are prefixed with $(CROSS_COMPILE).
# CROSS_COMPILE can be set on the command line
# make CROSS_COMPILE=ia64-linux-
# Alternatively CROSS_COMPILE can be set in the environment.
# Default value for CROSS_COMPILE is not to prefix executables
# Note: Some architectures assign CROSS_COMPILE in their arch/*/Makefile
ARCH		?= $(SUBARCH)

# Architecture as present in compile.h
UTS_MACHINE 	:= $(ARCH)
SRCARCH 	:= $(ARCH)

# Additional ARCH settings for x86
ifeq ($(ARCH),i386)
        SRCARCH := x86
endif
ifeq ($(ARCH),x86_64)
        SRCARCH := x86
endif

# Additional ARCH settings for sparc
ifeq ($(ARCH),sparc32)
       SRCARCH := sparc
endif
ifeq ($(ARCH),sparc64)
       SRCARCH := sparc
endif

# Additional ARCH settings for sh
ifeq ($(ARCH),sh64)
       SRCARCH := sh
endif

KCONFIG_CONFIG	?= .config
export KCONFIG_CONFIG

# SHELL used by kbuild
CONFIG_SHELL := $(shell if [ -x "$$BASH" ]; then echo $$BASH; \
	  else if [ -x /bin/bash ]; then echo /bin/bash; \
	  else echo sh; fi ; fi)

HOST_LFS_CFLAGS := $(shell getconf LFS_CFLAGS 2>/dev/null)
HOST_LFS_LDFLAGS := $(shell getconf LFS_LDFLAGS 2>/dev/null)
HOST_LFS_LIBS := $(shell getconf LFS_LIBS 2>/dev/null)

HOSTCC       = gcc
HOSTCXX      = g++
KBUILD_HOSTCFLAGS   := -Wall -Wmissing-prototypes -Wstrict-prototypes -O2 \
		-fomit-frame-pointer -std=gnu89 $(HOST_LFS_CFLAGS) \
		$(HOSTCFLAGS)
KBUILD_HOSTCXXFLAGS := -O2 $(HOST_LFS_CFLAGS) $(HOSTCXXFLAGS)
KBUILD_HOSTLDFLAGS  := $(HOST_LFS_LDFLAGS) $(HOSTLDFLAGS)
KBUILD_HOSTLDLIBS   := $(HOST_LFS_LIBS) $(HOSTLDLIBS)

# Make variables (CC, etc...)
AS		= $(CROSS_COMPILE)as
LD		= $(CROSS_COMPILE)ld
CC		= $(CROSS_COMPILE)gcc
CPP		= $(CC) -E
AR		= $(CROSS_COMPILE)ar
NM		= $(CROSS_COMPILE)nm
STRIP		= $(CROSS_COMPILE)strip
OBJCOPY		= $(CROSS_COMPILE)objcopy
OBJDUMP		= $(CROSS_COMPILE)objdump
LEX		= flex
YACC		= bison
AWK		= awk
GENKSYMS	= scripts/genksyms/genksyms
INSTALLKERNEL  := installkernel
DEPMOD		= /sbin/depmod
PERL		= perl
PYTHON		= python
PYTHON2		= python2
PYTHON3		= python3
CHECK		= sparse

CHECKFLAGS     := -D__linux__ -Dlinux -D__STDC__ -Dunix -D__unix__ \
		  -Wbitwise -Wno-return-void -Wno-unknown-attribute $(CF)
NOSTDINC_FLAGS  =
CFLAGS_MODULE   =
AFLAGS_MODULE   =
LDFLAGS_MODULE  =
CFLAGS_KERNEL	=
AFLAGS_KERNEL	=
LDFLAGS_vmlinux =

# Use USERINCLUDE when you must reference the UAPI directories only.
USERINCLUDE    := \
		-I$(srctree)/arch/$(SRCARCH)/include/uapi \
		-I$(objtree)/arch/$(SRCARCH)/include/generated/uapi \
		-I$(srctree)/include/uapi \
		-I$(objtree)/include/generated/uapi \
                -include $(srctree)/include/linux/kconfig.h

# Use LINUXINCLUDE when you must reference the include/ directory.
# Needed to be compatible with the O= option
LINUXINCLUDE    := \
		-I$(srctree)/arch/$(SRCARCH)/include \
		-I$(objtree)/arch/$(SRCARCH)/include/generated \
		$(if $(KBUILD_SRC), -I$(srctree)/include) \
		-I$(objtree)/include \
		$(USERINCLUDE)

KBUILD_AFLAGS   := -D__ASSEMBLY__
KBUILD_CFLAGS   := -Wall -Wundef -Wstrict-prototypes -Wno-trigraphs \
		   -fno-strict-aliasing -fno-common -fshort-wchar \
		   -Werror-implicit-function-declaration \
		   -Wno-format-security \
		   -std=gnu89
KBUILD_CPPFLAGS := -D__KERNEL__
KBUILD_AFLAGS_KERNEL :=
KBUILD_CFLAGS_KERNEL :=
KBUILD_AFLAGS_MODULE  := -DMODULE
KBUILD_CFLAGS_MODULE  := -DMODULE
KBUILD_LDFLAGS_MODULE := -T $(srctree)/scripts/module-common.lds
KBUILD_LDFLAGS :=
GCC_PLUGINS_CFLAGS :=

export ARCH SRCARCH CONFIG_SHELL HOSTCC KBUILD_HOSTCFLAGS CROSS_COMPILE AS LD CC
export CPP AR NM STRIP OBJCOPY OBJDUMP KBUILD_HOSTLDFLAGS KBUILD_HOSTLDLIBS
export MAKE LEX YACC AWK GENKSYMS INSTALLKERNEL PERL PYTHON PYTHON2 PYTHON3 UTS_MACHINE
export HOSTCXX KBUILD_HOSTCXXFLAGS LDFLAGS_MODULE CHECK CHECKFLAGS

export KBUILD_CPPFLAGS NOSTDINC_FLAGS LINUXINCLUDE OBJCOPYFLAGS KBUILD_LDFLAGS
export KBUILD_CFLAGS CFLAGS_KERNEL CFLAGS_MODULE
export CFLAGS_KASAN CFLAGS_KASAN_NOSANITIZE CFLAGS_UBSAN
export KBUILD_AFLAGS AFLAGS_KERNEL AFLAGS_MODULE
export KBUILD_AFLAGS_MODULE KBUILD_CFLAGS_MODULE KBUILD_LDFLAGS_MODULE
export KBUILD_AFLAGS_KERNEL KBUILD_CFLAGS_KERNEL
export KBUILD_ARFLAGS

# When compiling out-of-tree modules, put MODVERDIR in the module
# tree rather than in the kernel tree. The kernel tree might
# even be read-only.
export MODVERDIR := $(if $(KBUILD_EXTMOD),$(firstword $(KBUILD_EXTMOD))/).tmp_versions

# Files to ignore in find ... statements

export RCS_FIND_IGNORE := \( -name SCCS -o -name BitKeeper -o -name .svn -o    \
			  -name CVS -o -name .pc -o -name .hg -o -name .git \) \
			  -prune -o
export RCS_TAR_IGNORE := --exclude SCCS --exclude BitKeeper --exclude .svn \
			 --exclude CVS --exclude .pc --exclude .hg --exclude .git

# ===========================================================================
# Rules shared between *config targets and build targets

# Basic helpers built in scripts/basic/
PHONY += scripts_basic
scripts_basic:
	$(Q)$(MAKE) $(build)=scripts/basic
	$(Q)rm -f .tmp_quiet_recordmcount

# To avoid any implicit rule to kick in, define an empty command.
scripts/basic/%: scripts_basic ;

PHONY += outputmakefile
# outputmakefile generates a Makefile in the output directory, if using a
# separate output directory. This allows convenient use of make in the
# output directory.
outputmakefile:
ifneq ($(KBUILD_SRC),)
	$(Q)ln -fsn $(srctree) source
	$(Q)$(CONFIG_SHELL) $(srctree)/scripts/mkmakefile $(srctree)
endif

ifneq ($(shell $(CC) --version 2>&1 | head -n 1 | grep clang),)
ifneq ($(CROSS_COMPILE),)
CLANG_TARGET	:= --target=$(notdir $(CROSS_COMPILE:%-=%))
GCC_TOOLCHAIN_DIR := $(dir $(shell which $(LD)))
CLANG_PREFIX	:= --prefix=$(GCC_TOOLCHAIN_DIR)
GCC_TOOLCHAIN	:= $(realpath $(GCC_TOOLCHAIN_DIR)/..)
endif
ifneq ($(GCC_TOOLCHAIN),)
CLANG_GCC_TC	:= --gcc-toolchain=$(GCC_TOOLCHAIN)
endif
KBUILD_CFLAGS += $(CLANG_TARGET) $(CLANG_GCC_TC) $(CLANG_PREFIX)
KBUILD_AFLAGS += $(CLANG_TARGET) $(CLANG_GCC_TC) $(CLANG_PREFIX)
KBUILD_CFLAGS += $(call cc-option, -no-integrated-as)
KBUILD_AFLAGS += $(call cc-option, -no-integrated-as)
endif

RETPOLINE_CFLAGS_GCC := -mindirect-branch=thunk-extern -mindirect-branch-register
RETPOLINE_VDSO_CFLAGS_GCC := -mindirect-branch=thunk-inline -mindirect-branch-register
RETPOLINE_CFLAGS_CLANG := -mretpoline-external-thunk
RETPOLINE_VDSO_CFLAGS_CLANG := -mretpoline
RETPOLINE_CFLAGS := $(call cc-option,$(RETPOLINE_CFLAGS_GCC),$(call cc-option,$(RETPOLINE_CFLAGS_CLANG)))
RETPOLINE_VDSO_CFLAGS := $(call cc-option,$(RETPOLINE_VDSO_CFLAGS_GCC),$(call cc-option,$(RETPOLINE_VDSO_CFLAGS_CLANG)))
export RETPOLINE_CFLAGS
export RETPOLINE_VDSO_CFLAGS

KBUILD_CFLAGS	+= $(call cc-option,-fno-PIE)
KBUILD_AFLAGS	+= $(call cc-option,-fno-PIE)

# check for 'asm goto'
ifeq ($(shell $(CONFIG_SHELL) $(srctree)/scripts/gcc-goto.sh $(CC) $(KBUILD_CFLAGS)), y)
  CC_HAVE_ASM_GOTO := 1
  KBUILD_CFLAGS += -DCC_HAVE_ASM_GOTO
  KBUILD_AFLAGS += -DCC_HAVE_ASM_GOTO
endif

# The expansion should be delayed until arch/$(SRCARCH)/Makefile is included.
# Some architectures define CROSS_COMPILE in arch/$(SRCARCH)/Makefile.
# CC_VERSION_TEXT is referenced from Kconfig (so it needs export),
# and from include/config/auto.conf.cmd to detect the compiler upgrade.
CC_VERSION_TEXT = $(shell $(CC) --version | head -n 1)

ifeq ($(config-targets),1)
# ===========================================================================
# *config targets only - make sure prerequisites are updated, and descend
# in scripts/kconfig to make the *config target

# Read arch specific Makefile to set KBUILD_DEFCONFIG as needed.
# KBUILD_DEFCONFIG may point out an alternative default configuration
# used for 'make defconfig'
include arch/$(SRCARCH)/Makefile
export KBUILD_DEFCONFIG KBUILD_KCONFIG CC_VERSION_TEXT

config: scripts_basic outputmakefile FORCE
	$(Q)$(MAKE) $(build)=scripts/kconfig $@

%config: scripts_basic outputmakefile FORCE
	$(Q)$(MAKE) $(build)=scripts/kconfig $@

else
# ===========================================================================
# Build targets only - this includes vmlinux, arch specific targets, clean
# targets and others. In general all targets except *config targets.

# If building an external module we do not care about the all: rule
# but instead _all depend on modules
PHONY += all
ifeq ($(KBUILD_EXTMOD),)
_all: all
else
_all: modules
endif

# Decide whether to build built-in, modular, or both.
# Normally, just do built-in.

KBUILD_MODULES :=
KBUILD_BUILTIN := 1

# If we have only "make modules", don't compile built-in objects.
# When we're building modules with modversions, we need to consider
# the built-in objects during the descend as well, in order to
# make sure the checksums are up to date before we record them.

ifeq ($(MAKECMDGOALS),modules)
  KBUILD_BUILTIN := $(if $(CONFIG_MODVERSIONS),1)
endif

# If we have "make <whatever> modules", compile modules
# in addition to whatever we do anyway.
# Just "make" or "make all" shall build modules as well

ifneq ($(filter all _all modules,$(MAKECMDGOALS)),)
  KBUILD_MODULES := 1
endif

ifeq ($(MAKECMDGOALS),)
  KBUILD_MODULES := 1
endif

export KBUILD_MODULES KBUILD_BUILTIN

ifeq ($(KBUILD_EXTMOD),)
# Objects we will link into vmlinux / subdirs we need to visit
init-y		:= init/
drivers-y	:= drivers/ sound/ firmware/
net-y		:= net/
libs-y		:= lib/
core-y		:= usr/
virt-y		:= virt/
endif # KBUILD_EXTMOD

ifeq ($(dot-config),1)
include include/config/auto.conf
endif

# The all: target is the default when no target is given on the
# command line.
# This allow a user to issue only 'make' to build a kernel including modules
# Defaults to vmlinux, but the arch makefile usually adds further targets
all: vmlinux

CFLAGS_GCOV	:= -fprofile-arcs -ftest-coverage \
	$(call cc-option,-fno-tree-loop-im) \
	$(call cc-disable-warning,maybe-uninitialized,)
export CFLAGS_GCOV

# The arch Makefiles can override CC_FLAGS_FTRACE. We may also append it later.
ifdef CONFIG_FUNCTION_TRACER
  CC_FLAGS_FTRACE := -pg
endif

# The arch Makefile can set ARCH_{CPP,A,C}FLAGS to override the default
# values of the respective KBUILD_* variables
ARCH_CPPFLAGS :=
ARCH_AFLAGS :=
ARCH_CFLAGS :=
include arch/$(SRCARCH)/Makefile

ifeq ($(dot-config),1)
ifeq ($(may-sync-config),1)
# Read in dependencies to all Kconfig* files, make sure to run syncconfig if
# changes are detected. This should be included after arch/$(SRCARCH)/Makefile
# because some architectures define CROSS_COMPILE there.
-include include/config/auto.conf.cmd

# To avoid any implicit rule to kick in, define an empty command
$(KCONFIG_CONFIG) include/config/auto.conf.cmd: ;

# The actual configuration files used during the build are stored in
# include/generated/ and include/config/. Update them if .config is newer than
# include/config/auto.conf (which mirrors .config).
include/config/%.conf: $(KCONFIG_CONFIG) include/config/auto.conf.cmd
	$(Q)$(MAKE) -f $(srctree)/Makefile syncconfig
else
# External modules and some install targets need include/generated/autoconf.h
# and include/config/auto.conf but do not care if they are up-to-date.
# Use auto.conf to trigger the test
PHONY += include/config/auto.conf

include/config/auto.conf:
	$(Q)test -e include/generated/autoconf.h -a -e $@ || (		\
	echo >&2;							\
	echo >&2 "  ERROR: Kernel configuration is invalid.";		\
	echo >&2 "         include/generated/autoconf.h or $@ are missing.";\
	echo >&2 "         Run 'make oldconfig && make prepare' on kernel src to fix it.";	\
	echo >&2 ;							\
	/bin/false)

endif # may-sync-config
endif # $(dot-config)

KBUILD_CFLAGS	+= $(call cc-option,-fno-delete-null-pointer-checks,)
KBUILD_CFLAGS	+= $(call cc-disable-warning,frame-address,)
KBUILD_CFLAGS	+= $(call cc-disable-warning, format-truncation)
KBUILD_CFLAGS	+= $(call cc-disable-warning, format-overflow)
KBUILD_CFLAGS	+= $(call cc-disable-warning, int-in-bool-context)

ifdef CONFIG_CC_OPTIMIZE_FOR_SIZE
KBUILD_CFLAGS	+= $(call cc-option,-Oz,-Os)
KBUILD_CFLAGS	+= $(call cc-disable-warning,maybe-uninitialized,)
else
ifdef CONFIG_PROFILE_ALL_BRANCHES
KBUILD_CFLAGS	+= -O2 $(call cc-disable-warning,maybe-uninitialized,)
else
KBUILD_CFLAGS   += -O2
endif
endif

KBUILD_CFLAGS += $(call cc-ifversion, -lt, 0409, \
			$(call cc-disable-warning,maybe-uninitialized,))

# Tell gcc to never replace conditional load with a non-conditional one
KBUILD_CFLAGS	+= $(call cc-option,--param=allow-store-data-races=0)

include scripts/Makefile.kcov
include scripts/Makefile.gcc-plugins

ifdef CONFIG_READABLE_ASM
# Disable optimizations that make assembler listings hard to read.
# reorder blocks reorders the control in the function
# ipa clone creates specialized cloned functions
# partial inlining inlines only parts of functions
KBUILD_CFLAGS += $(call cc-option,-fno-reorder-blocks,) \
                 $(call cc-option,-fno-ipa-cp-clone,) \
                 $(call cc-option,-fno-partial-inlining)
endif

ifneq ($(CONFIG_FRAME_WARN),0)
KBUILD_CFLAGS += $(call cc-option,-Wframe-larger-than=${CONFIG_FRAME_WARN})
endif

stackp-flags-$(CONFIG_CC_HAS_STACKPROTECTOR_NONE) := -fno-stack-protector
stackp-flags-$(CONFIG_STACKPROTECTOR)             := -fstack-protector
stackp-flags-$(CONFIG_STACKPROTECTOR_STRONG)      := -fstack-protector-strong

KBUILD_CFLAGS += $(stackp-flags-y)

ifdef CONFIG_CC_IS_CLANG
KBUILD_CPPFLAGS += $(call cc-option,-Qunused-arguments,)
KBUILD_CFLAGS += $(call cc-disable-warning, format-invalid-specifier)
KBUILD_CFLAGS += $(call cc-disable-warning, gnu)
KBUILD_CFLAGS += $(call cc-disable-warning, address-of-packed-member)
# Quiet clang warning: comparison of unsigned expression < 0 is always false
KBUILD_CFLAGS += $(call cc-disable-warning, tautological-compare)
# CLANG uses a _MergedGlobals as optimization, but this breaks modpost, as the
# source of a reference will be _MergedGlobals and not on of the whitelisted names.
# See modpost pattern 2
KBUILD_CFLAGS += $(call cc-option, -mno-global-merge,)
KBUILD_CFLAGS += $(call cc-option, -fcatch-undefined-behavior)
else

# These warnings generated too much noise in a regular build.
# Use make W=1 to enable them (see scripts/Makefile.extrawarn)
KBUILD_CFLAGS += -Wno-unused-but-set-variable
endif

KBUILD_CFLAGS += $(call cc-disable-warning, unused-const-variable)
ifdef CONFIG_FRAME_POINTER
KBUILD_CFLAGS	+= -fno-omit-frame-pointer -fno-optimize-sibling-calls
else
# Some targets (ARM with Thumb2, for example), can't be built with frame
# pointers.  For those, we don't have FUNCTION_TRACER automatically
# select FRAME_POINTER.  However, FUNCTION_TRACER adds -pg, and this is
# incompatible with -fomit-frame-pointer with current GCC, so we don't use
# -fomit-frame-pointer with FUNCTION_TRACER.
ifndef CONFIG_FUNCTION_TRACER
KBUILD_CFLAGS	+= -fomit-frame-pointer
endif
endif

KBUILD_CFLAGS   += $(call cc-option, -fno-var-tracking-assignments)

ifdef CONFIG_DEBUG_INFO
ifdef CONFIG_DEBUG_INFO_SPLIT
KBUILD_CFLAGS   += $(call cc-option, -gsplit-dwarf, -g)
else
KBUILD_CFLAGS	+= -g
endif
KBUILD_AFLAGS	+= -Wa,-gdwarf-2
endif
ifdef CONFIG_DEBUG_INFO_DWARF4
KBUILD_CFLAGS	+= $(call cc-option, -gdwarf-4,)
endif

ifdef CONFIG_DEBUG_INFO_REDUCED
KBUILD_CFLAGS 	+= $(call cc-option, -femit-struct-debug-baseonly) \
		   $(call cc-option,-fno-var-tracking)
endif

ifdef CONFIG_FUNCTION_TRACER
ifdef CONFIG_FTRACE_MCOUNT_RECORD
  # gcc 5 supports generating the mcount tables directly
  ifeq ($(call cc-option-yn,-mrecord-mcount),y)
    CC_FLAGS_FTRACE	+= -mrecord-mcount
    export CC_USING_RECORD_MCOUNT := 1
  endif
  ifdef CONFIG_HAVE_NOP_MCOUNT
    ifeq ($(call cc-option-yn, -mnop-mcount),y)
      CC_FLAGS_FTRACE	+= -mnop-mcount
      CC_FLAGS_USING	+= -DCC_USING_NOP_MCOUNT
    endif
  endif
endif
ifdef CONFIG_HAVE_FENTRY
  ifeq ($(call cc-option-yn, -mfentry),y)
    CC_FLAGS_FTRACE	+= -mfentry
    CC_FLAGS_USING	+= -DCC_USING_FENTRY
  endif
endif
export CC_FLAGS_FTRACE
KBUILD_CFLAGS	+= $(CC_FLAGS_FTRACE) $(CC_FLAGS_USING)
KBUILD_AFLAGS	+= $(CC_FLAGS_USING)
ifdef CONFIG_DYNAMIC_FTRACE
	ifdef CONFIG_HAVE_C_RECORDMCOUNT
		BUILD_C_RECORDMCOUNT := y
		export BUILD_C_RECORDMCOUNT
	endif
endif
endif

# We trigger additional mismatches with less inlining
ifdef CONFIG_DEBUG_SECTION_MISMATCH
KBUILD_CFLAGS += $(call cc-option, -fno-inline-functions-called-once)
endif

ifdef CONFIG_LD_DEAD_CODE_DATA_ELIMINATION
KBUILD_CFLAGS_KERNEL += -ffunction-sections -fdata-sections
LDFLAGS_vmlinux += --gc-sections
endif

# arch Makefile may override CC so keep this after arch Makefile is included
NOSTDINC_FLAGS += -nostdinc -isystem $(shell $(CC) -print-file-name=include)

# warn about C99 declaration after statement
KBUILD_CFLAGS += -Wdeclaration-after-statement

# Variable Length Arrays (VLAs) should not be used anywhere in the kernel
KBUILD_CFLAGS += $(call cc-option,-Wvla)

# disable pointer signed / unsigned warnings in gcc 4.0
KBUILD_CFLAGS += -Wno-pointer-sign

# disable stringop warnings in gcc 8+
KBUILD_CFLAGS += $(call cc-disable-warning, stringop-truncation)

# disable invalid "can't wrap" optimizations for signed / pointers
KBUILD_CFLAGS	+= $(call cc-option,-fno-strict-overflow)

# clang sets -fmerge-all-constants by default as optimization, but this
# is non-conforming behavior for C and in fact breaks the kernel, so we
# need to disable it here generally.
KBUILD_CFLAGS	+= $(call cc-option,-fno-merge-all-constants)

# for gcc -fno-merge-all-constants disables everything, but it is fine
# to have actual conforming behavior enabled.
KBUILD_CFLAGS	+= $(call cc-option,-fmerge-constants)

# Make sure -fstack-check isn't enabled (like gentoo apparently did)
KBUILD_CFLAGS  += $(call cc-option,-fno-stack-check,)

# conserve stack if available
KBUILD_CFLAGS   += $(call cc-option,-fconserve-stack)

# disallow errors like 'EXPORT_GPL(foo);' with missing header
KBUILD_CFLAGS   += $(call cc-option,-Werror=implicit-int)

# require functions to have arguments in prototypes, not empty 'int foo()'
KBUILD_CFLAGS   += $(call cc-option,-Werror=strict-prototypes)

# Prohibit date/time macros, which would make the build non-deterministic
KBUILD_CFLAGS   += $(call cc-option,-Werror=date-time)

# enforce correct pointer usage
KBUILD_CFLAGS   += $(call cc-option,-Werror=incompatible-pointer-types)

# Require designated initializers for all marked structures
KBUILD_CFLAGS   += $(call cc-option,-Werror=designated-init)

# change __FILE__ to the relative path from the srctree
KBUILD_CFLAGS	+= $(call cc-option,-fmacro-prefix-map=$(srctree)/=)

# use the deterministic mode of AR if available
KBUILD_ARFLAGS := $(call ar-option,D)

include scripts/Makefile.kasan
include scripts/Makefile.extrawarn
include scripts/Makefile.ubsan

# Add any arch overrides and user supplied CPPFLAGS, AFLAGS and CFLAGS as the
# last assignments
KBUILD_CPPFLAGS += $(ARCH_CPPFLAGS) $(KCPPFLAGS)
KBUILD_AFLAGS   += $(ARCH_AFLAGS)   $(KAFLAGS)
KBUILD_CFLAGS   += $(ARCH_CFLAGS)   $(KCFLAGS)

# Use --build-id when available.
LDFLAGS_BUILD_ID := $(call ld-option, --build-id)
KBUILD_LDFLAGS_MODULE += $(LDFLAGS_BUILD_ID)
LDFLAGS_vmlinux += $(LDFLAGS_BUILD_ID)

ifeq ($(CONFIG_STRIP_ASM_SYMS),y)
LDFLAGS_vmlinux	+= $(call ld-option, -X,)
endif

# insure the checker run with the right endianness
CHECKFLAGS += $(if $(CONFIG_CPU_BIG_ENDIAN),-mbig-endian,-mlittle-endian)

# the checker needs the correct machine size
CHECKFLAGS += $(if $(CONFIG_64BIT),-m64,-m32)

# Default kernel image to build when no specific target is given.
# KBUILD_IMAGE may be overruled on the command line or
# set in the environment
# Also any assignments in arch/$(ARCH)/Makefile take precedence over
# this default value
export KBUILD_IMAGE ?= vmlinux

#
# INSTALL_PATH specifies where to place the updated kernel and system map
# images. Default is /boot, but you can set it to other values
export	INSTALL_PATH ?= /boot

#
# INSTALL_DTBS_PATH specifies a prefix for relocations required by build roots.
# Like INSTALL_MOD_PATH, it isn't defined in the Makefile, but can be passed as
# an argument if needed. Otherwise it defaults to the kernel install path
#
export INSTALL_DTBS_PATH ?= $(INSTALL_PATH)/dtbs/$(KERNELRELEASE)

#
# INSTALL_MOD_PATH specifies a prefix to MODLIB for module directory
# relocations required by build roots.  This is not defined in the
# makefile but the argument can be passed to make if needed.
#

MODLIB	= $(INSTALL_MOD_PATH)/lib/modules/$(KERNELRELEASE)
export MODLIB

#
# INSTALL_MOD_STRIP, if defined, will cause modules to be
# stripped after they are installed.  If INSTALL_MOD_STRIP is '1', then
# the default option --strip-debug will be used.  Otherwise,
# INSTALL_MOD_STRIP value will be used as the options to the strip command.

ifdef INSTALL_MOD_STRIP
ifeq ($(INSTALL_MOD_STRIP),1)
mod_strip_cmd = $(STRIP) --strip-debug
else
mod_strip_cmd = $(STRIP) $(INSTALL_MOD_STRIP)
endif # INSTALL_MOD_STRIP=1
else
mod_strip_cmd = true
endif # INSTALL_MOD_STRIP
export mod_strip_cmd

# CONFIG_MODULE_COMPRESS, if defined, will cause module to be compressed
# after they are installed in agreement with CONFIG_MODULE_COMPRESS_GZIP
# or CONFIG_MODULE_COMPRESS_XZ.

mod_compress_cmd = true
ifdef CONFIG_MODULE_COMPRESS
  ifdef CONFIG_MODULE_COMPRESS_GZIP
    mod_compress_cmd = gzip -n -f
  endif # CONFIG_MODULE_COMPRESS_GZIP
  ifdef CONFIG_MODULE_COMPRESS_XZ
    mod_compress_cmd = xz -f
  endif # CONFIG_MODULE_COMPRESS_XZ
endif # CONFIG_MODULE_COMPRESS
export mod_compress_cmd

# Select initial ramdisk compression format, default is gzip(1).
# This shall be used by the dracut(8) tool while creating an initramfs image.
#
INITRD_COMPRESS-y                  := gzip
INITRD_COMPRESS-$(CONFIG_RD_BZIP2) := bzip2
INITRD_COMPRESS-$(CONFIG_RD_LZMA)  := lzma
INITRD_COMPRESS-$(CONFIG_RD_XZ)    := xz
INITRD_COMPRESS-$(CONFIG_RD_LZO)   := lzo
INITRD_COMPRESS-$(CONFIG_RD_LZ4)   := lz4
# do not export INITRD_COMPRESS, since we didn't actually
# choose a sane default compression above.
# export INITRD_COMPRESS := $(INITRD_COMPRESS-y)

ifdef CONFIG_MODULE_SIG_ALL
$(eval $(call config_filename,MODULE_SIG_KEY))

mod_sign_cmd = scripts/sign-file $(CONFIG_MODULE_SIG_HASH) $(MODULE_SIG_KEY_SRCPREFIX)$(CONFIG_MODULE_SIG_KEY) certs/signing_key.x509
else
mod_sign_cmd = true
endif
export mod_sign_cmd

ifdef CONFIG_STACK_VALIDATION
  has_libelf := $(call try-run,\
		echo "int main() {}" | $(HOSTCC) -xc -o /dev/null -lelf -,1,0)
  ifeq ($(has_libelf),1)
    objtool_target := tools/objtool FORCE
  else
    ifdef CONFIG_UNWINDER_ORC
      $(error "Cannot generate ORC metadata for CONFIG_UNWINDER_ORC=y, please install libelf-dev, libelf-devel or elfutils-libelf-devel")
    else
      $(warning "Cannot use CONFIG_STACK_VALIDATION=y, please install libelf-dev, libelf-devel or elfutils-libelf-devel")
    endif
    SKIP_STACK_VALIDATION := 1
    export SKIP_STACK_VALIDATION
  endif
endif


ifeq ($(KBUILD_EXTMOD),)
core-y		+= kernel/ certs/ mm/ fs/ ipc/ security/ crypto/ block/

vmlinux-dirs	:= $(patsubst %/,%,$(filter %/, $(init-y) $(init-m) \
		     $(core-y) $(core-m) $(drivers-y) $(drivers-m) \
		     $(net-y) $(net-m) $(libs-y) $(libs-m) $(virt-y)))

vmlinux-alldirs	:= $(sort $(vmlinux-dirs) $(patsubst %/,%,$(filter %/, \
		     $(init-) $(core-) $(drivers-) $(net-) $(libs-) $(virt-))))

init-y		:= $(patsubst %/, %/built-in.a, $(init-y))
core-y		:= $(patsubst %/, %/built-in.a, $(core-y))
drivers-y	:= $(patsubst %/, %/built-in.a, $(drivers-y))
net-y		:= $(patsubst %/, %/built-in.a, $(net-y))
libs-y1		:= $(patsubst %/, %/lib.a, $(libs-y))
libs-y2		:= $(patsubst %/, %/built-in.a, $(filter-out %.a, $(libs-y)))
virt-y		:= $(patsubst %/, %/built-in.a, $(virt-y))

# Externally visible symbols (used by link-vmlinux.sh)
export KBUILD_VMLINUX_INIT := $(head-y) $(init-y)
export KBUILD_VMLINUX_MAIN := $(core-y) $(libs-y2) $(drivers-y) $(net-y) $(virt-y)
export KBUILD_VMLINUX_LIBS := $(libs-y1)
export KBUILD_LDS          := arch/$(SRCARCH)/kernel/vmlinux.lds
export LDFLAGS_vmlinux
# used by scripts/package/Makefile
export KBUILD_ALLDIRS := $(sort $(filter-out arch/%,$(vmlinux-alldirs)) arch Documentation include samples scripts tools)

vmlinux-deps := $(KBUILD_LDS) $(KBUILD_VMLINUX_INIT) $(KBUILD_VMLINUX_MAIN) $(KBUILD_VMLINUX_LIBS)

# Recurse until adjust_autoksyms.sh is satisfied
PHONY += autoksyms_recursive
autoksyms_recursive: $(vmlinux-deps)
ifdef CONFIG_TRIM_UNUSED_KSYMS
	$(Q)$(CONFIG_SHELL) $(srctree)/scripts/adjust_autoksyms.sh \
	  "$(MAKE) -f $(srctree)/Makefile vmlinux"
endif

# For the kernel to actually contain only the needed exported symbols,
# we have to build modules as well to determine what those symbols are.
# (this can be evaluated only once include/config/auto.conf has been included)
ifdef CONFIG_TRIM_UNUSED_KSYMS
  KBUILD_MODULES := 1
endif

autoksyms_h := $(if $(CONFIG_TRIM_UNUSED_KSYMS), include/generated/autoksyms.h)

$(autoksyms_h):
	$(Q)mkdir -p $(dir $@)
	$(Q)touch $@

ARCH_POSTLINK := $(wildcard $(srctree)/arch/$(SRCARCH)/Makefile.postlink)

# Final link of vmlinux with optional arch pass after final link
cmd_link-vmlinux =                                                 \
	$(CONFIG_SHELL) $< $(LD) $(KBUILD_LDFLAGS) $(LDFLAGS_vmlinux) ;    \
	$(if $(ARCH_POSTLINK), $(MAKE) -f $(ARCH_POSTLINK) $@, true)

vmlinux: scripts/link-vmlinux.sh autoksyms_recursive $(vmlinux-deps) FORCE
ifdef CONFIG_HEADERS_CHECK
	$(Q)$(MAKE) -f $(srctree)/Makefile headers_check
endif
ifdef CONFIG_GDB_SCRIPTS
	$(Q)ln -fsn $(abspath $(srctree)/scripts/gdb/vmlinux-gdb.py)
endif
	+$(call if_changed,link-vmlinux)

# Build samples along the rest of the kernel. This needs headers_install.
ifdef CONFIG_SAMPLES
vmlinux-dirs += samples
samples: headers_install
endif

# The actual objects are generated when descending,
# make sure no implicit rule kicks in
$(sort $(vmlinux-deps)): $(vmlinux-dirs) ;

# Handle descending into subdirectories listed in $(vmlinux-dirs)
# Preset locale variables to speed up the build process. Limit locale
# tweaks to this spot to avoid wrong language settings when running
# make menuconfig etc.
# Error messages still appears in the original language

PHONY += $(vmlinux-dirs)
$(vmlinux-dirs): prepare scripts
	$(Q)$(MAKE) $(build)=$@ need-builtin=1

define filechk_kernel.release
	echo "$(KERNELVERSION)$$($(CONFIG_SHELL) $(srctree)/scripts/setlocalversion $(srctree))"
endef

# Store (new) KERNELRELEASE string in include/config/kernel.release
include/config/kernel.release: $(srctree)/Makefile FORCE
	$(call filechk,kernel.release)

# Additional helpers built in scripts/
# Carefully list dependencies so we do not try to build scripts twice
# in parallel
PHONY += scripts
scripts: scripts_basic scripts_dtc asm-generic gcc-plugins $(autoksyms_h)
	$(Q)$(MAKE) $(build)=$(@)

# Things we need to do before we recursively start building the kernel
# or the modules are listed in "prepare".
# A multi level approach is used. prepareN is processed before prepareN-1.
# archprepare is used in arch Makefiles and when processed asm symlink,
# version.h and scripts_basic is processed / created.

# Listed in dependency order
PHONY += prepare archprepare macroprepare prepare0 prepare1 prepare2 prepare3

# prepare3 is used to check if we are building in a separate output directory,
# and if so do:
# 1) Check that make has not been executed in the kernel src $(srctree)
prepare3: include/config/kernel.release
ifneq ($(KBUILD_SRC),)
	@$(kecho) '  Using $(srctree) as source for kernel'
	$(Q)if [ -f $(srctree)/.config -o -d $(srctree)/include/config ]; then \
		echo >&2 "  $(srctree) is not clean, please run 'make mrproper'"; \
		echo >&2 "  in the '$(srctree)' directory.";\
		/bin/false; \
	fi;
endif

# prepare2 creates a makefile if using a separate output directory.
# From this point forward, .config has been reprocessed, so any rules
# that need to depend on updated CONFIG_* values can be checked here.
prepare2: prepare3 outputmakefile asm-generic

prepare1: prepare2 $(version_h) $(autoksyms_h) include/generated/utsrelease.h
	$(cmd_crmodverdir)

macroprepare: prepare1 archmacros

archprepare: archheaders archscripts macroprepare scripts_basic

prepare0: archprepare gcc-plugins
	$(Q)$(MAKE) $(build)=.

# All the preparing..
prepare: prepare0 prepare-objtool

# Support for using generic headers in asm-generic
PHONY += asm-generic uapi-asm-generic
asm-generic: uapi-asm-generic
	$(Q)$(MAKE) -f $(srctree)/scripts/Makefile.asm-generic \
	            src=asm obj=arch/$(SRCARCH)/include/generated/asm
uapi-asm-generic:
	$(Q)$(MAKE) -f $(srctree)/scripts/Makefile.asm-generic \
	            src=uapi/asm obj=arch/$(SRCARCH)/include/generated/uapi/asm

PHONY += prepare-objtool
prepare-objtool: $(objtool_target)

# Generate some files
# ---------------------------------------------------------------------------

# KERNELRELEASE can change from a few different places, meaning version.h
# needs to be updated, so this check is forced on all builds

uts_len := 64
define filechk_utsrelease.h
	if [ `echo -n "$(KERNELRELEASE)" | wc -c ` -gt $(uts_len) ]; then \
	  echo '"$(KERNELRELEASE)" exceeds $(uts_len) characters' >&2;    \
	  exit 1;                                                         \
	fi;                                                               \
	(echo \#define UTS_RELEASE \"$(KERNELRELEASE)\";)
endef

define filechk_version.h
	(echo \#define LINUX_VERSION_CODE $(shell                         \
	expr $(VERSION) \* 65536 + 0$(PATCHLEVEL) \* 256 + 0$(SUBLEVEL)); \
	echo '#define KERNEL_VERSION(a,b,c) (((a) << 16) + ((b) << 8) + (c))';)
endef

$(version_h): FORCE
	$(call filechk,version.h)
	$(Q)rm -f $(old_version_h)

include/generated/utsrelease.h: include/config/kernel.release FORCE
	$(call filechk,utsrelease.h)

PHONY += headerdep
headerdep:
	$(Q)find $(srctree)/include/ -name '*.h' | xargs --max-args 1 \
	$(srctree)/scripts/headerdep.pl -I$(srctree)/include

# ---------------------------------------------------------------------------
# Kernel headers

#Default location for installed headers
export INSTALL_HDR_PATH = $(objtree)/usr

# If we do an all arch process set dst to include/arch-$(SRCARCH)
hdr-dst = $(if $(KBUILD_HEADERS), dst=include/arch-$(SRCARCH), dst=include)

PHONY += archheaders
archheaders:

PHONY += archscripts
archscripts:

PHONY += archmacros
archmacros:

PHONY += __headers
__headers: $(version_h) scripts_basic uapi-asm-generic archheaders archscripts
	$(Q)$(MAKE) $(build)=scripts build_unifdef

PHONY += headers_install_all
headers_install_all:
	$(Q)$(CONFIG_SHELL) $(srctree)/scripts/headers.sh install

PHONY += headers_install
headers_install: __headers
	$(if $(wildcard $(srctree)/arch/$(SRCARCH)/include/uapi/asm/Kbuild),, \
	  $(error Headers not exportable for the $(SRCARCH) architecture))
	$(Q)$(MAKE) $(hdr-inst)=include/uapi dst=include
	$(Q)$(MAKE) $(hdr-inst)=arch/$(SRCARCH)/include/uapi $(hdr-dst)

PHONY += headers_check_all
headers_check_all: headers_install_all
	$(Q)$(CONFIG_SHELL) $(srctree)/scripts/headers.sh check

PHONY += headers_check
headers_check: headers_install
	$(Q)$(MAKE) $(hdr-inst)=include/uapi dst=include HDRCHECK=1
	$(Q)$(MAKE) $(hdr-inst)=arch/$(SRCARCH)/include/uapi $(hdr-dst) HDRCHECK=1

# ---------------------------------------------------------------------------
# Kernel selftest

PHONY += kselftest
kselftest:
	$(Q)$(MAKE) -C $(srctree)/tools/testing/selftests run_tests

PHONY += kselftest-clean
kselftest-clean:
	$(Q)$(MAKE) -C $(srctree)/tools/testing/selftests clean

PHONY += kselftest-merge
kselftest-merge:
	$(if $(wildcard $(objtree)/.config),, $(error No .config exists, config your kernel first!))
	$(Q)$(CONFIG_SHELL) $(srctree)/scripts/kconfig/merge_config.sh \
		-m $(objtree)/.config \
		$(srctree)/tools/testing/selftests/*/config
	+$(Q)$(MAKE) -f $(srctree)/Makefile olddefconfig

# ---------------------------------------------------------------------------
# Devicetree files

ifneq ($(wildcard $(srctree)/arch/$(SRCARCH)/boot/dts/),)
dtstree := arch/$(SRCARCH)/boot/dts
endif

ifneq ($(dtstree),)

%.dtb: prepare3 scripts_dtc
	$(Q)$(MAKE) $(build)=$(dtstree) $(dtstree)/$@

PHONY += dtbs dtbs_install
dtbs: prepare3 scripts_dtc
	$(Q)$(MAKE) $(build)=$(dtstree)

dtbs_install:
	$(Q)$(MAKE) $(dtbinst)=$(dtstree)

ifdef CONFIG_OF_EARLY_FLATTREE
all: dtbs
endif

endif

PHONY += scripts_dtc
scripts_dtc: scripts_basic
	$(Q)$(MAKE) $(build)=scripts/dtc

# ---------------------------------------------------------------------------
# Modules

ifdef CONFIG_MODULES

# By default, build modules as well

all: modules

# Build modules
#
# A module can be listed more than once in obj-m resulting in
# duplicate lines in modules.order files.  Those are removed
# using awk while concatenating to the final file.

PHONY += modules
modules: $(vmlinux-dirs) $(if $(KBUILD_BUILTIN),vmlinux) modules.builtin
	$(Q)$(AWK) '!x[$$0]++' $(vmlinux-dirs:%=$(objtree)/%/modules.order) > $(objtree)/modules.order
	@$(kecho) '  Building modules, stage 2.';
	$(Q)$(MAKE) -f $(srctree)/scripts/Makefile.modpost

modules.builtin: $(vmlinux-dirs:%=%/modules.builtin)
	$(Q)$(AWK) '!x[$$0]++' $^ > $(objtree)/modules.builtin

%/modules.builtin: include/config/auto.conf include/config/tristate.conf
	$(Q)$(MAKE) $(modbuiltin)=$*


# Target to prepare building external modules
PHONY += modules_prepare
modules_prepare: prepare scripts

# Target to install modules
PHONY += modules_install
modules_install: _modinst_ _modinst_post

PHONY += _modinst_
_modinst_:
	@rm -rf $(MODLIB)/kernel
	@rm -f $(MODLIB)/source
	@mkdir -p $(MODLIB)/kernel
	@ln -s $(abspath $(srctree)) $(MODLIB)/source
	@if [ ! $(objtree) -ef  $(MODLIB)/build ]; then \
		rm -f $(MODLIB)/build ; \
		ln -s $(CURDIR) $(MODLIB)/build ; \
	fi
	@cp -f $(objtree)/modules.order $(MODLIB)/
	@cp -f $(objtree)/modules.builtin $(MODLIB)/
	$(Q)$(MAKE) -f $(srctree)/scripts/Makefile.modinst

# This depmod is only for convenience to give the initial
# boot a modules.dep even before / is mounted read-write.  However the
# boot script depmod is the master version.
PHONY += _modinst_post
_modinst_post: _modinst_
	$(call cmd,depmod)

ifeq ($(CONFIG_MODULE_SIG), y)
PHONY += modules_sign
modules_sign:
	$(Q)$(MAKE) -f $(srctree)/scripts/Makefile.modsign
endif

else # CONFIG_MODULES

# Modules not configured
# ---------------------------------------------------------------------------

PHONY += modules modules_install
modules modules_install:
	@echo >&2
	@echo >&2 "The present kernel configuration has modules disabled."
	@echo >&2 "Type 'make config' and enable loadable module support."
	@echo >&2 "Then build a kernel with module support enabled."
	@echo >&2
	@exit 1

endif # CONFIG_MODULES

###
# Cleaning is done on three levels.
# make clean     Delete most generated files
#                Leave enough to build external modules
# make mrproper  Delete the current configuration, and all generated files
# make distclean Remove editor backup files, patch leftover files and the like

# Directories & files removed with 'make clean'
CLEAN_DIRS  += $(MODVERDIR) include/ksym

# Directories & files removed with 'make mrproper'
MRPROPER_DIRS  += include/config usr/include include/generated          \
		  arch/*/include/generated .tmp_objdiff
MRPROPER_FILES += .config .config.old .version \
		  Module.symvers tags TAGS cscope* GPATH GTAGS GRTAGS GSYMS \
		  signing_key.pem signing_key.priv signing_key.x509	\
		  x509.genkey extra_certificates signing_key.x509.keyid	\
		  signing_key.x509.signer vmlinux-gdb.py

# clean - Delete most, but leave enough to build external modules
#
clean: rm-dirs  := $(CLEAN_DIRS)
clean: rm-files := $(CLEAN_FILES)
clean-dirs      := $(addprefix _clean_, . $(vmlinux-alldirs) Documentation samples)

PHONY += $(clean-dirs) clean archclean vmlinuxclean
$(clean-dirs):
	$(Q)$(MAKE) $(clean)=$(patsubst _clean_%,%,$@)

vmlinuxclean:
	$(Q)$(CONFIG_SHELL) $(srctree)/scripts/link-vmlinux.sh clean
	$(Q)$(if $(ARCH_POSTLINK), $(MAKE) -f $(ARCH_POSTLINK) clean)

clean: archclean vmlinuxclean

# mrproper - Delete all generated files, including .config
#
mrproper: rm-dirs  := $(wildcard $(MRPROPER_DIRS))
mrproper: rm-files := $(wildcard $(MRPROPER_FILES))
mrproper-dirs      := $(addprefix _mrproper_,scripts)

PHONY += $(mrproper-dirs) mrproper archmrproper
$(mrproper-dirs):
	$(Q)$(MAKE) $(clean)=$(patsubst _mrproper_%,%,$@)

mrproper: clean archmrproper $(mrproper-dirs)
	$(call cmd,rmdirs)
	$(call cmd,rmfiles)

# distclean
#
PHONY += distclean

distclean: mrproper
	@find $(srctree) $(RCS_FIND_IGNORE) \
		\( -name '*.orig' -o -name '*.rej' -o -name '*~' \
		-o -name '*.bak' -o -name '#*#' -o -name '*%' \
		-o -name 'core' \) \
		-type f -print | xargs rm -f


# Packaging of the kernel to various formats
# ---------------------------------------------------------------------------
package-dir	:= scripts/package

%src-pkg: FORCE
	$(Q)$(MAKE) $(build)=$(package-dir) $@
%pkg: include/config/kernel.release FORCE
	$(Q)$(MAKE) $(build)=$(package-dir) $@


# Brief documentation of the typical targets used
# ---------------------------------------------------------------------------

boards := $(wildcard $(srctree)/arch/$(SRCARCH)/configs/*_defconfig)
boards := $(sort $(notdir $(boards)))
board-dirs := $(dir $(wildcard $(srctree)/arch/$(SRCARCH)/configs/*/*_defconfig))
board-dirs := $(sort $(notdir $(board-dirs:/=)))

PHONY += help
help:
	@echo  'Cleaning targets:'
	@echo  '  clean		  - Remove most generated files but keep the config and'
	@echo  '                    enough build support to build external modules'
	@echo  '  mrproper	  - Remove all generated files + config + various backup files'
	@echo  '  distclean	  - mrproper + remove editor backup and patch files'
	@echo  ''
	@echo  'Configuration targets:'
	@$(MAKE) -f $(srctree)/scripts/kconfig/Makefile help
	@echo  ''
	@echo  'Other generic targets:'
	@echo  '  all		  - Build all targets marked with [*]'
	@echo  '* vmlinux	  - Build the bare kernel'
	@echo  '* modules	  - Build all modules'
	@echo  '  modules_install - Install all modules to INSTALL_MOD_PATH (default: /)'
	@echo  '  dir/            - Build all files in dir and below'
	@echo  '  dir/file.[ois]  - Build specified target only'
	@echo  '  dir/file.ll     - Build the LLVM assembly file'
	@echo  '                    (requires compiler support for LLVM assembly generation)'
	@echo  '  dir/file.lst    - Build specified mixed source/assembly target only'
	@echo  '                    (requires a recent binutils and recent build (System.map))'
	@echo  '  dir/file.ko     - Build module including final link'
	@echo  '  modules_prepare - Set up for building external modules'
	@echo  '  tags/TAGS	  - Generate tags file for editors'
	@echo  '  cscope	  - Generate cscope index'
	@echo  '  gtags           - Generate GNU GLOBAL index'
	@echo  '  kernelrelease	  - Output the release version string (use with make -s)'
	@echo  '  kernelversion	  - Output the version stored in Makefile (use with make -s)'
	@echo  '  image_name	  - Output the image name (use with make -s)'
	@echo  '  headers_install - Install sanitised kernel headers to INSTALL_HDR_PATH'; \
	 echo  '                    (default: $(INSTALL_HDR_PATH))'; \
	 echo  ''
	@echo  'Static analysers:'
	@echo  '  checkstack      - Generate a list of stack hogs'
	@echo  '  namespacecheck  - Name space analysis on compiled kernel'
	@echo  '  versioncheck    - Sanity check on version.h usage'
	@echo  '  includecheck    - Check for duplicate included header files'
	@echo  '  export_report   - List the usages of all exported symbols'
	@echo  '  headers_check   - Sanity check on exported headers'
	@echo  '  headerdep       - Detect inclusion cycles in headers'
	@echo  '  coccicheck      - Check with Coccinelle'
	@echo  ''
	@echo  'Kernel selftest:'
	@echo  '  kselftest       - Build and run kernel selftest (run as root)'
	@echo  '                    Build, install, and boot kernel before'
	@echo  '                    running kselftest on it'
	@echo  '  kselftest-clean - Remove all generated kselftest files'
	@echo  '  kselftest-merge - Merge all the config dependencies of kselftest to existing'
	@echo  '                    .config.'
	@echo  ''
	@$(if $(dtstree), \
		echo 'Devicetree:'; \
		echo '* dtbs            - Build device tree blobs for enabled boards'; \
		echo '  dtbs_install    - Install dtbs to $(INSTALL_DTBS_PATH)'; \
		echo '')

	@echo 'Userspace tools targets:'
	@echo '  use "make tools/help"'
	@echo '  or  "cd tools; make help"'
	@echo  ''
	@echo  'Kernel packaging:'
	@$(MAKE) $(build)=$(package-dir) help
	@echo  ''
	@echo  'Documentation targets:'
	@$(MAKE) -f $(srctree)/Documentation/Makefile dochelp
	@echo  ''
	@echo  'Architecture specific targets ($(SRCARCH)):'
	@$(if $(archhelp),$(archhelp),\
		echo '  No architecture specific help defined for $(SRCARCH)')
	@echo  ''
	@$(if $(boards), \
		$(foreach b, $(boards), \
		printf "  %-24s - Build for %s\\n" $(b) $(subst _defconfig,,$(b));) \
		echo '')
	@$(if $(board-dirs), \
		$(foreach b, $(board-dirs), \
		printf "  %-16s - Show %s-specific targets\\n" help-$(b) $(b);) \
		printf "  %-16s - Show all of the above\\n" help-boards; \
		echo '')

	@echo  '  make V=0|1 [targets] 0 => quiet build (default), 1 => verbose build'
	@echo  '  make V=2   [targets] 2 => give reason for rebuild of target'
	@echo  '  make O=dir [targets] Locate all output files in "dir", including .config'
	@echo  '  make C=1   [targets] Check re-compiled c source with $$CHECK (sparse by default)'
	@echo  '  make C=2   [targets] Force check of all c source with $$CHECK'
	@echo  '  make RECORDMCOUNT_WARN=1 [targets] Warn about ignored mcount sections'
	@echo  '  make W=n   [targets] Enable extra gcc checks, n=1,2,3 where'
	@echo  '		1: warnings which may be relevant and do not occur too often'
	@echo  '		2: warnings which occur quite often but may still be relevant'
	@echo  '		3: more obscure warnings, can most likely be ignored'
	@echo  '		Multiple levels can be combined with W=12 or W=123'
	@echo  ''
	@echo  'Execute "make" or "make all" to build all targets marked with [*] '
	@echo  'For further info see the ./README file'


help-board-dirs := $(addprefix help-,$(board-dirs))

help-boards: $(help-board-dirs)

boards-per-dir = $(sort $(notdir $(wildcard $(srctree)/arch/$(SRCARCH)/configs/$*/*_defconfig)))

$(help-board-dirs): help-%:
	@echo  'Architecture specific targets ($(SRCARCH) $*):'
	@$(if $(boards-per-dir), \
		$(foreach b, $(boards-per-dir), \
		printf "  %-24s - Build for %s\\n" $*/$(b) $(subst _defconfig,,$(b));) \
		echo '')


# Documentation targets
# ---------------------------------------------------------------------------
DOC_TARGETS := xmldocs latexdocs pdfdocs htmldocs epubdocs cleandocs \
	       linkcheckdocs dochelp refcheckdocs
PHONY += $(DOC_TARGETS)
$(DOC_TARGETS): scripts_basic FORCE
	$(Q)$(MAKE) $(build)=Documentation $@

else # KBUILD_EXTMOD

###
# External module support.
# When building external modules the kernel used as basis is considered
# read-only, and no consistency checks are made and the make
# system is not used on the basis kernel. If updates are required
# in the basis kernel ordinary make commands (without M=...) must
# be used.
#
# The following are the only valid targets when building external
# modules.
# make M=dir clean     Delete all automatically generated files
# make M=dir modules   Make all modules in specified dir
# make M=dir	       Same as 'make M=dir modules'
# make M=dir modules_install
#                      Install the modules built in the module directory
#                      Assumes install directory is already created

# We are always building modules
KBUILD_MODULES := 1
PHONY += crmodverdir
crmodverdir:
	$(cmd_crmodverdir)

PHONY += $(objtree)/Module.symvers
$(objtree)/Module.symvers:
	@test -e $(objtree)/Module.symvers || ( \
	echo; \
	echo "  WARNING: Symbol version dump $(objtree)/Module.symvers"; \
	echo "           is missing; modules will have no dependencies and modversions."; \
	echo )

module-dirs := $(addprefix _module_,$(KBUILD_EXTMOD))
PHONY += $(module-dirs) modules
$(module-dirs): crmodverdir $(objtree)/Module.symvers
	$(Q)$(MAKE) $(build)=$(patsubst _module_%,%,$@)

modules: $(module-dirs)
	@$(kecho) '  Building modules, stage 2.';
	$(Q)$(MAKE) -f $(srctree)/scripts/Makefile.modpost

PHONY += modules_install
modules_install: _emodinst_ _emodinst_post

install-dir := $(if $(INSTALL_MOD_DIR),$(INSTALL_MOD_DIR),extra)
PHONY += _emodinst_
_emodinst_:
	$(Q)mkdir -p $(MODLIB)/$(install-dir)
	$(Q)$(MAKE) -f $(srctree)/scripts/Makefile.modinst

PHONY += _emodinst_post
_emodinst_post: _emodinst_
	$(call cmd,depmod)

clean-dirs := $(addprefix _clean_,$(KBUILD_EXTMOD))

PHONY += $(clean-dirs) clean
$(clean-dirs):
	$(Q)$(MAKE) $(clean)=$(patsubst _clean_%,%,$@)

clean:	rm-dirs := $(MODVERDIR)
clean: rm-files := $(KBUILD_EXTMOD)/Module.symvers

PHONY += help
help:
	@echo  '  Building external modules.'
	@echo  '  Syntax: make -C path/to/kernel/src M=$$PWD target'
	@echo  ''
	@echo  '  modules         - default target, build the module(s)'
	@echo  '  modules_install - install the module'
	@echo  '  clean           - remove generated files in module directory only'
	@echo  ''

# Dummies...
PHONY += prepare scripts
prepare: ;
scripts: ;
endif # KBUILD_EXTMOD

clean: $(clean-dirs)
	$(call cmd,rmdirs)
	$(call cmd,rmfiles)
	@find $(if $(KBUILD_EXTMOD), $(KBUILD_EXTMOD), .) $(RCS_FIND_IGNORE) \
		\( -name '*.[aios]' -o -name '*.ko' -o -name '.*.cmd' \
		-o -name '*.ko.*' -o -name '*.dtb' -o -name '*.dtb.S' \
		-o -name '*.dwo' -o -name '*.lst' \
		-o -name '*.su'  \
		-o -name '.*.d' -o -name '.*.tmp' -o -name '*.mod.c' \
		-o -name '*.lex.c' -o -name '*.tab.[ch]' \
		-o -name '*.asn1.[ch]' \
		-o -name '*.symtypes' -o -name 'modules.order' \
		-o -name modules.builtin -o -name '.tmp_*.o.*' \
		-o -name '*.c.[012]*.*' \
		-o -name '*.ll' \
		-o -name '*.gcno' \) -type f -print | xargs rm -f

# Generate tags for editors
# ---------------------------------------------------------------------------
quiet_cmd_tags = GEN     $@
      cmd_tags = $(CONFIG_SHELL) $(srctree)/scripts/tags.sh $@

tags TAGS cscope gtags: FORCE
	$(call cmd,tags)

# Scripts to check various things for consistency
# ---------------------------------------------------------------------------

PHONY += includecheck versioncheck coccicheck namespacecheck export_report

includecheck:
	find $(srctree)/* $(RCS_FIND_IGNORE) \
		-name '*.[hcS]' -type f -print | sort \
		| xargs $(PERL) -w $(srctree)/scripts/checkincludes.pl

versioncheck:
	find $(srctree)/* $(RCS_FIND_IGNORE) \
		-name '*.[hcS]' -type f -print | sort \
		| xargs $(PERL) -w $(srctree)/scripts/checkversion.pl

coccicheck:
	$(Q)$(CONFIG_SHELL) $(srctree)/scripts/$@

namespacecheck:
	$(PERL) $(srctree)/scripts/namespace.pl

export_report:
	$(PERL) $(srctree)/scripts/export_report.pl

PHONY += checkstack kernelrelease kernelversion image_name

# UML needs a little special treatment here.  It wants to use the host
# toolchain, so needs $(SUBARCH) passed to checkstack.pl.  Everyone
# else wants $(ARCH), including people doing cross-builds, which means
# that $(SUBARCH) doesn't work here.
ifeq ($(ARCH), um)
CHECKSTACK_ARCH := $(SUBARCH)
else
CHECKSTACK_ARCH := $(ARCH)
endif
checkstack:
	$(OBJDUMP) -d vmlinux $$(find . -name '*.ko') | \
	$(PERL) $(src)/scripts/checkstack.pl $(CHECKSTACK_ARCH)

kernelrelease:
	@echo "$(KERNELVERSION)$$($(CONFIG_SHELL) $(srctree)/scripts/setlocalversion $(srctree))"

kernelversion:
	@echo $(KERNELVERSION)

image_name:
	@echo $(KBUILD_IMAGE)

# Clear a bunch of variables before executing the submake
tools/: FORCE
	$(Q)mkdir -p $(objtree)/tools
	$(Q)$(MAKE) LDFLAGS= MAKEFLAGS="$(tools_silent) $(filter --j% -j,$(MAKEFLAGS))" O=$(abspath $(objtree)) subdir=tools -C $(src)/tools/

tools/%: FORCE
	$(Q)mkdir -p $(objtree)/tools
	$(Q)$(MAKE) LDFLAGS= MAKEFLAGS="$(tools_silent) $(filter --j% -j,$(MAKEFLAGS))" O=$(abspath $(objtree)) subdir=tools -C $(src)/tools/ $*

# Single targets
# ---------------------------------------------------------------------------
# Single targets are compatible with:
# - build with mixed source and output
# - build with separate output dir 'make O=...'
# - external modules
#
#  target-dir => where to store outputfile
#  build-dir  => directory in kernel source tree to use

ifeq ($(KBUILD_EXTMOD),)
        build-dir  = $(patsubst %/,%,$(dir $@))
        target-dir = $(dir $@)
else
        zap-slash=$(filter-out .,$(patsubst %/,%,$(dir $@)))
        build-dir  = $(KBUILD_EXTMOD)$(if $(zap-slash),/$(zap-slash))
        target-dir = $(if $(KBUILD_EXTMOD),$(dir $<),$(dir $@))
endif

%.s: %.c prepare scripts FORCE
	$(Q)$(MAKE) $(build)=$(build-dir) $(target-dir)$(notdir $@)
%.i: %.c prepare scripts FORCE
	$(Q)$(MAKE) $(build)=$(build-dir) $(target-dir)$(notdir $@)
%.o: %.c prepare scripts FORCE
	$(Q)$(MAKE) $(build)=$(build-dir) $(target-dir)$(notdir $@)
%.lst: %.c prepare scripts FORCE
	$(Q)$(MAKE) $(build)=$(build-dir) $(target-dir)$(notdir $@)
%.s: %.S prepare scripts FORCE
	$(Q)$(MAKE) $(build)=$(build-dir) $(target-dir)$(notdir $@)
%.o: %.S prepare scripts FORCE
	$(Q)$(MAKE) $(build)=$(build-dir) $(target-dir)$(notdir $@)
%.symtypes: %.c prepare scripts FORCE
	$(Q)$(MAKE) $(build)=$(build-dir) $(target-dir)$(notdir $@)
%.ll: %.c prepare scripts FORCE
	$(Q)$(MAKE) $(build)=$(build-dir) $(target-dir)$(notdir $@)

# Modules
/: prepare scripts FORCE
	$(cmd_crmodverdir)
	$(Q)$(MAKE) KBUILD_MODULES=$(if $(CONFIG_MODULES),1) \
	$(build)=$(build-dir)
# Make sure the latest headers are built for Documentation
Documentation/ samples/: headers_install
%/: prepare scripts FORCE
	$(cmd_crmodverdir)
	$(Q)$(MAKE) KBUILD_MODULES=$(if $(CONFIG_MODULES),1) \
	$(build)=$(build-dir)
%.ko: prepare scripts FORCE
	$(cmd_crmodverdir)
	$(Q)$(MAKE) KBUILD_MODULES=$(if $(CONFIG_MODULES),1)   \
	$(build)=$(build-dir) $(@:.ko=.o)
	$(Q)$(MAKE) -f $(srctree)/scripts/Makefile.modpost

# FIXME Should go into a make.lib or something
# ===========================================================================

quiet_cmd_rmdirs = $(if $(wildcard $(rm-dirs)),CLEAN   $(wildcard $(rm-dirs)))
      cmd_rmdirs = rm -rf $(rm-dirs)

quiet_cmd_rmfiles = $(if $(wildcard $(rm-files)),CLEAN   $(wildcard $(rm-files)))
      cmd_rmfiles = rm -f $(rm-files)

# Run depmod only if we have System.map and depmod is executable
quiet_cmd_depmod = DEPMOD  $(KERNELRELEASE)
      cmd_depmod = $(CONFIG_SHELL) $(srctree)/scripts/depmod.sh $(DEPMOD) \
                   $(KERNELRELEASE)

# Create temporary dir for module support files
# clean it up only when building all modules
cmd_crmodverdir = $(Q)mkdir -p $(MODVERDIR) \
                  $(if $(KBUILD_MODULES),; rm -f $(MODVERDIR)/*)

# read all saved command lines
cmd_files := $(wildcard .*.cmd)

ifneq ($(cmd_files),)
  $(cmd_files): ;	# Do not try to update included dependency files
  include $(cmd_files)
endif

endif   # ifeq ($(config-targets),1)
endif   # ifeq ($(mixed-targets),1)
endif	# skip-makefile

PHONY += FORCE
FORCE:

# Declare the contents of the PHONY variable as phony.  We keep that
# information in a variable so we can use it in if_changed and friends.
.PHONY: $(PHONY)<|MERGE_RESOLUTION|>--- conflicted
+++ resolved
@@ -2,11 +2,7 @@
 VERSION = 4
 PATCHLEVEL = 20
 SUBLEVEL = 0
-<<<<<<< HEAD
-EXTRAVERSION = -rc4
-=======
 EXTRAVERSION = -rc5
->>>>>>> 154989e4
 NAME = Shy Crocodile
 
 # *DOCUMENTATION*

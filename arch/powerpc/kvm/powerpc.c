/*
 * This program is free software; you can redistribute it and/or modify
 * it under the terms of the GNU General Public License, version 2, as
 * published by the Free Software Foundation.
 *
 * This program is distributed in the hope that it will be useful,
 * but WITHOUT ANY WARRANTY; without even the implied warranty of
 * MERCHANTABILITY or FITNESS FOR A PARTICULAR PURPOSE.  See the
 * GNU General Public License for more details.
 *
 * You should have received a copy of the GNU General Public License
 * along with this program; if not, write to the Free Software
 * Foundation, 51 Franklin Street, Fifth Floor, Boston, MA  02110-1301, USA.
 *
 * Copyright IBM Corp. 2007
 *
 * Authors: Hollis Blanchard <hollisb@us.ibm.com>
 *          Christian Ehrhardt <ehrhardt@linux.vnet.ibm.com>
 */

#include <linux/errno.h>
#include <linux/err.h>
#include <linux/kvm_host.h>
#include <linux/vmalloc.h>
#include <linux/hrtimer.h>
#include <linux/fs.h>
#include <linux/slab.h>
#include <asm/cputable.h>
#include <asm/uaccess.h>
#include <asm/kvm_ppc.h>
#include <asm/tlbflush.h>
#include <asm/cputhreads.h>
#include "timing.h"
#include "../mm/mmu_decl.h"

#define CREATE_TRACE_POINTS
#include "trace.h"

int kvm_arch_vcpu_runnable(struct kvm_vcpu *v)
{
	return !(v->arch.shared->msr & MSR_WE) ||
	       !!(v->arch.pending_exceptions);
}

int kvmppc_kvm_pv(struct kvm_vcpu *vcpu)
{
	int nr = kvmppc_get_gpr(vcpu, 11);
	int r;
	unsigned long __maybe_unused param1 = kvmppc_get_gpr(vcpu, 3);
	unsigned long __maybe_unused param2 = kvmppc_get_gpr(vcpu, 4);
	unsigned long __maybe_unused param3 = kvmppc_get_gpr(vcpu, 5);
	unsigned long __maybe_unused param4 = kvmppc_get_gpr(vcpu, 6);
	unsigned long r2 = 0;

	if (!(vcpu->arch.shared->msr & MSR_SF)) {
		/* 32 bit mode */
		param1 &= 0xffffffff;
		param2 &= 0xffffffff;
		param3 &= 0xffffffff;
		param4 &= 0xffffffff;
	}

	switch (nr) {
	case HC_VENDOR_KVM | KVM_HC_PPC_MAP_MAGIC_PAGE:
	{
		vcpu->arch.magic_page_pa = param1;
		vcpu->arch.magic_page_ea = param2;

		r2 = KVM_MAGIC_FEAT_SR;

		r = HC_EV_SUCCESS;
		break;
	}
	case HC_VENDOR_KVM | KVM_HC_FEATURES:
		r = HC_EV_SUCCESS;
#if defined(CONFIG_PPC_BOOK3S) || defined(CONFIG_KVM_E500)
		/* XXX Missing magic page on 44x */
		r2 |= (1 << KVM_FEATURE_MAGIC_PAGE);
#endif

		/* Second return value is in r4 */
		break;
	default:
		r = HC_EV_UNIMPLEMENTED;
		break;
	}

	kvmppc_set_gpr(vcpu, 4, r2);

	return r;
}

int kvmppc_sanity_check(struct kvm_vcpu *vcpu)
{
	int r = false;

	/* We have to know what CPU to virtualize */
	if (!vcpu->arch.pvr)
		goto out;

	/* PAPR only works with book3s_64 */
	if ((vcpu->arch.cpu_type != KVM_CPU_3S_64) && vcpu->arch.papr_enabled)
		goto out;

#ifdef CONFIG_KVM_BOOK3S_64_HV
	/* HV KVM can only do PAPR mode for now */
	if (!vcpu->arch.papr_enabled)
		goto out;
#endif

	r = true;

out:
	vcpu->arch.sane = r;
	return r ? 0 : -EINVAL;
}

int kvmppc_emulate_mmio(struct kvm_run *run, struct kvm_vcpu *vcpu)
{
	enum emulation_result er;
	int r;

	er = kvmppc_emulate_instruction(run, vcpu);
	switch (er) {
	case EMULATE_DONE:
		/* Future optimization: only reload non-volatiles if they were
		 * actually modified. */
		r = RESUME_GUEST_NV;
		break;
	case EMULATE_DO_MMIO:
		run->exit_reason = KVM_EXIT_MMIO;
		/* We must reload nonvolatiles because "update" load/store
		 * instructions modify register state. */
		/* Future optimization: only reload non-volatiles if they were
		 * actually modified. */
		r = RESUME_HOST_NV;
		break;
	case EMULATE_FAIL:
		/* XXX Deliver Program interrupt to guest. */
		printk(KERN_EMERG "%s: emulation failed (%08x)\n", __func__,
		       kvmppc_get_last_inst(vcpu));
		r = RESUME_HOST;
		break;
	default:
		BUG();
	}

	return r;
}

int kvm_arch_hardware_enable(void *garbage)
{
	return 0;
}

void kvm_arch_hardware_disable(void *garbage)
{
}

int kvm_arch_hardware_setup(void)
{
	return 0;
}

void kvm_arch_hardware_unsetup(void)
{
}

void kvm_arch_check_processor_compat(void *rtn)
{
	*(int *)rtn = kvmppc_core_check_processor_compat();
}

int kvm_arch_init_vm(struct kvm *kvm)
{
	return kvmppc_core_init_vm(kvm);
}

void kvm_arch_destroy_vm(struct kvm *kvm)
{
	unsigned int i;
	struct kvm_vcpu *vcpu;

	kvm_for_each_vcpu(i, vcpu, kvm)
		kvm_arch_vcpu_free(vcpu);

	mutex_lock(&kvm->lock);
	for (i = 0; i < atomic_read(&kvm->online_vcpus); i++)
		kvm->vcpus[i] = NULL;

	atomic_set(&kvm->online_vcpus, 0);

	kvmppc_core_destroy_vm(kvm);

	mutex_unlock(&kvm->lock);
}

void kvm_arch_sync_events(struct kvm *kvm)
{
}

int kvm_dev_ioctl_check_extension(long ext)
{
	int r;

	switch (ext) {
#ifdef CONFIG_BOOKE
	case KVM_CAP_PPC_BOOKE_SREGS:
#else
	case KVM_CAP_PPC_SEGSTATE:
<<<<<<< HEAD
	case KVM_CAP_PPC_HIOR:
=======
>>>>>>> 6fe4c6d4
	case KVM_CAP_PPC_PAPR:
#endif
	case KVM_CAP_PPC_UNSET_IRQ:
	case KVM_CAP_PPC_IRQ_LEVEL:
	case KVM_CAP_ENABLE_CAP:
		r = 1;
		break;
#ifndef CONFIG_KVM_BOOK3S_64_HV
	case KVM_CAP_PPC_PAIRED_SINGLES:
	case KVM_CAP_PPC_OSI:
	case KVM_CAP_PPC_GET_PVINFO:
		r = 1;
		break;
	case KVM_CAP_COALESCED_MMIO:
		r = KVM_COALESCED_MMIO_PAGE_OFFSET;
		break;
#endif
#ifdef CONFIG_KVM_BOOK3S_64_HV
	case KVM_CAP_SPAPR_TCE:
		r = 1;
		break;
	case KVM_CAP_PPC_SMT:
		r = threads_per_core;
		break;
	case KVM_CAP_PPC_RMA:
		r = 1;
		/* PPC970 requires an RMA */
		if (cpu_has_feature(CPU_FTR_ARCH_201))
			r = 2;
		break;
#endif
	default:
		r = 0;
		break;
	}
	return r;

}

long kvm_arch_dev_ioctl(struct file *filp,
                        unsigned int ioctl, unsigned long arg)
{
	return -EINVAL;
}

int kvm_arch_prepare_memory_region(struct kvm *kvm,
                                   struct kvm_memory_slot *memslot,
                                   struct kvm_memory_slot old,
                                   struct kvm_userspace_memory_region *mem,
                                   int user_alloc)
{
	return kvmppc_core_prepare_memory_region(kvm, mem);
}

void kvm_arch_commit_memory_region(struct kvm *kvm,
               struct kvm_userspace_memory_region *mem,
               struct kvm_memory_slot old,
               int user_alloc)
{
	kvmppc_core_commit_memory_region(kvm, mem);
}


void kvm_arch_flush_shadow(struct kvm *kvm)
{
}

struct kvm_vcpu *kvm_arch_vcpu_create(struct kvm *kvm, unsigned int id)
{
	struct kvm_vcpu *vcpu;
	vcpu = kvmppc_core_vcpu_create(kvm, id);
	vcpu->arch.wqp = &vcpu->wq;
	if (!IS_ERR(vcpu))
		kvmppc_create_vcpu_debugfs(vcpu, id);
	return vcpu;
}

void kvm_arch_vcpu_free(struct kvm_vcpu *vcpu)
{
	/* Make sure we're not using the vcpu anymore */
	hrtimer_cancel(&vcpu->arch.dec_timer);
	tasklet_kill(&vcpu->arch.tasklet);

	kvmppc_remove_vcpu_debugfs(vcpu);
	kvmppc_core_vcpu_free(vcpu);
}

void kvm_arch_vcpu_destroy(struct kvm_vcpu *vcpu)
{
	kvm_arch_vcpu_free(vcpu);
}

int kvm_cpu_has_pending_timer(struct kvm_vcpu *vcpu)
{
	return kvmppc_core_pending_dec(vcpu);
}

static void kvmppc_decrementer_func(unsigned long data)
{
	struct kvm_vcpu *vcpu = (struct kvm_vcpu *)data;

	kvmppc_core_queue_dec(vcpu);

	if (waitqueue_active(vcpu->arch.wqp)) {
		wake_up_interruptible(vcpu->arch.wqp);
		vcpu->stat.halt_wakeup++;
	}
}

/*
 * low level hrtimer wake routine. Because this runs in hardirq context
 * we schedule a tasklet to do the real work.
 */
enum hrtimer_restart kvmppc_decrementer_wakeup(struct hrtimer *timer)
{
	struct kvm_vcpu *vcpu;

	vcpu = container_of(timer, struct kvm_vcpu, arch.dec_timer);
	tasklet_schedule(&vcpu->arch.tasklet);

	return HRTIMER_NORESTART;
}

int kvm_arch_vcpu_init(struct kvm_vcpu *vcpu)
{
	hrtimer_init(&vcpu->arch.dec_timer, CLOCK_REALTIME, HRTIMER_MODE_ABS);
	tasklet_init(&vcpu->arch.tasklet, kvmppc_decrementer_func, (ulong)vcpu);
	vcpu->arch.dec_timer.function = kvmppc_decrementer_wakeup;
	vcpu->arch.dec_expires = ~(u64)0;

#ifdef CONFIG_KVM_EXIT_TIMING
	mutex_init(&vcpu->arch.exit_timing_lock);
#endif

	return 0;
}

void kvm_arch_vcpu_uninit(struct kvm_vcpu *vcpu)
{
	kvmppc_mmu_destroy(vcpu);
}

void kvm_arch_vcpu_load(struct kvm_vcpu *vcpu, int cpu)
{
#ifdef CONFIG_BOOKE
	/*
	 * vrsave (formerly usprg0) isn't used by Linux, but may
	 * be used by the guest.
	 *
	 * On non-booke this is associated with Altivec and
	 * is handled by code in book3s.c.
	 */
	mtspr(SPRN_VRSAVE, vcpu->arch.vrsave);
#endif
	kvmppc_core_vcpu_load(vcpu, cpu);
	vcpu->cpu = smp_processor_id();
}

void kvm_arch_vcpu_put(struct kvm_vcpu *vcpu)
{
	kvmppc_core_vcpu_put(vcpu);
#ifdef CONFIG_BOOKE
	vcpu->arch.vrsave = mfspr(SPRN_VRSAVE);
#endif
	vcpu->cpu = -1;
}

int kvm_arch_vcpu_ioctl_set_guest_debug(struct kvm_vcpu *vcpu,
                                        struct kvm_guest_debug *dbg)
{
	return -EINVAL;
}

static void kvmppc_complete_dcr_load(struct kvm_vcpu *vcpu,
                                     struct kvm_run *run)
{
	kvmppc_set_gpr(vcpu, vcpu->arch.io_gpr, run->dcr.data);
}

static void kvmppc_complete_mmio_load(struct kvm_vcpu *vcpu,
                                      struct kvm_run *run)
{
	u64 uninitialized_var(gpr);

	if (run->mmio.len > sizeof(gpr)) {
		printk(KERN_ERR "bad MMIO length: %d\n", run->mmio.len);
		return;
	}

	if (vcpu->arch.mmio_is_bigendian) {
		switch (run->mmio.len) {
		case 8: gpr = *(u64 *)run->mmio.data; break;
		case 4: gpr = *(u32 *)run->mmio.data; break;
		case 2: gpr = *(u16 *)run->mmio.data; break;
		case 1: gpr = *(u8 *)run->mmio.data; break;
		}
	} else {
		/* Convert BE data from userland back to LE. */
		switch (run->mmio.len) {
		case 4: gpr = ld_le32((u32 *)run->mmio.data); break;
		case 2: gpr = ld_le16((u16 *)run->mmio.data); break;
		case 1: gpr = *(u8 *)run->mmio.data; break;
		}
	}

	if (vcpu->arch.mmio_sign_extend) {
		switch (run->mmio.len) {
#ifdef CONFIG_PPC64
		case 4:
			gpr = (s64)(s32)gpr;
			break;
#endif
		case 2:
			gpr = (s64)(s16)gpr;
			break;
		case 1:
			gpr = (s64)(s8)gpr;
			break;
		}
	}

	kvmppc_set_gpr(vcpu, vcpu->arch.io_gpr, gpr);

	switch (vcpu->arch.io_gpr & KVM_REG_EXT_MASK) {
	case KVM_REG_GPR:
		kvmppc_set_gpr(vcpu, vcpu->arch.io_gpr, gpr);
		break;
	case KVM_REG_FPR:
		vcpu->arch.fpr[vcpu->arch.io_gpr & KVM_REG_MASK] = gpr;
		break;
#ifdef CONFIG_PPC_BOOK3S
	case KVM_REG_QPR:
		vcpu->arch.qpr[vcpu->arch.io_gpr & KVM_REG_MASK] = gpr;
		break;
	case KVM_REG_FQPR:
		vcpu->arch.fpr[vcpu->arch.io_gpr & KVM_REG_MASK] = gpr;
		vcpu->arch.qpr[vcpu->arch.io_gpr & KVM_REG_MASK] = gpr;
		break;
#endif
	default:
		BUG();
	}
}

int kvmppc_handle_load(struct kvm_run *run, struct kvm_vcpu *vcpu,
                       unsigned int rt, unsigned int bytes, int is_bigendian)
{
	if (bytes > sizeof(run->mmio.data)) {
		printk(KERN_ERR "%s: bad MMIO length: %d\n", __func__,
		       run->mmio.len);
	}

	run->mmio.phys_addr = vcpu->arch.paddr_accessed;
	run->mmio.len = bytes;
	run->mmio.is_write = 0;

	vcpu->arch.io_gpr = rt;
	vcpu->arch.mmio_is_bigendian = is_bigendian;
	vcpu->mmio_needed = 1;
	vcpu->mmio_is_write = 0;
	vcpu->arch.mmio_sign_extend = 0;

	return EMULATE_DO_MMIO;
}

/* Same as above, but sign extends */
int kvmppc_handle_loads(struct kvm_run *run, struct kvm_vcpu *vcpu,
                        unsigned int rt, unsigned int bytes, int is_bigendian)
{
	int r;

	r = kvmppc_handle_load(run, vcpu, rt, bytes, is_bigendian);
	vcpu->arch.mmio_sign_extend = 1;

	return r;
}

int kvmppc_handle_store(struct kvm_run *run, struct kvm_vcpu *vcpu,
                        u64 val, unsigned int bytes, int is_bigendian)
{
	void *data = run->mmio.data;

	if (bytes > sizeof(run->mmio.data)) {
		printk(KERN_ERR "%s: bad MMIO length: %d\n", __func__,
		       run->mmio.len);
	}

	run->mmio.phys_addr = vcpu->arch.paddr_accessed;
	run->mmio.len = bytes;
	run->mmio.is_write = 1;
	vcpu->mmio_needed = 1;
	vcpu->mmio_is_write = 1;

	/* Store the value at the lowest bytes in 'data'. */
	if (is_bigendian) {
		switch (bytes) {
		case 8: *(u64 *)data = val; break;
		case 4: *(u32 *)data = val; break;
		case 2: *(u16 *)data = val; break;
		case 1: *(u8  *)data = val; break;
		}
	} else {
		/* Store LE value into 'data'. */
		switch (bytes) {
		case 4: st_le32(data, val); break;
		case 2: st_le16(data, val); break;
		case 1: *(u8 *)data = val; break;
		}
	}

	return EMULATE_DO_MMIO;
}

int kvm_arch_vcpu_ioctl_run(struct kvm_vcpu *vcpu, struct kvm_run *run)
{
	int r;
	sigset_t sigsaved;

	if (vcpu->sigset_active)
		sigprocmask(SIG_SETMASK, &vcpu->sigset, &sigsaved);

	if (vcpu->mmio_needed) {
		if (!vcpu->mmio_is_write)
			kvmppc_complete_mmio_load(vcpu, run);
		vcpu->mmio_needed = 0;
	} else if (vcpu->arch.dcr_needed) {
		if (!vcpu->arch.dcr_is_write)
			kvmppc_complete_dcr_load(vcpu, run);
		vcpu->arch.dcr_needed = 0;
	} else if (vcpu->arch.osi_needed) {
		u64 *gprs = run->osi.gprs;
		int i;

		for (i = 0; i < 32; i++)
			kvmppc_set_gpr(vcpu, i, gprs[i]);
		vcpu->arch.osi_needed = 0;
	} else if (vcpu->arch.hcall_needed) {
		int i;

		kvmppc_set_gpr(vcpu, 3, run->papr_hcall.ret);
		for (i = 0; i < 9; ++i)
			kvmppc_set_gpr(vcpu, 4 + i, run->papr_hcall.args[i]);
		vcpu->arch.hcall_needed = 0;
	}

	kvmppc_core_deliver_interrupts(vcpu);

	r = kvmppc_vcpu_run(run, vcpu);

	if (vcpu->sigset_active)
		sigprocmask(SIG_SETMASK, &sigsaved, NULL);

	return r;
}

int kvm_vcpu_ioctl_interrupt(struct kvm_vcpu *vcpu, struct kvm_interrupt *irq)
{
	if (irq->irq == KVM_INTERRUPT_UNSET) {
		kvmppc_core_dequeue_external(vcpu, irq);
		return 0;
	}

	kvmppc_core_queue_external(vcpu, irq);

	if (waitqueue_active(vcpu->arch.wqp)) {
		wake_up_interruptible(vcpu->arch.wqp);
		vcpu->stat.halt_wakeup++;
	} else if (vcpu->cpu != -1) {
		smp_send_reschedule(vcpu->cpu);
	}

	return 0;
}

static int kvm_vcpu_ioctl_enable_cap(struct kvm_vcpu *vcpu,
				     struct kvm_enable_cap *cap)
{
	int r;

	if (cap->flags)
		return -EINVAL;

	switch (cap->cap) {
	case KVM_CAP_PPC_OSI:
		r = 0;
		vcpu->arch.osi_enabled = true;
		break;
	case KVM_CAP_PPC_PAPR:
		r = 0;
		vcpu->arch.papr_enabled = true;
		break;
	default:
		r = -EINVAL;
		break;
	}

	if (!r)
		r = kvmppc_sanity_check(vcpu);

	return r;
}

int kvm_arch_vcpu_ioctl_get_mpstate(struct kvm_vcpu *vcpu,
                                    struct kvm_mp_state *mp_state)
{
	return -EINVAL;
}

int kvm_arch_vcpu_ioctl_set_mpstate(struct kvm_vcpu *vcpu,
                                    struct kvm_mp_state *mp_state)
{
	return -EINVAL;
}

long kvm_arch_vcpu_ioctl(struct file *filp,
                         unsigned int ioctl, unsigned long arg)
{
	struct kvm_vcpu *vcpu = filp->private_data;
	void __user *argp = (void __user *)arg;
	long r;

	switch (ioctl) {
	case KVM_INTERRUPT: {
		struct kvm_interrupt irq;
		r = -EFAULT;
		if (copy_from_user(&irq, argp, sizeof(irq)))
			goto out;
		r = kvm_vcpu_ioctl_interrupt(vcpu, &irq);
		goto out;
	}

	case KVM_ENABLE_CAP:
	{
		struct kvm_enable_cap cap;
		r = -EFAULT;
		if (copy_from_user(&cap, argp, sizeof(cap)))
			goto out;
		r = kvm_vcpu_ioctl_enable_cap(vcpu, &cap);
		break;
	}
	default:
		r = -EINVAL;
	}

out:
	return r;
}

static int kvm_vm_ioctl_get_pvinfo(struct kvm_ppc_pvinfo *pvinfo)
{
	u32 inst_lis = 0x3c000000;
	u32 inst_ori = 0x60000000;
	u32 inst_nop = 0x60000000;
	u32 inst_sc = 0x44000002;
	u32 inst_imm_mask = 0xffff;

	/*
	 * The hypercall to get into KVM from within guest context is as
	 * follows:
	 *
	 *    lis r0, r0, KVM_SC_MAGIC_R0@h
	 *    ori r0, KVM_SC_MAGIC_R0@l
	 *    sc
	 *    nop
	 */
	pvinfo->hcall[0] = inst_lis | ((KVM_SC_MAGIC_R0 >> 16) & inst_imm_mask);
	pvinfo->hcall[1] = inst_ori | (KVM_SC_MAGIC_R0 & inst_imm_mask);
	pvinfo->hcall[2] = inst_sc;
	pvinfo->hcall[3] = inst_nop;

	return 0;
}

long kvm_arch_vm_ioctl(struct file *filp,
                       unsigned int ioctl, unsigned long arg)
{
	void __user *argp = (void __user *)arg;
	long r;

	switch (ioctl) {
	case KVM_PPC_GET_PVINFO: {
		struct kvm_ppc_pvinfo pvinfo;
		memset(&pvinfo, 0, sizeof(pvinfo));
		r = kvm_vm_ioctl_get_pvinfo(&pvinfo);
		if (copy_to_user(argp, &pvinfo, sizeof(pvinfo))) {
			r = -EFAULT;
			goto out;
		}

		break;
	}
#ifdef CONFIG_KVM_BOOK3S_64_HV
	case KVM_CREATE_SPAPR_TCE: {
		struct kvm_create_spapr_tce create_tce;
		struct kvm *kvm = filp->private_data;

		r = -EFAULT;
		if (copy_from_user(&create_tce, argp, sizeof(create_tce)))
			goto out;
		r = kvm_vm_ioctl_create_spapr_tce(kvm, &create_tce);
		goto out;
	}

	case KVM_ALLOCATE_RMA: {
		struct kvm *kvm = filp->private_data;
		struct kvm_allocate_rma rma;

		r = kvm_vm_ioctl_allocate_rma(kvm, &rma);
		if (r >= 0 && copy_to_user(argp, &rma, sizeof(rma)))
			r = -EFAULT;
		break;
	}
#endif /* CONFIG_KVM_BOOK3S_64_HV */

	default:
		r = -ENOTTY;
	}

out:
	return r;
}

int kvm_arch_init(void *opaque)
{
	return 0;
}

void kvm_arch_exit(void)
{
}<|MERGE_RESOLUTION|>--- conflicted
+++ resolved
@@ -208,10 +208,6 @@
 	case KVM_CAP_PPC_BOOKE_SREGS:
 #else
 	case KVM_CAP_PPC_SEGSTATE:
-<<<<<<< HEAD
-	case KVM_CAP_PPC_HIOR:
-=======
->>>>>>> 6fe4c6d4
 	case KVM_CAP_PPC_PAPR:
 #endif
 	case KVM_CAP_PPC_UNSET_IRQ:

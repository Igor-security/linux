<<<<<<< HEAD
=======
# SPDX-License-Identifier: GPL-2.0
>>>>>>> 9abd04af
obj-y	+= misc_44x.o machine_check.o
ifneq ($(CONFIG_PPC4xx_CPM),y)
obj-y	+= idle.o
endif
obj-$(CONFIG_PPC44x_SIMPLE) += ppc44x_simple.o
obj-$(CONFIG_EBONY)	+= ebony.o
obj-$(CONFIG_SAM440EP) 	+= sam440ep.o
obj-$(CONFIG_WARP)	+= warp.o
obj-$(CONFIG_XILINX_VIRTEX_5_FXT) += virtex.o
obj-$(CONFIG_XILINX_ML510) += virtex_ml510.o
obj-$(CONFIG_ISS4xx)	+= iss4xx.o
obj-$(CONFIG_CANYONLANDS)+= canyonlands.o
obj-$(CONFIG_CURRITUCK)	+= ppc476.o
obj-$(CONFIG_AKEBONO)	+= ppc476.o
obj-$(CONFIG_FSP2)	+= fsp2.o<|MERGE_RESOLUTION|>--- conflicted
+++ resolved
@@ -1,7 +1,4 @@
-<<<<<<< HEAD
-=======
 # SPDX-License-Identifier: GPL-2.0
->>>>>>> 9abd04af
 obj-y	+= misc_44x.o machine_check.o
 ifneq ($(CONFIG_PPC4xx_CPM),y)
 obj-y	+= idle.o

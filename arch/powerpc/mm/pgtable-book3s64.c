--- conflicted
+++ resolved
@@ -398,7 +398,6 @@
 }
 #endif /* CONFIG_PROC_FS */
 
-<<<<<<< HEAD
 /*
  * For hash translation mode, we use the deposited table to store hash slot
  * information and they are stored at PTRS_PER_PMD offset from related pmd
@@ -419,7 +418,8 @@
 		return (new_pmd_ptl != old_pmd_ptl) && vma_is_anonymous(vma);
 
 	return true;
-=======
+}
+
 pte_t ptep_modify_prot_start(struct vm_area_struct *vma, unsigned long addr,
 			     pte_t *ptep)
 {
@@ -443,5 +443,4 @@
 		return radix__ptep_modify_prot_commit(vma, addr,
 						      ptep, old_pte, pte);
 	set_pte_at(vma->vm_mm, addr, ptep, pte);
->>>>>>> 3133efe8
 }
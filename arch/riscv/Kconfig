#
# For a description of the syntax of this configuration file,
# see Documentation/kbuild/kconfig-language.txt.
#

config 64BIT
	bool

config 32BIT
	bool

config RISCV
	def_bool y
	# even on 32-bit, physical (and DMA) addresses are > 32-bits
	select PHYS_ADDR_T_64BIT
	select OF
	select OF_EARLY_FLATTREE
	select OF_IRQ
	select ARCH_WANT_FRAME_POINTERS
	select CLONE_BACKWARDS
	select COMMON_CLK
	select GENERIC_CLOCKEVENTS
	select GENERIC_CPU_DEVICES
	select GENERIC_IRQ_SHOW
	select GENERIC_PCI_IOMAP
	select GENERIC_SCHED_CLOCK
	select GENERIC_STRNCPY_FROM_USER
	select GENERIC_STRNLEN_USER
	select GENERIC_SMP_IDLE_THREAD
	select GENERIC_ATOMIC64 if !64BIT || !RISCV_ISA_A
	select HAVE_ARCH_AUDITSYSCALL
	select HAVE_MEMBLOCK_NODE_MAP
	select HAVE_DMA_CONTIGUOUS
	select HAVE_FUTEX_CMPXCHG if FUTEX
	select HAVE_GENERIC_DMA_COHERENT
	select HAVE_PERF_EVENTS
	select HAVE_SYSCALL_TRACEPOINTS
	select IRQ_DOMAIN
	select RISCV_ISA_A if SMP
	select SPARSE_IRQ
	select SYSCTL_EXCEPTION_TRACE
	select HAVE_ARCH_TRACEHOOK
	select HAVE_PCI
	select MODULES_USE_ELF_RELA if MODULES
	select THREAD_INFO_IN_TASK
	select PCI_DOMAINS_GENERIC if PCI
	select PCI_MSI if PCI
	select RISCV_TIMER
	select GENERIC_IRQ_MULTI_HANDLER
	select ARCH_HAS_PTE_SPECIAL
	select ARCH_HAS_SG_CHAIN

config MMU
	def_bool y

config ZONE_DMA32
	bool
	default y if 64BIT

config PAGE_OFFSET
	hex
	default 0xC0000000 if 32BIT && MAXPHYSMEM_2GB
	default 0xffffffff80000000 if 64BIT && MAXPHYSMEM_2GB
	default 0xffffffe000000000 if 64BIT && MAXPHYSMEM_128GB

config STACKTRACE_SUPPORT
	def_bool y

config TRACE_IRQFLAGS_SUPPORT
	def_bool y

config RWSEM_GENERIC_SPINLOCK
	def_bool y

config GENERIC_BUG
	def_bool y
	depends on BUG
	select GENERIC_BUG_RELATIVE_POINTERS if 64BIT

config GENERIC_BUG_RELATIVE_POINTERS
	bool

config GENERIC_CALIBRATE_DELAY
	def_bool y

config GENERIC_CSUM
	def_bool y

config GENERIC_HWEIGHT
	def_bool y

config PGTABLE_LEVELS
	int
	default 3 if 64BIT
	default 2

config HAVE_KPROBES
	def_bool n

menu "Platform type"

choice
	prompt "Base ISA"
	default ARCH_RV64I
	help
	  This selects the base ISA that this kernel will traget and must match
	  the target platform.

config ARCH_RV32I
	bool "RV32I"
	select 32BIT
	select GENERIC_LIB_ASHLDI3
	select GENERIC_LIB_ASHRDI3
	select GENERIC_LIB_LSHRDI3
	select GENERIC_LIB_UCMPDI2

config ARCH_RV64I
	bool "RV64I"
	select 64BIT
	select ARCH_SUPPORTS_INT128 if GCC_VERSION >= 50000
	select HAVE_FUNCTION_TRACER
	select HAVE_FUNCTION_GRAPH_TRACER
	select HAVE_FTRACE_MCOUNT_RECORD
	select HAVE_DYNAMIC_FTRACE
	select HAVE_DYNAMIC_FTRACE_WITH_REGS
	select SWIOTLB

endchoice

# We must be able to map all physical memory into the kernel, but the compiler
# is still a bit more efficient when generating code if it's setup in a manner
# such that it can only map 2GiB of memory.
choice
	prompt "Kernel Code Model"
	default CMODEL_MEDLOW if 32BIT
	default CMODEL_MEDANY if 64BIT

	config CMODEL_MEDLOW
		bool "medium low code model"
	config CMODEL_MEDANY
		bool "medium any code model"
endchoice

config MODULE_SECTIONS
	bool
	select HAVE_MOD_ARCH_SPECIFIC

choice
	prompt "Maximum Physical Memory"
	default MAXPHYSMEM_2GB if 32BIT
	default MAXPHYSMEM_2GB if 64BIT && CMODEL_MEDLOW
	default MAXPHYSMEM_128GB if 64BIT && CMODEL_MEDANY

	config MAXPHYSMEM_2GB
		bool "2GiB"
	config MAXPHYSMEM_128GB
		depends on 64BIT && CMODEL_MEDANY
		select MODULE_SECTIONS if MODULES
		bool "128GiB"
endchoice


config SMP
	bool "Symmetric Multi-Processing"
	help
	  This enables support for systems with more than one CPU.  If
	  you say N here, the kernel will run on single and
	  multiprocessor machines, but will use only one CPU of a
	  multiprocessor machine. If you say Y here, the kernel will run
	  on many, but not all, single processor machines. On a single
	  processor machine, the kernel will run faster if you say N
	  here.

	  If you don't know what to do here, say N.

config NR_CPUS
	int "Maximum number of CPUs (2-32)"
	range 2 32
	depends on SMP
	default "8"

choice
	prompt "CPU Tuning"
	default TUNE_GENERIC

config TUNE_GENERIC
	bool "generic"

endchoice

config RISCV_ISA_C
	bool "Emit compressed instructions when building Linux"
	default y
	help
	   Adds "C" to the ISA subsets that the toolchain is allowed to emit
	   when building Linux, which results in compressed instructions in the
	   Linux binary.

	   If you don't know what to do here, say Y.

config RISCV_ISA_A
	def_bool y

menu "supported PMU type"
	depends on PERF_EVENTS

config RISCV_BASE_PMU
	bool "Base Performance Monitoring Unit"
	def_bool y
	help
	  A base PMU that serves as a reference implementation and has limited
	  feature of perf.  It can run on any RISC-V machines so serves as the
	  fallback, but this option can also be disable to reduce kernel size.

endmenu

config FPU
	bool "FPU support"
	default y
	help
	  Say N here if you want to disable all floating-point related procedure
	  in the kernel.

	  If you don't know what to do here, say Y.

endmenu

menu "Kernel features"

source "kernel/Kconfig.hz"

endmenu

menu "Boot options"

config CMDLINE
	string "Built-in kernel command line"
	help
	  For most platforms, the arguments for the kernel's command line
	  are provided at run-time, during boot. However, there are cases
	  where either no arguments are being provided or the provided
	  arguments are insufficient or even invalid.
<<<<<<< HEAD

	  When that occurs, it is possible to define a built-in command
	  line here and choose how the kernel should use it later on.

choice
	prompt "Built-in command line usage" if CMDLINE != ""
	default CMDLINE_FALLBACK
	help
	  Choose how the kernel will handle the provided built-in command
	  line.

config CMDLINE_FALLBACK
	bool "Use bootloader kernel arguments if available"
	help
	  Use the built-in command line as fallback in case we get nothing
	  during boot. This is the default behaviour.
=======

	  When that occurs, it is possible to define a built-in command
	  line here and choose how the kernel should use it later on.

choice
	prompt "Built-in command line usage" if CMDLINE != ""
	default CMDLINE_FALLBACK
	help
	  Choose how the kernel will handle the provided built-in command
	  line.

config CMDLINE_FALLBACK
	bool "Use bootloader kernel arguments if available"
	help
	  Use the built-in command line as fallback in case we get nothing
	  during boot. This is the default behaviour.

config CMDLINE_EXTEND
	bool "Extend bootloader kernel arguments"
	help
	  The command-line arguments provided during boot will be
	  appended to the built-in command line. This is useful in
	  cases where the provided arguments are insufficient and
	  you don't want to or cannot modify them.


config CMDLINE_FORCE
	bool "Always use the default kernel command string"
	help
	  Always use the built-in command line, even if we get one during
	  boot. This is useful in case you need to override the provided
	  command line on systems where you don't have or want control
	  over it.

endchoice
>>>>>>> 9c60096d

config CMDLINE_EXTEND
	bool "Extend bootloader kernel arguments"
	help
	  The command-line arguments provided during boot will be
	  appended to the built-in command line. This is useful in
	  cases where the provided arguments are insufficient and
	  you don't want to or cannot modify them.


config CMDLINE_FORCE
	bool "Always use the default kernel command string"
	help
	  Always use the built-in command line, even if we get one during
	  boot. This is useful in case you need to override the provided
	  command line on systems where you don't have or want control
	  over it.

endchoice

endmenu

menu "Power management options"

source "kernel/power/Kconfig"

endmenu<|MERGE_RESOLUTION|>--- conflicted
+++ resolved
@@ -240,24 +240,6 @@
 	  are provided at run-time, during boot. However, there are cases
 	  where either no arguments are being provided or the provided
 	  arguments are insufficient or even invalid.
-<<<<<<< HEAD
-
-	  When that occurs, it is possible to define a built-in command
-	  line here and choose how the kernel should use it later on.
-
-choice
-	prompt "Built-in command line usage" if CMDLINE != ""
-	default CMDLINE_FALLBACK
-	help
-	  Choose how the kernel will handle the provided built-in command
-	  line.
-
-config CMDLINE_FALLBACK
-	bool "Use bootloader kernel arguments if available"
-	help
-	  Use the built-in command line as fallback in case we get nothing
-	  during boot. This is the default behaviour.
-=======
 
 	  When that occurs, it is possible to define a built-in command
 	  line here and choose how the kernel should use it later on.
@@ -293,26 +275,6 @@
 	  over it.
 
 endchoice
->>>>>>> 9c60096d
-
-config CMDLINE_EXTEND
-	bool "Extend bootloader kernel arguments"
-	help
-	  The command-line arguments provided during boot will be
-	  appended to the built-in command line. This is useful in
-	  cases where the provided arguments are insufficient and
-	  you don't want to or cannot modify them.
-
-
-config CMDLINE_FORCE
-	bool "Always use the default kernel command string"
-	help
-	  Always use the built-in command line, even if we get one during
-	  boot. This is useful in case you need to override the provided
-	  command line on systems where you don't have or want control
-	  over it.
-
-endchoice
 
 endmenu
 

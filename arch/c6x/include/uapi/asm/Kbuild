--- conflicted
+++ resolved
@@ -1,8 +1,4 @@
 include include/uapi/asm-generic/Kbuild.asm
 
 generic-y += kvm_para.h
-<<<<<<< HEAD
-generic-y += shmparam.h
-=======
->>>>>>> aa2d495f
 generic-y += ucontext.h
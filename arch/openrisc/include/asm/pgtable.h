/*
 * OpenRISC Linux
 *
 * Linux architectural port borrowing liberally from similar works of
 * others.  All original copyrights apply as per the original source
 * declaration.
 *
 * OpenRISC implementation:
 * Copyright (C) 2003 Matjaz Breskvar <phoenix@bsemi.com>
 * Copyright (C) 2010-2011 Jonas Bonn <jonas@southpole.se>
 * et al.
 *
 * This program is free software; you can redistribute it and/or modify
 * it under the terms of the GNU General Public License as published by
 * the Free Software Foundation; either version 2 of the License, or
 * (at your option) any later version.
 */

/* or32 pgtable.h - macros and functions to manipulate page tables
 *
 * Based on:
 * include/asm-cris/pgtable.h
 */

#ifndef __ASM_OPENRISC_PGTABLE_H
#define __ASM_OPENRISC_PGTABLE_H

#define __ARCH_USE_5LEVEL_HACK
#include <asm-generic/pgtable-nopmd.h>

#ifndef __ASSEMBLY__
#include <asm/mmu.h>
#include <asm/fixmap.h>

/*
 * The Linux memory management assumes a three-level page table setup. On
 * or32, we use that, but "fold" the mid level into the top-level page
 * table. Since the MMU TLB is software loaded through an interrupt, it
 * supports any page table structure, so we could have used a three-level
 * setup, but for the amounts of memory we normally use, a two-level is
 * probably more efficient.
 *
 * This file contains the functions and defines necessary to modify and use
 * the or32 page table tree.
 */

extern void paging_init(void);

/* Certain architectures need to do special things when pte's
 * within a page table are directly modified.  Thus, the following
 * hook is made available.
 */
#define set_pte(pteptr, pteval) ((*(pteptr)) = (pteval))
#define set_pte_at(mm, addr, ptep, pteval) set_pte(ptep, pteval)
/*
 * (pmds are folded into pgds so this doesn't get actually called,
 * but the define is needed for a generic inline function.)
 */
#define set_pmd(pmdptr, pmdval) (*(pmdptr) = pmdval)

#define PGDIR_SHIFT	(PAGE_SHIFT + (PAGE_SHIFT-2))
#define PGDIR_SIZE	(1UL << PGDIR_SHIFT)
#define PGDIR_MASK	(~(PGDIR_SIZE-1))

/*
 * entries per page directory level: we use a two-level, so
 * we don't really have any PMD directory physically.
 * pointers are 4 bytes so we can use the page size and
 * divide it by 4 (shift by 2).
 */
#define PTRS_PER_PTE	(1UL << (PAGE_SHIFT-2))

#define PTRS_PER_PGD	(1UL << (32-PGDIR_SHIFT))

/* calculate how many PGD entries a user-level program can use
 * the first mappable virtual address is 0
 * (TASK_SIZE is the maximum virtual address space)
 */

#define USER_PTRS_PER_PGD       (TASK_SIZE/PGDIR_SIZE)
#define FIRST_USER_ADDRESS      0UL

/*
 * Kernels own virtual memory area.
 */

/*
 * The size and location of the vmalloc area are chosen so that modules
 * placed in this area aren't more than a 28-bit signed offset from any
 * kernel functions that they may need.  This greatly simplifies handling
 * of the relocations for l.j and l.jal instructions as we don't need to
 * introduce any trampolines for reaching "distant" code.
 *
 * 64 MB of vmalloc area is comparable to what's available on other arches.
 */

#define VMALLOC_START	(PAGE_OFFSET-0x04000000UL)
#define VMALLOC_END	(PAGE_OFFSET)
#define VMALLOC_VMADDR(x) ((unsigned long)(x))

/* Define some higher level generic page attributes.
 *
 * If you change _PAGE_CI definition be sure to change it in
 * io.h for ioremap_nocache() too.
 */

/*
 * An OR32 PTE looks like this:
 *
 * |  31 ... 10 |  9  |  8 ... 6  |  5  |  4  |  3  |  2  |  1  |  0  |
 *  Phys pg.num    L     PP Index    D     A    WOM   WBC   CI    CC
 *
 *  L  : link
 *  PPI: Page protection index
 *  D  : Dirty
 *  A  : Accessed
 *  WOM: Weakly ordered memory
 *  WBC: Write-back cache
 *  CI : Cache inhibit
 *  CC : Cache coherent
 *
 * The protection bits below should correspond to the layout of the actual
 * PTE as per above
 */

#define _PAGE_CC       0x001 /* software: pte contains a translation */
#define _PAGE_CI       0x002 /* cache inhibit          */
#define _PAGE_WBC      0x004 /* write back cache       */
#define _PAGE_WOM      0x008 /* weakly ordered memory  */

#define _PAGE_A        0x010 /* accessed               */
#define _PAGE_D        0x020 /* dirty                  */
#define _PAGE_URE      0x040 /* user read enable       */
#define _PAGE_UWE      0x080 /* user write enable      */

#define _PAGE_SRE      0x100 /* superuser read enable  */
#define _PAGE_SWE      0x200 /* superuser write enable */
#define _PAGE_EXEC     0x400 /* software: page is executable */
#define _PAGE_U_SHARED 0x800 /* software: page is shared in user space */

/* 0x001 is cache coherency bit, which should always be set to
 *       1 - for SMP (when we support it)
 *       0 - otherwise
 *
 * we just reuse this bit in software for _PAGE_PRESENT and
 * force it to 0 when loading it into TLB.
 */
#define _PAGE_PRESENT  _PAGE_CC
#define _PAGE_USER     _PAGE_URE
#define _PAGE_WRITE    (_PAGE_UWE | _PAGE_SWE)
#define _PAGE_DIRTY    _PAGE_D
#define _PAGE_ACCESSED _PAGE_A
#define _PAGE_NO_CACHE _PAGE_CI
#define _PAGE_SHARED   _PAGE_U_SHARED
#define _PAGE_READ     (_PAGE_URE | _PAGE_SRE)

#define _PAGE_CHG_MASK	(PAGE_MASK | _PAGE_ACCESSED | _PAGE_DIRTY)
#define _PAGE_BASE     (_PAGE_PRESENT | _PAGE_ACCESSED)
#define _PAGE_ALL      (_PAGE_PRESENT | _PAGE_ACCESSED)
#define _KERNPG_TABLE \
	(_PAGE_BASE | _PAGE_SRE | _PAGE_SWE | _PAGE_ACCESSED | _PAGE_DIRTY)

#define PAGE_NONE       __pgprot(_PAGE_ALL)
#define PAGE_READONLY   __pgprot(_PAGE_ALL | _PAGE_URE | _PAGE_SRE)
#define PAGE_READONLY_X __pgprot(_PAGE_ALL | _PAGE_URE | _PAGE_SRE | _PAGE_EXEC)
#define PAGE_SHARED \
	__pgprot(_PAGE_ALL | _PAGE_URE | _PAGE_SRE | _PAGE_UWE | _PAGE_SWE \
		 | _PAGE_SHARED)
#define PAGE_SHARED_X \
	__pgprot(_PAGE_ALL | _PAGE_URE | _PAGE_SRE | _PAGE_UWE | _PAGE_SWE \
		 | _PAGE_SHARED | _PAGE_EXEC)
#define PAGE_COPY       __pgprot(_PAGE_ALL | _PAGE_URE | _PAGE_SRE)
#define PAGE_COPY_X     __pgprot(_PAGE_ALL | _PAGE_URE | _PAGE_SRE | _PAGE_EXEC)

#define PAGE_KERNEL \
	__pgprot(_PAGE_ALL | _PAGE_SRE | _PAGE_SWE \
		 | _PAGE_SHARED | _PAGE_DIRTY | _PAGE_EXEC)
#define PAGE_KERNEL_RO \
	__pgprot(_PAGE_ALL | _PAGE_SRE \
		 | _PAGE_SHARED | _PAGE_DIRTY | _PAGE_EXEC)
#define PAGE_KERNEL_NOCACHE \
	__pgprot(_PAGE_ALL | _PAGE_SRE | _PAGE_SWE \
		 | _PAGE_SHARED | _PAGE_DIRTY | _PAGE_EXEC | _PAGE_CI)

#define __P000	PAGE_NONE
#define __P001	PAGE_READONLY_X
#define __P010	PAGE_COPY
#define __P011	PAGE_COPY_X
#define __P100	PAGE_READONLY
#define __P101	PAGE_READONLY_X
#define __P110	PAGE_COPY
#define __P111	PAGE_COPY_X

#define __S000	PAGE_NONE
#define __S001	PAGE_READONLY_X
#define __S010	PAGE_SHARED
#define __S011	PAGE_SHARED_X
#define __S100	PAGE_READONLY
#define __S101	PAGE_READONLY_X
#define __S110	PAGE_SHARED
#define __S111	PAGE_SHARED_X

/* zero page used for uninitialized stuff */
extern unsigned long empty_zero_page[2048];
#define ZERO_PAGE(vaddr) (virt_to_page(empty_zero_page))

/* number of bits that fit into a memory pointer */
#define BITS_PER_PTR			(8*sizeof(unsigned long))

/* to align the pointer to a pointer address */
#define PTR_MASK			(~(sizeof(void *)-1))

/* sizeof(void*)==1<<SIZEOF_PTR_LOG2 */
/* 64-bit machines, beware!  SRB. */
#define SIZEOF_PTR_LOG2			2

/* to find an entry in a page-table */
#define PAGE_PTR(address) \
((unsigned long)(address)>>(PAGE_SHIFT-SIZEOF_PTR_LOG2)&PTR_MASK&~PAGE_MASK)

/* to set the page-dir */
#define SET_PAGE_DIR(tsk, pgdir)

#define pte_none(x)	(!pte_val(x))
#define pte_present(x)	(pte_val(x) & _PAGE_PRESENT)
#define pte_clear(mm, addr, xp)	do { pte_val(*(xp)) = 0; } while (0)

#define pmd_none(x)	(!pmd_val(x))
#define	pmd_bad(x)	((pmd_val(x) & (~PAGE_MASK)) != _KERNPG_TABLE)
#define pmd_present(x)	(pmd_val(x) & _PAGE_PRESENT)
#define pmd_clear(xp)	do { pmd_val(*(xp)) = 0; } while (0)

/*
 * The following only work if pte_present() is true.
 * Undefined behaviour if not..
 */

static inline int pte_read(pte_t pte)  { return pte_val(pte) & _PAGE_READ; }
static inline int pte_write(pte_t pte) { return pte_val(pte) & _PAGE_WRITE; }
static inline int pte_exec(pte_t pte)  { return pte_val(pte) & _PAGE_EXEC; }
static inline int pte_dirty(pte_t pte) { return pte_val(pte) & _PAGE_DIRTY; }
static inline int pte_young(pte_t pte) { return pte_val(pte) & _PAGE_ACCESSED; }
static inline int pte_special(pte_t pte) { return 0; }
static inline pte_t pte_mkspecial(pte_t pte) { return pte; }

static inline pte_t pte_wrprotect(pte_t pte)
{
	pte_val(pte) &= ~(_PAGE_WRITE);
	return pte;
}

static inline pte_t pte_rdprotect(pte_t pte)
{
	pte_val(pte) &= ~(_PAGE_READ);
	return pte;
}

static inline pte_t pte_exprotect(pte_t pte)
{
	pte_val(pte) &= ~(_PAGE_EXEC);
	return pte;
}

static inline pte_t pte_mkclean(pte_t pte)
{
	pte_val(pte) &= ~(_PAGE_DIRTY);
	return pte;
}

static inline pte_t pte_mkold(pte_t pte)
{
	pte_val(pte) &= ~(_PAGE_ACCESSED);
	return pte;
}

static inline pte_t pte_mkwrite(pte_t pte)
{
	pte_val(pte) |= _PAGE_WRITE;
	return pte;
}

static inline pte_t pte_mkread(pte_t pte)
{
	pte_val(pte) |= _PAGE_READ;
	return pte;
}

static inline pte_t pte_mkexec(pte_t pte)
{
	pte_val(pte) |= _PAGE_EXEC;
	return pte;
}

static inline pte_t pte_mkdirty(pte_t pte)
{
	pte_val(pte) |= _PAGE_DIRTY;
	return pte;
}

static inline pte_t pte_mkyoung(pte_t pte)
{
	pte_val(pte) |= _PAGE_ACCESSED;
	return pte;
}

/*
 * Conversion functions: convert a page and protection to a page entry,
 * and a page entry and page directory to the page they refer to.
 */

/* What actually goes as arguments to the various functions is less than
 * obvious, but a rule of thumb is that struct page's goes as struct page *,
 * really physical DRAM addresses are unsigned long's, and DRAM "virtual"
 * addresses (the 0xc0xxxxxx's) goes as void *'s.
 */

static inline pte_t __mk_pte(void *page, pgprot_t pgprot)
{
	pte_t pte;
	/* the PTE needs a physical address */
	pte_val(pte) = __pa(page) | pgprot_val(pgprot);
	return pte;
}

#define mk_pte(page, pgprot) __mk_pte(page_address(page), (pgprot))

#define mk_pte_phys(physpage, pgprot) \
({                                                                      \
	pte_t __pte;                                                    \
									\
	pte_val(__pte) = (physpage) + pgprot_val(pgprot);               \
	__pte;                                                          \
})

static inline pte_t pte_modify(pte_t pte, pgprot_t newprot)
{
	pte_val(pte) = (pte_val(pte) & _PAGE_CHG_MASK) | pgprot_val(newprot);
	return pte;
}


/*
 * pte_val refers to a page in the 0x0xxxxxxx physical DRAM interval
 * __pte_page(pte_val) refers to the "virtual" DRAM interval
 * pte_pagenr refers to the page-number counted starting from the virtual
 * DRAM start
 */

static inline unsigned long __pte_page(pte_t pte)
{
	/* the PTE contains a physical address */
	return (unsigned long)__va(pte_val(pte) & PAGE_MASK);
}

#define pte_pagenr(pte)         ((__pte_page(pte) - PAGE_OFFSET) >> PAGE_SHIFT)

/* permanent address of a page */

#define __page_address(page) (PAGE_OFFSET + (((page) - mem_map) << PAGE_SHIFT))
#define pte_page(pte)		(mem_map+pte_pagenr(pte))

/*
 * only the pte's themselves need to point to physical DRAM (see above)
 * the pagetable links are purely handled within the kernel SW and thus
 * don't need the __pa and __va transformations.
 */
static inline void pmd_set(pmd_t *pmdp, pte_t *ptep)
{
	pmd_val(*pmdp) = _KERNPG_TABLE | (unsigned long) ptep;
}

#define pmd_page(pmd)		(pfn_to_page(pmd_val(pmd) >> PAGE_SHIFT))
#define pmd_page_kernel(pmd)    ((unsigned long) __va(pmd_val(pmd) & PAGE_MASK))

/* to find an entry in a page-table-directory. */
#define pgd_index(address)      ((address >> PGDIR_SHIFT) & (PTRS_PER_PGD-1))

#define __pgd_offset(address)   pgd_index(address)

#define pgd_offset(mm, address) ((mm)->pgd+pgd_index(address))

/* to find an entry in a kernel page-table-directory */
#define pgd_offset_k(address) pgd_offset(&init_mm, address)

#define __pmd_offset(address) \
	(((address) >> PMD_SHIFT) & (PTRS_PER_PMD-1))

/*
 * the pte page can be thought of an array like this: pte_t[PTRS_PER_PTE]
 *
 * this macro returns the index of the entry in the pte page which would
 * control the given virtual address
 */
#define __pte_offset(address)                   \
	(((address) >> PAGE_SHIFT) & (PTRS_PER_PTE - 1))
#define pte_offset_kernel(dir, address)         \
	((pte_t *) pmd_page_kernel(*(dir)) +  __pte_offset(address))
#define pte_offset_map(dir, address)	        \
	((pte_t *)page_address(pmd_page(*(dir))) + __pte_offset(address))
#define pte_offset_map_nested(dir, address)     \
	pte_offset_map(dir, address)

#define pte_unmap(pte)          do { } while (0)
#define pte_unmap_nested(pte)   do { } while (0)
#define pte_pfn(x)		((unsigned long)(((x).pte)) >> PAGE_SHIFT)
#define pfn_pte(pfn, prot)  __pte((((pfn) << PAGE_SHIFT)) | pgprot_val(prot))

#define pte_ERROR(e) \
	printk(KERN_ERR "%s:%d: bad pte %p(%08lx).\n", \
	       __FILE__, __LINE__, &(e), pte_val(e))
#define pgd_ERROR(e) \
	printk(KERN_ERR "%s:%d: bad pgd %p(%08lx).\n", \
	       __FILE__, __LINE__, &(e), pgd_val(e))

extern pgd_t swapper_pg_dir[PTRS_PER_PGD]; /* defined in head.S */

struct vm_area_struct;

<<<<<<< HEAD
/*
 * or32 doesn't have any external MMU info: the kernel page
 * tables contain all the necessary information.
 *
 * Actually I am not sure on what this could be used for.
 */
=======
static inline void update_tlb(struct vm_area_struct *vma,
	unsigned long address, pte_t *pte)
{
}

extern void update_cache(struct vm_area_struct *vma,
	unsigned long address, pte_t *pte);

>>>>>>> 9abd04af
static inline void update_mmu_cache(struct vm_area_struct *vma,
	unsigned long address, pte_t *pte)
{
	update_tlb(vma, address, pte);
	update_cache(vma, address, pte);
}

/* __PHX__ FIXME, SWAP, this probably doesn't work */

/* Encode and de-code a swap entry (must be !pte_none(e) && !pte_present(e)) */
/* Since the PAGE_PRESENT bit is bit 4, we can use the bits above */

#define __swp_type(x)			(((x).val >> 5) & 0x7f)
#define __swp_offset(x)			((x).val >> 12)
#define __swp_entry(type, offset) \
	((swp_entry_t) { ((type) << 5) | ((offset) << 12) })
#define __pte_to_swp_entry(pte)		((swp_entry_t) { pte_val(pte) })
#define __swp_entry_to_pte(x)		((pte_t) { (x).val })

#define kern_addr_valid(addr)           (1)

#include <asm-generic/pgtable.h>

/*
 * No page table caches to initialise
 */
#define pgtable_cache_init()		do { } while (0)

typedef pte_t *pte_addr_t;

#endif /* __ASSEMBLY__ */
#endif /* __ASM_OPENRISC_PGTABLE_H */<|MERGE_RESOLUTION|>--- conflicted
+++ resolved
@@ -416,14 +416,6 @@
 
 struct vm_area_struct;
 
-<<<<<<< HEAD
-/*
- * or32 doesn't have any external MMU info: the kernel page
- * tables contain all the necessary information.
- *
- * Actually I am not sure on what this could be used for.
- */
-=======
 static inline void update_tlb(struct vm_area_struct *vma,
 	unsigned long address, pte_t *pte)
 {
@@ -432,7 +424,6 @@
 extern void update_cache(struct vm_area_struct *vma,
 	unsigned long address, pte_t *pte);
 
->>>>>>> 9abd04af
 static inline void update_mmu_cache(struct vm_area_struct *vma,
 	unsigned long address, pte_t *pte)
 {

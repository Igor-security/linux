--- conflicted
+++ resolved
@@ -34,18 +34,12 @@
 KBUILD_CFLAGS   += $(call cc-option, -EL)
 KBUILD_AFLAGS   += $(call cc-option, -EL)
 LDFLAGS         += $(call cc-option, -EL)
-<<<<<<< HEAD
-=======
 CHECKFLAGS      += -D__NDS32_EL__
->>>>>>> 2fb7b719
 else
 KBUILD_CFLAGS   += $(call cc-option, -EB)
 KBUILD_AFLAGS   += $(call cc-option, -EB)
 LDFLAGS         += $(call cc-option, -EB)
-<<<<<<< HEAD
-=======
 CHECKFLAGS      += -D__NDS32_EB__
->>>>>>> 2fb7b719
 endif
 
 boot := arch/nds32/boot

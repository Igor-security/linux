/*
 * Based on arch/arm/include/asm/processor.h
 *
 * Copyright (C) 1995-1999 Russell King
 * Copyright (C) 2012 ARM Ltd.
 *
 * This program is free software; you can redistribute it and/or modify
 * it under the terms of the GNU General Public License version 2 as
 * published by the Free Software Foundation.
 *
 * This program is distributed in the hope that it will be useful,
 * but WITHOUT ANY WARRANTY; without even the implied warranty of
 * MERCHANTABILITY or FITNESS FOR A PARTICULAR PURPOSE.  See the
 * GNU General Public License for more details.
 *
 * You should have received a copy of the GNU General Public License
 * along with this program.  If not, see <http://www.gnu.org/licenses/>.
 */
#ifndef __ASM_PROCESSOR_H
#define __ASM_PROCESSOR_H

#define TASK_SIZE_64		(UL(1) << VA_BITS)

#define KERNEL_DS	UL(-1)
#define USER_DS		(TASK_SIZE_64 - 1)

#ifndef __ASSEMBLY__

/*
 * Default implementation of macro that returns current
 * instruction pointer ("program counter").
 */
#define current_text_addr() ({ __label__ _l; _l: &&_l;})

#ifdef __KERNEL__

#include <linux/build_bug.h>
#include <linux/cache.h>
#include <linux/init.h>
#include <linux/stddef.h>
#include <linux/string.h>

#include <asm/alternative.h>
#include <asm/cpufeature.h>
#include <asm/hw_breakpoint.h>
#include <asm/lse.h>
#include <asm/pgtable-hwdef.h>
#include <asm/ptrace.h>
#include <asm/types.h>

/*
 * TASK_SIZE - the maximum size of a user space task.
 * TASK_UNMAPPED_BASE - the lower boundary of the mmap VM area.
 */
#ifdef CONFIG_COMPAT
#define TASK_SIZE_32		UL(0x100000000)
#define TASK_SIZE		(test_thread_flag(TIF_32BIT) ? \
				TASK_SIZE_32 : TASK_SIZE_64)
#define TASK_SIZE_OF(tsk)	(test_tsk_thread_flag(tsk, TIF_32BIT) ? \
				TASK_SIZE_32 : TASK_SIZE_64)
#else
#define TASK_SIZE		TASK_SIZE_64
#endif /* CONFIG_COMPAT */

#define TASK_UNMAPPED_BASE	(PAGE_ALIGN(TASK_SIZE / 4))

#define STACK_TOP_MAX		TASK_SIZE_64
#ifdef CONFIG_COMPAT
#define AARCH32_VECTORS_BASE	0xffff0000
#define STACK_TOP		(test_thread_flag(TIF_32BIT) ? \
				AARCH32_VECTORS_BASE : STACK_TOP_MAX)
#else
#define STACK_TOP		STACK_TOP_MAX
#endif /* CONFIG_COMPAT */

extern phys_addr_t arm64_dma_phys_limit;
#define ARCH_LOW_ADDRESS_LIMIT	(arm64_dma_phys_limit - 1)

struct debug_info {
#ifdef CONFIG_HAVE_HW_BREAKPOINT
	/* Have we suspended stepping by a debugger? */
	int			suspended_step;
	/* Allow breakpoints and watchpoints to be disabled for this thread. */
	int			bps_disabled;
	int			wps_disabled;
	/* Hardware breakpoints pinned to this task. */
	struct perf_event	*hbp_break[ARM_MAX_BRP];
	struct perf_event	*hbp_watch[ARM_MAX_WRP];
#endif
};

struct cpu_context {
	unsigned long x19;
	unsigned long x20;
	unsigned long x21;
	unsigned long x22;
	unsigned long x23;
	unsigned long x24;
	unsigned long x25;
	unsigned long x26;
	unsigned long x27;
	unsigned long x28;
	unsigned long fp;
	unsigned long sp;
	unsigned long pc;
};

struct thread_struct {
	struct cpu_context	cpu_context;	/* cpu context */

	/*
	 * Whitelisted fields for hardened usercopy:
	 * Maintainers must ensure manually that this contains no
	 * implicit padding.
	 */
	struct {
		unsigned long	tp_value;	/* TLS register */
		unsigned long	tp2_value;
		struct user_fpsimd_state fpsimd_state;
	} uw;

	unsigned int		fpsimd_cpu;
	void			*sve_state;	/* SVE registers, if any */
	unsigned int		sve_vl;		/* SVE vector length */
	unsigned int		sve_vl_onexec;	/* SVE vl after next exec */
	unsigned long		fault_address;	/* fault info */
	unsigned long		fault_code;	/* ESR_EL1 value */
	struct debug_info	debug;		/* debugging */
};

static inline void arch_thread_struct_whitelist(unsigned long *offset,
						unsigned long *size)
{
	/* Verify that there is no padding among the whitelisted fields: */
	BUILD_BUG_ON(sizeof_field(struct thread_struct, uw) !=
		     sizeof_field(struct thread_struct, uw.tp_value) +
		     sizeof_field(struct thread_struct, uw.tp2_value) +
		     sizeof_field(struct thread_struct, uw.fpsimd_state));

	*offset = offsetof(struct thread_struct, uw);
	*size = sizeof_field(struct thread_struct, uw);
}

#ifdef CONFIG_COMPAT
#define task_user_tls(t)						\
({									\
	unsigned long *__tls;						\
	if (is_compat_thread(task_thread_info(t)))			\
		__tls = &(t)->thread.uw.tp2_value;			\
	else								\
		__tls = &(t)->thread.uw.tp_value;			\
	__tls;								\
 })
#else
#define task_user_tls(t)	(&(t)->thread.uw.tp_value)
#endif

/* Sync TPIDR_EL0 back to thread_struct for current */
void tls_preserve_current_state(void);

#define INIT_THREAD {				\
	.fpsimd_cpu = NR_CPUS,			\
}

static inline void start_thread_common(struct pt_regs *regs, unsigned long pc)
{
	memset(regs, 0, sizeof(*regs));
	forget_syscall(regs);
	regs->pc = pc;
}

static inline void start_thread(struct pt_regs *regs, unsigned long pc,
				unsigned long sp)
{
	start_thread_common(regs, pc);
	regs->pstate = PSR_MODE_EL0t;
	regs->sp = sp;
}

#ifdef CONFIG_COMPAT
static inline void compat_start_thread(struct pt_regs *regs, unsigned long pc,
				       unsigned long sp)
{
	start_thread_common(regs, pc);
	regs->pstate = COMPAT_PSR_MODE_USR;
	if (pc & 1)
		regs->pstate |= COMPAT_PSR_T_BIT;

#ifdef __AARCH64EB__
	regs->pstate |= COMPAT_PSR_E_BIT;
#endif

	regs->compat_sp = sp;
}
#endif

/* Forward declaration, a strange C thing */
struct task_struct;

/* Free all resources held by a thread. */
extern void release_thread(struct task_struct *);

unsigned long get_wchan(struct task_struct *p);

static inline void cpu_relax(void)
{
	asm volatile("yield" ::: "memory");
}

/* Thread switching */
extern struct task_struct *cpu_switch_to(struct task_struct *prev,
					 struct task_struct *next);

#define task_pt_regs(p) \
	((struct pt_regs *)(THREAD_SIZE + task_stack_page(p)) - 1)

#define KSTK_EIP(tsk)	((unsigned long)task_pt_regs(tsk)->pc)
#define KSTK_ESP(tsk)	user_stack_pointer(task_pt_regs(tsk))

/*
 * Prefetching support
 */
#define ARCH_HAS_PREFETCH
static inline void prefetch(const void *ptr)
{
	asm volatile("prfm pldl1keep, %a0\n" : : "p" (ptr));
}

#define ARCH_HAS_PREFETCHW
static inline void prefetchw(const void *ptr)
{
	asm volatile("prfm pstl1keep, %a0\n" : : "p" (ptr));
}

#define ARCH_HAS_SPINLOCK_PREFETCH
static inline void spin_lock_prefetch(const void *ptr)
{
	asm volatile(ARM64_LSE_ATOMIC_INSN(
		     "prfm pstl1strm, %a0",
		     "nop") : : "p" (ptr));
}

#define HAVE_ARCH_PICK_MMAP_LAYOUT

#endif

void cpu_enable_pan(const struct arm64_cpu_capabilities *__unused);
void cpu_enable_cache_maint_trap(const struct arm64_cpu_capabilities *__unused);
void cpu_clear_disr(const struct arm64_cpu_capabilities *__unused);

<<<<<<< HEAD
extern unsigned long __ro_after_init signal_minsigstksz; /* sigframe size */
extern void __init minsigstksz_setup(void);
=======
/*
 * Not at the top of the file due to a direct #include cycle between
 * <asm/fpsimd.h> and <asm/processor.h>.  Deferring this #include
 * ensures that contents of processor.h are visible to fpsimd.h even if
 * processor.h is included first.
 *
 * These prctl helpers are the only things in this file that require
 * fpsimd.h.  The core code expects them to be in this header.
 */
#include <asm/fpsimd.h>
>>>>>>> d7a8bea3

/* Userspace interface for PR_SVE_{SET,GET}_VL prctl()s: */
#define SVE_SET_VL(arg)	sve_set_current_vl(arg)
#define SVE_GET_VL()	sve_get_current_vl()

#endif /* __ASSEMBLY__ */
#endif /* __ASM_PROCESSOR_H */<|MERGE_RESOLUTION|>--- conflicted
+++ resolved
@@ -248,10 +248,9 @@
 void cpu_enable_cache_maint_trap(const struct arm64_cpu_capabilities *__unused);
 void cpu_clear_disr(const struct arm64_cpu_capabilities *__unused);
 
-<<<<<<< HEAD
 extern unsigned long __ro_after_init signal_minsigstksz; /* sigframe size */
 extern void __init minsigstksz_setup(void);
-=======
+
 /*
  * Not at the top of the file due to a direct #include cycle between
  * <asm/fpsimd.h> and <asm/processor.h>.  Deferring this #include
@@ -262,7 +261,6 @@
  * fpsimd.h.  The core code expects them to be in this header.
  */
 #include <asm/fpsimd.h>
->>>>>>> d7a8bea3
 
 /* Userspace interface for PR_SVE_{SET,GET}_VL prctl()s: */
 #define SVE_SET_VL(arg)	sve_set_current_vl(arg)

--- conflicted
+++ resolved
@@ -54,11 +54,7 @@
 	};
 
 	clocks {
-<<<<<<< HEAD
-		xo: xo {
-=======
 		xo: xo-board {
->>>>>>> 9a6ff76e
 			compatible = "fixed-clock";
 			#clock-cells = <0>;
 			clock-frequency = <19200000>;

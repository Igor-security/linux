--- conflicted
+++ resolved
@@ -461,8 +461,7 @@
 
 /* emmc storage */
 &sd_emmc_c {
-<<<<<<< HEAD
-	status = "okay";
+	status = "disabled";
 	pinctrl-0 = <&emmc_pins>;
 	pinctrl-1 = <&emmc_clk_gate_pins>;
 	pinctrl-names = "default", "clk-gate";
@@ -476,6 +475,8 @@
 	mmc-ddr-1_8v;
 	mmc-hs200-1_8v;
 
+	mmc-pwrseq = <&emmc_pwrseq>;
+
 	vmmc-supply = <&vcc_3v3>;
 	vqmmc-supply = <&vddio_boot>;
 };
@@ -484,32 +485,6 @@
 	pinctrl-0 = <&spdif_out_a20_pins>;
 	pinctrl-names = "default";
 	status = "okay";
-=======
-	status = "disabled";
-	pinctrl-0 = <&emmc_pins>;
-	pinctrl-1 = <&emmc_clk_gate_pins>;
-	pinctrl-names = "default", "clk-gate";
-
-	bus-width = <8>;
-	cap-sd-highspeed;
-	cap-mmc-highspeed;
-	max-frequency = <180000000>;
-	non-removable;
-	disable-wp;
-	mmc-ddr-1_8v;
-	mmc-hs200-1_8v;
-
-	mmc-pwrseq = <&emmc_pwrseq>;
-
-	vmmc-supply = <&vcc_3v3>;
-	vqmmc-supply = <&vddio_boot>;
-};
-
-&spdifout {
-	pinctrl-0 = <&spdif_out_a20_pins>;
-	pinctrl-names = "default";
-	status = "okay";
->>>>>>> 90133eb5
 };
 
 &tdmif_a {

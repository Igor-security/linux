// SPDX-License-Identifier: (GPL-2.0+ OR MIT)
/*
 * Copyright (c) 2017 Amlogic, Inc. All rights reserved.
 */

/dts-v1/;

#include "meson-axg.dtsi"
#include <dt-bindings/input/input.h>

/ {
	compatible = "amlogic,s400", "amlogic,a113d", "amlogic,meson-axg";
	model = "Amlogic Meson AXG S400 Development Board";

	adc_keys {
		compatible = "adc-keys";
		io-channels = <&saradc 0>;
		io-channel-names = "buttons";
		keyup-threshold-microvolt = <1800000>;

		button-next {
			label = "Next";
			linux,code = <KEY_NEXT>;
			press-threshold-microvolt = <1116000>; /* 62% */
		};

		button-prev {
			label = "Previous";
			linux,code = <KEY_PREVIOUS>;
			press-threshold-microvolt = <900000>; /* 50% */
		};

		button-wifi {
			label = "Wifi";
			linux,code = <KEY_WLAN>;
			press-threshold-microvolt = <684000>; /* 38% */
		};

		button-up {
			label = "Volume Up";
			linux,code = <KEY_VOLUMEUP>;
			press-threshold-microvolt = <468000>; /* 26% */
		};

		button-down {
			label = "Volume Down";
			linux,code = <KEY_VOLUMEDOWN>;
			press-threshold-microvolt = <252000>; /* 14% */
		};

		button-voice {
			label = "Voice";
			linux,code = <KEY_VOICECOMMAND>;
			press-threshold-microvolt = <0>; /* 0% */
		};
	};

	aliases {
		serial0 = &uart_AO;
		serial1 = &uart_A;
	};

	main_12v: regulator-main_12v {
		compatible = "regulator-fixed";
		regulator-name = "12V";
		regulator-min-microvolt = <12000000>;
		regulator-max-microvolt = <12000000>;
<<<<<<< HEAD
=======
		regulator-always-on;
>>>>>>> 47a99ae9
	};

	vddio_boot: regulator-vddio_boot {
		compatible = "regulator-fixed";
		regulator-name = "VDDIO_BOOT";
		regulator-min-microvolt = <1800000>;
		regulator-max-microvolt = <1800000>;
		vin-supply = <&vddao_3v3>;
		regulator-always-on;
	};

	vddao_3v3: regulator-vddao_3v3 {
		compatible = "regulator-fixed";
		regulator-name = "VDDAO_3V3";
		regulator-min-microvolt = <3300000>;
		regulator-max-microvolt = <3300000>;
		vin-supply = <&main_12v>;
		regulator-always-on;
	};

	vddio_ao18: regulator-vddio_ao18 {
		compatible = "regulator-fixed";
		regulator-name = "VDDIO_AO18";
		regulator-min-microvolt = <1800000>;
		regulator-max-microvolt = <1800000>;
		vin-supply = <&vddao_3v3>;
		regulator-always-on;
	};

	vcc_3v3: regulator-vcc_3v3 {
		compatible = "regulator-fixed";
		regulator-name = "VCC_3V3";
		regulator-min-microvolt = <3300000>;
		regulator-max-microvolt = <3300000>;
		vin-supply = <&vddao_3v3>;
		regulator-always-on;
	};

	vcc_5v: regulator-vcc_5v {
		compatible = "regulator-fixed";
		regulator-name = "VCC5V";
		regulator-min-microvolt = <5000000>;
		regulator-max-microvolt = <5000000>;
		vin-supply = <&main_12v>;

		gpio = <&gpio_ao GPIOAO_13 GPIO_ACTIVE_HIGH>;
		enable-active-high;
	};

	usb_pwr: regulator-usb_pwr {
		compatible = "regulator-fixed";
		regulator-name = "USB_PWR";
		regulator-min-microvolt = <5000000>;
		regulator-max-microvolt = <5000000>;
		vin-supply = <&vcc_5v>;

		gpio = <&gpio_ao GPIOAO_5 GPIO_ACTIVE_HIGH>;
		enable-active-high;
	};

	emmc_pwrseq: emmc-pwrseq {
		compatible = "mmc-pwrseq-emmc";
		reset-gpios = <&gpio BOOT_9 GPIO_ACTIVE_LOW>;
	};

	sdio_pwrseq: sdio-pwrseq {
		compatible = "mmc-pwrseq-simple";
		reset-gpios = <&gpio GPIOX_7 GPIO_ACTIVE_LOW>;
		clocks = <&wifi32k>;
		clock-names = "ext_clock";
	};

	wifi32k: wifi32k {
		compatible = "pwm-clock";
		#clock-cells = <0>;
		clock-frequency = <32768>;
		pwms = <&pwm_ab 0 30518 0>; /* PWM_A at 32.768KHz */
	};

	speaker-leds {
		compatible = "gpio-leds";

		aled1 {
			label = "speaker:aled1";
			gpios = <&gpio_speaker 7 0>;
		};

		aled2 {
			label = "speaker:aled2";
			gpios = <&gpio_speaker 6 0>;
		};

		aled3 {
			label = "speaker:aled3";
			gpios = <&gpio_speaker 5 0>;
		};

		aled4 {
			label = "speaker:aled4";
			gpios = <&gpio_speaker 4 0>;
		};

		aled5 {
			label = "speaker:aled5";
			gpios = <&gpio_speaker 3 0>;
		};

		aled6 {
			label = "speaker:aled6";
			gpios = <&gpio_speaker 2 0>;
		};
	};
<<<<<<< HEAD
=======

	linein: audio-codec@0 {
		#sound-dai-cells = <0>;
		compatible = "everest,es7241";
		VDDA-supply = <&vcc_3v3>;
		VDDP-supply = <&vcc_3v3>;
		VDDD-supply = <&vcc_3v3>;
		status = "okay";
		sound-name-prefix = "Linein";
	};

	lineout: audio-codec@1 {
		#sound-dai-cells = <0>;
		compatible = "everest,es7154";
		VDD-supply = <&vcc_3v3>;
		PVDD-supply = <&vcc_5v>;
		status = "okay";
		sound-name-prefix = "Lineout";
	};

	spdif_dit: audio-codec@2 {
		#sound-dai-cells = <0>;
		compatible = "linux,spdif-dit";
		status = "okay";
		sound-name-prefix = "DIT";
	};
>>>>>>> 47a99ae9
};

&ethmac {
	status = "okay";
	pinctrl-0 = <&eth_rgmii_y_pins>;
	pinctrl-names = "default";
	phy-handle = <&eth_phy0>;
	phy-mode = "rgmii";

	mdio {
		compatible = "snps,dwmac-mdio";
		#address-cells = <1>;
		#size-cells = <0>;

		eth_phy0: ethernet-phy@0 {
			/* Realtek RTL8211F (0x001cc916) */
			reg = <0>;
			eee-broken-1000t;
		};
	};
};

&uart_A {
	status = "okay";
	pinctrl-0 = <&uart_a_pins>;
	pinctrl-names = "default";
};

&uart_AO {
	status = "okay";
	pinctrl-0 = <&uart_ao_a_pins>;
	pinctrl-names = "default";
};

&ir {
	status = "okay";
	pinctrl-0 = <&remote_input_ao_pins>;
	pinctrl-names = "default";
};

&i2c1 {
	status = "okay";
	pinctrl-0 = <&i2c1_z_pins>;
	pinctrl-names = "default";

	speaker_amp1: audio-codec@1b {
		compatible = "ti,tas5707";
		reg = <0x1b>;
		reset-gpios = <&gpio_ao GPIOAO_4 GPIO_ACTIVE_LOW>;
		#sound-dai-cells = <0>;
		AVDD-supply = <&vcc_3v3>;
		DVDD-supply = <&vcc_3v3>;
		PVDD_A-supply = <&main_12v>;
		PVDD_B-supply = <&main_12v>;
		PVDD_C-supply = <&main_12v>;
		PVDD_D-supply = <&main_12v>;
	};
};

&i2c_AO {
	status = "okay";
	pinctrl-0 = <&i2c_ao_sck_10_pins>, <&i2c_ao_sda_11_pins>;
	pinctrl-names = "default";

	gpio_speaker: gpio-controller@1f {
		compatible = "nxp,pca9557";
		reg = <0x1f>;
		gpio-controller;
		#gpio-cells = <2>;
		vcc-supply = <&vddao_3v3>;
	};
};

&pwm_ab {
	status = "okay";
	pinctrl-0 = <&pwm_a_x20_pins>;
	pinctrl-names = "default";
};

/* emmc storage */
&sd_emmc_c {
	status = "okay";
	pinctrl-0 = <&emmc_pins>;
	pinctrl-1 = <&emmc_clk_gate_pins>;
	pinctrl-names = "default", "clk-gate";

	bus-width = <8>;
	cap-sd-highspeed;
	cap-mmc-highspeed;
	max-frequency = <180000000>;
	non-removable;
	disable-wp;
	mmc-ddr-1_8v;
	mmc-hs200-1_8v;

	vmmc-supply = <&vcc_3v3>;
	vqmmc-supply = <&vddio_boot>;
};

/* wifi module */
&sd_emmc_b {
	status = "okay";
	#address-cells = <1>;
	#size-cells = <0>;

	pinctrl-0 = <&sdio_pins>;
	pinctrl-1 = <&sdio_clk_gate_pins>;
	pinctrl-names = "default", "clk-gate";

	bus-width = <4>;
	cap-sd-highspeed;
	max-frequency = <100000000>;
	non-removable;
	disable-wp;

	mmc-pwrseq = <&sdio_pwrseq>;

	vmmc-supply = <&vddao_3v3>;
	vqmmc-supply = <&vddio_boot>;

	brcmf: wifi@1 {
		reg = <1>;
		compatible = "brcm,bcm4329-fmac";
	};
};

&saradc {
	status = "okay";
	vref-supply = <&vddio_ao18>;
};<|MERGE_RESOLUTION|>--- conflicted
+++ resolved
@@ -65,10 +65,7 @@
 		regulator-name = "12V";
 		regulator-min-microvolt = <12000000>;
 		regulator-max-microvolt = <12000000>;
-<<<<<<< HEAD
-=======
-		regulator-always-on;
->>>>>>> 47a99ae9
+		regulator-always-on;
 	};
 
 	vddio_boot: regulator-vddio_boot {
@@ -181,8 +178,6 @@
 			gpios = <&gpio_speaker 2 0>;
 		};
 	};
-<<<<<<< HEAD
-=======
 
 	linein: audio-codec@0 {
 		#sound-dai-cells = <0>;
@@ -209,7 +204,6 @@
 		status = "okay";
 		sound-name-prefix = "DIT";
 	};
->>>>>>> 47a99ae9
 };
 
 &ethmac {

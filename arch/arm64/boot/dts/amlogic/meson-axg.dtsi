--- conflicted
+++ resolved
@@ -222,8 +222,6 @@
 
 				resets = <&reset RESET_AUDIO>;
 			};
-<<<<<<< HEAD
-=======
 
 			arb: reset-controller@280 {
 				compatible = "amlogic,meson-axg-audio-arb";
@@ -340,7 +338,6 @@
 					      "lrclk", "lrclk_sel";
 				status = "disabled";
 			};
->>>>>>> 47a99ae9
 		};
 
 		cbus: bus@ffd00000 {

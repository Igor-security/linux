# SPDX-License-Identifier: GPL-2.0
#
# General architecture dependent options
#

#
# Note: arch/$(SRCARCH)/Kconfig needs to be included first so that it can
# override the default values in this file.
#
source "arch/$(SRCARCH)/Kconfig"

menu "General architecture-dependent options"

config CRASH_CORE
	bool

config KEXEC_CORE
	select CRASH_CORE
	bool

config HAVE_IMA_KEXEC
	bool

config OPROFILE
	tristate "OProfile system profiling"
	depends on PROFILING
	depends on HAVE_OPROFILE
	select RING_BUFFER
	select RING_BUFFER_ALLOW_SWAP
	help
	  OProfile is a profiling system capable of profiling the
	  whole system, include the kernel, kernel modules, libraries,
	  and applications.

	  If unsure, say N.

config OPROFILE_EVENT_MULTIPLEX
	bool "OProfile multiplexing support (EXPERIMENTAL)"
	default n
	depends on OPROFILE && X86
	help
	  The number of hardware counters is limited. The multiplexing
	  feature enables OProfile to gather more events than counters
	  are provided by the hardware. This is realized by switching
	  between events at a user specified time interval.

	  If unsure, say N.

config HAVE_OPROFILE
	bool

config OPROFILE_NMI_TIMER
	def_bool y
	depends on PERF_EVENTS && HAVE_PERF_EVENTS_NMI && !PPC64

config KPROBES
	bool "Kprobes"
	depends on MODULES
	depends on HAVE_KPROBES
	select KALLSYMS
	help
	  Kprobes allows you to trap at almost any kernel address and
	  execute a callback function.  register_kprobe() establishes
	  a probepoint and specifies the callback.  Kprobes is useful
	  for kernel debugging, non-intrusive instrumentation and testing.
	  If in doubt, say "N".

config JUMP_LABEL
       bool "Optimize very unlikely/likely branches"
       depends on HAVE_ARCH_JUMP_LABEL
       help
         This option enables a transparent branch optimization that
	 makes certain almost-always-true or almost-always-false branch
	 conditions even cheaper to execute within the kernel.

	 Certain performance-sensitive kernel code, such as trace points,
	 scheduler functionality, networking code and KVM have such
	 branches and include support for this optimization technique.

         If it is detected that the compiler has support for "asm goto",
	 the kernel will compile such branches with just a nop
	 instruction. When the condition flag is toggled to true, the
	 nop will be converted to a jump instruction to execute the
	 conditional block of instructions.

	 This technique lowers overhead and stress on the branch prediction
	 of the processor and generally makes the kernel faster. The update
	 of the condition is slower, but those are always very rare.

	 ( On 32-bit x86, the necessary options added to the compiler
	   flags may increase the size of the kernel slightly. )

config STATIC_KEYS_SELFTEST
	bool "Static key selftest"
	depends on JUMP_LABEL
	help
	  Boot time self-test of the branch patching code.

config OPTPROBES
	def_bool y
	depends on KPROBES && HAVE_OPTPROBES
	select TASKS_RCU if PREEMPT

config KPROBES_ON_FTRACE
	def_bool y
	depends on KPROBES && HAVE_KPROBES_ON_FTRACE
	depends on DYNAMIC_FTRACE_WITH_REGS
	help
	 If function tracer is enabled and the arch supports full
	 passing of pt_regs to function tracing, then kprobes can
	 optimize on top of function tracing.

config UPROBES
	def_bool n
	depends on ARCH_SUPPORTS_UPROBES
	help
	  Uprobes is the user-space counterpart to kprobes: they
	  enable instrumentation applications (such as 'perf probe')
	  to establish unintrusive probes in user-space binaries and
	  libraries, by executing handler functions when the probes
	  are hit by user-space applications.

	  ( These probes come in the form of single-byte breakpoints,
	    managed by the kernel and kept transparent to the probed
	    application. )

config HAVE_64BIT_ALIGNED_ACCESS
	def_bool 64BIT && !HAVE_EFFICIENT_UNALIGNED_ACCESS
	help
	  Some architectures require 64 bit accesses to be 64 bit
	  aligned, which also requires structs containing 64 bit values
	  to be 64 bit aligned too. This includes some 32 bit
	  architectures which can do 64 bit accesses, as well as 64 bit
	  architectures without unaligned access.

	  This symbol should be selected by an architecture if 64 bit
	  accesses are required to be 64 bit aligned in this way even
	  though it is not a 64 bit architecture.

	  See Documentation/unaligned-memory-access.txt for more
	  information on the topic of unaligned memory accesses.

config HAVE_EFFICIENT_UNALIGNED_ACCESS
	bool
	help
	  Some architectures are unable to perform unaligned accesses
	  without the use of get_unaligned/put_unaligned. Others are
	  unable to perform such accesses efficiently (e.g. trap on
	  unaligned access and require fixing it up in the exception
	  handler.)

	  This symbol should be selected by an architecture if it can
	  perform unaligned accesses efficiently to allow different
	  code paths to be selected for these cases. Some network
	  drivers, for example, could opt to not fix up alignment
	  problems with received packets if doing so would not help
	  much.

	  See Documentation/unaligned-memory-access.txt for more
	  information on the topic of unaligned memory accesses.

config ARCH_USE_BUILTIN_BSWAP
       bool
       help
	 Modern versions of GCC (since 4.4) have builtin functions
	 for handling byte-swapping. Using these, instead of the old
	 inline assembler that the architecture code provides in the
	 __arch_bswapXX() macros, allows the compiler to see what's
	 happening and offers more opportunity for optimisation. In
	 particular, the compiler will be able to combine the byteswap
	 with a nearby load or store and use load-and-swap or
	 store-and-swap instructions if the architecture has them. It
	 should almost *never* result in code which is worse than the
	 hand-coded assembler in <asm/swab.h>.  But just in case it
	 does, the use of the builtins is optional.

	 Any architecture with load-and-swap or store-and-swap
	 instructions should set this. And it shouldn't hurt to set it
	 on architectures that don't have such instructions.

config KRETPROBES
	def_bool y
	depends on KPROBES && HAVE_KRETPROBES

config USER_RETURN_NOTIFIER
	bool
	depends on HAVE_USER_RETURN_NOTIFIER
	help
	  Provide a kernel-internal notification when a cpu is about to
	  switch to user mode.

config HAVE_IOREMAP_PROT
	bool

config HAVE_KPROBES
	bool

config HAVE_KRETPROBES
	bool

config HAVE_OPTPROBES
	bool

config HAVE_KPROBES_ON_FTRACE
	bool

config HAVE_FUNCTION_ERROR_INJECTION
	bool

config HAVE_NMI
	bool

#
# An arch should select this if it provides all these things:
#
#	task_pt_regs()		in asm/processor.h or asm/ptrace.h
#	arch_has_single_step()	if there is hardware single-step support
#	arch_has_block_step()	if there is hardware block-step support
#	asm/syscall.h		supplying asm-generic/syscall.h interface
#	linux/regset.h		user_regset interfaces
#	CORE_DUMP_USE_REGSET	#define'd in linux/elf.h
#	TIF_SYSCALL_TRACE	calls tracehook_report_syscall_{entry,exit}
#	TIF_NOTIFY_RESUME	calls tracehook_notify_resume()
#	signal delivery		calls tracehook_signal_handler()
#
config HAVE_ARCH_TRACEHOOK
	bool

config HAVE_DMA_CONTIGUOUS
	bool

config GENERIC_SMP_IDLE_THREAD
       bool

config GENERIC_IDLE_POLL_SETUP
       bool

config ARCH_HAS_FORTIFY_SOURCE
	bool
	help
	  An architecture should select this when it can successfully
	  build and run with CONFIG_FORTIFY_SOURCE.

# Select if arch has all set_memory_ro/rw/x/nx() functions in asm/cacheflush.h
config ARCH_HAS_SET_MEMORY
	bool

# Select if arch init_task must go in the __init_task_data section
config ARCH_TASK_STRUCT_ON_STACK
       bool

# Select if arch has its private alloc_task_struct() function
config ARCH_TASK_STRUCT_ALLOCATOR
	bool

config HAVE_ARCH_THREAD_STRUCT_WHITELIST
	bool
	depends on !ARCH_TASK_STRUCT_ALLOCATOR
	help
	  An architecture should select this to provide hardened usercopy
	  knowledge about what region of the thread_struct should be
	  whitelisted for copying to userspace. Normally this is only the
	  FPU registers. Specifically, arch_thread_struct_whitelist()
	  should be implemented. Without this, the entire thread_struct
	  field in task_struct will be left whitelisted.

# Select if arch has its private alloc_thread_stack() function
config ARCH_THREAD_STACK_ALLOCATOR
	bool

# Select if arch wants to size task_struct dynamically via arch_task_struct_size:
config ARCH_WANTS_DYNAMIC_TASK_STRUCT
	bool

config HAVE_REGS_AND_STACK_ACCESS_API
	bool
	help
	  This symbol should be selected by an architecure if it supports
	  the API needed to access registers and stack entries from pt_regs,
	  declared in asm/ptrace.h
	  For example the kprobes-based event tracer needs this API.

config HAVE_RSEQ
	bool
	depends on HAVE_REGS_AND_STACK_ACCESS_API
	help
	  This symbol should be selected by an architecture if it
	  supports an implementation of restartable sequences.

config HAVE_CLK
	bool
	help
	  The <linux/clk.h> calls support software clock gating and
	  thus are a key power management tool on many systems.

config HAVE_HW_BREAKPOINT
	bool
	depends on PERF_EVENTS

config HAVE_MIXED_BREAKPOINTS_REGS
	bool
	depends on HAVE_HW_BREAKPOINT
	help
	  Depending on the arch implementation of hardware breakpoints,
	  some of them have separate registers for data and instruction
	  breakpoints addresses, others have mixed registers to store
	  them but define the access type in a control register.
	  Select this option if your arch implements breakpoints under the
	  latter fashion.

config HAVE_USER_RETURN_NOTIFIER
	bool

config HAVE_PERF_EVENTS_NMI
	bool
	help
	  System hardware can generate an NMI using the perf event
	  subsystem.  Also has support for calculating CPU cycle events
	  to determine how many clock cycles in a given period.

config HAVE_HARDLOCKUP_DETECTOR_PERF
	bool
	depends on HAVE_PERF_EVENTS_NMI
	help
	  The arch chooses to use the generic perf-NMI-based hardlockup
	  detector. Must define HAVE_PERF_EVENTS_NMI.

config HAVE_NMI_WATCHDOG
	depends on HAVE_NMI
	bool
	help
	  The arch provides a low level NMI watchdog. It provides
	  asm/nmi.h, and defines its own arch_touch_nmi_watchdog().

config HAVE_HARDLOCKUP_DETECTOR_ARCH
	bool
	select HAVE_NMI_WATCHDOG
	help
	  The arch chooses to provide its own hardlockup detector, which is
	  a superset of the HAVE_NMI_WATCHDOG. It also conforms to config
	  interfaces and parameters provided by hardlockup detector subsystem.

config HAVE_PERF_REGS
	bool
	help
	  Support selective register dumps for perf events. This includes
	  bit-mapping of each registers and a unique architecture id.

config HAVE_PERF_USER_STACK_DUMP
	bool
	help
	  Support user stack dumps for perf event samples. This needs
	  access to the user stack pointer which is not unified across
	  architectures.

config HAVE_ARCH_JUMP_LABEL
	bool

config HAVE_RCU_TABLE_FREE
	bool

config ARCH_HAVE_NMI_SAFE_CMPXCHG
	bool

config HAVE_ALIGNED_STRUCT_PAGE
	bool
	help
	  This makes sure that struct pages are double word aligned and that
	  e.g. the SLUB allocator can perform double word atomic operations
	  on a struct page for better performance. However selecting this
	  might increase the size of a struct page by a word.

config HAVE_CMPXCHG_LOCAL
	bool

config HAVE_CMPXCHG_DOUBLE
	bool

config ARCH_WEAK_RELEASE_ACQUIRE
	bool

config ARCH_WANT_IPC_PARSE_VERSION
	bool

config ARCH_WANT_COMPAT_IPC_PARSE_VERSION
	bool

config ARCH_WANT_OLD_COMPAT_IPC
	select ARCH_WANT_COMPAT_IPC_PARSE_VERSION
	bool

config HAVE_ARCH_SECCOMP_FILTER
	bool
	help
	  An arch should select this symbol if it provides all of these things:
	  - syscall_get_arch()
	  - syscall_get_arguments()
	  - syscall_rollback()
	  - syscall_set_return_value()
	  - SIGSYS siginfo_t support
	  - secure_computing is called from a ptrace_event()-safe context
	  - secure_computing return value is checked and a return value of -1
	    results in the system call being skipped immediately.
	  - seccomp syscall wired up

config SECCOMP_FILTER
	def_bool y
	depends on HAVE_ARCH_SECCOMP_FILTER && SECCOMP && NET
	help
	  Enable tasks to build secure computing environments defined
	  in terms of Berkeley Packet Filter programs which implement
	  task-defined system call filtering polices.

	  See Documentation/userspace-api/seccomp_filter.rst for details.

config HAVE_ARCH_STACKLEAK
	bool
	help
	  An architecture should select this if it has the code which
	  fills the used part of the kernel stack with the STACKLEAK_POISON
	  value before returning from system calls.

config HAVE_STACKPROTECTOR
	bool
	help
	  An arch should select this symbol if:
	  - it has implemented a stack canary (e.g. __stack_chk_guard)

config CC_HAS_STACKPROTECTOR_NONE
	def_bool $(cc-option,-fno-stack-protector)

config STACKPROTECTOR
	bool "Stack Protector buffer overflow detection"
	depends on HAVE_STACKPROTECTOR
	depends on $(cc-option,-fstack-protector)
	default y
	help
	  This option turns on the "stack-protector" GCC feature. This
	  feature puts, at the beginning of functions, a canary value on
	  the stack just before the return address, and validates
	  the value just before actually returning.  Stack based buffer
	  overflows (that need to overwrite this return address) now also
	  overwrite the canary, which gets detected and the attack is then
	  neutralized via a kernel panic.

	  Functions will have the stack-protector canary logic added if they
	  have an 8-byte or larger character array on the stack.

	  This feature requires gcc version 4.2 or above, or a distribution
	  gcc with the feature backported ("-fstack-protector").

	  On an x86 "defconfig" build, this feature adds canary checks to
	  about 3% of all kernel functions, which increases kernel code size
	  by about 0.3%.

config STACKPROTECTOR_STRONG
	bool "Strong Stack Protector"
	depends on STACKPROTECTOR
	depends on $(cc-option,-fstack-protector-strong)
	default y
	help
	  Functions will have the stack-protector canary logic added in any
	  of the following conditions:

	  - local variable's address used as part of the right hand side of an
	    assignment or function argument
	  - local variable is an array (or union containing an array),
	    regardless of array type or length
	  - uses register local variables

	  This feature requires gcc version 4.9 or above, or a distribution
	  gcc with the feature backported ("-fstack-protector-strong").

	  On an x86 "defconfig" build, this feature adds canary checks to
	  about 20% of all kernel functions, which increases the kernel code
	  size by about 2%.

config HAVE_ARCH_WITHIN_STACK_FRAMES
	bool
	help
	  An architecture should select this if it can walk the kernel stack
	  frames to determine if an object is part of either the arguments
	  or local variables (i.e. that it excludes saved return addresses,
	  and similar) by implementing an inline arch_within_stack_frames(),
	  which is used by CONFIG_HARDENED_USERCOPY.

config HAVE_CONTEXT_TRACKING
	bool
	help
	  Provide kernel/user boundaries probes necessary for subsystems
	  that need it, such as userspace RCU extended quiescent state.
	  Syscalls need to be wrapped inside user_exit()-user_enter() through
	  the slow path using TIF_NOHZ flag. Exceptions handlers must be
	  wrapped as well. Irqs are already protected inside
	  rcu_irq_enter/rcu_irq_exit() but preemption or signal handling on
	  irq exit still need to be protected.

config HAVE_VIRT_CPU_ACCOUNTING
	bool

config ARCH_HAS_SCALED_CPUTIME
	bool

config HAVE_VIRT_CPU_ACCOUNTING_GEN
	bool
	default y if 64BIT
	help
	  With VIRT_CPU_ACCOUNTING_GEN, cputime_t becomes 64-bit.
	  Before enabling this option, arch code must be audited
	  to ensure there are no races in concurrent read/write of
	  cputime_t. For example, reading/writing 64-bit cputime_t on
	  some 32-bit arches may require multiple accesses, so proper
	  locking is needed to protect against concurrent accesses.


config HAVE_IRQ_TIME_ACCOUNTING
	bool
	help
	  Archs need to ensure they use a high enough resolution clock to
	  support irq time accounting and then call enable_sched_clock_irqtime().

config HAVE_ARCH_TRANSPARENT_HUGEPAGE
	bool

config HAVE_ARCH_TRANSPARENT_HUGEPAGE_PUD
	bool

config HAVE_ARCH_HUGE_VMAP
	bool

config HAVE_ARCH_SOFT_DIRTY
	bool

config HAVE_MOD_ARCH_SPECIFIC
	bool
	help
	  The arch uses struct mod_arch_specific to store data.  Many arches
	  just need a simple module loader without arch specific data - those
	  should not enable this.

config MODULES_USE_ELF_RELA
	bool
	help
	  Modules only use ELF RELA relocations.  Modules with ELF REL
	  relocations will give an error.

config MODULES_USE_ELF_REL
	bool
	help
	  Modules only use ELF REL relocations.  Modules with ELF RELA
	  relocations will give an error.

config HAVE_IRQ_EXIT_ON_IRQ_STACK
	bool
	help
	  Architecture doesn't only execute the irq handler on the irq stack
	  but also irq_exit(). This way we can process softirqs on this irq
	  stack instead of switching to a new one when we call __do_softirq()
	  in the end of an hardirq.
	  This spares a stack switch and improves cache usage on softirq
	  processing.

config PGTABLE_LEVELS
	int
	default 2

config ARCH_HAS_ELF_RANDOMIZE
	bool
	help
	  An architecture supports choosing randomized locations for
	  stack, mmap, brk, and ET_DYN. Defined functions:
	  - arch_mmap_rnd()
	  - arch_randomize_brk()

config HAVE_ARCH_MMAP_RND_BITS
	bool
	help
	  An arch should select this symbol if it supports setting a variable
	  number of bits for use in establishing the base address for mmap
	  allocations, has MMU enabled and provides values for both:
	  - ARCH_MMAP_RND_BITS_MIN
	  - ARCH_MMAP_RND_BITS_MAX

config HAVE_EXIT_THREAD
	bool
	help
	  An architecture implements exit_thread.

config ARCH_MMAP_RND_BITS_MIN
	int

config ARCH_MMAP_RND_BITS_MAX
	int

config ARCH_MMAP_RND_BITS_DEFAULT
	int

config ARCH_MMAP_RND_BITS
	int "Number of bits to use for ASLR of mmap base address" if EXPERT
	range ARCH_MMAP_RND_BITS_MIN ARCH_MMAP_RND_BITS_MAX
	default ARCH_MMAP_RND_BITS_DEFAULT if ARCH_MMAP_RND_BITS_DEFAULT
	default ARCH_MMAP_RND_BITS_MIN
	depends on HAVE_ARCH_MMAP_RND_BITS
	help
	  This value can be used to select the number of bits to use to
	  determine the random offset to the base address of vma regions
	  resulting from mmap allocations. This value will be bounded
	  by the architecture's minimum and maximum supported values.

	  This value can be changed after boot using the
	  /proc/sys/vm/mmap_rnd_bits tunable

config HAVE_ARCH_MMAP_RND_COMPAT_BITS
	bool
	help
	  An arch should select this symbol if it supports running applications
	  in compatibility mode, supports setting a variable number of bits for
	  use in establishing the base address for mmap allocations, has MMU
	  enabled and provides values for both:
	  - ARCH_MMAP_RND_COMPAT_BITS_MIN
	  - ARCH_MMAP_RND_COMPAT_BITS_MAX

config ARCH_MMAP_RND_COMPAT_BITS_MIN
	int

config ARCH_MMAP_RND_COMPAT_BITS_MAX
	int

config ARCH_MMAP_RND_COMPAT_BITS_DEFAULT
	int

config ARCH_MMAP_RND_COMPAT_BITS
	int "Number of bits to use for ASLR of mmap base address for compatible applications" if EXPERT
	range ARCH_MMAP_RND_COMPAT_BITS_MIN ARCH_MMAP_RND_COMPAT_BITS_MAX
	default ARCH_MMAP_RND_COMPAT_BITS_DEFAULT if ARCH_MMAP_RND_COMPAT_BITS_DEFAULT
	default ARCH_MMAP_RND_COMPAT_BITS_MIN
	depends on HAVE_ARCH_MMAP_RND_COMPAT_BITS
	help
	  This value can be used to select the number of bits to use to
	  determine the random offset to the base address of vma regions
	  resulting from mmap allocations for compatible applications This
	  value will be bounded by the architecture's minimum and maximum
	  supported values.

	  This value can be changed after boot using the
	  /proc/sys/vm/mmap_rnd_compat_bits tunable

config HAVE_ARCH_COMPAT_MMAP_BASES
	bool
	help
	  This allows 64bit applications to invoke 32-bit mmap() syscall
	  and vice-versa 32-bit applications to call 64-bit mmap().
	  Required for applications doing different bitness syscalls.

config HAVE_COPY_THREAD_TLS
	bool
	help
	  Architecture provides copy_thread_tls to accept tls argument via
	  normal C parameter passing, rather than extracting the syscall
	  argument from pt_regs.

config HAVE_STACK_VALIDATION
	bool
	help
	  Architecture supports the 'objtool check' host tool command, which
	  performs compile-time stack metadata validation.

config HAVE_RELIABLE_STACKTRACE
	bool
	help
	  Architecture has a save_stack_trace_tsk_reliable() function which
	  only returns a stack trace if it can guarantee the trace is reliable.

config HAVE_ARCH_HASH
	bool
	default n
	help
	  If this is set, the architecture provides an <asm/hash.h>
	  file which provides platform-specific implementations of some
	  functions in <linux/hash.h> or fs/namei.c.

config ISA_BUS_API
	def_bool ISA

#
# ABI hall of shame
#
config CLONE_BACKWARDS
	bool
	help
	  Architecture has tls passed as the 4th argument of clone(2),
	  not the 5th one.

config CLONE_BACKWARDS2
	bool
	help
	  Architecture has the first two arguments of clone(2) swapped.

config CLONE_BACKWARDS3
	bool
	help
	  Architecture has tls passed as the 3rd argument of clone(2),
	  not the 5th one.

config ODD_RT_SIGACTION
	bool
	help
	  Architecture has unusual rt_sigaction(2) arguments

config OLD_SIGSUSPEND
	bool
	help
	  Architecture has old sigsuspend(2) syscall, of one-argument variety

config OLD_SIGSUSPEND3
	bool
	help
	  Even weirder antique ABI - three-argument sigsuspend(2)

config OLD_SIGACTION
	bool
	help
	  Architecture has old sigaction(2) syscall.  Nope, not the same
	  as OLD_SIGSUSPEND | OLD_SIGSUSPEND3 - alpha has sigsuspend(2),
	  but fairly different variant of sigaction(2), thanks to OSF/1
	  compatibility...

config COMPAT_OLD_SIGACTION
	bool

config 64BIT_TIME
	def_bool ARCH_HAS_64BIT_TIME
	help
	  This should be selected by all architectures that need to support
	  new system calls with a 64-bit time_t. This is relevant on all 32-bit
	  architectures, and 64-bit architectures as part of compat syscall
	  handling.

config COMPAT_32BIT_TIME
	def_bool (!64BIT && 64BIT_TIME) || COMPAT
	help
	  This enables 32 bit time_t support in addition to 64 bit time_t support.
	  This is relevant on all 32-bit architectures, and 64-bit architectures
	  as part of compat syscall handling.

config ARCH_NO_COHERENT_DMA_MMAP
	bool

config ARCH_NO_PREEMPT
	bool

config CPU_NO_EFFICIENT_FFS
	def_bool n

config HAVE_ARCH_VMAP_STACK
	def_bool n
	help
	  An arch should select this symbol if it can support kernel stacks
	  in vmalloc space.  This means:

	  - vmalloc space must be large enough to hold many kernel stacks.
	    This may rule out many 32-bit architectures.

	  - Stacks in vmalloc space need to work reliably.  For example, if
	    vmap page tables are created on demand, either this mechanism
	    needs to work while the stack points to a virtual address with
	    unpopulated page tables or arch code (switch_to() and switch_mm(),
	    most likely) needs to ensure that the stack's page table entries
	    are populated before running on a possibly unpopulated stack.

	  - If the stack overflows into a guard page, something reasonable
	    should happen.  The definition of "reasonable" is flexible, but
	    instantly rebooting without logging anything would be unfriendly.

config VMAP_STACK
	default y
	bool "Use a virtually-mapped stack"
	depends on HAVE_ARCH_VMAP_STACK && !KASAN
	---help---
	  Enable this if you want the use virtually-mapped kernel stacks
	  with guard pages.  This causes kernel stack overflows to be
	  caught immediately rather than causing difficult-to-diagnose
	  corruption.

	  This is presently incompatible with KASAN because KASAN expects
	  the stack to map directly to the KASAN shadow map using a formula
	  that is incorrect if the stack is in vmalloc space.

config ARCH_OPTIONAL_KERNEL_RWX
	def_bool n

config ARCH_OPTIONAL_KERNEL_RWX_DEFAULT
	def_bool n

config ARCH_HAS_STRICT_KERNEL_RWX
	def_bool n

config STRICT_KERNEL_RWX
	bool "Make kernel text and rodata read-only" if ARCH_OPTIONAL_KERNEL_RWX
	depends on ARCH_HAS_STRICT_KERNEL_RWX
	default !ARCH_OPTIONAL_KERNEL_RWX || ARCH_OPTIONAL_KERNEL_RWX_DEFAULT
	help
	  If this is set, kernel text and rodata memory will be made read-only,
	  and non-text memory will be made non-executable. This provides
	  protection against certain security exploits (e.g. executing the heap
	  or modifying text)

	  These features are considered standard security practice these days.
	  You should say Y here in almost all cases.

config ARCH_HAS_STRICT_MODULE_RWX
	def_bool n

config STRICT_MODULE_RWX
	bool "Set loadable kernel module data as NX and text as RO" if ARCH_OPTIONAL_KERNEL_RWX
	depends on ARCH_HAS_STRICT_MODULE_RWX && MODULES
	default !ARCH_OPTIONAL_KERNEL_RWX || ARCH_OPTIONAL_KERNEL_RWX_DEFAULT
	help
	  If this is set, module text and rodata memory will be made read-only,
	  and non-text memory will be made non-executable. This provides
	  protection against certain security exploits (e.g. writing to text)

# select if the architecture provides an asm/dma-direct.h header
config ARCH_HAS_PHYS_TO_DMA
	bool

config ARCH_HAS_REFCOUNT
	bool
	help
	  An architecture selects this when it has implemented refcount_t
	  using open coded assembly primitives that provide an optimized
	  refcount_t implementation, possibly at the expense of some full
	  refcount state checks of CONFIG_REFCOUNT_FULL=y.

	  The refcount overflow check behavior, however, must be retained.
	  Catching overflows is the primary security concern for protecting
	  against bugs in reference counts.

config REFCOUNT_FULL
	bool "Perform full reference count validation at the expense of speed"
	help
	  Enabling this switches the refcounting infrastructure from a fast
	  unchecked atomic_t implementation to a fully state checked
	  implementation, which can be (slightly) slower but provides protections
	  against various use-after-free conditions that can be used in
	  security flaw exploits.

<<<<<<< HEAD
source "kernel/gcov/Kconfig"

source "scripts/gcc-plugins/Kconfig"

endmenu
=======
config HAVE_ARCH_PREL32_RELOCATIONS
	bool
	help
	  May be selected by an architecture if it supports place-relative
	  32-bit relocations, both in the toolchain and in the module loader,
	  in which case relative references can be used in special sections
	  for PCI fixup, initcalls etc which are only half the size on 64 bit
	  architectures, and don't require runtime relocation on relocatable
	  kernels.

source "kernel/gcov/Kconfig"
>>>>>>> 2b6be492
<|MERGE_RESOLUTION|>--- conflicted
+++ resolved
@@ -845,13 +845,6 @@
 	  against various use-after-free conditions that can be used in
 	  security flaw exploits.
 
-<<<<<<< HEAD
-source "kernel/gcov/Kconfig"
-
-source "scripts/gcc-plugins/Kconfig"
-
-endmenu
-=======
 config HAVE_ARCH_PREL32_RELOCATIONS
 	bool
 	help
@@ -863,4 +856,7 @@
 	  kernels.
 
 source "kernel/gcov/Kconfig"
->>>>>>> 2b6be492
+
+source "scripts/gcc-plugins/Kconfig"
+
+endmenu
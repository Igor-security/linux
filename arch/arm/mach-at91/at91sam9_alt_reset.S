--- conflicted
+++ resolved
@@ -23,12 +23,8 @@
 			.globl	at91sam9_alt_restart
 
 at91sam9_alt_restart:	ldr	r0, .at91_va_base_sdramc	@ preload constants
-<<<<<<< HEAD
-			ldr	r1, .at91_va_base_rstc_cr
-=======
 			ldr	r1, =at91_rstc_base
 			ldr	r1, [r1]
->>>>>>> e2920638
 
 			mov	r2, #1
 			mov	r3, #AT91_SDRAMC_LPCB_POWER_DOWN

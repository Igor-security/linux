/*
 * Copyright (c) 2015, The Linux Foundation. All rights reserved.
 *
 * This program is free software; you can redistribute it and/or modify
 * it under the terms of the GNU General Public License version 2 and
 * only version 2 as published by the Free Software Foundation.
 *
 * This program is distributed in the hope that it will be useful,
 * but WITHOUT ANY WARRANTY; without even the implied warranty of
 * MERCHANTABILITY or FITNESS FOR A PARTICULAR PURPOSE.  See the
 * GNU General Public License for more details.
 */

/dts-v1/;

#include <dt-bindings/clock/qcom,gcc-ipq4019.h>
#include <dt-bindings/interrupt-controller/arm-gic.h>
#include <dt-bindings/interrupt-controller/irq.h>

/ {
	#address-cells = <1>;
	#size-cells = <1>;
<<<<<<< HEAD
=======

>>>>>>> a863a95f
	model = "Qualcomm Technologies, Inc. IPQ4019";
	compatible = "qcom,ipq4019";
	interrupt-parent = <&intc>;

	reserved-memory {
		#address-cells = <0x1>;
		#size-cells = <0x1>;
		ranges;

		smem_region: smem@87e00000 {
			reg = <0x87e00000 0x080000>;
			no-map;
		};

		tz@87e80000 {
			reg = <0x87e80000 0x180000>;
			no-map;
		};
	};

	aliases {
		spi0 = &blsp1_spi1;
		spi1 = &blsp1_spi2;
		i2c0 = &blsp1_i2c3;
		i2c1 = &blsp1_i2c4;
	};

	cpus {
		#address-cells = <1>;
		#size-cells = <0>;
		cpu@0 {
			device_type = "cpu";
			compatible = "arm,cortex-a7";
			enable-method = "qcom,kpss-acc-v2";
			next-level-cache = <&L2>;
			qcom,acc = <&acc0>;
			qcom,saw = <&saw0>;
			reg = <0x0>;
			clocks = <&gcc GCC_APPS_CLK_SRC>;
			clock-frequency = <0>;
			clock-latency = <256000>;
			operating-points-v2 = <&cpu0_opp_table>;
		};

		cpu@1 {
			device_type = "cpu";
			compatible = "arm,cortex-a7";
			enable-method = "qcom,kpss-acc-v2";
			next-level-cache = <&L2>;
			qcom,acc = <&acc1>;
			qcom,saw = <&saw1>;
			reg = <0x1>;
			clocks = <&gcc GCC_APPS_CLK_SRC>;
			clock-frequency = <0>;
			clock-latency = <256000>;
			operating-points-v2 = <&cpu0_opp_table>;
		};

		cpu@2 {
			device_type = "cpu";
			compatible = "arm,cortex-a7";
			enable-method = "qcom,kpss-acc-v2";
			next-level-cache = <&L2>;
			qcom,acc = <&acc2>;
			qcom,saw = <&saw2>;
			reg = <0x2>;
			clocks = <&gcc GCC_APPS_CLK_SRC>;
			clock-frequency = <0>;
			clock-latency = <256000>;
			operating-points-v2 = <&cpu0_opp_table>;
		};

		cpu@3 {
			device_type = "cpu";
			compatible = "arm,cortex-a7";
			enable-method = "qcom,kpss-acc-v2";
			next-level-cache = <&L2>;
			qcom,acc = <&acc3>;
			qcom,saw = <&saw3>;
			reg = <0x3>;
			clocks = <&gcc GCC_APPS_CLK_SRC>;
			clock-frequency = <0>;
			clock-latency = <256000>;
			operating-points-v2 = <&cpu0_opp_table>;
		};

		L2: l2-cache {
			compatible = "cache";
			cache-level = <2>;
		};
	};

	cpu0_opp_table: opp_table0 {
		compatible = "operating-points-v2";
		opp-shared;

		opp-48000000 {
			opp-hz = /bits/ 64 <48000000>;
			clock-latency-ns = <256000>;
		};
		opp-200000000 {
			opp-hz = /bits/ 64 <200000000>;
			clock-latency-ns = <256000>;
		};
		opp-500000000 {
			opp-hz = /bits/ 64 <500000000>;
			clock-latency-ns = <256000>;
		};
		opp-716000000 {
			opp-hz = /bits/ 64 <716000000>;
			clock-latency-ns = <256000>;
 		};
	};

	memory {
		device_type = "memory";
		reg = <0x0 0x0>;
	};

	pmu {
		compatible = "arm,cortex-a7-pmu";
		interrupts = <GIC_PPI 7 (GIC_CPU_MASK_SIMPLE(4) |
					 IRQ_TYPE_LEVEL_HIGH)>;
	};

	clocks {
		sleep_clk: sleep_clk {
			compatible = "fixed-clock";
			clock-frequency = <32768>;
			#clock-cells = <0>;
		};

		xo: xo {
			compatible = "fixed-clock";
			clock-frequency = <48000000>;
			#clock-cells = <0>;
		};
	};

	firmware {
		scm {
			compatible = "qcom,scm-ipq4019";
		};
	};

	timer {
		compatible = "arm,armv7-timer";
		interrupts = <1 2 0xf08>,
			     <1 3 0xf08>,
			     <1 4 0xf08>,
			     <1 1 0xf08>;
		clock-frequency = <48000000>;
	};

	soc {
		#address-cells = <1>;
		#size-cells = <1>;
		ranges;
		compatible = "simple-bus";

		intc: interrupt-controller@b000000 {
			compatible = "qcom,msm-qgic2";
			interrupt-controller;
			#interrupt-cells = <3>;
			reg = <0x0b000000 0x1000>,
			<0x0b002000 0x1000>;
		};

		gcc: clock-controller@1800000 {
			compatible = "qcom,gcc-ipq4019";
			#clock-cells = <1>;
			#reset-cells = <1>;
			reg = <0x1800000 0x60000>;
		};

		rng@22000 {
			compatible = "qcom,prng";
			reg = <0x22000 0x140>;
			clocks = <&gcc GCC_PRNG_AHB_CLK>;
			clock-names = "core";
			status = "disabled";
		};

		tlmm: pinctrl@1000000 {
			compatible = "qcom,ipq4019-pinctrl";
			reg = <0x01000000 0x300000>;
			gpio-controller;
			#gpio-cells = <2>;
			interrupt-controller;
			#interrupt-cells = <2>;
			interrupts = <GIC_SPI 208 IRQ_TYPE_LEVEL_HIGH>;
		};

		blsp_dma: dma@7884000 {
			compatible = "qcom,bam-v1.7.0";
			reg = <0x07884000 0x23000>;
			interrupts = <GIC_SPI 238 IRQ_TYPE_LEVEL_HIGH>;
			clocks = <&gcc GCC_BLSP1_AHB_CLK>;
			clock-names = "bam_clk";
			#dma-cells = <1>;
			qcom,ee = <0>;
			status = "disabled";
		};

		blsp1_spi1: spi@78b5000 { /* BLSP1 QUP1 */
			compatible = "qcom,spi-qup-v2.2.1";
			reg = <0x78b5000 0x600>;
			interrupts = <GIC_SPI 95 IRQ_TYPE_LEVEL_HIGH>;
			clocks = <&gcc GCC_BLSP1_QUP1_SPI_APPS_CLK>,
				 <&gcc GCC_BLSP1_AHB_CLK>;
			clock-names = "core", "iface";
			#address-cells = <1>;
			#size-cells = <0>;
			dmas = <&blsp_dma 5>, <&blsp_dma 4>;
			dma-names = "rx", "tx";
			status = "disabled";
		};

		blsp1_spi2: spi@78b6000 { /* BLSP1 QUP2 */
			compatible = "qcom,spi-qup-v2.2.1";
			reg = <0x78b6000 0x600>;
			interrupts = <GIC_SPI 96 IRQ_TYPE_LEVEL_HIGH>;
			clocks = <&gcc GCC_BLSP1_QUP2_SPI_APPS_CLK>,
				<&gcc GCC_BLSP1_AHB_CLK>;
			clock-names = "core", "iface";
			#address-cells = <1>;
			#size-cells = <0>;
			dmas = <&blsp_dma 7>, <&blsp_dma 6>;
			dma-names = "rx", "tx";
			status = "disabled";
		};

		blsp1_i2c3: i2c@78b7000 { /* BLSP1 QUP3 */
			compatible = "qcom,i2c-qup-v2.2.1";
			reg = <0x78b7000 0x600>;
			interrupts = <GIC_SPI 97 IRQ_TYPE_LEVEL_HIGH>;
			clocks = <&gcc GCC_BLSP1_AHB_CLK>,
				 <&gcc GCC_BLSP1_QUP1_I2C_APPS_CLK>;
			clock-names = "iface", "core";
			#address-cells = <1>;
			#size-cells = <0>;
			dmas = <&blsp_dma 9>, <&blsp_dma 8>;
			dma-names = "rx", "tx";
			status = "disabled";
		};

		blsp1_i2c4: i2c@78b8000 { /* BLSP1 QUP4 */
			compatible = "qcom,i2c-qup-v2.2.1";
			reg = <0x78b8000 0x600>;
			interrupts = <GIC_SPI 98 IRQ_TYPE_LEVEL_HIGH>;
			clocks = <&gcc GCC_BLSP1_AHB_CLK>,
				 <&gcc GCC_BLSP1_QUP2_I2C_APPS_CLK>;
			clock-names = "iface", "core";
			#address-cells = <1>;
			#size-cells = <0>;
			dmas = <&blsp_dma 11>, <&blsp_dma 10>;
			dma-names = "rx", "tx";
			status = "disabled";
		};

		cryptobam: dma@8e04000 {
			compatible = "qcom,bam-v1.7.0";
			reg = <0x08e04000 0x20000>;
			interrupts = <GIC_SPI 207 IRQ_TYPE_LEVEL_HIGH>;
			clocks = <&gcc GCC_CRYPTO_AHB_CLK>;
			clock-names = "bam_clk";
			#dma-cells = <1>;
			qcom,ee = <1>;
			qcom,controlled-remotely;
			status = "disabled";
		};

		crypto@8e3a000 {
			compatible = "qcom,crypto-v5.1";
			reg = <0x08e3a000 0x6000>;
			clocks = <&gcc GCC_CRYPTO_AHB_CLK>,
				 <&gcc GCC_CRYPTO_AXI_CLK>,
				 <&gcc GCC_CRYPTO_CLK>;
			clock-names = "iface", "bus", "core";
			dmas = <&cryptobam 2>, <&cryptobam 3>;
			dma-names = "rx", "tx";
			status = "disabled";
		};

		acc0: clock-controller@b088000 {
			compatible = "qcom,kpss-acc-v2";
			reg = <0x0b088000 0x1000>, <0xb008000 0x1000>;
		};

		acc1: clock-controller@b098000 {
			compatible = "qcom,kpss-acc-v2";
			reg = <0x0b098000 0x1000>, <0xb008000 0x1000>;
		};

		acc2: clock-controller@b0a8000 {
			compatible = "qcom,kpss-acc-v2";
			reg = <0x0b0a8000 0x1000>, <0xb008000 0x1000>;
		};

		acc3: clock-controller@b0b8000 {
			compatible = "qcom,kpss-acc-v2";
			reg = <0x0b0b8000 0x1000>, <0xb008000 0x1000>;
		};

		saw0: regulator@b089000 {
			compatible = "qcom,saw2";
			reg = <0x0b089000 0x1000>, <0x0b009000 0x1000>;
                        regulator;
		};

		saw1: regulator@b099000 {
			compatible = "qcom,saw2";
			reg = <0x0b099000 0x1000>, <0x0b009000 0x1000>;
			regulator;
		};

		saw2: regulator@b0a9000 {
			compatible = "qcom,saw2";
			reg = <0x0b0a9000 0x1000>, <0x0b009000 0x1000>;
			regulator;
		};

		saw3: regulator@b0b9000 {
			compatible = "qcom,saw2";
			reg = <0x0b0b9000 0x1000>, <0x0b009000 0x1000>;
			regulator;
		};

		blsp1_uart1: serial@78af000 {
			compatible = "qcom,msm-uartdm-v1.4", "qcom,msm-uartdm";
			reg = <0x78af000 0x200>;
			interrupts = <GIC_SPI 107 IRQ_TYPE_LEVEL_HIGH>;
			status = "disabled";
			clocks = <&gcc GCC_BLSP1_UART1_APPS_CLK>,
				<&gcc GCC_BLSP1_AHB_CLK>;
			clock-names = "core", "iface";
			dmas = <&blsp_dma 1>, <&blsp_dma 0>;
			dma-names = "rx", "tx";
		};

		blsp1_uart2: serial@78b0000 {
			compatible = "qcom,msm-uartdm-v1.4", "qcom,msm-uartdm";
			reg = <0x78b0000 0x200>;
			interrupts = <GIC_SPI 108 IRQ_TYPE_LEVEL_HIGH>;
			status = "disabled";
			clocks = <&gcc GCC_BLSP1_UART2_APPS_CLK>,
				<&gcc GCC_BLSP1_AHB_CLK>;
			clock-names = "core", "iface";
			dmas = <&blsp_dma 3>, <&blsp_dma 2>;
			dma-names = "rx", "tx";
		};

		watchdog@b017000 {
			compatible = "qcom,kpss-wdt", "qcom,kpss-wdt-ipq4019";
			reg = <0xb017000 0x40>;
			clocks = <&sleep_clk>;
			timeout-sec = <10>;
			status = "disabled";
		};

		restart@4ab000 {
			compatible = "qcom,pshold";
			reg = <0x4ab000 0x4>;
		};

		pcie0: pci@40000000 {
			compatible = "qcom,pcie-ipq4019", "snps,dw-pcie";
			reg =  <0x40000000 0xf1d
				0x40000f20 0xa8
				0x80000 0x2000
				0x40100000 0x1000>;
			reg-names = "dbi", "elbi", "parf", "config";
			device_type = "pci";
			linux,pci-domain = <0>;
			bus-range = <0x00 0xff>;
			num-lanes = <1>;
			#address-cells = <3>;
			#size-cells = <2>;

			ranges = <0x81000000 0 0x40200000 0x40200000 0 0x00100000
				  0x82000000 0 0x40300000 0x40300000 0 0x400000>;

			interrupts = <GIC_SPI 141 IRQ_TYPE_LEVEL_HIGH>;
			interrupt-names = "msi";
			#interrupt-cells = <1>;
			interrupt-map-mask = <0 0 0 0x7>;
			interrupt-map = <0 0 0 1 &intc 0 142 IRQ_TYPE_LEVEL_HIGH>, /* int_a */
					<0 0 0 2 &intc 0 143 IRQ_TYPE_LEVEL_HIGH>, /* int_b */
					<0 0 0 3 &intc 0 144 IRQ_TYPE_LEVEL_HIGH>, /* int_c */
					<0 0 0 4 &intc 0 145 IRQ_TYPE_LEVEL_HIGH>; /* int_d */
			clocks = <&gcc GCC_PCIE_AHB_CLK>,
				 <&gcc GCC_PCIE_AXI_M_CLK>,
				 <&gcc GCC_PCIE_AXI_S_CLK>;
			clock-names = "aux",
				      "master_bus",
				      "slave_bus";

			resets = <&gcc PCIE_AXI_M_ARES>,
				 <&gcc PCIE_AXI_S_ARES>,
				 <&gcc PCIE_PIPE_ARES>,
				 <&gcc PCIE_AXI_M_VMIDMT_ARES>,
				 <&gcc PCIE_AXI_S_XPU_ARES>,
				 <&gcc PCIE_PARF_XPU_ARES>,
				 <&gcc PCIE_PHY_ARES>,
				 <&gcc PCIE_AXI_M_STICKY_ARES>,
				 <&gcc PCIE_PIPE_STICKY_ARES>,
				 <&gcc PCIE_PWR_ARES>,
				 <&gcc PCIE_AHB_ARES>,
				 <&gcc PCIE_PHY_AHB_ARES>;
			reset-names = "axi_m",
				      "axi_s",
				      "pipe",
				      "axi_m_vmid",
				      "axi_s_xpu",
				      "parf",
				      "phy",
				      "axi_m_sticky",
				      "pipe_sticky",
				      "pwr",
				      "ahb",
				      "phy_ahb";

			status = "disabled";
		};

		qpic_bam: dma@7984000 {
			compatible = "qcom,bam-v1.7.0";
			reg = <0x7984000 0x1a000>;
			interrupts = <GIC_SPI 101 IRQ_TYPE_LEVEL_HIGH>;
			clocks = <&gcc GCC_QPIC_CLK>;
			clock-names = "bam_clk";
			#dma-cells = <1>;
			qcom,ee = <0>;
			status = "disabled";
		};

		nand: qpic-nand@79b0000 {
			compatible = "qcom,ipq4019-nand";
			reg = <0x79b0000 0x1000>;
			#address-cells = <1>;
			#size-cells = <0>;
			clocks = <&gcc GCC_QPIC_CLK>,
				 <&gcc GCC_QPIC_AHB_CLK>;
			clock-names = "core", "aon";

			dmas = <&qpic_bam 0>,
			       <&qpic_bam 1>,
			       <&qpic_bam 2>;
			dma-names = "tx", "rx", "cmd";
			status = "disabled";

			nand@0 {
				reg = <0>;

				nand-ecc-strength = <4>;
				nand-ecc-step-size = <512>;
				nand-bus-width = <8>;
			};
		};

		wifi0: wifi@a000000 {
			compatible = "qcom,ipq4019-wifi";
			reg = <0xa000000 0x200000>;
			resets = <&gcc WIFI0_CPU_INIT_RESET>,
				 <&gcc WIFI0_RADIO_SRIF_RESET>,
				 <&gcc WIFI0_RADIO_WARM_RESET>,
				 <&gcc WIFI0_RADIO_COLD_RESET>,
				 <&gcc WIFI0_CORE_WARM_RESET>,
				 <&gcc WIFI0_CORE_COLD_RESET>;
			reset-names = "wifi_cpu_init", "wifi_radio_srif",
				      "wifi_radio_warm", "wifi_radio_cold",
				      "wifi_core_warm", "wifi_core_cold";
			clocks = <&gcc GCC_WCSS2G_CLK>,
				 <&gcc GCC_WCSS2G_REF_CLK>,
				 <&gcc GCC_WCSS2G_RTC_CLK>;
			clock-names = "wifi_wcss_cmd", "wifi_wcss_ref",
				      "wifi_wcss_rtc";
			interrupts = <GIC_SPI 32 IRQ_TYPE_EDGE_RISING>,
				     <GIC_SPI 33 IRQ_TYPE_EDGE_RISING>,
				     <GIC_SPI 34 IRQ_TYPE_EDGE_RISING>,
				     <GIC_SPI 35 IRQ_TYPE_EDGE_RISING>,
				     <GIC_SPI 36 IRQ_TYPE_EDGE_RISING>,
				     <GIC_SPI 37 IRQ_TYPE_EDGE_RISING>,
				     <GIC_SPI 38 IRQ_TYPE_EDGE_RISING>,
				     <GIC_SPI 39 IRQ_TYPE_EDGE_RISING>,
				     <GIC_SPI 40 IRQ_TYPE_EDGE_RISING>,
				     <GIC_SPI 41 IRQ_TYPE_EDGE_RISING>,
				     <GIC_SPI 42 IRQ_TYPE_EDGE_RISING>,
				     <GIC_SPI 43 IRQ_TYPE_EDGE_RISING>,
				     <GIC_SPI 44 IRQ_TYPE_EDGE_RISING>,
				     <GIC_SPI 45 IRQ_TYPE_EDGE_RISING>,
				     <GIC_SPI 46 IRQ_TYPE_EDGE_RISING>,
				     <GIC_SPI 47 IRQ_TYPE_EDGE_RISING>,
				     <GIC_SPI 168 IRQ_TYPE_LEVEL_HIGH>;
			interrupt-names =  "msi0",  "msi1",  "msi2",  "msi3",
					   "msi4",  "msi5",  "msi6",  "msi7",
					   "msi8",  "msi9", "msi10", "msi11",
					  "msi12", "msi13", "msi14", "msi15",
					  "legacy";
			status = "disabled";
		};

		wifi1: wifi@a800000 {
			compatible = "qcom,ipq4019-wifi";
			reg = <0xa800000 0x200000>;
			resets = <&gcc WIFI1_CPU_INIT_RESET>,
				 <&gcc WIFI1_RADIO_SRIF_RESET>,
				 <&gcc WIFI1_RADIO_WARM_RESET>,
				 <&gcc WIFI1_RADIO_COLD_RESET>,
				 <&gcc WIFI1_CORE_WARM_RESET>,
				 <&gcc WIFI1_CORE_COLD_RESET>;
			reset-names = "wifi_cpu_init", "wifi_radio_srif",
				      "wifi_radio_warm", "wifi_radio_cold",
				      "wifi_core_warm", "wifi_core_cold";
			clocks = <&gcc GCC_WCSS5G_CLK>,
				 <&gcc GCC_WCSS5G_REF_CLK>,
				 <&gcc GCC_WCSS5G_RTC_CLK>;
			clock-names = "wifi_wcss_cmd", "wifi_wcss_ref",
				      "wifi_wcss_rtc";
			interrupts = <GIC_SPI 48 IRQ_TYPE_EDGE_RISING>,
				     <GIC_SPI 49 IRQ_TYPE_EDGE_RISING>,
				     <GIC_SPI 50 IRQ_TYPE_EDGE_RISING>,
				     <GIC_SPI 51 IRQ_TYPE_EDGE_RISING>,
				     <GIC_SPI 52 IRQ_TYPE_EDGE_RISING>,
				     <GIC_SPI 53 IRQ_TYPE_EDGE_RISING>,
				     <GIC_SPI 54 IRQ_TYPE_EDGE_RISING>,
				     <GIC_SPI 55 IRQ_TYPE_EDGE_RISING>,
				     <GIC_SPI 56 IRQ_TYPE_EDGE_RISING>,
				     <GIC_SPI 57 IRQ_TYPE_EDGE_RISING>,
				     <GIC_SPI 58 IRQ_TYPE_EDGE_RISING>,
				     <GIC_SPI 59 IRQ_TYPE_EDGE_RISING>,
				     <GIC_SPI 60 IRQ_TYPE_EDGE_RISING>,
				     <GIC_SPI 61 IRQ_TYPE_EDGE_RISING>,
				     <GIC_SPI 62 IRQ_TYPE_EDGE_RISING>,
				     <GIC_SPI 63 IRQ_TYPE_EDGE_RISING>,
				     <GIC_SPI 169 IRQ_TYPE_LEVEL_HIGH>;
			interrupt-names =  "msi0",  "msi1",  "msi2",  "msi3",
					   "msi4",  "msi5",  "msi6",  "msi7",
					   "msi8",  "msi9", "msi10", "msi11",
					  "msi12", "msi13", "msi14", "msi15",
					  "legacy";
			status = "disabled";
		};
	};
};<|MERGE_RESOLUTION|>--- conflicted
+++ resolved
@@ -20,10 +20,6 @@
 / {
 	#address-cells = <1>;
 	#size-cells = <1>;
-<<<<<<< HEAD
-=======
-
->>>>>>> a863a95f
 	model = "Qualcomm Technologies, Inc. IPQ4019";
 	compatible = "qcom,ipq4019";
 	interrupt-parent = <&intc>;

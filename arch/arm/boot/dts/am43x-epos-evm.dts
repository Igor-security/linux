--- conflicted
+++ resolved
@@ -595,11 +595,7 @@
 	tps65218: tps65218@24 {
 		reg = <0x24>;
 		compatible = "ti,tps65218";
-<<<<<<< HEAD
-		interrupts = <GIC_SPI 7 IRQ_TYPE_LEVEL_LOW>; /* NMIn */
-=======
 		interrupts = <GIC_SPI 7 IRQ_TYPE_LEVEL_HIGH>; /* NMIn */
->>>>>>> 1b7e42c1
 		interrupt-controller;
 		#interrupt-cells = <2>;
 

/dts-v1/;

#include "kirkwood-nsa310-common.dtsi"

/ {
	compatible = "zyxel,nsa310", "marvell,kirkwood-88f6281", "marvell,kirkwood";

	memory {
		device_type = "memory";
		reg = <0x00000000 0x10000000>;
	};

	chosen {
		bootargs = "console=ttyS0,115200";
	};

	mbus {
<<<<<<< HEAD
		ranges = <MBUS_ID(0xf0, 0x01) 0 0xf1000000 0x100000>;
=======
>>>>>>> d8ec26d7
		pcie-controller {
			status = "okay";

			pcie@1,0 {
				status = "okay";
			};
		};
	};

	ocp@f1000000 {
		pinctrl: pinctrl@10000 {
			pinctrl-0 = <&pmx_unknown>;
			pinctrl-names = "default";

			pmx_led_esata_green: pmx-led-esata-green {
				marvell,pins = "mpp12";
				marvell,function = "gpio";
			};

			pmx_led_esata_red: pmx-led-esata-red {
				marvell,pins = "mpp13";
				marvell,function = "gpio";
			};

			pmx_led_usb_green: pmx-led-usb-green {
				marvell,pins = "mpp15";
				marvell,function = "gpio";
			};

			pmx_led_usb_red: pmx-led-usb-red {
				marvell,pins = "mpp16";
				marvell,function = "gpio";
			};

			pmx_led_sys_green: pmx-led-sys-green {
				marvell,pins = "mpp28";
				marvell,function = "gpio";
			};

			pmx_led_sys_red: pmx-led-sys-red {
				marvell,pins = "mpp29";
				marvell,function = "gpio";
			};

			pmx_btn_reset: pmx-btn-reset {
				marvell,pins = "mpp36";
				marvell,function = "gpio";
			};

			pmx_btn_copy: pmx-btn-copy {
				marvell,pins = "mpp37";
				marvell,function = "gpio";
			};

			pmx_led_copy_green: pmx-led-copy-green {
				marvell,pins = "mpp39";
				marvell,function = "gpio";
			};

			pmx_led_copy_red: pmx-led-copy-red {
				marvell,pins = "mpp40";
				marvell,function = "gpio";
			};

			pmx_led_hdd_green: pmx-led-hdd-green {
				marvell,pins = "mpp41";
				marvell,function = "gpio";
			};

			pmx_led_hdd_red: pmx-led-hdd-red {
				marvell,pins = "mpp42";
				marvell,function = "gpio";
			};

			pmx_unknown: pmx-unknown {
				marvell,pins = "mpp44";
				marvell,function = "gpio";
			};

			pmx_btn_power: pmx-btn-power {
				marvell,pins = "mpp46";
				marvell,function = "gpio";
			};
		};

		i2c@11000 {
			status = "okay";

			adt7476: adt7476a@2e {
				compatible = "adt7476";
				reg = <0x2e>;
			};
		};
	};

	gpio_keys {
		compatible = "gpio-keys";
		#address-cells = <1>;
		#size-cells = <0>;
		pinctrl-0 = <&pmx_btn_reset &pmx_btn_copy &pmx_btn_power>;
		pinctrl-names = "default";

		button@1 {
			label = "Power Button";
			linux,code = <116>;
			gpios = <&gpio1 14 0>;
		};
		button@2 {
			label = "Copy Button";
			linux,code = <133>;
			gpios = <&gpio1 5 1>;
		};
		button@3 {
			label = "Reset Button";
			linux,code = <0x198>;
			gpios = <&gpio1 4 1>;
		};
	};

	gpio-leds {
		compatible = "gpio-leds";
		pinctrl-0 = <&pmx_led_esata_green &pmx_led_esata_red
			     &pmx_led_usb_green &pmx_led_usb_red
			     &pmx_led_sys_green &pmx_led_sys_red
			     &pmx_led_copy_green &pmx_led_copy_red
			     &pmx_led_hdd_green &pmx_led_hdd_red>;
		pinctrl-names = "default";

		green-sys {
			label = "nsa310:green:sys";
			gpios = <&gpio0 28 0>;
		};
		red-sys {
			label = "nsa310:red:sys";
			gpios = <&gpio0 29 0>;
		};
		green-hdd {
			label = "nsa310:green:hdd";
			gpios = <&gpio1 9 0>;
		};
		red-hdd {
			label = "nsa310:red:hdd";
			gpios = <&gpio1 10 0>;
		};
		green-esata {
			label = "nsa310:green:esata";
			gpios = <&gpio0 12 0>;
		};
		red-esata {
			label = "nsa310:red:esata";
			gpios = <&gpio0 13 0>;
		};
		green-usb {
			label = "nsa310:green:usb";
			gpios = <&gpio0 15 0>;
		};
		red-usb {
			label = "nsa310:red:usb";
			gpios = <&gpio0 16 0>;
		};
		green-copy {
			label = "nsa310:green:copy";
			gpios = <&gpio1 7 0>;
		};
		red-copy {
			label = "nsa310:red:copy";
			gpios = <&gpio1 8 0>;
		};
	};
};<|MERGE_RESOLUTION|>--- conflicted
+++ resolved
@@ -15,10 +15,6 @@
 	};
 
 	mbus {
-<<<<<<< HEAD
-		ranges = <MBUS_ID(0xf0, 0x01) 0 0xf1000000 0x100000>;
-=======
->>>>>>> d8ec26d7
 		pcie-controller {
 			status = "okay";
 

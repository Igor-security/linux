--- conflicted
+++ resolved
@@ -544,11 +544,7 @@
 	 * Increment event counter and perform fixup for the pre-signal
 	 * frame.
 	 */
-<<<<<<< HEAD
-	rseq_signal_deliver(regs);
-=======
 	rseq_signal_deliver(ksig, regs);
->>>>>>> e7ad3dc9
 
 	/*
 	 * Set up the stack frame
@@ -670,11 +666,7 @@
 			} else {
 				clear_thread_flag(TIF_NOTIFY_RESUME);
 				tracehook_notify_resume(regs);
-<<<<<<< HEAD
-				rseq_handle_notify_resume(regs);
-=======
 				rseq_handle_notify_resume(NULL, regs);
->>>>>>> e7ad3dc9
 			}
 		}
 		local_irq_disable();

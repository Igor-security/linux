--- conflicted
+++ resolved
@@ -717,11 +717,7 @@
 	{ }
 };
 
-<<<<<<< HEAD
 static int __init _setup_clkctrl_provider(struct device_node *np)
-=======
-static int _setup_clkctrl_provider(struct device_node *np)
->>>>>>> e38c3872
 {
 	const __be32 *addrp;
 	struct clkctrl_provider *provider;

/* SPDX-License-Identifier: GPL-2.0 */
/*
 *  linux/boot/head.S
 *
 *  Copyright (C) 1991, 1992, 1993  Linus Torvalds
 */

/*
 *  head.S contains the 32-bit startup code.
 *
 * NOTE!!! Startup happens at absolute address 0x00001000, which is also where
 * the page directory will exist. The startup code will be overwritten by
 * the page directory. [According to comments etc elsewhere on a compressed
 * kernel it will end up at 0x1000 + 1Mb I hope so as I assume this. - AC]
 *
 * Page 0 is deliberately kept safe, since System Management Mode code in 
 * laptops may need to access the BIOS data stored there.  This is also
 * useful for future device drivers that either access the BIOS via VM86 
 * mode.
 */

/*
 * High loaded stuff by Hans Lermen & Werner Almesberger, Feb. 1996
 */
	.code32
	.text

#include <linux/init.h>
#include <linux/linkage.h>
#include <asm/segment.h>
#include <asm/boot.h>
#include <asm/msr.h>
#include <asm/processor-flags.h>
#include <asm/asm-offsets.h>
#include <asm/bootparam.h>
#include "pgtable.h"

/*
 * Locally defined symbols should be marked hidden:
 */
	.hidden _bss
	.hidden _ebss
	.hidden _got
	.hidden _egot

	__HEAD
	.code32
ENTRY(startup_32)
	/*
	 * 32bit entry is 0 and it is ABI so immutable!
	 * If we come here directly from a bootloader,
	 * kernel(text+data+bss+brk) ramdisk, zero_page, command line
	 * all need to be under the 4G limit.
	 */
	cld
	/*
	 * Test KEEP_SEGMENTS flag to see if the bootloader is asking
	 * us to not reload segments
	 */
	testb $KEEP_SEGMENTS, BP_loadflags(%esi)
	jnz 1f

	cli
	movl	$(__BOOT_DS), %eax
	movl	%eax, %ds
	movl	%eax, %es
	movl	%eax, %ss
1:

/*
 * Calculate the delta between where we were compiled to run
 * at and where we were actually loaded at.  This can only be done
 * with a short local call on x86.  Nothing  else will tell us what
 * address we are running at.  The reserved chunk of the real-mode
 * data at 0x1e4 (defined as a scratch field) are used as the stack
 * for this calculation. Only 4 bytes are needed.
 */
	leal	(BP_scratch+4)(%esi), %esp
	call	1f
1:	popl	%ebp
	subl	$1b, %ebp

/* setup a stack and make sure cpu supports long mode. */
	movl	$boot_stack_end, %eax
	addl	%ebp, %eax
	movl	%eax, %esp

	call	verify_cpu
	testl	%eax, %eax
	jnz	no_longmode

/*
 * Compute the delta between where we were compiled to run at
 * and where the code will actually run at.
 *
 * %ebp contains the address we are loaded at by the boot loader and %ebx
 * contains the address where we should move the kernel image temporarily
 * for safe in-place decompression.
 */

#ifdef CONFIG_RELOCATABLE
	movl	%ebp, %ebx
	movl	BP_kernel_alignment(%esi), %eax
	decl	%eax
	addl	%eax, %ebx
	notl	%eax
	andl	%eax, %ebx
	cmpl	$LOAD_PHYSICAL_ADDR, %ebx
	jge	1f
#endif
	movl	$LOAD_PHYSICAL_ADDR, %ebx
1:

	/* Target address to relocate to for decompression */
	movl	BP_init_size(%esi), %eax
	subl	$_end, %eax
	addl	%eax, %ebx

/*
 * Prepare for entering 64 bit mode
 */

	/* Load new GDT with the 64bit segments using 32bit descriptor */
	addl	%ebp, gdt+2(%ebp)
	lgdt	gdt(%ebp)

	/* Enable PAE mode */
	movl	%cr4, %eax
	orl	$X86_CR4_PAE, %eax
	movl	%eax, %cr4

 /*
  * Build early 4G boot pagetable
  */
	/*
	 * If SEV is active then set the encryption mask in the page tables.
	 * This will insure that when the kernel is copied and decompressed
	 * it will be done so encrypted.
	 */
	call	get_sev_encryption_bit
	xorl	%edx, %edx
	testl	%eax, %eax
	jz	1f
	subl	$32, %eax	/* Encryption bit is always above bit 31 */
	bts	%eax, %edx	/* Set encryption mask for page tables */
1:

	/* Initialize Page tables to 0 */
	leal	pgtable(%ebx), %edi
	xorl	%eax, %eax
	movl	$(BOOT_INIT_PGT_SIZE/4), %ecx
	rep	stosl

	/* Build Level 4 */
	leal	pgtable + 0(%ebx), %edi
	leal	0x1007 (%edi), %eax
	movl	%eax, 0(%edi)
	addl	%edx, 4(%edi)

	/* Build Level 3 */
	leal	pgtable + 0x1000(%ebx), %edi
	leal	0x1007(%edi), %eax
	movl	$4, %ecx
1:	movl	%eax, 0x00(%edi)
	addl	%edx, 0x04(%edi)
	addl	$0x00001000, %eax
	addl	$8, %edi
	decl	%ecx
	jnz	1b

	/* Build Level 2 */
	leal	pgtable + 0x2000(%ebx), %edi
	movl	$0x00000183, %eax
	movl	$2048, %ecx
1:	movl	%eax, 0(%edi)
	addl	%edx, 4(%edi)
	addl	$0x00200000, %eax
	addl	$8, %edi
	decl	%ecx
	jnz	1b

	/* Enable the boot page tables */
	leal	pgtable(%ebx), %eax
	movl	%eax, %cr3

	/* Enable Long mode in EFER (Extended Feature Enable Register) */
	movl	$MSR_EFER, %ecx
	rdmsr
	btsl	$_EFER_LME, %eax
	wrmsr

	/* After gdt is loaded */
	xorl	%eax, %eax
	lldt	%ax
	movl    $__BOOT_TSS, %eax
	ltr	%ax

	/*
	 * Setup for the jump to 64bit mode
	 *
	 * When the jump is performend we will be in long mode but
	 * in 32bit compatibility mode with EFER.LME = 1, CS.L = 0, CS.D = 1
	 * (and in turn EFER.LMA = 1).	To jump into 64bit mode we use
	 * the new gdt/idt that has __KERNEL_CS with CS.L = 1.
	 * We place all of the values on our mini stack so lret can
	 * used to perform that far jump.
	 */
	pushl	$__KERNEL_CS
	leal	startup_64(%ebp), %eax
#ifdef CONFIG_EFI_MIXED
	movl	efi32_config(%ebp), %ebx
	cmp	$0, %ebx
	jz	1f
	leal	handover_entry(%ebp), %eax
1:
#endif
	pushl	%eax

	/* Enter paged protected Mode, activating Long Mode */
	movl	$(X86_CR0_PG | X86_CR0_PE), %eax /* Enable Paging and Protected mode */
	movl	%eax, %cr0

	/* Jump from 32bit compatibility mode into 64bit mode. */
	lret
ENDPROC(startup_32)

#ifdef CONFIG_EFI_MIXED
	.org 0x190
ENTRY(efi32_stub_entry)
	add	$0x4, %esp		/* Discard return address */
	popl	%ecx
	popl	%edx
	popl	%esi

	leal	(BP_scratch+4)(%esi), %esp
	call	1f
1:	pop	%ebp
	subl	$1b, %ebp

	movl	%ecx, efi32_config(%ebp)
	movl	%edx, efi32_config+8(%ebp)
	sgdtl	efi32_boot_gdt(%ebp)

	leal	efi32_config(%ebp), %eax
	movl	%eax, efi_config(%ebp)

	jmp	startup_32
ENDPROC(efi32_stub_entry)
#endif

	.code64
	.org 0x200
ENTRY(startup_64)
	/*
	 * 64bit entry is 0x200 and it is ABI so immutable!
	 * We come here either from startup_32 or directly from a
	 * 64bit bootloader.
	 * If we come here from a bootloader, kernel(text+data+bss+brk),
	 * ramdisk, zero_page, command line could be above 4G.
	 * We depend on an identity mapped page table being provided
	 * that maps our entire kernel(text+data+bss+brk), zero page
	 * and command line.
	 */

	/* Setup data segments. */
	xorl	%eax, %eax
	movl	%eax, %ds
	movl	%eax, %es
	movl	%eax, %ss
	movl	%eax, %fs
	movl	%eax, %gs

	/*
	 * Compute the decompressed kernel start address.  It is where
	 * we were loaded at aligned to a 2M boundary. %rbp contains the
	 * decompressed kernel start address.
	 *
	 * If it is a relocatable kernel then decompress and run the kernel
	 * from load address aligned to 2MB addr, otherwise decompress and
	 * run the kernel from LOAD_PHYSICAL_ADDR
	 *
	 * We cannot rely on the calculation done in 32-bit mode, since we
	 * may have been invoked via the 64-bit entry point.
	 */

	/* Start with the delta to where the kernel will run at. */
#ifdef CONFIG_RELOCATABLE
	leaq	startup_32(%rip) /* - $startup_32 */, %rbp
	movl	BP_kernel_alignment(%rsi), %eax
	decl	%eax
	addq	%rax, %rbp
	notq	%rax
	andq	%rax, %rbp
	cmpq	$LOAD_PHYSICAL_ADDR, %rbp
	jge	1f
#endif
	movq	$LOAD_PHYSICAL_ADDR, %rbp
1:

	/* Target address to relocate to for decompression */
	movl	BP_init_size(%rsi), %ebx
	subl	$_end, %ebx
	addq	%rbp, %rbx

	/* Set up the stack */
	leaq	boot_stack_end(%rbx), %rsp

	/*
	 * paging_prepare() and cleanup_trampoline() below can have GOT
	 * references. Adjust the table with address we are running at.
	 *
	 * Zero RAX for adjust_got: the GOT was not adjusted before;
	 * there's no adjustment to undo.
	 */
	xorq	%rax, %rax

	/*
	 * Calculate the address the binary is loaded at and use it as
	 * a GOT adjustment.
	 */
	call	1f
1:	popq	%rdi
	subq	$1b, %rdi

	call	adjust_got

	/*
	 * At this point we are in long mode with 4-level paging enabled,
	 * but we might want to enable 5-level paging or vice versa.
	 *
	 * The problem is that we cannot do it directly. Setting or clearing
	 * CR4.LA57 in long mode would trigger #GP. So we need to switch off
	 * long mode and paging first.
	 *
	 * We also need a trampoline in lower memory to switch over from
	 * 4- to 5-level paging for cases when the bootloader puts the kernel
	 * above 4G, but didn't enable 5-level paging for us.
	 *
	 * The same trampoline can be used to switch from 5- to 4-level paging
	 * mode, like when starting 4-level paging kernel via kexec() when
	 * original kernel worked in 5-level paging mode.
	 *
	 * For the trampoline, we need the top page table to reside in lower
	 * memory as we don't have a way to load 64-bit values into CR3 in
	 * 32-bit mode.
	 *
	 * We go though the trampoline even if we don't have to: if we're
	 * already in a desired paging mode. This way the trampoline code gets
	 * tested on every boot.
	 */

	/* Make sure we have GDT with 32-bit code segment */
	leaq	gdt(%rip), %rax
	movq	%rax, gdt64+2(%rip)
	lgdt	gdt64(%rip)

	/*
	 * paging_prepare() sets up the trampoline and checks if we need to
	 * enable 5-level paging.
	 *
	 * Address of the trampoline is returned in RAX.
	 * Non zero RDX on return means we need to enable 5-level paging.
	 *
	 * RSI holds real mode data and needs to be preserved across
	 * this function call.
	 */
	pushq	%rsi
	movq	%rsi, %rdi		/* real mode address */
	call	paging_prepare
	popq	%rsi

	/* Save the trampoline address in RCX */
	movq	%rax, %rcx

	/*
	 * Load the address of trampoline_return() into RDI.
	 * It will be used by the trampoline to return to the main code.
	 */
	leaq	trampoline_return(%rip), %rdi

	/* Switch to compatibility mode (CS.L = 0 CS.D = 1) via far return */
	pushq	$__KERNEL32_CS
	leaq	TRAMPOLINE_32BIT_CODE_OFFSET(%rax), %rax
	pushq	%rax
	lretq
trampoline_return:
	/* Restore the stack, the 32-bit trampoline uses its own stack */
	leaq	boot_stack_end(%rbx), %rsp

	/*
	 * cleanup_trampoline() would restore trampoline memory.
	 *
	 * RDI is address of the page table to use instead of page table
	 * in trampoline memory (if required).
	 *
	 * RSI holds real mode data and needs to be preserved across
	 * this function call.
	 */
	pushq	%rsi
	leaq	top_pgtable(%rbx), %rdi
	call	cleanup_trampoline
	popq	%rsi

	/* Zero EFLAGS */
	pushq	$0
	popfq

	/*
	 * Previously we've adjusted the GOT with address the binary was
	 * loaded at. Now we need to re-adjust for relocation address.
	 *
	 * Calculate the address the binary is loaded at, so that we can
	 * undo the previous GOT adjustment.
	 */
	call	1f
1:	popq	%rax
	subq	$1b, %rax

	/* The new adjustment is the relocation address */
	movq	%rbx, %rdi
	call	adjust_got

/*
 * Copy the compressed kernel to the end of our buffer
 * where decompression in place becomes safe.
 */
	pushq	%rsi
	leaq	(_bss-8)(%rip), %rsi
	leaq	(_bss-8)(%rbx), %rdi
	movq	$_bss /* - $startup_32 */, %rcx
	shrq	$3, %rcx
	std
	rep	movsq
	cld
	popq	%rsi

/*
 * Jump to the relocated address.
 */
	leaq	relocated(%rbx), %rax
	jmp	*%rax

#ifdef CONFIG_EFI_STUB

/* The entry point for the PE/COFF executable is efi_pe_entry. */
ENTRY(efi_pe_entry)
	movq	%rcx, efi64_config(%rip)	/* Handle */
	movq	%rdx, efi64_config+8(%rip) /* EFI System table pointer */

	leaq	efi64_config(%rip), %rax
	movq	%rax, efi_config(%rip)

	call	1f
1:	popq	%rbp
	subq	$1b, %rbp

	/*
	 * Relocate efi_config->call().
	 */
	addq	%rbp, efi64_config+40(%rip)

	movq	%rax, %rdi
	call	make_boot_params
	cmpq	$0,%rax
	je	fail
	mov	%rax, %rsi
	leaq	startup_32(%rip), %rax
	movl	%eax, BP_code32_start(%rsi)
	jmp	2f		/* Skip the relocation */

handover_entry:
	call	1f
1:	popq	%rbp
	subq	$1b, %rbp

	/*
	 * Relocate efi_config->call().
	 */
	movq	efi_config(%rip), %rax
	addq	%rbp, 40(%rax)
2:
	movq	efi_config(%rip), %rdi
	call	efi_main
	movq	%rax,%rsi
	cmpq	$0,%rax
	jne	2f
fail:
	/* EFI init failed, so hang. */
	hlt
	jmp	fail
2:
	movl	BP_code32_start(%esi), %eax
	leaq	startup_64(%rax), %rax
	jmp	*%rax
ENDPROC(efi_pe_entry)

	.org 0x390
ENTRY(efi64_stub_entry)
	movq	%rdi, efi64_config(%rip)	/* Handle */
	movq	%rsi, efi64_config+8(%rip) /* EFI System table pointer */

	leaq	efi64_config(%rip), %rax
	movq	%rax, efi_config(%rip)

	movq	%rdx, %rsi
	jmp	handover_entry
ENDPROC(efi64_stub_entry)
#endif

	.text
relocated:

/*
 * Clear BSS (stack is currently empty)
 */
	xorl	%eax, %eax
	leaq    _bss(%rip), %rdi
	leaq    _ebss(%rip), %rcx
	subq	%rdi, %rcx
	shrq	$3, %rcx
	rep	stosq

/*
 * Do the extraction, and jump to the new kernel..
 */
	pushq	%rsi			/* Save the real mode argument */
	movq	%rsi, %rdi		/* real mode address */
	leaq	boot_heap(%rip), %rsi	/* malloc area for uncompression */
	leaq	input_data(%rip), %rdx  /* input_data */
	movl	$z_input_len, %ecx	/* input_len */
	movq	%rbp, %r8		/* output target address */
	movq	$z_output_len, %r9	/* decompressed length, end of relocs */
	call	extract_kernel		/* returns kernel location in %rax */
	popq	%rsi

/*
 * Jump to the decompressed kernel.
 */
	jmp	*%rax

/*
 * Adjust the global offset table
 *
 * RAX is the previous adjustment of the table to undo (use 0 if it's the
 * first time we touch GOT).
 * RDI is the new adjustment to apply.
 */
adjust_got:
	/* Walk through the GOT adding the address to the entries */
	leaq	_got(%rip), %rdx
	leaq	_egot(%rip), %rcx
1:
	cmpq	%rcx, %rdx
	jae	2f
	subq	%rax, (%rdx)	/* Undo previous adjustment */
	addq	%rdi, (%rdx)	/* Apply the new adjustment */
	addq	$8, %rdx
	jmp	1b
2:
	ret

	.code32
/*
 * This is the 32-bit trampoline that will be copied over to low memory.
 *
 * RDI contains the return address (might be above 4G).
 * ECX contains the base address of the trampoline memory.
 * Non zero RDX on return means we need to enable 5-level paging.
 */
ENTRY(trampoline_32bit_src)
	/* Set up data and stack segments */
	movl	$__KERNEL_DS, %eax
	movl	%eax, %ds
	movl	%eax, %ss

	/* Set up new stack */
	leal	TRAMPOLINE_32BIT_STACK_END(%ecx), %esp

	/* Disable paging */
	movl	%cr0, %eax
	btrl	$X86_CR0_PG_BIT, %eax
	movl	%eax, %cr0

	/* Check what paging mode we want to be in after the trampoline */
	cmpl	$0, %edx
	jz	1f

	/* We want 5-level paging: don't touch CR3 if it already points to 5-level page tables */
	movl	%cr4, %eax
	testl	$X86_CR4_LA57, %eax
	jnz	3f
	jmp	2f
1:
	/* We want 4-level paging: don't touch CR3 if it already points to 4-level page tables */
	movl	%cr4, %eax
	testl	$X86_CR4_LA57, %eax
	jz	3f
2:
	/* Point CR3 to the trampoline's new top level page table */
	leal	TRAMPOLINE_32BIT_PGTABLE_OFFSET(%ecx), %eax
	movl	%eax, %cr3
3:
	/* Set EFER.LME=1 as a precaution in case hypervsior pulls the rug */
	pushl	%ecx
<<<<<<< HEAD
=======
	pushl	%edx
>>>>>>> bceb26bf
	movl	$MSR_EFER, %ecx
	rdmsr
	btsl	$_EFER_LME, %eax
	wrmsr
<<<<<<< HEAD
=======
	popl	%edx
>>>>>>> bceb26bf
	popl	%ecx

	/* Enable PAE and LA57 (if required) paging modes */
	movl	$X86_CR4_PAE, %eax
	cmpl	$0, %edx
	jz	1f
	orl	$X86_CR4_LA57, %eax
1:
	movl	%eax, %cr4

	/* Calculate address of paging_enabled() once we are executing in the trampoline */
	leal	paging_enabled - trampoline_32bit_src + TRAMPOLINE_32BIT_CODE_OFFSET(%ecx), %eax

	/* Prepare the stack for far return to Long Mode */
	pushl	$__KERNEL_CS
	pushl	%eax

	/* Enable paging again */
	movl	$(X86_CR0_PG | X86_CR0_PE), %eax
	movl	%eax, %cr0

	lret

	.code64
paging_enabled:
	/* Return from the trampoline */
	jmp	*%rdi

	/*
         * The trampoline code has a size limit.
         * Make sure we fail to compile if the trampoline code grows
         * beyond TRAMPOLINE_32BIT_CODE_SIZE bytes.
	 */
	.org	trampoline_32bit_src + TRAMPOLINE_32BIT_CODE_SIZE

	.code32
no_longmode:
	/* This isn't an x86-64 CPU, so hang intentionally, we cannot continue */
1:
	hlt
	jmp     1b

#include "../../kernel/verify_cpu.S"

	.data
gdt64:
	.word	gdt_end - gdt
	.long	0
	.word	0
	.quad   0
gdt:
	.word	gdt_end - gdt
	.long	gdt
	.word	0
	.quad	0x00cf9a000000ffff	/* __KERNEL32_CS */
	.quad	0x00af9a000000ffff	/* __KERNEL_CS */
	.quad	0x00cf92000000ffff	/* __KERNEL_DS */
	.quad	0x0080890000000000	/* TS descriptor */
	.quad   0x0000000000000000	/* TS continued */
gdt_end:

#ifdef CONFIG_EFI_STUB
efi_config:
	.quad	0

#ifdef CONFIG_EFI_MIXED
	.global efi32_config
efi32_config:
	.fill	5,8,0
	.quad	efi64_thunk
	.byte	0
#endif

	.global efi64_config
efi64_config:
	.fill	5,8,0
	.quad	efi_call
	.byte	1
#endif /* CONFIG_EFI_STUB */

/*
 * Stack and heap for uncompression
 */
	.bss
	.balign 4
boot_heap:
	.fill BOOT_HEAP_SIZE, 1, 0
boot_stack:
	.fill BOOT_STACK_SIZE, 1, 0
boot_stack_end:

/*
 * Space for page tables (not in .bss so not zeroed)
 */
	.section ".pgtable","a",@nobits
	.balign 4096
pgtable:
	.fill BOOT_PGT_SIZE, 1, 0

/*
 * The page table is going to be used instead of page table in the trampoline
 * memory.
 */
top_pgtable:
	.fill PAGE_SIZE, 1, 0<|MERGE_RESOLUTION|>--- conflicted
+++ resolved
@@ -602,18 +602,12 @@
 3:
 	/* Set EFER.LME=1 as a precaution in case hypervsior pulls the rug */
 	pushl	%ecx
-<<<<<<< HEAD
-=======
 	pushl	%edx
->>>>>>> bceb26bf
 	movl	$MSR_EFER, %ecx
 	rdmsr
 	btsl	$_EFER_LME, %eax
 	wrmsr
-<<<<<<< HEAD
-=======
 	popl	%edx
->>>>>>> bceb26bf
 	popl	%ecx
 
 	/* Enable PAE and LA57 (if required) paging modes */

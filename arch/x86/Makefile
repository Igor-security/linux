# SPDX-License-Identifier: GPL-2.0
# Unified Makefile for i386 and x86_64

# select defconfig based on actual architecture
ifeq ($(ARCH),x86)
  ifeq ($(shell uname -m),x86_64)
        KBUILD_DEFCONFIG := x86_64_defconfig
  else
        KBUILD_DEFCONFIG := i386_defconfig
  endif
else
        KBUILD_DEFCONFIG := $(ARCH)_defconfig
endif

# For gcc stack alignment is specified with -mpreferred-stack-boundary,
# clang has the option -mstack-alignment for that purpose.
ifneq ($(call cc-option, -mpreferred-stack-boundary=4),)
      cc_stack_align4 := -mpreferred-stack-boundary=2
      cc_stack_align8 := -mpreferred-stack-boundary=3
else ifneq ($(call cc-option, -mstack-alignment=16),)
      cc_stack_align4 := -mstack-alignment=4
      cc_stack_align8 := -mstack-alignment=8
endif

# How to compile the 16-bit code.  Note we always compile for -march=i386;
# that way we can complain to the user if the CPU is insufficient.
#
# The -m16 option is supported by GCC >= 4.9 and clang >= 3.5. For
# older versions of GCC, include an *assembly* header to make sure that
# gcc doesn't play any games behind our back.
CODE16GCC_CFLAGS := -m32 -Wa,$(srctree)/arch/x86/boot/code16gcc.h
M16_CFLAGS	 := $(call cc-option, -m16, $(CODE16GCC_CFLAGS))

REALMODE_CFLAGS	:= $(M16_CFLAGS) -g -Os -DDISABLE_BRANCH_PROFILING \
		   -Wall -Wstrict-prototypes -march=i386 -mregparm=3 \
		   -fno-strict-aliasing -fomit-frame-pointer -fno-pic \
		   -mno-mmx -mno-sse

REALMODE_CFLAGS += $(call __cc-option, $(CC), $(REALMODE_CFLAGS), -ffreestanding)
REALMODE_CFLAGS += $(call __cc-option, $(CC), $(REALMODE_CFLAGS), -fno-stack-protector)
REALMODE_CFLAGS += $(call __cc-option, $(CC), $(REALMODE_CFLAGS), $(cc_stack_align4))
export REALMODE_CFLAGS

# BITS is used as extension for files which are available in a 32 bit
# and a 64 bit version to simplify shared Makefiles.
# e.g.: obj-y += foo_$(BITS).o
export BITS

ifdef CONFIG_X86_NEED_RELOCS
        LDFLAGS_vmlinux := --emit-relocs
endif

#
# Prevent GCC from generating any FP code by mistake.
#
# This must happen before we try the -mpreferred-stack-boundary, see:
#
#    https://gcc.gnu.org/bugzilla/show_bug.cgi?id=53383
#
KBUILD_CFLAGS += -mno-sse -mno-mmx -mno-sse2 -mno-3dnow
KBUILD_CFLAGS += $(call cc-option,-mno-avx,)

ifeq ($(CONFIG_X86_32),y)
        BITS := 32
        UTS_MACHINE := i386
        CHECKFLAGS += -D__i386__

        biarch := $(call cc-option,-m32)
        KBUILD_AFLAGS += $(biarch)
        KBUILD_CFLAGS += $(biarch)

        KBUILD_CFLAGS += -msoft-float -mregparm=3 -freg-struct-return

        # Never want PIC in a 32-bit kernel, prevent breakage with GCC built
        # with nonstandard options
        KBUILD_CFLAGS += -fno-pic

        # Align the stack to the register width instead of using the default
        # alignment of 16 bytes. This reduces stack usage and the number of
        # alignment instructions.
        KBUILD_CFLAGS += $(call cc-option,$(cc_stack_align4))

        # CPU-specific tuning. Anything which can be shared with UML should go here.
        include arch/x86/Makefile_32.cpu
        KBUILD_CFLAGS += $(cflags-y)

        # temporary until string.h is fixed
        KBUILD_CFLAGS += -ffreestanding
else
        BITS := 64
        UTS_MACHINE := x86_64
        CHECKFLAGS += -D__x86_64__

        biarch := -m64
        KBUILD_AFLAGS += -m64
        KBUILD_CFLAGS += -m64

        # Align jump targets to 1 byte, not the default 16 bytes:
        KBUILD_CFLAGS += $(call cc-option,-falign-jumps=1)

        # Pack loops tightly as well:
        KBUILD_CFLAGS += $(call cc-option,-falign-loops=1)

        # Don't autogenerate traditional x87 instructions
        KBUILD_CFLAGS += $(call cc-option,-mno-80387)
        KBUILD_CFLAGS += $(call cc-option,-mno-fp-ret-in-387)

        # By default gcc and clang use a stack alignment of 16 bytes for x86.
        # However the standard kernel entry on x86-64 leaves the stack on an
        # 8-byte boundary. If the compiler isn't informed about the actual
        # alignment it will generate extra alignment instructions for the
        # default alignment which keep the stack *mis*aligned.
        # Furthermore an alignment to the register width reduces stack usage
        # and the number of alignment instructions.
        KBUILD_CFLAGS += $(call cc-option,$(cc_stack_align8))

	# Use -mskip-rax-setup if supported.
	KBUILD_CFLAGS += $(call cc-option,-mskip-rax-setup)

        # FIXME - should be integrated in Makefile.cpu (Makefile_32.cpu)
        cflags-$(CONFIG_MK8) += $(call cc-option,-march=k8)
        cflags-$(CONFIG_MPSC) += $(call cc-option,-march=nocona)

        cflags-$(CONFIG_MCORE2) += \
                $(call cc-option,-march=core2,$(call cc-option,-mtune=generic))
	cflags-$(CONFIG_MATOM) += $(call cc-option,-march=atom) \
		$(call cc-option,-mtune=atom,$(call cc-option,-mtune=generic))
        cflags-$(CONFIG_GENERIC_CPU) += $(call cc-option,-mtune=generic)
        KBUILD_CFLAGS += $(cflags-y)

        KBUILD_CFLAGS += -mno-red-zone
        KBUILD_CFLAGS += -mcmodel=kernel

        # -funit-at-a-time shrinks the kernel .text considerably
        # unfortunately it makes reading oopses harder.
        KBUILD_CFLAGS += $(call cc-option,-funit-at-a-time)
endif

ifdef CONFIG_X86_X32
	x32_ld_ok := $(call try-run,\
			/bin/echo -e '1: .quad 1b' | \
			$(CC) $(KBUILD_AFLAGS) -c -x assembler -o "$$TMP" - && \
			$(OBJCOPY) -O elf32-x86-64 "$$TMP" "$$TMPO" && \
			$(LD) -m elf32_x86_64 "$$TMPO" -o "$$TMP",y,n)
        ifeq ($(x32_ld_ok),y)
                CONFIG_X86_X32_ABI := y
                KBUILD_AFLAGS += -DCONFIG_X86_X32_ABI
                KBUILD_CFLAGS += -DCONFIG_X86_X32_ABI
        else
                $(warning CONFIG_X86_X32 enabled but no binutils support)
        endif
endif
export CONFIG_X86_X32_ABI

#
# If the function graph tracer is used with mcount instead of fentry,
# '-maccumulate-outgoing-args' is needed to prevent a GCC bug
# (https://gcc.gnu.org/bugzilla/show_bug.cgi?id=42109)
#
ifdef CONFIG_FUNCTION_GRAPH_TRACER
  ifndef CONFIG_HAVE_FENTRY
	ACCUMULATE_OUTGOING_ARGS := 1
  else
    ifeq ($(call cc-option-yn, -mfentry), n)
	ACCUMULATE_OUTGOING_ARGS := 1

	# GCC ignores '-maccumulate-outgoing-args' when used with '-Os'.
	# If '-Os' is enabled, disable it and print a warning.
        ifdef CONFIG_CC_OPTIMIZE_FOR_SIZE
          undefine CONFIG_CC_OPTIMIZE_FOR_SIZE
          $(warning Disabling CONFIG_CC_OPTIMIZE_FOR_SIZE.  Your compiler does not have -mfentry so you cannot optimize for size with CONFIG_FUNCTION_GRAPH_TRACER.)
        endif

    endif
  endif
endif

ifeq ($(ACCUMULATE_OUTGOING_ARGS), 1)
	# This compiler flag is not supported by Clang:
	KBUILD_CFLAGS += $(call cc-option,-maccumulate-outgoing-args,)
endif

# Stackpointer is addressed different for 32 bit and 64 bit x86
sp-$(CONFIG_X86_32) := esp
sp-$(CONFIG_X86_64) := rsp

# do binutils support CFI?
cfi := $(call as-instr,.cfi_startproc\n.cfi_rel_offset $(sp-y)$(comma)0\n.cfi_endproc,-DCONFIG_AS_CFI=1)
# is .cfi_signal_frame supported too?
cfi-sigframe := $(call as-instr,.cfi_startproc\n.cfi_signal_frame\n.cfi_endproc,-DCONFIG_AS_CFI_SIGNAL_FRAME=1)
cfi-sections := $(call as-instr,.cfi_sections .debug_frame,-DCONFIG_AS_CFI_SECTIONS=1)

# does binutils support specific instructions?
asinstr := $(call as-instr,fxsaveq (%rax),-DCONFIG_AS_FXSAVEQ=1)
asinstr += $(call as-instr,pshufb %xmm0$(comma)%xmm0,-DCONFIG_AS_SSSE3=1)
avx_instr := $(call as-instr,vxorps %ymm0$(comma)%ymm1$(comma)%ymm2,-DCONFIG_AS_AVX=1)
avx2_instr :=$(call as-instr,vpbroadcastb %xmm0$(comma)%ymm1,-DCONFIG_AS_AVX2=1)
avx512_instr :=$(call as-instr,vpmovm2b %k1$(comma)%zmm5,-DCONFIG_AS_AVX512=1)
sha1_ni_instr :=$(call as-instr,sha1msg1 %xmm0$(comma)%xmm1,-DCONFIG_AS_SHA1_NI=1)
sha256_ni_instr :=$(call as-instr,sha256msg1 %xmm0$(comma)%xmm1,-DCONFIG_AS_SHA256_NI=1)

KBUILD_AFLAGS += $(cfi) $(cfi-sigframe) $(cfi-sections) $(asinstr) $(avx_instr) $(avx2_instr) $(avx512_instr) $(sha1_ni_instr) $(sha256_ni_instr)
KBUILD_CFLAGS += $(cfi) $(cfi-sigframe) $(cfi-sections) $(asinstr) $(avx_instr) $(avx2_instr) $(avx512_instr) $(sha1_ni_instr) $(sha256_ni_instr)

KBUILD_LDFLAGS := -m elf_$(UTS_MACHINE)

#
# The 64-bit kernel must be aligned to 2MB.  Pass -z max-page-size=0x200000 to
# the linker to force 2MB page size regardless of the default page size used
# by the linker.
#
ifdef CONFIG_X86_64
KBUILD_LDFLAGS += $(call ld-option, -z max-page-size=0x200000)
endif

# Workaround for a gcc prelease that unfortunately was shipped in a suse release
KBUILD_CFLAGS += -Wno-sign-compare
#
KBUILD_CFLAGS += -fno-asynchronous-unwind-tables

# Avoid indirect branches in kernel to deal with Spectre
ifdef CONFIG_RETPOLINE
<<<<<<< HEAD
ifeq ($(RETPOLINE_CFLAGS),)
  $(error You are building kernel with non-retpoline compiler, please update your compiler.)
endif
=======
>>>>>>> cfa4885a
  KBUILD_CFLAGS += $(RETPOLINE_CFLAGS)
endif

archscripts: scripts_basic
	$(Q)$(MAKE) $(build)=arch/x86/tools relocs

###
# Syscall table generation

archheaders:
	$(Q)$(MAKE) $(build)=arch/x86/entry/syscalls all

archmacros:
	$(Q)$(MAKE) $(build)=arch/x86/kernel arch/x86/kernel/macros.s

ASM_MACRO_FLAGS = -Wa,arch/x86/kernel/macros.s
export ASM_MACRO_FLAGS
KBUILD_CFLAGS += $(ASM_MACRO_FLAGS)

###
# Kernel objects

head-y := arch/x86/kernel/head_$(BITS).o
head-y += arch/x86/kernel/head$(BITS).o
head-y += arch/x86/kernel/ebda.o
head-y += arch/x86/kernel/platform-quirks.o

libs-y  += arch/x86/lib/

# See arch/x86/Kbuild for content of core part of the kernel
core-y += arch/x86/

# drivers-y are linked after core-y
drivers-$(CONFIG_MATH_EMULATION) += arch/x86/math-emu/
drivers-$(CONFIG_PCI)            += arch/x86/pci/

# must be linked after kernel/
drivers-$(CONFIG_OPROFILE) += arch/x86/oprofile/

# suspend and hibernation support
drivers-$(CONFIG_PM) += arch/x86/power/

drivers-$(CONFIG_FB) += arch/x86/video/

####
# boot loader support. Several targets are kept for legacy purposes

boot := arch/x86/boot

BOOT_TARGETS = bzlilo bzdisk fdimage fdimage144 fdimage288 isoimage

PHONY += bzImage $(BOOT_TARGETS)

# Default kernel to build
all: bzImage

# KBUILD_IMAGE specify target image being built
KBUILD_IMAGE := $(boot)/bzImage

bzImage: vmlinux
ifeq ($(CONFIG_X86_DECODER_SELFTEST),y)
	$(Q)$(MAKE) $(build)=arch/x86/tools posttest
endif
	$(Q)$(MAKE) $(build)=$(boot) $(KBUILD_IMAGE)
	$(Q)mkdir -p $(objtree)/arch/$(UTS_MACHINE)/boot
	$(Q)ln -fsn ../../x86/boot/bzImage $(objtree)/arch/$(UTS_MACHINE)/boot/$@

$(BOOT_TARGETS): vmlinux
	$(Q)$(MAKE) $(build)=$(boot) $@

PHONY += install
install:
	$(Q)$(MAKE) $(build)=$(boot) $@

PHONY += vdso_install
vdso_install:
	$(Q)$(MAKE) $(build)=arch/x86/entry/vdso $@

archprepare: checkbin
checkbin:
ifndef CC_HAVE_ASM_GOTO
	@echo Compiler lacks asm-goto support.
	@exit 1
endif
ifdef CONFIG_RETPOLINE
ifeq ($(RETPOLINE_CFLAGS),)
	@echo "You are building kernel with non-retpoline compiler." >&2
	@echo "Please update your compiler." >&2
	@false
endif
endif

archclean:
	$(Q)rm -rf $(objtree)/arch/i386
	$(Q)rm -rf $(objtree)/arch/x86_64
	$(Q)$(MAKE) $(clean)=$(boot)
	$(Q)$(MAKE) $(clean)=arch/x86/tools

define archhelp
  echo  '* bzImage      - Compressed kernel image (arch/x86/boot/bzImage)'
  echo  '  install      - Install kernel using'
  echo  '                  (your) ~/bin/$(INSTALLKERNEL) or'
  echo  '                  (distribution) /sbin/$(INSTALLKERNEL) or'
  echo  '                  install to $$(INSTALL_PATH) and run lilo'
  echo  '  fdimage      - Create 1.4MB boot floppy image (arch/x86/boot/fdimage)'
  echo  '  fdimage144   - Create 1.4MB boot floppy image (arch/x86/boot/fdimage)'
  echo  '  fdimage288   - Create 2.8MB boot floppy image (arch/x86/boot/fdimage)'
  echo  '  isoimage     - Create a boot CD-ROM image (arch/x86/boot/image.iso)'
  echo  '                  bzdisk/fdimage*/isoimage also accept:'
  echo  '                  FDARGS="..."  arguments for the booted kernel'
  echo  '                  FDINITRD=file initrd for the booted kernel'
endef<|MERGE_RESOLUTION|>--- conflicted
+++ resolved
@@ -220,12 +220,6 @@
 
 # Avoid indirect branches in kernel to deal with Spectre
 ifdef CONFIG_RETPOLINE
-<<<<<<< HEAD
-ifeq ($(RETPOLINE_CFLAGS),)
-  $(error You are building kernel with non-retpoline compiler, please update your compiler.)
-endif
-=======
->>>>>>> cfa4885a
   KBUILD_CFLAGS += $(RETPOLINE_CFLAGS)
 endif
 

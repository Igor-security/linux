--- conflicted
+++ resolved
@@ -207,19 +207,12 @@
 	regs->cs		= __USER_CS;
 	regs->ip		= new_ip;
 	regs->sp		= new_sp;
-<<<<<<< HEAD
-=======
 	regs->flags		= X86_EFLAGS_IF;
-	/*
-	 * Free the old FP and other extended state
-	 */
-	free_thread_xstate(current);
 	/*
 	 * force it to the iret return path by making it look as if there was
 	 * some work pending.
 	 */
 	set_thread_flag(TIF_NOTIFY_RESUME);
->>>>>>> f322220d
 }
 EXPORT_SYMBOL_GPL(start_thread);
 

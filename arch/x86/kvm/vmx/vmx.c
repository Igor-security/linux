/*
 * Kernel-based Virtual Machine driver for Linux
 *
 * This module enables machines with Intel VT-x extensions to run virtual
 * machines without emulation or binary translation.
 *
 * Copyright (C) 2006 Qumranet, Inc.
 * Copyright 2010 Red Hat, Inc. and/or its affiliates.
 *
 * Authors:
 *   Avi Kivity   <avi@qumranet.com>
 *   Yaniv Kamay  <yaniv@qumranet.com>
 *
 * This work is licensed under the terms of the GNU GPL, version 2.  See
 * the COPYING file in the top-level directory.
 *
 */

#include <linux/frame.h>
#include <linux/highmem.h>
#include <linux/hrtimer.h>
#include <linux/kernel.h>
#include <linux/kvm_host.h>
#include <linux/module.h>
#include <linux/moduleparam.h>
#include <linux/mod_devicetable.h>
#include <linux/mm.h>
#include <linux/sched.h>
#include <linux/sched/smt.h>
#include <linux/slab.h>
#include <linux/tboot.h>
#include <linux/trace_events.h>

#include <asm/apic.h>
#include <asm/asm.h>
#include <asm/cpu.h>
#include <asm/debugreg.h>
#include <asm/desc.h>
#include <asm/fpu/internal.h>
#include <asm/io.h>
#include <asm/irq_remapping.h>
#include <asm/kexec.h>
#include <asm/perf_event.h>
#include <asm/mce.h>
#include <asm/mmu_context.h>
#include <asm/mshyperv.h>
#include <asm/spec-ctrl.h>
#include <asm/virtext.h>
#include <asm/vmx.h>

#include "capabilities.h"
#include "cpuid.h"
#include "evmcs.h"
#include "irq.h"
#include "kvm_cache_regs.h"
#include "lapic.h"
#include "mmu.h"
#include "nested.h"
#include "ops.h"
#include "pmu.h"
#include "trace.h"
#include "vmcs.h"
#include "vmcs12.h"
#include "vmx.h"
#include "x86.h"

MODULE_AUTHOR("Qumranet");
MODULE_LICENSE("GPL");

static const struct x86_cpu_id vmx_cpu_id[] = {
	X86_FEATURE_MATCH(X86_FEATURE_VMX),
	{}
};
MODULE_DEVICE_TABLE(x86cpu, vmx_cpu_id);

bool __read_mostly enable_vpid = 1;
module_param_named(vpid, enable_vpid, bool, 0444);

static bool __read_mostly enable_vnmi = 1;
module_param_named(vnmi, enable_vnmi, bool, S_IRUGO);

bool __read_mostly flexpriority_enabled = 1;
module_param_named(flexpriority, flexpriority_enabled, bool, S_IRUGO);

bool __read_mostly enable_ept = 1;
module_param_named(ept, enable_ept, bool, S_IRUGO);

bool __read_mostly enable_unrestricted_guest = 1;
module_param_named(unrestricted_guest,
			enable_unrestricted_guest, bool, S_IRUGO);

bool __read_mostly enable_ept_ad_bits = 1;
module_param_named(eptad, enable_ept_ad_bits, bool, S_IRUGO);

static bool __read_mostly emulate_invalid_guest_state = true;
module_param(emulate_invalid_guest_state, bool, S_IRUGO);

static bool __read_mostly fasteoi = 1;
module_param(fasteoi, bool, S_IRUGO);

static bool __read_mostly enable_apicv = 1;
module_param(enable_apicv, bool, S_IRUGO);

/*
 * If nested=1, nested virtualization is supported, i.e., guests may use
 * VMX and be a hypervisor for its own guests. If nested=0, guests may not
 * use VMX instructions.
 */
static bool __read_mostly nested = 1;
module_param(nested, bool, S_IRUGO);

static u64 __read_mostly host_xss;

bool __read_mostly enable_pml = 1;
module_param_named(pml, enable_pml, bool, S_IRUGO);

#define MSR_BITMAP_MODE_X2APIC		1
#define MSR_BITMAP_MODE_X2APIC_APICV	2

#define KVM_VMX_TSC_MULTIPLIER_MAX     0xffffffffffffffffULL

/* Guest_tsc -> host_tsc conversion requires 64-bit division.  */
static int __read_mostly cpu_preemption_timer_multi;
static bool __read_mostly enable_preemption_timer = 1;
#ifdef CONFIG_X86_64
module_param_named(preemption_timer, enable_preemption_timer, bool, S_IRUGO);
#endif

#define KVM_VM_CR0_ALWAYS_OFF (X86_CR0_NW | X86_CR0_CD)
#define KVM_VM_CR0_ALWAYS_ON_UNRESTRICTED_GUEST X86_CR0_NE
#define KVM_VM_CR0_ALWAYS_ON				\
	(KVM_VM_CR0_ALWAYS_ON_UNRESTRICTED_GUEST | 	\
	 X86_CR0_WP | X86_CR0_PG | X86_CR0_PE)
#define KVM_CR4_GUEST_OWNED_BITS				      \
	(X86_CR4_PVI | X86_CR4_DE | X86_CR4_PCE | X86_CR4_OSFXSR      \
	 | X86_CR4_OSXMMEXCPT | X86_CR4_LA57 | X86_CR4_TSD)

#define KVM_VM_CR4_ALWAYS_ON_UNRESTRICTED_GUEST X86_CR4_VMXE
#define KVM_PMODE_VM_CR4_ALWAYS_ON (X86_CR4_PAE | X86_CR4_VMXE)
#define KVM_RMODE_VM_CR4_ALWAYS_ON (X86_CR4_VME | X86_CR4_PAE | X86_CR4_VMXE)

#define RMODE_GUEST_OWNED_EFLAGS_BITS (~(X86_EFLAGS_IOPL | X86_EFLAGS_VM))

#define MSR_IA32_RTIT_STATUS_MASK (~(RTIT_STATUS_FILTEREN | \
	RTIT_STATUS_CONTEXTEN | RTIT_STATUS_TRIGGEREN | \
	RTIT_STATUS_ERROR | RTIT_STATUS_STOPPED | \
	RTIT_STATUS_BYTECNT))

#define MSR_IA32_RTIT_OUTPUT_BASE_MASK \
	(~((1UL << cpuid_query_maxphyaddr(vcpu)) - 1) | 0x7f)

/*
 * These 2 parameters are used to config the controls for Pause-Loop Exiting:
 * ple_gap:    upper bound on the amount of time between two successive
 *             executions of PAUSE in a loop. Also indicate if ple enabled.
 *             According to test, this time is usually smaller than 128 cycles.
 * ple_window: upper bound on the amount of time a guest is allowed to execute
 *             in a PAUSE loop. Tests indicate that most spinlocks are held for
 *             less than 2^12 cycles
 * Time is measured based on a counter that runs at the same rate as the TSC,
 * refer SDM volume 3b section 21.6.13 & 22.1.3.
 */
static unsigned int ple_gap = KVM_DEFAULT_PLE_GAP;
module_param(ple_gap, uint, 0444);

static unsigned int ple_window = KVM_VMX_DEFAULT_PLE_WINDOW;
module_param(ple_window, uint, 0444);

/* Default doubles per-vcpu window every exit. */
static unsigned int ple_window_grow = KVM_DEFAULT_PLE_WINDOW_GROW;
module_param(ple_window_grow, uint, 0444);

/* Default resets per-vcpu window every exit to ple_window. */
static unsigned int ple_window_shrink = KVM_DEFAULT_PLE_WINDOW_SHRINK;
module_param(ple_window_shrink, uint, 0444);

/* Default is to compute the maximum so we can never overflow. */
static unsigned int ple_window_max        = KVM_VMX_DEFAULT_PLE_WINDOW_MAX;
module_param(ple_window_max, uint, 0444);

/* Default is SYSTEM mode, 1 for host-guest mode */
int __read_mostly pt_mode = PT_MODE_SYSTEM;
module_param(pt_mode, int, S_IRUGO);

static DEFINE_STATIC_KEY_FALSE(vmx_l1d_should_flush);
static DEFINE_STATIC_KEY_FALSE(vmx_l1d_flush_cond);
static DEFINE_MUTEX(vmx_l1d_flush_mutex);

/* Storage for pre module init parameter parsing */
static enum vmx_l1d_flush_state __read_mostly vmentry_l1d_flush_param = VMENTER_L1D_FLUSH_AUTO;

static const struct {
	const char *option;
	bool for_parse;
} vmentry_l1d_param[] = {
	[VMENTER_L1D_FLUSH_AUTO]	 = {"auto", true},
	[VMENTER_L1D_FLUSH_NEVER]	 = {"never", true},
	[VMENTER_L1D_FLUSH_COND]	 = {"cond", true},
	[VMENTER_L1D_FLUSH_ALWAYS]	 = {"always", true},
	[VMENTER_L1D_FLUSH_EPT_DISABLED] = {"EPT disabled", false},
	[VMENTER_L1D_FLUSH_NOT_REQUIRED] = {"not required", false},
};

#define L1D_CACHE_ORDER 4
static void *vmx_l1d_flush_pages;

static int vmx_setup_l1d_flush(enum vmx_l1d_flush_state l1tf)
{
	struct page *page;
	unsigned int i;

	if (!enable_ept) {
		l1tf_vmx_mitigation = VMENTER_L1D_FLUSH_EPT_DISABLED;
		return 0;
	}

	if (boot_cpu_has(X86_FEATURE_ARCH_CAPABILITIES)) {
		u64 msr;

		rdmsrl(MSR_IA32_ARCH_CAPABILITIES, msr);
		if (msr & ARCH_CAP_SKIP_VMENTRY_L1DFLUSH) {
			l1tf_vmx_mitigation = VMENTER_L1D_FLUSH_NOT_REQUIRED;
			return 0;
		}
	}

	/* If set to auto use the default l1tf mitigation method */
	if (l1tf == VMENTER_L1D_FLUSH_AUTO) {
		switch (l1tf_mitigation) {
		case L1TF_MITIGATION_OFF:
			l1tf = VMENTER_L1D_FLUSH_NEVER;
			break;
		case L1TF_MITIGATION_FLUSH_NOWARN:
		case L1TF_MITIGATION_FLUSH:
		case L1TF_MITIGATION_FLUSH_NOSMT:
			l1tf = VMENTER_L1D_FLUSH_COND;
			break;
		case L1TF_MITIGATION_FULL:
		case L1TF_MITIGATION_FULL_FORCE:
			l1tf = VMENTER_L1D_FLUSH_ALWAYS;
			break;
		}
	} else if (l1tf_mitigation == L1TF_MITIGATION_FULL_FORCE) {
		l1tf = VMENTER_L1D_FLUSH_ALWAYS;
	}

	if (l1tf != VMENTER_L1D_FLUSH_NEVER && !vmx_l1d_flush_pages &&
	    !boot_cpu_has(X86_FEATURE_FLUSH_L1D)) {
		/*
		 * This allocation for vmx_l1d_flush_pages is not tied to a VM
		 * lifetime and so should not be charged to a memcg.
		 */
		page = alloc_pages(GFP_KERNEL, L1D_CACHE_ORDER);
		if (!page)
			return -ENOMEM;
		vmx_l1d_flush_pages = page_address(page);

		/*
		 * Initialize each page with a different pattern in
		 * order to protect against KSM in the nested
		 * virtualization case.
		 */
		for (i = 0; i < 1u << L1D_CACHE_ORDER; ++i) {
			memset(vmx_l1d_flush_pages + i * PAGE_SIZE, i + 1,
			       PAGE_SIZE);
		}
	}

	l1tf_vmx_mitigation = l1tf;

	if (l1tf != VMENTER_L1D_FLUSH_NEVER)
		static_branch_enable(&vmx_l1d_should_flush);
	else
		static_branch_disable(&vmx_l1d_should_flush);

	if (l1tf == VMENTER_L1D_FLUSH_COND)
		static_branch_enable(&vmx_l1d_flush_cond);
	else
		static_branch_disable(&vmx_l1d_flush_cond);
	return 0;
}

static int vmentry_l1d_flush_parse(const char *s)
{
	unsigned int i;

	if (s) {
		for (i = 0; i < ARRAY_SIZE(vmentry_l1d_param); i++) {
			if (vmentry_l1d_param[i].for_parse &&
			    sysfs_streq(s, vmentry_l1d_param[i].option))
				return i;
		}
	}
	return -EINVAL;
}

static int vmentry_l1d_flush_set(const char *s, const struct kernel_param *kp)
{
	int l1tf, ret;

	l1tf = vmentry_l1d_flush_parse(s);
	if (l1tf < 0)
		return l1tf;

	if (!boot_cpu_has(X86_BUG_L1TF))
		return 0;

	/*
	 * Has vmx_init() run already? If not then this is the pre init
	 * parameter parsing. In that case just store the value and let
	 * vmx_init() do the proper setup after enable_ept has been
	 * established.
	 */
	if (l1tf_vmx_mitigation == VMENTER_L1D_FLUSH_AUTO) {
		vmentry_l1d_flush_param = l1tf;
		return 0;
	}

	mutex_lock(&vmx_l1d_flush_mutex);
	ret = vmx_setup_l1d_flush(l1tf);
	mutex_unlock(&vmx_l1d_flush_mutex);
	return ret;
}

static int vmentry_l1d_flush_get(char *s, const struct kernel_param *kp)
{
	if (WARN_ON_ONCE(l1tf_vmx_mitigation >= ARRAY_SIZE(vmentry_l1d_param)))
		return sprintf(s, "???\n");

	return sprintf(s, "%s\n", vmentry_l1d_param[l1tf_vmx_mitigation].option);
}

static const struct kernel_param_ops vmentry_l1d_flush_ops = {
	.set = vmentry_l1d_flush_set,
	.get = vmentry_l1d_flush_get,
};
module_param_cb(vmentry_l1d_flush, &vmentry_l1d_flush_ops, NULL, 0644);

static bool guest_state_valid(struct kvm_vcpu *vcpu);
static u32 vmx_segment_access_rights(struct kvm_segment *var);
static __always_inline void vmx_disable_intercept_for_msr(unsigned long *msr_bitmap,
							  u32 msr, int type);

void vmx_vmexit(void);

static DEFINE_PER_CPU(struct vmcs *, vmxarea);
DEFINE_PER_CPU(struct vmcs *, current_vmcs);
/*
 * We maintain a per-CPU linked-list of VMCS loaded on that CPU. This is needed
 * when a CPU is brought down, and we need to VMCLEAR all VMCSs loaded on it.
 */
static DEFINE_PER_CPU(struct list_head, loaded_vmcss_on_cpu);

/*
 * We maintian a per-CPU linked-list of vCPU, so in wakeup_handler() we
 * can find which vCPU should be waken up.
 */
static DEFINE_PER_CPU(struct list_head, blocked_vcpu_on_cpu);
static DEFINE_PER_CPU(spinlock_t, blocked_vcpu_on_cpu_lock);

static DECLARE_BITMAP(vmx_vpid_bitmap, VMX_NR_VPIDS);
static DEFINE_SPINLOCK(vmx_vpid_lock);

struct vmcs_config vmcs_config;
struct vmx_capability vmx_capability;

#define VMX_SEGMENT_FIELD(seg)					\
	[VCPU_SREG_##seg] = {                                   \
		.selector = GUEST_##seg##_SELECTOR,		\
		.base = GUEST_##seg##_BASE,		   	\
		.limit = GUEST_##seg##_LIMIT,		   	\
		.ar_bytes = GUEST_##seg##_AR_BYTES,	   	\
	}

static const struct kvm_vmx_segment_field {
	unsigned selector;
	unsigned base;
	unsigned limit;
	unsigned ar_bytes;
} kvm_vmx_segment_fields[] = {
	VMX_SEGMENT_FIELD(CS),
	VMX_SEGMENT_FIELD(DS),
	VMX_SEGMENT_FIELD(ES),
	VMX_SEGMENT_FIELD(FS),
	VMX_SEGMENT_FIELD(GS),
	VMX_SEGMENT_FIELD(SS),
	VMX_SEGMENT_FIELD(TR),
	VMX_SEGMENT_FIELD(LDTR),
};

u64 host_efer;

/*
 * Though SYSCALL is only supported in 64-bit mode on Intel CPUs, kvm
 * will emulate SYSCALL in legacy mode if the vendor string in guest
 * CPUID.0:{EBX,ECX,EDX} is "AuthenticAMD" or "AMDisbetter!" To
 * support this emulation, IA32_STAR must always be included in
 * vmx_msr_index[], even in i386 builds.
 */
const u32 vmx_msr_index[] = {
#ifdef CONFIG_X86_64
	MSR_SYSCALL_MASK, MSR_LSTAR, MSR_CSTAR,
#endif
	MSR_EFER, MSR_TSC_AUX, MSR_STAR,
};

#if IS_ENABLED(CONFIG_HYPERV)
static bool __read_mostly enlightened_vmcs = true;
module_param(enlightened_vmcs, bool, 0444);

/* check_ept_pointer() should be under protection of ept_pointer_lock. */
static void check_ept_pointer_match(struct kvm *kvm)
{
	struct kvm_vcpu *vcpu;
	u64 tmp_eptp = INVALID_PAGE;
	int i;

	kvm_for_each_vcpu(i, vcpu, kvm) {
		if (!VALID_PAGE(tmp_eptp)) {
			tmp_eptp = to_vmx(vcpu)->ept_pointer;
		} else if (tmp_eptp != to_vmx(vcpu)->ept_pointer) {
			to_kvm_vmx(kvm)->ept_pointers_match
				= EPT_POINTERS_MISMATCH;
			return;
		}
	}

	to_kvm_vmx(kvm)->ept_pointers_match = EPT_POINTERS_MATCH;
}

static int kvm_fill_hv_flush_list_func(struct hv_guest_mapping_flush_list *flush,
		void *data)
{
	struct kvm_tlb_range *range = data;

	return hyperv_fill_flush_guest_mapping_list(flush, range->start_gfn,
			range->pages);
}

static inline int __hv_remote_flush_tlb_with_range(struct kvm *kvm,
		struct kvm_vcpu *vcpu, struct kvm_tlb_range *range)
{
	u64 ept_pointer = to_vmx(vcpu)->ept_pointer;

	/*
	 * FLUSH_GUEST_PHYSICAL_ADDRESS_SPACE hypercall needs address
	 * of the base of EPT PML4 table, strip off EPT configuration
	 * information.
	 */
	if (range)
		return hyperv_flush_guest_mapping_range(ept_pointer & PAGE_MASK,
				kvm_fill_hv_flush_list_func, (void *)range);
	else
		return hyperv_flush_guest_mapping(ept_pointer & PAGE_MASK);
}

static int hv_remote_flush_tlb_with_range(struct kvm *kvm,
		struct kvm_tlb_range *range)
{
	struct kvm_vcpu *vcpu;
	int ret = 0, i;

	spin_lock(&to_kvm_vmx(kvm)->ept_pointer_lock);

	if (to_kvm_vmx(kvm)->ept_pointers_match == EPT_POINTERS_CHECK)
		check_ept_pointer_match(kvm);

	if (to_kvm_vmx(kvm)->ept_pointers_match != EPT_POINTERS_MATCH) {
		kvm_for_each_vcpu(i, vcpu, kvm) {
			/* If ept_pointer is invalid pointer, bypass flush request. */
			if (VALID_PAGE(to_vmx(vcpu)->ept_pointer))
				ret |= __hv_remote_flush_tlb_with_range(
					kvm, vcpu, range);
		}
	} else {
		ret = __hv_remote_flush_tlb_with_range(kvm,
				kvm_get_vcpu(kvm, 0), range);
	}

	spin_unlock(&to_kvm_vmx(kvm)->ept_pointer_lock);
	return ret;
}
static int hv_remote_flush_tlb(struct kvm *kvm)
{
	return hv_remote_flush_tlb_with_range(kvm, NULL);
}

#endif /* IS_ENABLED(CONFIG_HYPERV) */

/*
 * Comment's format: document - errata name - stepping - processor name.
 * Refer from
 * https://www.virtualbox.org/svn/vbox/trunk/src/VBox/VMM/VMMR0/HMR0.cpp
 */
static u32 vmx_preemption_cpu_tfms[] = {
/* 323344.pdf - BA86   - D0 - Xeon 7500 Series */
0x000206E6,
/* 323056.pdf - AAX65  - C2 - Xeon L3406 */
/* 322814.pdf - AAT59  - C2 - i7-600, i5-500, i5-400 and i3-300 Mobile */
/* 322911.pdf - AAU65  - C2 - i5-600, i3-500 Desktop and Pentium G6950 */
0x00020652,
/* 322911.pdf - AAU65  - K0 - i5-600, i3-500 Desktop and Pentium G6950 */
0x00020655,
/* 322373.pdf - AAO95  - B1 - Xeon 3400 Series */
/* 322166.pdf - AAN92  - B1 - i7-800 and i5-700 Desktop */
/*
 * 320767.pdf - AAP86  - B1 -
 * i7-900 Mobile Extreme, i7-800 and i7-700 Mobile
 */
0x000106E5,
/* 321333.pdf - AAM126 - C0 - Xeon 3500 */
0x000106A0,
/* 321333.pdf - AAM126 - C1 - Xeon 3500 */
0x000106A1,
/* 320836.pdf - AAJ124 - C0 - i7-900 Desktop Extreme and i7-900 Desktop */
0x000106A4,
 /* 321333.pdf - AAM126 - D0 - Xeon 3500 */
 /* 321324.pdf - AAK139 - D0 - Xeon 5500 */
 /* 320836.pdf - AAJ124 - D0 - i7-900 Extreme and i7-900 Desktop */
0x000106A5,
 /* Xeon E3-1220 V2 */
0x000306A8,
};

static inline bool cpu_has_broken_vmx_preemption_timer(void)
{
	u32 eax = cpuid_eax(0x00000001), i;

	/* Clear the reserved bits */
	eax &= ~(0x3U << 14 | 0xfU << 28);
	for (i = 0; i < ARRAY_SIZE(vmx_preemption_cpu_tfms); i++)
		if (eax == vmx_preemption_cpu_tfms[i])
			return true;

	return false;
}

static inline bool cpu_need_virtualize_apic_accesses(struct kvm_vcpu *vcpu)
{
	return flexpriority_enabled && lapic_in_kernel(vcpu);
}

static inline bool report_flexpriority(void)
{
	return flexpriority_enabled;
}

static inline int __find_msr_index(struct vcpu_vmx *vmx, u32 msr)
{
	int i;

	for (i = 0; i < vmx->nmsrs; ++i)
		if (vmx_msr_index[vmx->guest_msrs[i].index] == msr)
			return i;
	return -1;
}

struct shared_msr_entry *find_msr_entry(struct vcpu_vmx *vmx, u32 msr)
{
	int i;

	i = __find_msr_index(vmx, msr);
	if (i >= 0)
		return &vmx->guest_msrs[i];
	return NULL;
}

void loaded_vmcs_init(struct loaded_vmcs *loaded_vmcs)
{
	vmcs_clear(loaded_vmcs->vmcs);
	if (loaded_vmcs->shadow_vmcs && loaded_vmcs->launched)
		vmcs_clear(loaded_vmcs->shadow_vmcs);
	loaded_vmcs->cpu = -1;
	loaded_vmcs->launched = 0;
}

#ifdef CONFIG_KEXEC_CORE
/*
 * This bitmap is used to indicate whether the vmclear
 * operation is enabled on all cpus. All disabled by
 * default.
 */
static cpumask_t crash_vmclear_enabled_bitmap = CPU_MASK_NONE;

static inline void crash_enable_local_vmclear(int cpu)
{
	cpumask_set_cpu(cpu, &crash_vmclear_enabled_bitmap);
}

static inline void crash_disable_local_vmclear(int cpu)
{
	cpumask_clear_cpu(cpu, &crash_vmclear_enabled_bitmap);
}

static inline int crash_local_vmclear_enabled(int cpu)
{
	return cpumask_test_cpu(cpu, &crash_vmclear_enabled_bitmap);
}

static void crash_vmclear_local_loaded_vmcss(void)
{
	int cpu = raw_smp_processor_id();
	struct loaded_vmcs *v;

	if (!crash_local_vmclear_enabled(cpu))
		return;

	list_for_each_entry(v, &per_cpu(loaded_vmcss_on_cpu, cpu),
			    loaded_vmcss_on_cpu_link)
		vmcs_clear(v->vmcs);
}
#else
static inline void crash_enable_local_vmclear(int cpu) { }
static inline void crash_disable_local_vmclear(int cpu) { }
#endif /* CONFIG_KEXEC_CORE */

static void __loaded_vmcs_clear(void *arg)
{
	struct loaded_vmcs *loaded_vmcs = arg;
	int cpu = raw_smp_processor_id();

	if (loaded_vmcs->cpu != cpu)
		return; /* vcpu migration can race with cpu offline */
	if (per_cpu(current_vmcs, cpu) == loaded_vmcs->vmcs)
		per_cpu(current_vmcs, cpu) = NULL;
	crash_disable_local_vmclear(cpu);
	list_del(&loaded_vmcs->loaded_vmcss_on_cpu_link);

	/*
	 * we should ensure updating loaded_vmcs->loaded_vmcss_on_cpu_link
	 * is before setting loaded_vmcs->vcpu to -1 which is done in
	 * loaded_vmcs_init. Otherwise, other cpu can see vcpu = -1 fist
	 * then adds the vmcs into percpu list before it is deleted.
	 */
	smp_wmb();

	loaded_vmcs_init(loaded_vmcs);
	crash_enable_local_vmclear(cpu);
}

void loaded_vmcs_clear(struct loaded_vmcs *loaded_vmcs)
{
	int cpu = loaded_vmcs->cpu;

	if (cpu != -1)
		smp_call_function_single(cpu,
			 __loaded_vmcs_clear, loaded_vmcs, 1);
}

static bool vmx_segment_cache_test_set(struct vcpu_vmx *vmx, unsigned seg,
				       unsigned field)
{
	bool ret;
	u32 mask = 1 << (seg * SEG_FIELD_NR + field);

	if (!(vmx->vcpu.arch.regs_avail & (1 << VCPU_EXREG_SEGMENTS))) {
		vmx->vcpu.arch.regs_avail |= (1 << VCPU_EXREG_SEGMENTS);
		vmx->segment_cache.bitmask = 0;
	}
	ret = vmx->segment_cache.bitmask & mask;
	vmx->segment_cache.bitmask |= mask;
	return ret;
}

static u16 vmx_read_guest_seg_selector(struct vcpu_vmx *vmx, unsigned seg)
{
	u16 *p = &vmx->segment_cache.seg[seg].selector;

	if (!vmx_segment_cache_test_set(vmx, seg, SEG_FIELD_SEL))
		*p = vmcs_read16(kvm_vmx_segment_fields[seg].selector);
	return *p;
}

static ulong vmx_read_guest_seg_base(struct vcpu_vmx *vmx, unsigned seg)
{
	ulong *p = &vmx->segment_cache.seg[seg].base;

	if (!vmx_segment_cache_test_set(vmx, seg, SEG_FIELD_BASE))
		*p = vmcs_readl(kvm_vmx_segment_fields[seg].base);
	return *p;
}

static u32 vmx_read_guest_seg_limit(struct vcpu_vmx *vmx, unsigned seg)
{
	u32 *p = &vmx->segment_cache.seg[seg].limit;

	if (!vmx_segment_cache_test_set(vmx, seg, SEG_FIELD_LIMIT))
		*p = vmcs_read32(kvm_vmx_segment_fields[seg].limit);
	return *p;
}

static u32 vmx_read_guest_seg_ar(struct vcpu_vmx *vmx, unsigned seg)
{
	u32 *p = &vmx->segment_cache.seg[seg].ar;

	if (!vmx_segment_cache_test_set(vmx, seg, SEG_FIELD_AR))
		*p = vmcs_read32(kvm_vmx_segment_fields[seg].ar_bytes);
	return *p;
}

void update_exception_bitmap(struct kvm_vcpu *vcpu)
{
	u32 eb;

	eb = (1u << PF_VECTOR) | (1u << UD_VECTOR) | (1u << MC_VECTOR) |
	     (1u << DB_VECTOR) | (1u << AC_VECTOR);
	/*
	 * Guest access to VMware backdoor ports could legitimately
	 * trigger #GP because of TSS I/O permission bitmap.
	 * We intercept those #GP and allow access to them anyway
	 * as VMware does.
	 */
	if (enable_vmware_backdoor)
		eb |= (1u << GP_VECTOR);
	if ((vcpu->guest_debug &
	     (KVM_GUESTDBG_ENABLE | KVM_GUESTDBG_USE_SW_BP)) ==
	    (KVM_GUESTDBG_ENABLE | KVM_GUESTDBG_USE_SW_BP))
		eb |= 1u << BP_VECTOR;
	if (to_vmx(vcpu)->rmode.vm86_active)
		eb = ~0;
	if (enable_ept)
		eb &= ~(1u << PF_VECTOR); /* bypass_guest_pf = 0 */

	/* When we are running a nested L2 guest and L1 specified for it a
	 * certain exception bitmap, we must trap the same exceptions and pass
	 * them to L1. When running L2, we will only handle the exceptions
	 * specified above if L1 did not want them.
	 */
	if (is_guest_mode(vcpu))
		eb |= get_vmcs12(vcpu)->exception_bitmap;

	vmcs_write32(EXCEPTION_BITMAP, eb);
}

/*
 * Check if MSR is intercepted for currently loaded MSR bitmap.
 */
static bool msr_write_intercepted(struct kvm_vcpu *vcpu, u32 msr)
{
	unsigned long *msr_bitmap;
	int f = sizeof(unsigned long);

	if (!cpu_has_vmx_msr_bitmap())
		return true;

	msr_bitmap = to_vmx(vcpu)->loaded_vmcs->msr_bitmap;

	if (msr <= 0x1fff) {
		return !!test_bit(msr, msr_bitmap + 0x800 / f);
	} else if ((msr >= 0xc0000000) && (msr <= 0xc0001fff)) {
		msr &= 0x1fff;
		return !!test_bit(msr, msr_bitmap + 0xc00 / f);
	}

	return true;
}

static void clear_atomic_switch_msr_special(struct vcpu_vmx *vmx,
		unsigned long entry, unsigned long exit)
{
	vm_entry_controls_clearbit(vmx, entry);
	vm_exit_controls_clearbit(vmx, exit);
}

static int find_msr(struct vmx_msrs *m, unsigned int msr)
{
	unsigned int i;

	for (i = 0; i < m->nr; ++i) {
		if (m->val[i].index == msr)
			return i;
	}
	return -ENOENT;
}

static void clear_atomic_switch_msr(struct vcpu_vmx *vmx, unsigned msr)
{
	int i;
	struct msr_autoload *m = &vmx->msr_autoload;

	switch (msr) {
	case MSR_EFER:
		if (cpu_has_load_ia32_efer()) {
			clear_atomic_switch_msr_special(vmx,
					VM_ENTRY_LOAD_IA32_EFER,
					VM_EXIT_LOAD_IA32_EFER);
			return;
		}
		break;
	case MSR_CORE_PERF_GLOBAL_CTRL:
		if (cpu_has_load_perf_global_ctrl()) {
			clear_atomic_switch_msr_special(vmx,
					VM_ENTRY_LOAD_IA32_PERF_GLOBAL_CTRL,
					VM_EXIT_LOAD_IA32_PERF_GLOBAL_CTRL);
			return;
		}
		break;
	}
	i = find_msr(&m->guest, msr);
	if (i < 0)
		goto skip_guest;
	--m->guest.nr;
	m->guest.val[i] = m->guest.val[m->guest.nr];
	vmcs_write32(VM_ENTRY_MSR_LOAD_COUNT, m->guest.nr);

skip_guest:
	i = find_msr(&m->host, msr);
	if (i < 0)
		return;

	--m->host.nr;
	m->host.val[i] = m->host.val[m->host.nr];
	vmcs_write32(VM_EXIT_MSR_LOAD_COUNT, m->host.nr);
}

static void add_atomic_switch_msr_special(struct vcpu_vmx *vmx,
		unsigned long entry, unsigned long exit,
		unsigned long guest_val_vmcs, unsigned long host_val_vmcs,
		u64 guest_val, u64 host_val)
{
	vmcs_write64(guest_val_vmcs, guest_val);
	if (host_val_vmcs != HOST_IA32_EFER)
		vmcs_write64(host_val_vmcs, host_val);
	vm_entry_controls_setbit(vmx, entry);
	vm_exit_controls_setbit(vmx, exit);
}

static void add_atomic_switch_msr(struct vcpu_vmx *vmx, unsigned msr,
				  u64 guest_val, u64 host_val, bool entry_only)
{
	int i, j = 0;
	struct msr_autoload *m = &vmx->msr_autoload;

	switch (msr) {
	case MSR_EFER:
		if (cpu_has_load_ia32_efer()) {
			add_atomic_switch_msr_special(vmx,
					VM_ENTRY_LOAD_IA32_EFER,
					VM_EXIT_LOAD_IA32_EFER,
					GUEST_IA32_EFER,
					HOST_IA32_EFER,
					guest_val, host_val);
			return;
		}
		break;
	case MSR_CORE_PERF_GLOBAL_CTRL:
		if (cpu_has_load_perf_global_ctrl()) {
			add_atomic_switch_msr_special(vmx,
					VM_ENTRY_LOAD_IA32_PERF_GLOBAL_CTRL,
					VM_EXIT_LOAD_IA32_PERF_GLOBAL_CTRL,
					GUEST_IA32_PERF_GLOBAL_CTRL,
					HOST_IA32_PERF_GLOBAL_CTRL,
					guest_val, host_val);
			return;
		}
		break;
	case MSR_IA32_PEBS_ENABLE:
		/* PEBS needs a quiescent period after being disabled (to write
		 * a record).  Disabling PEBS through VMX MSR swapping doesn't
		 * provide that period, so a CPU could write host's record into
		 * guest's memory.
		 */
		wrmsrl(MSR_IA32_PEBS_ENABLE, 0);
	}

	i = find_msr(&m->guest, msr);
	if (!entry_only)
		j = find_msr(&m->host, msr);

	if ((i < 0 && m->guest.nr == NR_AUTOLOAD_MSRS) ||
		(j < 0 &&  m->host.nr == NR_AUTOLOAD_MSRS)) {
		printk_once(KERN_WARNING "Not enough msr switch entries. "
				"Can't add msr %x\n", msr);
		return;
	}
	if (i < 0) {
		i = m->guest.nr++;
		vmcs_write32(VM_ENTRY_MSR_LOAD_COUNT, m->guest.nr);
	}
	m->guest.val[i].index = msr;
	m->guest.val[i].value = guest_val;

	if (entry_only)
		return;

	if (j < 0) {
		j = m->host.nr++;
		vmcs_write32(VM_EXIT_MSR_LOAD_COUNT, m->host.nr);
	}
	m->host.val[j].index = msr;
	m->host.val[j].value = host_val;
}

static bool update_transition_efer(struct vcpu_vmx *vmx, int efer_offset)
{
	u64 guest_efer = vmx->vcpu.arch.efer;
	u64 ignore_bits = 0;

	if (!enable_ept) {
		/*
		 * NX is needed to handle CR0.WP=1, CR4.SMEP=1.  Testing
		 * host CPUID is more efficient than testing guest CPUID
		 * or CR4.  Host SMEP is anyway a requirement for guest SMEP.
		 */
		if (boot_cpu_has(X86_FEATURE_SMEP))
			guest_efer |= EFER_NX;
		else if (!(guest_efer & EFER_NX))
			ignore_bits |= EFER_NX;
	}

	/*
	 * LMA and LME handled by hardware; SCE meaningless outside long mode.
	 */
	ignore_bits |= EFER_SCE;
#ifdef CONFIG_X86_64
	ignore_bits |= EFER_LMA | EFER_LME;
	/* SCE is meaningful only in long mode on Intel */
	if (guest_efer & EFER_LMA)
		ignore_bits &= ~(u64)EFER_SCE;
#endif

	/*
	 * On EPT, we can't emulate NX, so we must switch EFER atomically.
	 * On CPUs that support "load IA32_EFER", always switch EFER
	 * atomically, since it's faster than switching it manually.
	 */
	if (cpu_has_load_ia32_efer() ||
	    (enable_ept && ((vmx->vcpu.arch.efer ^ host_efer) & EFER_NX))) {
		if (!(guest_efer & EFER_LMA))
			guest_efer &= ~EFER_LME;
		if (guest_efer != host_efer)
			add_atomic_switch_msr(vmx, MSR_EFER,
					      guest_efer, host_efer, false);
		else
			clear_atomic_switch_msr(vmx, MSR_EFER);
		return false;
	} else {
		clear_atomic_switch_msr(vmx, MSR_EFER);

		guest_efer &= ~ignore_bits;
		guest_efer |= host_efer & ignore_bits;

		vmx->guest_msrs[efer_offset].data = guest_efer;
		vmx->guest_msrs[efer_offset].mask = ~ignore_bits;

		return true;
	}
}

#ifdef CONFIG_X86_32
/*
 * On 32-bit kernels, VM exits still load the FS and GS bases from the
 * VMCS rather than the segment table.  KVM uses this helper to figure
 * out the current bases to poke them into the VMCS before entry.
 */
static unsigned long segment_base(u16 selector)
{
	struct desc_struct *table;
	unsigned long v;

	if (!(selector & ~SEGMENT_RPL_MASK))
		return 0;

	table = get_current_gdt_ro();

	if ((selector & SEGMENT_TI_MASK) == SEGMENT_LDT) {
		u16 ldt_selector = kvm_read_ldt();

		if (!(ldt_selector & ~SEGMENT_RPL_MASK))
			return 0;

		table = (struct desc_struct *)segment_base(ldt_selector);
	}
	v = get_desc_base(&table[selector >> 3]);
	return v;
}
#endif

static inline void pt_load_msr(struct pt_ctx *ctx, u32 addr_range)
{
	u32 i;

	wrmsrl(MSR_IA32_RTIT_STATUS, ctx->status);
	wrmsrl(MSR_IA32_RTIT_OUTPUT_BASE, ctx->output_base);
	wrmsrl(MSR_IA32_RTIT_OUTPUT_MASK, ctx->output_mask);
	wrmsrl(MSR_IA32_RTIT_CR3_MATCH, ctx->cr3_match);
	for (i = 0; i < addr_range; i++) {
		wrmsrl(MSR_IA32_RTIT_ADDR0_A + i * 2, ctx->addr_a[i]);
		wrmsrl(MSR_IA32_RTIT_ADDR0_B + i * 2, ctx->addr_b[i]);
	}
}

static inline void pt_save_msr(struct pt_ctx *ctx, u32 addr_range)
{
	u32 i;

	rdmsrl(MSR_IA32_RTIT_STATUS, ctx->status);
	rdmsrl(MSR_IA32_RTIT_OUTPUT_BASE, ctx->output_base);
	rdmsrl(MSR_IA32_RTIT_OUTPUT_MASK, ctx->output_mask);
	rdmsrl(MSR_IA32_RTIT_CR3_MATCH, ctx->cr3_match);
	for (i = 0; i < addr_range; i++) {
		rdmsrl(MSR_IA32_RTIT_ADDR0_A + i * 2, ctx->addr_a[i]);
		rdmsrl(MSR_IA32_RTIT_ADDR0_B + i * 2, ctx->addr_b[i]);
	}
}

static void pt_guest_enter(struct vcpu_vmx *vmx)
{
	if (pt_mode == PT_MODE_SYSTEM)
		return;

	/*
	 * GUEST_IA32_RTIT_CTL is already set in the VMCS.
	 * Save host state before VM entry.
	 */
	rdmsrl(MSR_IA32_RTIT_CTL, vmx->pt_desc.host.ctl);
	if (vmx->pt_desc.guest.ctl & RTIT_CTL_TRACEEN) {
		wrmsrl(MSR_IA32_RTIT_CTL, 0);
		pt_save_msr(&vmx->pt_desc.host, vmx->pt_desc.addr_range);
		pt_load_msr(&vmx->pt_desc.guest, vmx->pt_desc.addr_range);
	}
}

static void pt_guest_exit(struct vcpu_vmx *vmx)
{
	if (pt_mode == PT_MODE_SYSTEM)
		return;

	if (vmx->pt_desc.guest.ctl & RTIT_CTL_TRACEEN) {
		pt_save_msr(&vmx->pt_desc.guest, vmx->pt_desc.addr_range);
		pt_load_msr(&vmx->pt_desc.host, vmx->pt_desc.addr_range);
	}

	/* Reload host state (IA32_RTIT_CTL will be cleared on VM exit). */
	wrmsrl(MSR_IA32_RTIT_CTL, vmx->pt_desc.host.ctl);
}

void vmx_prepare_switch_to_guest(struct kvm_vcpu *vcpu)
{
	struct vcpu_vmx *vmx = to_vmx(vcpu);
	struct vmcs_host_state *host_state;
#ifdef CONFIG_X86_64
	int cpu = raw_smp_processor_id();
#endif
	unsigned long fs_base, gs_base;
	u16 fs_sel, gs_sel;
	int i;

	vmx->req_immediate_exit = false;

	/*
	 * Note that guest MSRs to be saved/restored can also be changed
	 * when guest state is loaded. This happens when guest transitions
	 * to/from long-mode by setting MSR_EFER.LMA.
	 */
	if (!vmx->loaded_cpu_state || vmx->guest_msrs_dirty) {
		vmx->guest_msrs_dirty = false;
		for (i = 0; i < vmx->save_nmsrs; ++i)
			kvm_set_shared_msr(vmx->guest_msrs[i].index,
					   vmx->guest_msrs[i].data,
					   vmx->guest_msrs[i].mask);

	}

	if (vmx->loaded_cpu_state)
		return;

	vmx->loaded_cpu_state = vmx->loaded_vmcs;
	host_state = &vmx->loaded_cpu_state->host_state;

	/*
	 * Set host fs and gs selectors.  Unfortunately, 22.2.3 does not
	 * allow segment selectors with cpl > 0 or ti == 1.
	 */
	host_state->ldt_sel = kvm_read_ldt();

#ifdef CONFIG_X86_64
	savesegment(ds, host_state->ds_sel);
	savesegment(es, host_state->es_sel);

	gs_base = cpu_kernelmode_gs_base(cpu);
	if (likely(is_64bit_mm(current->mm))) {
		save_fsgs_for_kvm();
		fs_sel = current->thread.fsindex;
		gs_sel = current->thread.gsindex;
		fs_base = current->thread.fsbase;
		vmx->msr_host_kernel_gs_base = current->thread.gsbase;
	} else {
		savesegment(fs, fs_sel);
		savesegment(gs, gs_sel);
		fs_base = read_msr(MSR_FS_BASE);
		vmx->msr_host_kernel_gs_base = read_msr(MSR_KERNEL_GS_BASE);
	}

	wrmsrl(MSR_KERNEL_GS_BASE, vmx->msr_guest_kernel_gs_base);
#else
	savesegment(fs, fs_sel);
	savesegment(gs, gs_sel);
	fs_base = segment_base(fs_sel);
	gs_base = segment_base(gs_sel);
#endif

	if (unlikely(fs_sel != host_state->fs_sel)) {
		if (!(fs_sel & 7))
			vmcs_write16(HOST_FS_SELECTOR, fs_sel);
		else
			vmcs_write16(HOST_FS_SELECTOR, 0);
		host_state->fs_sel = fs_sel;
	}
	if (unlikely(gs_sel != host_state->gs_sel)) {
		if (!(gs_sel & 7))
			vmcs_write16(HOST_GS_SELECTOR, gs_sel);
		else
			vmcs_write16(HOST_GS_SELECTOR, 0);
		host_state->gs_sel = gs_sel;
	}
	if (unlikely(fs_base != host_state->fs_base)) {
		vmcs_writel(HOST_FS_BASE, fs_base);
		host_state->fs_base = fs_base;
	}
	if (unlikely(gs_base != host_state->gs_base)) {
		vmcs_writel(HOST_GS_BASE, gs_base);
		host_state->gs_base = gs_base;
	}
}

static void vmx_prepare_switch_to_host(struct vcpu_vmx *vmx)
{
	struct vmcs_host_state *host_state;

	if (!vmx->loaded_cpu_state)
		return;

	WARN_ON_ONCE(vmx->loaded_cpu_state != vmx->loaded_vmcs);
	host_state = &vmx->loaded_cpu_state->host_state;

	++vmx->vcpu.stat.host_state_reload;
	vmx->loaded_cpu_state = NULL;

#ifdef CONFIG_X86_64
	rdmsrl(MSR_KERNEL_GS_BASE, vmx->msr_guest_kernel_gs_base);
#endif
	if (host_state->ldt_sel || (host_state->gs_sel & 7)) {
		kvm_load_ldt(host_state->ldt_sel);
#ifdef CONFIG_X86_64
		load_gs_index(host_state->gs_sel);
#else
		loadsegment(gs, host_state->gs_sel);
#endif
	}
	if (host_state->fs_sel & 7)
		loadsegment(fs, host_state->fs_sel);
#ifdef CONFIG_X86_64
	if (unlikely(host_state->ds_sel | host_state->es_sel)) {
		loadsegment(ds, host_state->ds_sel);
		loadsegment(es, host_state->es_sel);
	}
#endif
	invalidate_tss_limit();
#ifdef CONFIG_X86_64
	wrmsrl(MSR_KERNEL_GS_BASE, vmx->msr_host_kernel_gs_base);
#endif
	load_fixmap_gdt(raw_smp_processor_id());
}

#ifdef CONFIG_X86_64
static u64 vmx_read_guest_kernel_gs_base(struct vcpu_vmx *vmx)
{
	preempt_disable();
	if (vmx->loaded_cpu_state)
		rdmsrl(MSR_KERNEL_GS_BASE, vmx->msr_guest_kernel_gs_base);
	preempt_enable();
	return vmx->msr_guest_kernel_gs_base;
}

static void vmx_write_guest_kernel_gs_base(struct vcpu_vmx *vmx, u64 data)
{
	preempt_disable();
	if (vmx->loaded_cpu_state)
		wrmsrl(MSR_KERNEL_GS_BASE, data);
	preempt_enable();
	vmx->msr_guest_kernel_gs_base = data;
}
#endif

static void vmx_vcpu_pi_load(struct kvm_vcpu *vcpu, int cpu)
{
	struct pi_desc *pi_desc = vcpu_to_pi_desc(vcpu);
	struct pi_desc old, new;
	unsigned int dest;

	/*
	 * In case of hot-plug or hot-unplug, we may have to undo
	 * vmx_vcpu_pi_put even if there is no assigned device.  And we
	 * always keep PI.NDST up to date for simplicity: it makes the
	 * code easier, and CPU migration is not a fast path.
	 */
	if (!pi_test_sn(pi_desc) && vcpu->cpu == cpu)
		return;

	/* The full case.  */
	do {
		old.control = new.control = pi_desc->control;

		dest = cpu_physical_id(cpu);

		if (x2apic_enabled())
			new.ndst = dest;
		else
			new.ndst = (dest << 8) & 0xFF00;

		new.sn = 0;
	} while (cmpxchg64(&pi_desc->control, old.control,
			   new.control) != old.control);

	/*
<<<<<<< HEAD
	 * Clear SN before reading the bitmap.  The VT-d firmware
	 * writes the bitmap and reads SN atomically (5.2.3 in the
	 * spec), so it doesn't really have a memory barrier that
	 * pairs with this, but we cannot do that and we need one.
	 */
	smp_mb__after_atomic();

=======
	 * Clear SN before reading the bitmap; this ensures that any
	 * interrupt that comes after the bitmap is read sets ON.  The
	 * VT-d firmware * writes the bitmap and reads SN atomically (5.2.3
	 * in the spec), so it doesn't really have a memory barrier that
	 * pairs with this.  However, we cannot do that and we need one.
	 */
	smp_mb__after_atomic();
>>>>>>> eb9d5fef
	if (!bitmap_empty((unsigned long *)pi_desc->pir, NR_VECTORS))
		pi_set_on(pi_desc);
}

/*
 * Switches to specified vcpu, until a matching vcpu_put(), but assumes
 * vcpu mutex is already taken.
 */
void vmx_vcpu_load(struct kvm_vcpu *vcpu, int cpu)
{
	struct vcpu_vmx *vmx = to_vmx(vcpu);
	bool already_loaded = vmx->loaded_vmcs->cpu == cpu;

	if (!already_loaded) {
		loaded_vmcs_clear(vmx->loaded_vmcs);
		local_irq_disable();
		crash_disable_local_vmclear(cpu);

		/*
		 * Read loaded_vmcs->cpu should be before fetching
		 * loaded_vmcs->loaded_vmcss_on_cpu_link.
		 * See the comments in __loaded_vmcs_clear().
		 */
		smp_rmb();

		list_add(&vmx->loaded_vmcs->loaded_vmcss_on_cpu_link,
			 &per_cpu(loaded_vmcss_on_cpu, cpu));
		crash_enable_local_vmclear(cpu);
		local_irq_enable();
	}

	if (per_cpu(current_vmcs, cpu) != vmx->loaded_vmcs->vmcs) {
		per_cpu(current_vmcs, cpu) = vmx->loaded_vmcs->vmcs;
		vmcs_load(vmx->loaded_vmcs->vmcs);
		indirect_branch_prediction_barrier();
	}

	if (!already_loaded) {
		void *gdt = get_current_gdt_ro();
		unsigned long sysenter_esp;

		kvm_make_request(KVM_REQ_TLB_FLUSH, vcpu);

		/*
		 * Linux uses per-cpu TSS and GDT, so set these when switching
		 * processors.  See 22.2.4.
		 */
		vmcs_writel(HOST_TR_BASE,
			    (unsigned long)&get_cpu_entry_area(cpu)->tss.x86_tss);
		vmcs_writel(HOST_GDTR_BASE, (unsigned long)gdt);   /* 22.2.4 */

		/*
		 * VM exits change the host TR limit to 0x67 after a VM
		 * exit.  This is okay, since 0x67 covers everything except
		 * the IO bitmap and have have code to handle the IO bitmap
		 * being lost after a VM exit.
		 */
		BUILD_BUG_ON(IO_BITMAP_OFFSET - 1 != 0x67);

		rdmsrl(MSR_IA32_SYSENTER_ESP, sysenter_esp);
		vmcs_writel(HOST_IA32_SYSENTER_ESP, sysenter_esp); /* 22.2.3 */

		vmx->loaded_vmcs->cpu = cpu;
	}

	/* Setup TSC multiplier */
	if (kvm_has_tsc_control &&
	    vmx->current_tsc_ratio != vcpu->arch.tsc_scaling_ratio)
		decache_tsc_multiplier(vmx);

	vmx_vcpu_pi_load(vcpu, cpu);
	vmx->host_pkru = read_pkru();
	vmx->host_debugctlmsr = get_debugctlmsr();
}

static void vmx_vcpu_pi_put(struct kvm_vcpu *vcpu)
{
	struct pi_desc *pi_desc = vcpu_to_pi_desc(vcpu);

	if (!kvm_arch_has_assigned_device(vcpu->kvm) ||
		!irq_remapping_cap(IRQ_POSTING_CAP)  ||
		!kvm_vcpu_apicv_active(vcpu))
		return;

	/* Set SN when the vCPU is preempted */
	if (vcpu->preempted)
		pi_set_sn(pi_desc);
}

void vmx_vcpu_put(struct kvm_vcpu *vcpu)
{
	vmx_vcpu_pi_put(vcpu);

	vmx_prepare_switch_to_host(to_vmx(vcpu));
}

static bool emulation_required(struct kvm_vcpu *vcpu)
{
	return emulate_invalid_guest_state && !guest_state_valid(vcpu);
}

static void vmx_decache_cr0_guest_bits(struct kvm_vcpu *vcpu);

unsigned long vmx_get_rflags(struct kvm_vcpu *vcpu)
{
	unsigned long rflags, save_rflags;

	if (!test_bit(VCPU_EXREG_RFLAGS, (ulong *)&vcpu->arch.regs_avail)) {
		__set_bit(VCPU_EXREG_RFLAGS, (ulong *)&vcpu->arch.regs_avail);
		rflags = vmcs_readl(GUEST_RFLAGS);
		if (to_vmx(vcpu)->rmode.vm86_active) {
			rflags &= RMODE_GUEST_OWNED_EFLAGS_BITS;
			save_rflags = to_vmx(vcpu)->rmode.save_rflags;
			rflags |= save_rflags & ~RMODE_GUEST_OWNED_EFLAGS_BITS;
		}
		to_vmx(vcpu)->rflags = rflags;
	}
	return to_vmx(vcpu)->rflags;
}

void vmx_set_rflags(struct kvm_vcpu *vcpu, unsigned long rflags)
{
	unsigned long old_rflags = vmx_get_rflags(vcpu);

	__set_bit(VCPU_EXREG_RFLAGS, (ulong *)&vcpu->arch.regs_avail);
	to_vmx(vcpu)->rflags = rflags;
	if (to_vmx(vcpu)->rmode.vm86_active) {
		to_vmx(vcpu)->rmode.save_rflags = rflags;
		rflags |= X86_EFLAGS_IOPL | X86_EFLAGS_VM;
	}
	vmcs_writel(GUEST_RFLAGS, rflags);

	if ((old_rflags ^ to_vmx(vcpu)->rflags) & X86_EFLAGS_VM)
		to_vmx(vcpu)->emulation_required = emulation_required(vcpu);
}

u32 vmx_get_interrupt_shadow(struct kvm_vcpu *vcpu)
{
	u32 interruptibility = vmcs_read32(GUEST_INTERRUPTIBILITY_INFO);
	int ret = 0;

	if (interruptibility & GUEST_INTR_STATE_STI)
		ret |= KVM_X86_SHADOW_INT_STI;
	if (interruptibility & GUEST_INTR_STATE_MOV_SS)
		ret |= KVM_X86_SHADOW_INT_MOV_SS;

	return ret;
}

void vmx_set_interrupt_shadow(struct kvm_vcpu *vcpu, int mask)
{
	u32 interruptibility_old = vmcs_read32(GUEST_INTERRUPTIBILITY_INFO);
	u32 interruptibility = interruptibility_old;

	interruptibility &= ~(GUEST_INTR_STATE_STI | GUEST_INTR_STATE_MOV_SS);

	if (mask & KVM_X86_SHADOW_INT_MOV_SS)
		interruptibility |= GUEST_INTR_STATE_MOV_SS;
	else if (mask & KVM_X86_SHADOW_INT_STI)
		interruptibility |= GUEST_INTR_STATE_STI;

	if ((interruptibility != interruptibility_old))
		vmcs_write32(GUEST_INTERRUPTIBILITY_INFO, interruptibility);
}

static int vmx_rtit_ctl_check(struct kvm_vcpu *vcpu, u64 data)
{
	struct vcpu_vmx *vmx = to_vmx(vcpu);
	unsigned long value;

	/*
	 * Any MSR write that attempts to change bits marked reserved will
	 * case a #GP fault.
	 */
	if (data & vmx->pt_desc.ctl_bitmask)
		return 1;

	/*
	 * Any attempt to modify IA32_RTIT_CTL while TraceEn is set will
	 * result in a #GP unless the same write also clears TraceEn.
	 */
	if ((vmx->pt_desc.guest.ctl & RTIT_CTL_TRACEEN) &&
		((vmx->pt_desc.guest.ctl ^ data) & ~RTIT_CTL_TRACEEN))
		return 1;

	/*
	 * WRMSR to IA32_RTIT_CTL that sets TraceEn but clears this bit
	 * and FabricEn would cause #GP, if
	 * CPUID.(EAX=14H, ECX=0):ECX.SNGLRGNOUT[bit 2] = 0
	 */
	if ((data & RTIT_CTL_TRACEEN) && !(data & RTIT_CTL_TOPA) &&
		!(data & RTIT_CTL_FABRIC_EN) &&
		!intel_pt_validate_cap(vmx->pt_desc.caps,
					PT_CAP_single_range_output))
		return 1;

	/*
	 * MTCFreq, CycThresh and PSBFreq encodings check, any MSR write that
	 * utilize encodings marked reserved will casue a #GP fault.
	 */
	value = intel_pt_validate_cap(vmx->pt_desc.caps, PT_CAP_mtc_periods);
	if (intel_pt_validate_cap(vmx->pt_desc.caps, PT_CAP_mtc) &&
			!test_bit((data & RTIT_CTL_MTC_RANGE) >>
			RTIT_CTL_MTC_RANGE_OFFSET, &value))
		return 1;
	value = intel_pt_validate_cap(vmx->pt_desc.caps,
						PT_CAP_cycle_thresholds);
	if (intel_pt_validate_cap(vmx->pt_desc.caps, PT_CAP_psb_cyc) &&
			!test_bit((data & RTIT_CTL_CYC_THRESH) >>
			RTIT_CTL_CYC_THRESH_OFFSET, &value))
		return 1;
	value = intel_pt_validate_cap(vmx->pt_desc.caps, PT_CAP_psb_periods);
	if (intel_pt_validate_cap(vmx->pt_desc.caps, PT_CAP_psb_cyc) &&
			!test_bit((data & RTIT_CTL_PSB_FREQ) >>
			RTIT_CTL_PSB_FREQ_OFFSET, &value))
		return 1;

	/*
	 * If ADDRx_CFG is reserved or the encodings is >2 will
	 * cause a #GP fault.
	 */
	value = (data & RTIT_CTL_ADDR0) >> RTIT_CTL_ADDR0_OFFSET;
	if ((value && (vmx->pt_desc.addr_range < 1)) || (value > 2))
		return 1;
	value = (data & RTIT_CTL_ADDR1) >> RTIT_CTL_ADDR1_OFFSET;
	if ((value && (vmx->pt_desc.addr_range < 2)) || (value > 2))
		return 1;
	value = (data & RTIT_CTL_ADDR2) >> RTIT_CTL_ADDR2_OFFSET;
	if ((value && (vmx->pt_desc.addr_range < 3)) || (value > 2))
		return 1;
	value = (data & RTIT_CTL_ADDR3) >> RTIT_CTL_ADDR3_OFFSET;
	if ((value && (vmx->pt_desc.addr_range < 4)) || (value > 2))
		return 1;

	return 0;
}


static void skip_emulated_instruction(struct kvm_vcpu *vcpu)
{
	unsigned long rip;

	rip = kvm_rip_read(vcpu);
	rip += vmcs_read32(VM_EXIT_INSTRUCTION_LEN);
	kvm_rip_write(vcpu, rip);

	/* skipping an emulated instruction also counts */
	vmx_set_interrupt_shadow(vcpu, 0);
}

static void vmx_clear_hlt(struct kvm_vcpu *vcpu)
{
	/*
	 * Ensure that we clear the HLT state in the VMCS.  We don't need to
	 * explicitly skip the instruction because if the HLT state is set,
	 * then the instruction is already executing and RIP has already been
	 * advanced.
	 */
	if (kvm_hlt_in_guest(vcpu->kvm) &&
			vmcs_read32(GUEST_ACTIVITY_STATE) == GUEST_ACTIVITY_HLT)
		vmcs_write32(GUEST_ACTIVITY_STATE, GUEST_ACTIVITY_ACTIVE);
}

static void vmx_queue_exception(struct kvm_vcpu *vcpu)
{
	struct vcpu_vmx *vmx = to_vmx(vcpu);
	unsigned nr = vcpu->arch.exception.nr;
	bool has_error_code = vcpu->arch.exception.has_error_code;
	u32 error_code = vcpu->arch.exception.error_code;
	u32 intr_info = nr | INTR_INFO_VALID_MASK;

	kvm_deliver_exception_payload(vcpu);

	if (has_error_code) {
		vmcs_write32(VM_ENTRY_EXCEPTION_ERROR_CODE, error_code);
		intr_info |= INTR_INFO_DELIVER_CODE_MASK;
	}

	if (vmx->rmode.vm86_active) {
		int inc_eip = 0;
		if (kvm_exception_is_soft(nr))
			inc_eip = vcpu->arch.event_exit_inst_len;
		if (kvm_inject_realmode_interrupt(vcpu, nr, inc_eip) != EMULATE_DONE)
			kvm_make_request(KVM_REQ_TRIPLE_FAULT, vcpu);
		return;
	}

	WARN_ON_ONCE(vmx->emulation_required);

	if (kvm_exception_is_soft(nr)) {
		vmcs_write32(VM_ENTRY_INSTRUCTION_LEN,
			     vmx->vcpu.arch.event_exit_inst_len);
		intr_info |= INTR_TYPE_SOFT_EXCEPTION;
	} else
		intr_info |= INTR_TYPE_HARD_EXCEPTION;

	vmcs_write32(VM_ENTRY_INTR_INFO_FIELD, intr_info);

	vmx_clear_hlt(vcpu);
}

static bool vmx_rdtscp_supported(void)
{
	return cpu_has_vmx_rdtscp();
}

static bool vmx_invpcid_supported(void)
{
	return cpu_has_vmx_invpcid();
}

/*
 * Swap MSR entry in host/guest MSR entry array.
 */
static void move_msr_up(struct vcpu_vmx *vmx, int from, int to)
{
	struct shared_msr_entry tmp;

	tmp = vmx->guest_msrs[to];
	vmx->guest_msrs[to] = vmx->guest_msrs[from];
	vmx->guest_msrs[from] = tmp;
}

/*
 * Set up the vmcs to automatically save and restore system
 * msrs.  Don't touch the 64-bit msrs if the guest is in legacy
 * mode, as fiddling with msrs is very expensive.
 */
static void setup_msrs(struct vcpu_vmx *vmx)
{
	int save_nmsrs, index;

	save_nmsrs = 0;
#ifdef CONFIG_X86_64
	/*
	 * The SYSCALL MSRs are only needed on long mode guests, and only
	 * when EFER.SCE is set.
	 */
	if (is_long_mode(&vmx->vcpu) && (vmx->vcpu.arch.efer & EFER_SCE)) {
		index = __find_msr_index(vmx, MSR_STAR);
		if (index >= 0)
			move_msr_up(vmx, index, save_nmsrs++);
		index = __find_msr_index(vmx, MSR_LSTAR);
		if (index >= 0)
			move_msr_up(vmx, index, save_nmsrs++);
		index = __find_msr_index(vmx, MSR_SYSCALL_MASK);
		if (index >= 0)
			move_msr_up(vmx, index, save_nmsrs++);
	}
#endif
	index = __find_msr_index(vmx, MSR_EFER);
	if (index >= 0 && update_transition_efer(vmx, index))
		move_msr_up(vmx, index, save_nmsrs++);
	index = __find_msr_index(vmx, MSR_TSC_AUX);
	if (index >= 0 && guest_cpuid_has(&vmx->vcpu, X86_FEATURE_RDTSCP))
		move_msr_up(vmx, index, save_nmsrs++);

	vmx->save_nmsrs = save_nmsrs;
	vmx->guest_msrs_dirty = true;

	if (cpu_has_vmx_msr_bitmap())
		vmx_update_msr_bitmap(&vmx->vcpu);
}

static u64 vmx_read_l1_tsc_offset(struct kvm_vcpu *vcpu)
{
	struct vmcs12 *vmcs12 = get_vmcs12(vcpu);

	if (is_guest_mode(vcpu) &&
	    (vmcs12->cpu_based_vm_exec_control & CPU_BASED_USE_TSC_OFFSETING))
		return vcpu->arch.tsc_offset - vmcs12->tsc_offset;

	return vcpu->arch.tsc_offset;
}

static u64 vmx_write_l1_tsc_offset(struct kvm_vcpu *vcpu, u64 offset)
{
	struct vmcs12 *vmcs12 = get_vmcs12(vcpu);
	u64 g_tsc_offset = 0;

	/*
	 * We're here if L1 chose not to trap WRMSR to TSC. According
	 * to the spec, this should set L1's TSC; The offset that L1
	 * set for L2 remains unchanged, and still needs to be added
	 * to the newly set TSC to get L2's TSC.
	 */
	if (is_guest_mode(vcpu) &&
	    (vmcs12->cpu_based_vm_exec_control & CPU_BASED_USE_TSC_OFFSETING))
		g_tsc_offset = vmcs12->tsc_offset;

	trace_kvm_write_tsc_offset(vcpu->vcpu_id,
				   vcpu->arch.tsc_offset - g_tsc_offset,
				   offset);
	vmcs_write64(TSC_OFFSET, offset + g_tsc_offset);
	return offset + g_tsc_offset;
}

/*
 * nested_vmx_allowed() checks whether a guest should be allowed to use VMX
 * instructions and MSRs (i.e., nested VMX). Nested VMX is disabled for
 * all guests if the "nested" module option is off, and can also be disabled
 * for a single guest by disabling its VMX cpuid bit.
 */
bool nested_vmx_allowed(struct kvm_vcpu *vcpu)
{
	return nested && guest_cpuid_has(vcpu, X86_FEATURE_VMX);
}

static inline bool vmx_feature_control_msr_valid(struct kvm_vcpu *vcpu,
						 uint64_t val)
{
	uint64_t valid_bits = to_vmx(vcpu)->msr_ia32_feature_control_valid_bits;

	return !(val & ~valid_bits);
}

static int vmx_get_msr_feature(struct kvm_msr_entry *msr)
{
	switch (msr->index) {
	case MSR_IA32_VMX_BASIC ... MSR_IA32_VMX_VMFUNC:
		if (!nested)
			return 1;
		return vmx_get_vmx_msr(&vmcs_config.nested, msr->index, &msr->data);
	default:
		return 1;
	}

	return 0;
}

/*
 * Reads an msr value (of 'msr_index') into 'pdata'.
 * Returns 0 on success, non-0 otherwise.
 * Assumes vcpu_load() was already called.
 */
static int vmx_get_msr(struct kvm_vcpu *vcpu, struct msr_data *msr_info)
{
	struct vcpu_vmx *vmx = to_vmx(vcpu);
	struct shared_msr_entry *msr;
	u32 index;

	switch (msr_info->index) {
#ifdef CONFIG_X86_64
	case MSR_FS_BASE:
		msr_info->data = vmcs_readl(GUEST_FS_BASE);
		break;
	case MSR_GS_BASE:
		msr_info->data = vmcs_readl(GUEST_GS_BASE);
		break;
	case MSR_KERNEL_GS_BASE:
		msr_info->data = vmx_read_guest_kernel_gs_base(vmx);
		break;
#endif
	case MSR_EFER:
		return kvm_get_msr_common(vcpu, msr_info);
	case MSR_IA32_SPEC_CTRL:
		if (!msr_info->host_initiated &&
		    !guest_cpuid_has(vcpu, X86_FEATURE_SPEC_CTRL))
			return 1;

		msr_info->data = to_vmx(vcpu)->spec_ctrl;
		break;
	case MSR_IA32_ARCH_CAPABILITIES:
		if (!msr_info->host_initiated &&
		    !guest_cpuid_has(vcpu, X86_FEATURE_ARCH_CAPABILITIES))
			return 1;
		msr_info->data = to_vmx(vcpu)->arch_capabilities;
		break;
	case MSR_IA32_SYSENTER_CS:
		msr_info->data = vmcs_read32(GUEST_SYSENTER_CS);
		break;
	case MSR_IA32_SYSENTER_EIP:
		msr_info->data = vmcs_readl(GUEST_SYSENTER_EIP);
		break;
	case MSR_IA32_SYSENTER_ESP:
		msr_info->data = vmcs_readl(GUEST_SYSENTER_ESP);
		break;
	case MSR_IA32_BNDCFGS:
		if (!kvm_mpx_supported() ||
		    (!msr_info->host_initiated &&
		     !guest_cpuid_has(vcpu, X86_FEATURE_MPX)))
			return 1;
		msr_info->data = vmcs_read64(GUEST_BNDCFGS);
		break;
	case MSR_IA32_MCG_EXT_CTL:
		if (!msr_info->host_initiated &&
		    !(vmx->msr_ia32_feature_control &
		      FEATURE_CONTROL_LMCE))
			return 1;
		msr_info->data = vcpu->arch.mcg_ext_ctl;
		break;
	case MSR_IA32_FEATURE_CONTROL:
		msr_info->data = vmx->msr_ia32_feature_control;
		break;
	case MSR_IA32_VMX_BASIC ... MSR_IA32_VMX_VMFUNC:
		if (!nested_vmx_allowed(vcpu))
			return 1;
		return vmx_get_vmx_msr(&vmx->nested.msrs, msr_info->index,
				       &msr_info->data);
	case MSR_IA32_XSS:
		if (!vmx_xsaves_supported())
			return 1;
		msr_info->data = vcpu->arch.ia32_xss;
		break;
	case MSR_IA32_RTIT_CTL:
		if (pt_mode != PT_MODE_HOST_GUEST)
			return 1;
		msr_info->data = vmx->pt_desc.guest.ctl;
		break;
	case MSR_IA32_RTIT_STATUS:
		if (pt_mode != PT_MODE_HOST_GUEST)
			return 1;
		msr_info->data = vmx->pt_desc.guest.status;
		break;
	case MSR_IA32_RTIT_CR3_MATCH:
		if ((pt_mode != PT_MODE_HOST_GUEST) ||
			!intel_pt_validate_cap(vmx->pt_desc.caps,
						PT_CAP_cr3_filtering))
			return 1;
		msr_info->data = vmx->pt_desc.guest.cr3_match;
		break;
	case MSR_IA32_RTIT_OUTPUT_BASE:
		if ((pt_mode != PT_MODE_HOST_GUEST) ||
			(!intel_pt_validate_cap(vmx->pt_desc.caps,
					PT_CAP_topa_output) &&
			 !intel_pt_validate_cap(vmx->pt_desc.caps,
					PT_CAP_single_range_output)))
			return 1;
		msr_info->data = vmx->pt_desc.guest.output_base;
		break;
	case MSR_IA32_RTIT_OUTPUT_MASK:
		if ((pt_mode != PT_MODE_HOST_GUEST) ||
			(!intel_pt_validate_cap(vmx->pt_desc.caps,
					PT_CAP_topa_output) &&
			 !intel_pt_validate_cap(vmx->pt_desc.caps,
					PT_CAP_single_range_output)))
			return 1;
		msr_info->data = vmx->pt_desc.guest.output_mask;
		break;
	case MSR_IA32_RTIT_ADDR0_A ... MSR_IA32_RTIT_ADDR3_B:
		index = msr_info->index - MSR_IA32_RTIT_ADDR0_A;
		if ((pt_mode != PT_MODE_HOST_GUEST) ||
			(index >= 2 * intel_pt_validate_cap(vmx->pt_desc.caps,
					PT_CAP_num_address_ranges)))
			return 1;
		if (index % 2)
			msr_info->data = vmx->pt_desc.guest.addr_b[index / 2];
		else
			msr_info->data = vmx->pt_desc.guest.addr_a[index / 2];
		break;
	case MSR_TSC_AUX:
		if (!msr_info->host_initiated &&
		    !guest_cpuid_has(vcpu, X86_FEATURE_RDTSCP))
			return 1;
		/* Else, falls through */
	default:
		msr = find_msr_entry(vmx, msr_info->index);
		if (msr) {
			msr_info->data = msr->data;
			break;
		}
		return kvm_get_msr_common(vcpu, msr_info);
	}

	return 0;
}

/*
 * Writes msr value into into the appropriate "register".
 * Returns 0 on success, non-0 otherwise.
 * Assumes vcpu_load() was already called.
 */
static int vmx_set_msr(struct kvm_vcpu *vcpu, struct msr_data *msr_info)
{
	struct vcpu_vmx *vmx = to_vmx(vcpu);
	struct shared_msr_entry *msr;
	int ret = 0;
	u32 msr_index = msr_info->index;
	u64 data = msr_info->data;
	u32 index;

	switch (msr_index) {
	case MSR_EFER:
		ret = kvm_set_msr_common(vcpu, msr_info);
		break;
#ifdef CONFIG_X86_64
	case MSR_FS_BASE:
		vmx_segment_cache_clear(vmx);
		vmcs_writel(GUEST_FS_BASE, data);
		break;
	case MSR_GS_BASE:
		vmx_segment_cache_clear(vmx);
		vmcs_writel(GUEST_GS_BASE, data);
		break;
	case MSR_KERNEL_GS_BASE:
		vmx_write_guest_kernel_gs_base(vmx, data);
		break;
#endif
	case MSR_IA32_SYSENTER_CS:
		vmcs_write32(GUEST_SYSENTER_CS, data);
		break;
	case MSR_IA32_SYSENTER_EIP:
		vmcs_writel(GUEST_SYSENTER_EIP, data);
		break;
	case MSR_IA32_SYSENTER_ESP:
		vmcs_writel(GUEST_SYSENTER_ESP, data);
		break;
	case MSR_IA32_BNDCFGS:
		if (!kvm_mpx_supported() ||
		    (!msr_info->host_initiated &&
		     !guest_cpuid_has(vcpu, X86_FEATURE_MPX)))
			return 1;
		if (is_noncanonical_address(data & PAGE_MASK, vcpu) ||
		    (data & MSR_IA32_BNDCFGS_RSVD))
			return 1;
		vmcs_write64(GUEST_BNDCFGS, data);
		break;
	case MSR_IA32_SPEC_CTRL:
		if (!msr_info->host_initiated &&
		    !guest_cpuid_has(vcpu, X86_FEATURE_SPEC_CTRL))
			return 1;

		/* The STIBP bit doesn't fault even if it's not advertised */
		if (data & ~(SPEC_CTRL_IBRS | SPEC_CTRL_STIBP | SPEC_CTRL_SSBD))
			return 1;

		vmx->spec_ctrl = data;

		if (!data)
			break;

		/*
		 * For non-nested:
		 * When it's written (to non-zero) for the first time, pass
		 * it through.
		 *
		 * For nested:
		 * The handling of the MSR bitmap for L2 guests is done in
		 * nested_vmx_merge_msr_bitmap. We should not touch the
		 * vmcs02.msr_bitmap here since it gets completely overwritten
		 * in the merging. We update the vmcs01 here for L1 as well
		 * since it will end up touching the MSR anyway now.
		 */
		vmx_disable_intercept_for_msr(vmx->vmcs01.msr_bitmap,
					      MSR_IA32_SPEC_CTRL,
					      MSR_TYPE_RW);
		break;
	case MSR_IA32_PRED_CMD:
		if (!msr_info->host_initiated &&
		    !guest_cpuid_has(vcpu, X86_FEATURE_SPEC_CTRL))
			return 1;

		if (data & ~PRED_CMD_IBPB)
			return 1;

		if (!data)
			break;

		wrmsrl(MSR_IA32_PRED_CMD, PRED_CMD_IBPB);

		/*
		 * For non-nested:
		 * When it's written (to non-zero) for the first time, pass
		 * it through.
		 *
		 * For nested:
		 * The handling of the MSR bitmap for L2 guests is done in
		 * nested_vmx_merge_msr_bitmap. We should not touch the
		 * vmcs02.msr_bitmap here since it gets completely overwritten
		 * in the merging.
		 */
		vmx_disable_intercept_for_msr(vmx->vmcs01.msr_bitmap, MSR_IA32_PRED_CMD,
					      MSR_TYPE_W);
		break;
	case MSR_IA32_ARCH_CAPABILITIES:
		if (!msr_info->host_initiated)
			return 1;
		vmx->arch_capabilities = data;
		break;
	case MSR_IA32_CR_PAT:
		if (vmcs_config.vmentry_ctrl & VM_ENTRY_LOAD_IA32_PAT) {
			if (!kvm_mtrr_valid(vcpu, MSR_IA32_CR_PAT, data))
				return 1;
			vmcs_write64(GUEST_IA32_PAT, data);
			vcpu->arch.pat = data;
			break;
		}
		ret = kvm_set_msr_common(vcpu, msr_info);
		break;
	case MSR_IA32_TSC_ADJUST:
		ret = kvm_set_msr_common(vcpu, msr_info);
		break;
	case MSR_IA32_MCG_EXT_CTL:
		if ((!msr_info->host_initiated &&
		     !(to_vmx(vcpu)->msr_ia32_feature_control &
		       FEATURE_CONTROL_LMCE)) ||
		    (data & ~MCG_EXT_CTL_LMCE_EN))
			return 1;
		vcpu->arch.mcg_ext_ctl = data;
		break;
	case MSR_IA32_FEATURE_CONTROL:
		if (!vmx_feature_control_msr_valid(vcpu, data) ||
		    (to_vmx(vcpu)->msr_ia32_feature_control &
		     FEATURE_CONTROL_LOCKED && !msr_info->host_initiated))
			return 1;
		vmx->msr_ia32_feature_control = data;
		if (msr_info->host_initiated && data == 0)
			vmx_leave_nested(vcpu);
		break;
	case MSR_IA32_VMX_BASIC ... MSR_IA32_VMX_VMFUNC:
		if (!msr_info->host_initiated)
			return 1; /* they are read-only */
		if (!nested_vmx_allowed(vcpu))
			return 1;
		return vmx_set_vmx_msr(vcpu, msr_index, data);
	case MSR_IA32_XSS:
		if (!vmx_xsaves_supported())
			return 1;
		/*
		 * The only supported bit as of Skylake is bit 8, but
		 * it is not supported on KVM.
		 */
		if (data != 0)
			return 1;
		vcpu->arch.ia32_xss = data;
		if (vcpu->arch.ia32_xss != host_xss)
			add_atomic_switch_msr(vmx, MSR_IA32_XSS,
				vcpu->arch.ia32_xss, host_xss, false);
		else
			clear_atomic_switch_msr(vmx, MSR_IA32_XSS);
		break;
	case MSR_IA32_RTIT_CTL:
		if ((pt_mode != PT_MODE_HOST_GUEST) ||
			vmx_rtit_ctl_check(vcpu, data) ||
			vmx->nested.vmxon)
			return 1;
		vmcs_write64(GUEST_IA32_RTIT_CTL, data);
		vmx->pt_desc.guest.ctl = data;
		pt_update_intercept_for_msr(vmx);
		break;
	case MSR_IA32_RTIT_STATUS:
		if ((pt_mode != PT_MODE_HOST_GUEST) ||
			(vmx->pt_desc.guest.ctl & RTIT_CTL_TRACEEN) ||
			(data & MSR_IA32_RTIT_STATUS_MASK))
			return 1;
		vmx->pt_desc.guest.status = data;
		break;
	case MSR_IA32_RTIT_CR3_MATCH:
		if ((pt_mode != PT_MODE_HOST_GUEST) ||
			(vmx->pt_desc.guest.ctl & RTIT_CTL_TRACEEN) ||
			!intel_pt_validate_cap(vmx->pt_desc.caps,
						PT_CAP_cr3_filtering))
			return 1;
		vmx->pt_desc.guest.cr3_match = data;
		break;
	case MSR_IA32_RTIT_OUTPUT_BASE:
		if ((pt_mode != PT_MODE_HOST_GUEST) ||
			(vmx->pt_desc.guest.ctl & RTIT_CTL_TRACEEN) ||
			(!intel_pt_validate_cap(vmx->pt_desc.caps,
					PT_CAP_topa_output) &&
			 !intel_pt_validate_cap(vmx->pt_desc.caps,
					PT_CAP_single_range_output)) ||
			(data & MSR_IA32_RTIT_OUTPUT_BASE_MASK))
			return 1;
		vmx->pt_desc.guest.output_base = data;
		break;
	case MSR_IA32_RTIT_OUTPUT_MASK:
		if ((pt_mode != PT_MODE_HOST_GUEST) ||
			(vmx->pt_desc.guest.ctl & RTIT_CTL_TRACEEN) ||
			(!intel_pt_validate_cap(vmx->pt_desc.caps,
					PT_CAP_topa_output) &&
			 !intel_pt_validate_cap(vmx->pt_desc.caps,
					PT_CAP_single_range_output)))
			return 1;
		vmx->pt_desc.guest.output_mask = data;
		break;
	case MSR_IA32_RTIT_ADDR0_A ... MSR_IA32_RTIT_ADDR3_B:
		index = msr_info->index - MSR_IA32_RTIT_ADDR0_A;
		if ((pt_mode != PT_MODE_HOST_GUEST) ||
			(vmx->pt_desc.guest.ctl & RTIT_CTL_TRACEEN) ||
			(index >= 2 * intel_pt_validate_cap(vmx->pt_desc.caps,
					PT_CAP_num_address_ranges)))
			return 1;
		if (index % 2)
			vmx->pt_desc.guest.addr_b[index / 2] = data;
		else
			vmx->pt_desc.guest.addr_a[index / 2] = data;
		break;
	case MSR_TSC_AUX:
		if (!msr_info->host_initiated &&
		    !guest_cpuid_has(vcpu, X86_FEATURE_RDTSCP))
			return 1;
		/* Check reserved bit, higher 32 bits should be zero */
		if ((data >> 32) != 0)
			return 1;
		/* Else, falls through */
	default:
		msr = find_msr_entry(vmx, msr_index);
		if (msr) {
			u64 old_msr_data = msr->data;
			msr->data = data;
			if (msr - vmx->guest_msrs < vmx->save_nmsrs) {
				preempt_disable();
				ret = kvm_set_shared_msr(msr->index, msr->data,
							 msr->mask);
				preempt_enable();
				if (ret)
					msr->data = old_msr_data;
			}
			break;
		}
		ret = kvm_set_msr_common(vcpu, msr_info);
	}

	return ret;
}

static void vmx_cache_reg(struct kvm_vcpu *vcpu, enum kvm_reg reg)
{
	__set_bit(reg, (unsigned long *)&vcpu->arch.regs_avail);
	switch (reg) {
	case VCPU_REGS_RSP:
		vcpu->arch.regs[VCPU_REGS_RSP] = vmcs_readl(GUEST_RSP);
		break;
	case VCPU_REGS_RIP:
		vcpu->arch.regs[VCPU_REGS_RIP] = vmcs_readl(GUEST_RIP);
		break;
	case VCPU_EXREG_PDPTR:
		if (enable_ept)
			ept_save_pdptrs(vcpu);
		break;
	default:
		break;
	}
}

static __init int cpu_has_kvm_support(void)
{
	return cpu_has_vmx();
}

static __init int vmx_disabled_by_bios(void)
{
	u64 msr;

	rdmsrl(MSR_IA32_FEATURE_CONTROL, msr);
	if (msr & FEATURE_CONTROL_LOCKED) {
		/* launched w/ TXT and VMX disabled */
		if (!(msr & FEATURE_CONTROL_VMXON_ENABLED_INSIDE_SMX)
			&& tboot_enabled())
			return 1;
		/* launched w/o TXT and VMX only enabled w/ TXT */
		if (!(msr & FEATURE_CONTROL_VMXON_ENABLED_OUTSIDE_SMX)
			&& (msr & FEATURE_CONTROL_VMXON_ENABLED_INSIDE_SMX)
			&& !tboot_enabled()) {
			printk(KERN_WARNING "kvm: disable TXT in the BIOS or "
				"activate TXT before enabling KVM\n");
			return 1;
		}
		/* launched w/o TXT and VMX disabled */
		if (!(msr & FEATURE_CONTROL_VMXON_ENABLED_OUTSIDE_SMX)
			&& !tboot_enabled())
			return 1;
	}

	return 0;
}

static void kvm_cpu_vmxon(u64 addr)
{
	cr4_set_bits(X86_CR4_VMXE);
	intel_pt_handle_vmx(1);

	asm volatile ("vmxon %0" : : "m"(addr));
}

static int hardware_enable(void)
{
	int cpu = raw_smp_processor_id();
	u64 phys_addr = __pa(per_cpu(vmxarea, cpu));
	u64 old, test_bits;

	if (cr4_read_shadow() & X86_CR4_VMXE)
		return -EBUSY;

	/*
	 * This can happen if we hot-added a CPU but failed to allocate
	 * VP assist page for it.
	 */
	if (static_branch_unlikely(&enable_evmcs) &&
	    !hv_get_vp_assist_page(cpu))
		return -EFAULT;

	INIT_LIST_HEAD(&per_cpu(loaded_vmcss_on_cpu, cpu));
	INIT_LIST_HEAD(&per_cpu(blocked_vcpu_on_cpu, cpu));
	spin_lock_init(&per_cpu(blocked_vcpu_on_cpu_lock, cpu));

	/*
	 * Now we can enable the vmclear operation in kdump
	 * since the loaded_vmcss_on_cpu list on this cpu
	 * has been initialized.
	 *
	 * Though the cpu is not in VMX operation now, there
	 * is no problem to enable the vmclear operation
	 * for the loaded_vmcss_on_cpu list is empty!
	 */
	crash_enable_local_vmclear(cpu);

	rdmsrl(MSR_IA32_FEATURE_CONTROL, old);

	test_bits = FEATURE_CONTROL_LOCKED;
	test_bits |= FEATURE_CONTROL_VMXON_ENABLED_OUTSIDE_SMX;
	if (tboot_enabled())
		test_bits |= FEATURE_CONTROL_VMXON_ENABLED_INSIDE_SMX;

	if ((old & test_bits) != test_bits) {
		/* enable and lock */
		wrmsrl(MSR_IA32_FEATURE_CONTROL, old | test_bits);
	}
	kvm_cpu_vmxon(phys_addr);
	if (enable_ept)
		ept_sync_global();

	return 0;
}

static void vmclear_local_loaded_vmcss(void)
{
	int cpu = raw_smp_processor_id();
	struct loaded_vmcs *v, *n;

	list_for_each_entry_safe(v, n, &per_cpu(loaded_vmcss_on_cpu, cpu),
				 loaded_vmcss_on_cpu_link)
		__loaded_vmcs_clear(v);
}


/* Just like cpu_vmxoff(), but with the __kvm_handle_fault_on_reboot()
 * tricks.
 */
static void kvm_cpu_vmxoff(void)
{
	asm volatile (__ex("vmxoff"));

	intel_pt_handle_vmx(0);
	cr4_clear_bits(X86_CR4_VMXE);
}

static void hardware_disable(void)
{
	vmclear_local_loaded_vmcss();
	kvm_cpu_vmxoff();
}

static __init int adjust_vmx_controls(u32 ctl_min, u32 ctl_opt,
				      u32 msr, u32 *result)
{
	u32 vmx_msr_low, vmx_msr_high;
	u32 ctl = ctl_min | ctl_opt;

	rdmsr(msr, vmx_msr_low, vmx_msr_high);

	ctl &= vmx_msr_high; /* bit == 0 in high word ==> must be zero */
	ctl |= vmx_msr_low;  /* bit == 1 in low word  ==> must be one  */

	/* Ensure minimum (required) set of control bits are supported. */
	if (ctl_min & ~ctl)
		return -EIO;

	*result = ctl;
	return 0;
}

static __init int setup_vmcs_config(struct vmcs_config *vmcs_conf,
				    struct vmx_capability *vmx_cap)
{
	u32 vmx_msr_low, vmx_msr_high;
	u32 min, opt, min2, opt2;
	u32 _pin_based_exec_control = 0;
	u32 _cpu_based_exec_control = 0;
	u32 _cpu_based_2nd_exec_control = 0;
	u32 _vmexit_control = 0;
	u32 _vmentry_control = 0;

	memset(vmcs_conf, 0, sizeof(*vmcs_conf));
	min = CPU_BASED_HLT_EXITING |
#ifdef CONFIG_X86_64
	      CPU_BASED_CR8_LOAD_EXITING |
	      CPU_BASED_CR8_STORE_EXITING |
#endif
	      CPU_BASED_CR3_LOAD_EXITING |
	      CPU_BASED_CR3_STORE_EXITING |
	      CPU_BASED_UNCOND_IO_EXITING |
	      CPU_BASED_MOV_DR_EXITING |
	      CPU_BASED_USE_TSC_OFFSETING |
	      CPU_BASED_MWAIT_EXITING |
	      CPU_BASED_MONITOR_EXITING |
	      CPU_BASED_INVLPG_EXITING |
	      CPU_BASED_RDPMC_EXITING;

	opt = CPU_BASED_TPR_SHADOW |
	      CPU_BASED_USE_MSR_BITMAPS |
	      CPU_BASED_ACTIVATE_SECONDARY_CONTROLS;
	if (adjust_vmx_controls(min, opt, MSR_IA32_VMX_PROCBASED_CTLS,
				&_cpu_based_exec_control) < 0)
		return -EIO;
#ifdef CONFIG_X86_64
	if ((_cpu_based_exec_control & CPU_BASED_TPR_SHADOW))
		_cpu_based_exec_control &= ~CPU_BASED_CR8_LOAD_EXITING &
					   ~CPU_BASED_CR8_STORE_EXITING;
#endif
	if (_cpu_based_exec_control & CPU_BASED_ACTIVATE_SECONDARY_CONTROLS) {
		min2 = 0;
		opt2 = SECONDARY_EXEC_VIRTUALIZE_APIC_ACCESSES |
			SECONDARY_EXEC_VIRTUALIZE_X2APIC_MODE |
			SECONDARY_EXEC_WBINVD_EXITING |
			SECONDARY_EXEC_ENABLE_VPID |
			SECONDARY_EXEC_ENABLE_EPT |
			SECONDARY_EXEC_UNRESTRICTED_GUEST |
			SECONDARY_EXEC_PAUSE_LOOP_EXITING |
			SECONDARY_EXEC_DESC |
			SECONDARY_EXEC_RDTSCP |
			SECONDARY_EXEC_ENABLE_INVPCID |
			SECONDARY_EXEC_APIC_REGISTER_VIRT |
			SECONDARY_EXEC_VIRTUAL_INTR_DELIVERY |
			SECONDARY_EXEC_SHADOW_VMCS |
			SECONDARY_EXEC_XSAVES |
			SECONDARY_EXEC_RDSEED_EXITING |
			SECONDARY_EXEC_RDRAND_EXITING |
			SECONDARY_EXEC_ENABLE_PML |
			SECONDARY_EXEC_TSC_SCALING |
			SECONDARY_EXEC_PT_USE_GPA |
			SECONDARY_EXEC_PT_CONCEAL_VMX |
			SECONDARY_EXEC_ENABLE_VMFUNC |
			SECONDARY_EXEC_ENCLS_EXITING;
		if (adjust_vmx_controls(min2, opt2,
					MSR_IA32_VMX_PROCBASED_CTLS2,
					&_cpu_based_2nd_exec_control) < 0)
			return -EIO;
	}
#ifndef CONFIG_X86_64
	if (!(_cpu_based_2nd_exec_control &
				SECONDARY_EXEC_VIRTUALIZE_APIC_ACCESSES))
		_cpu_based_exec_control &= ~CPU_BASED_TPR_SHADOW;
#endif

	if (!(_cpu_based_exec_control & CPU_BASED_TPR_SHADOW))
		_cpu_based_2nd_exec_control &= ~(
				SECONDARY_EXEC_APIC_REGISTER_VIRT |
				SECONDARY_EXEC_VIRTUALIZE_X2APIC_MODE |
				SECONDARY_EXEC_VIRTUAL_INTR_DELIVERY);

	rdmsr_safe(MSR_IA32_VMX_EPT_VPID_CAP,
		&vmx_cap->ept, &vmx_cap->vpid);

	if (_cpu_based_2nd_exec_control & SECONDARY_EXEC_ENABLE_EPT) {
		/* CR3 accesses and invlpg don't need to cause VM Exits when EPT
		   enabled */
		_cpu_based_exec_control &= ~(CPU_BASED_CR3_LOAD_EXITING |
					     CPU_BASED_CR3_STORE_EXITING |
					     CPU_BASED_INVLPG_EXITING);
	} else if (vmx_cap->ept) {
		vmx_cap->ept = 0;
		pr_warn_once("EPT CAP should not exist if not support "
				"1-setting enable EPT VM-execution control\n");
	}
	if (!(_cpu_based_2nd_exec_control & SECONDARY_EXEC_ENABLE_VPID) &&
		vmx_cap->vpid) {
		vmx_cap->vpid = 0;
		pr_warn_once("VPID CAP should not exist if not support "
				"1-setting enable VPID VM-execution control\n");
	}

	min = VM_EXIT_SAVE_DEBUG_CONTROLS | VM_EXIT_ACK_INTR_ON_EXIT;
#ifdef CONFIG_X86_64
	min |= VM_EXIT_HOST_ADDR_SPACE_SIZE;
#endif
	opt = VM_EXIT_LOAD_IA32_PERF_GLOBAL_CTRL |
	      VM_EXIT_SAVE_IA32_PAT |
	      VM_EXIT_LOAD_IA32_PAT |
	      VM_EXIT_LOAD_IA32_EFER |
	      VM_EXIT_CLEAR_BNDCFGS |
	      VM_EXIT_PT_CONCEAL_PIP |
	      VM_EXIT_CLEAR_IA32_RTIT_CTL;
	if (adjust_vmx_controls(min, opt, MSR_IA32_VMX_EXIT_CTLS,
				&_vmexit_control) < 0)
		return -EIO;

	min = PIN_BASED_EXT_INTR_MASK | PIN_BASED_NMI_EXITING;
	opt = PIN_BASED_VIRTUAL_NMIS | PIN_BASED_POSTED_INTR |
		 PIN_BASED_VMX_PREEMPTION_TIMER;
	if (adjust_vmx_controls(min, opt, MSR_IA32_VMX_PINBASED_CTLS,
				&_pin_based_exec_control) < 0)
		return -EIO;

	if (cpu_has_broken_vmx_preemption_timer())
		_pin_based_exec_control &= ~PIN_BASED_VMX_PREEMPTION_TIMER;
	if (!(_cpu_based_2nd_exec_control &
		SECONDARY_EXEC_VIRTUAL_INTR_DELIVERY))
		_pin_based_exec_control &= ~PIN_BASED_POSTED_INTR;

	min = VM_ENTRY_LOAD_DEBUG_CONTROLS;
	opt = VM_ENTRY_LOAD_IA32_PERF_GLOBAL_CTRL |
	      VM_ENTRY_LOAD_IA32_PAT |
	      VM_ENTRY_LOAD_IA32_EFER |
	      VM_ENTRY_LOAD_BNDCFGS |
	      VM_ENTRY_PT_CONCEAL_PIP |
	      VM_ENTRY_LOAD_IA32_RTIT_CTL;
	if (adjust_vmx_controls(min, opt, MSR_IA32_VMX_ENTRY_CTLS,
				&_vmentry_control) < 0)
		return -EIO;

	/*
	 * Some cpus support VM_{ENTRY,EXIT}_IA32_PERF_GLOBAL_CTRL but they
	 * can't be used due to an errata where VM Exit may incorrectly clear
	 * IA32_PERF_GLOBAL_CTRL[34:32].  Workaround the errata by using the
	 * MSR load mechanism to switch IA32_PERF_GLOBAL_CTRL.
	 */
	if (boot_cpu_data.x86 == 0x6) {
		switch (boot_cpu_data.x86_model) {
		case 26: /* AAK155 */
		case 30: /* AAP115 */
		case 37: /* AAT100 */
		case 44: /* BC86,AAY89,BD102 */
		case 46: /* BA97 */
			_vmentry_control &= ~VM_ENTRY_LOAD_IA32_PERF_GLOBAL_CTRL;
			_vmexit_control &= ~VM_EXIT_LOAD_IA32_PERF_GLOBAL_CTRL;
			pr_warn_once("kvm: VM_EXIT_LOAD_IA32_PERF_GLOBAL_CTRL "
					"does not work properly. Using workaround\n");
			break;
		default:
			break;
		}
	}


	rdmsr(MSR_IA32_VMX_BASIC, vmx_msr_low, vmx_msr_high);

	/* IA-32 SDM Vol 3B: VMCS size is never greater than 4kB. */
	if ((vmx_msr_high & 0x1fff) > PAGE_SIZE)
		return -EIO;

#ifdef CONFIG_X86_64
	/* IA-32 SDM Vol 3B: 64-bit CPUs always have VMX_BASIC_MSR[48]==0. */
	if (vmx_msr_high & (1u<<16))
		return -EIO;
#endif

	/* Require Write-Back (WB) memory type for VMCS accesses. */
	if (((vmx_msr_high >> 18) & 15) != 6)
		return -EIO;

	vmcs_conf->size = vmx_msr_high & 0x1fff;
	vmcs_conf->order = get_order(vmcs_conf->size);
	vmcs_conf->basic_cap = vmx_msr_high & ~0x1fff;

	vmcs_conf->revision_id = vmx_msr_low;

	vmcs_conf->pin_based_exec_ctrl = _pin_based_exec_control;
	vmcs_conf->cpu_based_exec_ctrl = _cpu_based_exec_control;
	vmcs_conf->cpu_based_2nd_exec_ctrl = _cpu_based_2nd_exec_control;
	vmcs_conf->vmexit_ctrl         = _vmexit_control;
	vmcs_conf->vmentry_ctrl        = _vmentry_control;

	if (static_branch_unlikely(&enable_evmcs))
		evmcs_sanitize_exec_ctrls(vmcs_conf);

	return 0;
}

struct vmcs *alloc_vmcs_cpu(bool shadow, int cpu, gfp_t flags)
{
	int node = cpu_to_node(cpu);
	struct page *pages;
	struct vmcs *vmcs;

	pages = __alloc_pages_node(node, flags, vmcs_config.order);
	if (!pages)
		return NULL;
	vmcs = page_address(pages);
	memset(vmcs, 0, vmcs_config.size);

	/* KVM supports Enlightened VMCS v1 only */
	if (static_branch_unlikely(&enable_evmcs))
		vmcs->hdr.revision_id = KVM_EVMCS_VERSION;
	else
		vmcs->hdr.revision_id = vmcs_config.revision_id;

	if (shadow)
		vmcs->hdr.shadow_vmcs = 1;
	return vmcs;
}

void free_vmcs(struct vmcs *vmcs)
{
	free_pages((unsigned long)vmcs, vmcs_config.order);
}

/*
 * Free a VMCS, but before that VMCLEAR it on the CPU where it was last loaded
 */
void free_loaded_vmcs(struct loaded_vmcs *loaded_vmcs)
{
	if (!loaded_vmcs->vmcs)
		return;
	loaded_vmcs_clear(loaded_vmcs);
	free_vmcs(loaded_vmcs->vmcs);
	loaded_vmcs->vmcs = NULL;
	if (loaded_vmcs->msr_bitmap)
		free_page((unsigned long)loaded_vmcs->msr_bitmap);
	WARN_ON(loaded_vmcs->shadow_vmcs != NULL);
}

int alloc_loaded_vmcs(struct loaded_vmcs *loaded_vmcs)
{
	loaded_vmcs->vmcs = alloc_vmcs(false);
	if (!loaded_vmcs->vmcs)
		return -ENOMEM;

	loaded_vmcs->shadow_vmcs = NULL;
	loaded_vmcs_init(loaded_vmcs);

	if (cpu_has_vmx_msr_bitmap()) {
		loaded_vmcs->msr_bitmap = (unsigned long *)
				__get_free_page(GFP_KERNEL_ACCOUNT);
		if (!loaded_vmcs->msr_bitmap)
			goto out_vmcs;
		memset(loaded_vmcs->msr_bitmap, 0xff, PAGE_SIZE);

		if (IS_ENABLED(CONFIG_HYPERV) &&
		    static_branch_unlikely(&enable_evmcs) &&
		    (ms_hyperv.nested_features & HV_X64_NESTED_MSR_BITMAP)) {
			struct hv_enlightened_vmcs *evmcs =
				(struct hv_enlightened_vmcs *)loaded_vmcs->vmcs;

			evmcs->hv_enlightenments_control.msr_bitmap = 1;
		}
	}

	memset(&loaded_vmcs->host_state, 0, sizeof(struct vmcs_host_state));

	return 0;

out_vmcs:
	free_loaded_vmcs(loaded_vmcs);
	return -ENOMEM;
}

static void free_kvm_area(void)
{
	int cpu;

	for_each_possible_cpu(cpu) {
		free_vmcs(per_cpu(vmxarea, cpu));
		per_cpu(vmxarea, cpu) = NULL;
	}
}

static __init int alloc_kvm_area(void)
{
	int cpu;

	for_each_possible_cpu(cpu) {
		struct vmcs *vmcs;

		vmcs = alloc_vmcs_cpu(false, cpu, GFP_KERNEL);
		if (!vmcs) {
			free_kvm_area();
			return -ENOMEM;
		}

		/*
		 * When eVMCS is enabled, alloc_vmcs_cpu() sets
		 * vmcs->revision_id to KVM_EVMCS_VERSION instead of
		 * revision_id reported by MSR_IA32_VMX_BASIC.
		 *
		 * However, even though not explicitly documented by
		 * TLFS, VMXArea passed as VMXON argument should
		 * still be marked with revision_id reported by
		 * physical CPU.
		 */
		if (static_branch_unlikely(&enable_evmcs))
			vmcs->hdr.revision_id = vmcs_config.revision_id;

		per_cpu(vmxarea, cpu) = vmcs;
	}
	return 0;
}

static void fix_pmode_seg(struct kvm_vcpu *vcpu, int seg,
		struct kvm_segment *save)
{
	if (!emulate_invalid_guest_state) {
		/*
		 * CS and SS RPL should be equal during guest entry according
		 * to VMX spec, but in reality it is not always so. Since vcpu
		 * is in the middle of the transition from real mode to
		 * protected mode it is safe to assume that RPL 0 is a good
		 * default value.
		 */
		if (seg == VCPU_SREG_CS || seg == VCPU_SREG_SS)
			save->selector &= ~SEGMENT_RPL_MASK;
		save->dpl = save->selector & SEGMENT_RPL_MASK;
		save->s = 1;
	}
	vmx_set_segment(vcpu, save, seg);
}

static void enter_pmode(struct kvm_vcpu *vcpu)
{
	unsigned long flags;
	struct vcpu_vmx *vmx = to_vmx(vcpu);

	/*
	 * Update real mode segment cache. It may be not up-to-date if sement
	 * register was written while vcpu was in a guest mode.
	 */
	vmx_get_segment(vcpu, &vmx->rmode.segs[VCPU_SREG_ES], VCPU_SREG_ES);
	vmx_get_segment(vcpu, &vmx->rmode.segs[VCPU_SREG_DS], VCPU_SREG_DS);
	vmx_get_segment(vcpu, &vmx->rmode.segs[VCPU_SREG_FS], VCPU_SREG_FS);
	vmx_get_segment(vcpu, &vmx->rmode.segs[VCPU_SREG_GS], VCPU_SREG_GS);
	vmx_get_segment(vcpu, &vmx->rmode.segs[VCPU_SREG_SS], VCPU_SREG_SS);
	vmx_get_segment(vcpu, &vmx->rmode.segs[VCPU_SREG_CS], VCPU_SREG_CS);

	vmx->rmode.vm86_active = 0;

	vmx_segment_cache_clear(vmx);

	vmx_set_segment(vcpu, &vmx->rmode.segs[VCPU_SREG_TR], VCPU_SREG_TR);

	flags = vmcs_readl(GUEST_RFLAGS);
	flags &= RMODE_GUEST_OWNED_EFLAGS_BITS;
	flags |= vmx->rmode.save_rflags & ~RMODE_GUEST_OWNED_EFLAGS_BITS;
	vmcs_writel(GUEST_RFLAGS, flags);

	vmcs_writel(GUEST_CR4, (vmcs_readl(GUEST_CR4) & ~X86_CR4_VME) |
			(vmcs_readl(CR4_READ_SHADOW) & X86_CR4_VME));

	update_exception_bitmap(vcpu);

	fix_pmode_seg(vcpu, VCPU_SREG_CS, &vmx->rmode.segs[VCPU_SREG_CS]);
	fix_pmode_seg(vcpu, VCPU_SREG_SS, &vmx->rmode.segs[VCPU_SREG_SS]);
	fix_pmode_seg(vcpu, VCPU_SREG_ES, &vmx->rmode.segs[VCPU_SREG_ES]);
	fix_pmode_seg(vcpu, VCPU_SREG_DS, &vmx->rmode.segs[VCPU_SREG_DS]);
	fix_pmode_seg(vcpu, VCPU_SREG_FS, &vmx->rmode.segs[VCPU_SREG_FS]);
	fix_pmode_seg(vcpu, VCPU_SREG_GS, &vmx->rmode.segs[VCPU_SREG_GS]);
}

static void fix_rmode_seg(int seg, struct kvm_segment *save)
{
	const struct kvm_vmx_segment_field *sf = &kvm_vmx_segment_fields[seg];
	struct kvm_segment var = *save;

	var.dpl = 0x3;
	if (seg == VCPU_SREG_CS)
		var.type = 0x3;

	if (!emulate_invalid_guest_state) {
		var.selector = var.base >> 4;
		var.base = var.base & 0xffff0;
		var.limit = 0xffff;
		var.g = 0;
		var.db = 0;
		var.present = 1;
		var.s = 1;
		var.l = 0;
		var.unusable = 0;
		var.type = 0x3;
		var.avl = 0;
		if (save->base & 0xf)
			printk_once(KERN_WARNING "kvm: segment base is not "
					"paragraph aligned when entering "
					"protected mode (seg=%d)", seg);
	}

	vmcs_write16(sf->selector, var.selector);
	vmcs_writel(sf->base, var.base);
	vmcs_write32(sf->limit, var.limit);
	vmcs_write32(sf->ar_bytes, vmx_segment_access_rights(&var));
}

static void enter_rmode(struct kvm_vcpu *vcpu)
{
	unsigned long flags;
	struct vcpu_vmx *vmx = to_vmx(vcpu);
	struct kvm_vmx *kvm_vmx = to_kvm_vmx(vcpu->kvm);

	vmx_get_segment(vcpu, &vmx->rmode.segs[VCPU_SREG_TR], VCPU_SREG_TR);
	vmx_get_segment(vcpu, &vmx->rmode.segs[VCPU_SREG_ES], VCPU_SREG_ES);
	vmx_get_segment(vcpu, &vmx->rmode.segs[VCPU_SREG_DS], VCPU_SREG_DS);
	vmx_get_segment(vcpu, &vmx->rmode.segs[VCPU_SREG_FS], VCPU_SREG_FS);
	vmx_get_segment(vcpu, &vmx->rmode.segs[VCPU_SREG_GS], VCPU_SREG_GS);
	vmx_get_segment(vcpu, &vmx->rmode.segs[VCPU_SREG_SS], VCPU_SREG_SS);
	vmx_get_segment(vcpu, &vmx->rmode.segs[VCPU_SREG_CS], VCPU_SREG_CS);

	vmx->rmode.vm86_active = 1;

	/*
	 * Very old userspace does not call KVM_SET_TSS_ADDR before entering
	 * vcpu. Warn the user that an update is overdue.
	 */
	if (!kvm_vmx->tss_addr)
		printk_once(KERN_WARNING "kvm: KVM_SET_TSS_ADDR need to be "
			     "called before entering vcpu\n");

	vmx_segment_cache_clear(vmx);

	vmcs_writel(GUEST_TR_BASE, kvm_vmx->tss_addr);
	vmcs_write32(GUEST_TR_LIMIT, RMODE_TSS_SIZE - 1);
	vmcs_write32(GUEST_TR_AR_BYTES, 0x008b);

	flags = vmcs_readl(GUEST_RFLAGS);
	vmx->rmode.save_rflags = flags;

	flags |= X86_EFLAGS_IOPL | X86_EFLAGS_VM;

	vmcs_writel(GUEST_RFLAGS, flags);
	vmcs_writel(GUEST_CR4, vmcs_readl(GUEST_CR4) | X86_CR4_VME);
	update_exception_bitmap(vcpu);

	fix_rmode_seg(VCPU_SREG_SS, &vmx->rmode.segs[VCPU_SREG_SS]);
	fix_rmode_seg(VCPU_SREG_CS, &vmx->rmode.segs[VCPU_SREG_CS]);
	fix_rmode_seg(VCPU_SREG_ES, &vmx->rmode.segs[VCPU_SREG_ES]);
	fix_rmode_seg(VCPU_SREG_DS, &vmx->rmode.segs[VCPU_SREG_DS]);
	fix_rmode_seg(VCPU_SREG_GS, &vmx->rmode.segs[VCPU_SREG_GS]);
	fix_rmode_seg(VCPU_SREG_FS, &vmx->rmode.segs[VCPU_SREG_FS]);

	kvm_mmu_reset_context(vcpu);
}

void vmx_set_efer(struct kvm_vcpu *vcpu, u64 efer)
{
	struct vcpu_vmx *vmx = to_vmx(vcpu);
	struct shared_msr_entry *msr = find_msr_entry(vmx, MSR_EFER);

	if (!msr)
		return;

	vcpu->arch.efer = efer;
	if (efer & EFER_LMA) {
		vm_entry_controls_setbit(to_vmx(vcpu), VM_ENTRY_IA32E_MODE);
		msr->data = efer;
	} else {
		vm_entry_controls_clearbit(to_vmx(vcpu), VM_ENTRY_IA32E_MODE);

		msr->data = efer & ~EFER_LME;
	}
	setup_msrs(vmx);
}

#ifdef CONFIG_X86_64

static void enter_lmode(struct kvm_vcpu *vcpu)
{
	u32 guest_tr_ar;

	vmx_segment_cache_clear(to_vmx(vcpu));

	guest_tr_ar = vmcs_read32(GUEST_TR_AR_BYTES);
	if ((guest_tr_ar & VMX_AR_TYPE_MASK) != VMX_AR_TYPE_BUSY_64_TSS) {
		pr_debug_ratelimited("%s: tss fixup for long mode. \n",
				     __func__);
		vmcs_write32(GUEST_TR_AR_BYTES,
			     (guest_tr_ar & ~VMX_AR_TYPE_MASK)
			     | VMX_AR_TYPE_BUSY_64_TSS);
	}
	vmx_set_efer(vcpu, vcpu->arch.efer | EFER_LMA);
}

static void exit_lmode(struct kvm_vcpu *vcpu)
{
	vm_entry_controls_clearbit(to_vmx(vcpu), VM_ENTRY_IA32E_MODE);
	vmx_set_efer(vcpu, vcpu->arch.efer & ~EFER_LMA);
}

#endif

static void vmx_flush_tlb_gva(struct kvm_vcpu *vcpu, gva_t addr)
{
	int vpid = to_vmx(vcpu)->vpid;

	if (!vpid_sync_vcpu_addr(vpid, addr))
		vpid_sync_context(vpid);

	/*
	 * If VPIDs are not supported or enabled, then the above is a no-op.
	 * But we don't really need a TLB flush in that case anyway, because
	 * each VM entry/exit includes an implicit flush when VPID is 0.
	 */
}

static void vmx_decache_cr0_guest_bits(struct kvm_vcpu *vcpu)
{
	ulong cr0_guest_owned_bits = vcpu->arch.cr0_guest_owned_bits;

	vcpu->arch.cr0 &= ~cr0_guest_owned_bits;
	vcpu->arch.cr0 |= vmcs_readl(GUEST_CR0) & cr0_guest_owned_bits;
}

static void vmx_decache_cr3(struct kvm_vcpu *vcpu)
{
	if (enable_unrestricted_guest || (enable_ept && is_paging(vcpu)))
		vcpu->arch.cr3 = vmcs_readl(GUEST_CR3);
	__set_bit(VCPU_EXREG_CR3, (ulong *)&vcpu->arch.regs_avail);
}

static void vmx_decache_cr4_guest_bits(struct kvm_vcpu *vcpu)
{
	ulong cr4_guest_owned_bits = vcpu->arch.cr4_guest_owned_bits;

	vcpu->arch.cr4 &= ~cr4_guest_owned_bits;
	vcpu->arch.cr4 |= vmcs_readl(GUEST_CR4) & cr4_guest_owned_bits;
}

static void ept_load_pdptrs(struct kvm_vcpu *vcpu)
{
	struct kvm_mmu *mmu = vcpu->arch.walk_mmu;

	if (!test_bit(VCPU_EXREG_PDPTR,
		      (unsigned long *)&vcpu->arch.regs_dirty))
		return;

	if (is_paging(vcpu) && is_pae(vcpu) && !is_long_mode(vcpu)) {
		vmcs_write64(GUEST_PDPTR0, mmu->pdptrs[0]);
		vmcs_write64(GUEST_PDPTR1, mmu->pdptrs[1]);
		vmcs_write64(GUEST_PDPTR2, mmu->pdptrs[2]);
		vmcs_write64(GUEST_PDPTR3, mmu->pdptrs[3]);
	}
}

void ept_save_pdptrs(struct kvm_vcpu *vcpu)
{
	struct kvm_mmu *mmu = vcpu->arch.walk_mmu;

	if (is_paging(vcpu) && is_pae(vcpu) && !is_long_mode(vcpu)) {
		mmu->pdptrs[0] = vmcs_read64(GUEST_PDPTR0);
		mmu->pdptrs[1] = vmcs_read64(GUEST_PDPTR1);
		mmu->pdptrs[2] = vmcs_read64(GUEST_PDPTR2);
		mmu->pdptrs[3] = vmcs_read64(GUEST_PDPTR3);
	}

	__set_bit(VCPU_EXREG_PDPTR,
		  (unsigned long *)&vcpu->arch.regs_avail);
	__set_bit(VCPU_EXREG_PDPTR,
		  (unsigned long *)&vcpu->arch.regs_dirty);
}

static void ept_update_paging_mode_cr0(unsigned long *hw_cr0,
					unsigned long cr0,
					struct kvm_vcpu *vcpu)
{
	if (!test_bit(VCPU_EXREG_CR3, (ulong *)&vcpu->arch.regs_avail))
		vmx_decache_cr3(vcpu);
	if (!(cr0 & X86_CR0_PG)) {
		/* From paging/starting to nonpaging */
		vmcs_write32(CPU_BASED_VM_EXEC_CONTROL,
			     vmcs_read32(CPU_BASED_VM_EXEC_CONTROL) |
			     (CPU_BASED_CR3_LOAD_EXITING |
			      CPU_BASED_CR3_STORE_EXITING));
		vcpu->arch.cr0 = cr0;
		vmx_set_cr4(vcpu, kvm_read_cr4(vcpu));
	} else if (!is_paging(vcpu)) {
		/* From nonpaging to paging */
		vmcs_write32(CPU_BASED_VM_EXEC_CONTROL,
			     vmcs_read32(CPU_BASED_VM_EXEC_CONTROL) &
			     ~(CPU_BASED_CR3_LOAD_EXITING |
			       CPU_BASED_CR3_STORE_EXITING));
		vcpu->arch.cr0 = cr0;
		vmx_set_cr4(vcpu, kvm_read_cr4(vcpu));
	}

	if (!(cr0 & X86_CR0_WP))
		*hw_cr0 &= ~X86_CR0_WP;
}

void vmx_set_cr0(struct kvm_vcpu *vcpu, unsigned long cr0)
{
	struct vcpu_vmx *vmx = to_vmx(vcpu);
	unsigned long hw_cr0;

	hw_cr0 = (cr0 & ~KVM_VM_CR0_ALWAYS_OFF);
	if (enable_unrestricted_guest)
		hw_cr0 |= KVM_VM_CR0_ALWAYS_ON_UNRESTRICTED_GUEST;
	else {
		hw_cr0 |= KVM_VM_CR0_ALWAYS_ON;

		if (vmx->rmode.vm86_active && (cr0 & X86_CR0_PE))
			enter_pmode(vcpu);

		if (!vmx->rmode.vm86_active && !(cr0 & X86_CR0_PE))
			enter_rmode(vcpu);
	}

#ifdef CONFIG_X86_64
	if (vcpu->arch.efer & EFER_LME) {
		if (!is_paging(vcpu) && (cr0 & X86_CR0_PG))
			enter_lmode(vcpu);
		if (is_paging(vcpu) && !(cr0 & X86_CR0_PG))
			exit_lmode(vcpu);
	}
#endif

	if (enable_ept && !enable_unrestricted_guest)
		ept_update_paging_mode_cr0(&hw_cr0, cr0, vcpu);

	vmcs_writel(CR0_READ_SHADOW, cr0);
	vmcs_writel(GUEST_CR0, hw_cr0);
	vcpu->arch.cr0 = cr0;

	/* depends on vcpu->arch.cr0 to be set to a new value */
	vmx->emulation_required = emulation_required(vcpu);
}

static int get_ept_level(struct kvm_vcpu *vcpu)
{
	if (cpu_has_vmx_ept_5levels() && (cpuid_maxphyaddr(vcpu) > 48))
		return 5;
	return 4;
}

u64 construct_eptp(struct kvm_vcpu *vcpu, unsigned long root_hpa)
{
	u64 eptp = VMX_EPTP_MT_WB;

	eptp |= (get_ept_level(vcpu) == 5) ? VMX_EPTP_PWL_5 : VMX_EPTP_PWL_4;

	if (enable_ept_ad_bits &&
	    (!is_guest_mode(vcpu) || nested_ept_ad_enabled(vcpu)))
		eptp |= VMX_EPTP_AD_ENABLE_BIT;
	eptp |= (root_hpa & PAGE_MASK);

	return eptp;
}

void vmx_set_cr3(struct kvm_vcpu *vcpu, unsigned long cr3)
{
	struct kvm *kvm = vcpu->kvm;
	unsigned long guest_cr3;
	u64 eptp;

	guest_cr3 = cr3;
	if (enable_ept) {
		eptp = construct_eptp(vcpu, cr3);
		vmcs_write64(EPT_POINTER, eptp);

		if (kvm_x86_ops->tlb_remote_flush) {
			spin_lock(&to_kvm_vmx(kvm)->ept_pointer_lock);
			to_vmx(vcpu)->ept_pointer = eptp;
			to_kvm_vmx(kvm)->ept_pointers_match
				= EPT_POINTERS_CHECK;
			spin_unlock(&to_kvm_vmx(kvm)->ept_pointer_lock);
		}

		if (enable_unrestricted_guest || is_paging(vcpu) ||
		    is_guest_mode(vcpu))
			guest_cr3 = kvm_read_cr3(vcpu);
		else
			guest_cr3 = to_kvm_vmx(kvm)->ept_identity_map_addr;
		ept_load_pdptrs(vcpu);
	}

	vmcs_writel(GUEST_CR3, guest_cr3);
}

int vmx_set_cr4(struct kvm_vcpu *vcpu, unsigned long cr4)
{
	/*
	 * Pass through host's Machine Check Enable value to hw_cr4, which
	 * is in force while we are in guest mode.  Do not let guests control
	 * this bit, even if host CR4.MCE == 0.
	 */
	unsigned long hw_cr4;

	hw_cr4 = (cr4_read_shadow() & X86_CR4_MCE) | (cr4 & ~X86_CR4_MCE);
	if (enable_unrestricted_guest)
		hw_cr4 |= KVM_VM_CR4_ALWAYS_ON_UNRESTRICTED_GUEST;
	else if (to_vmx(vcpu)->rmode.vm86_active)
		hw_cr4 |= KVM_RMODE_VM_CR4_ALWAYS_ON;
	else
		hw_cr4 |= KVM_PMODE_VM_CR4_ALWAYS_ON;

	if (!boot_cpu_has(X86_FEATURE_UMIP) && vmx_umip_emulated()) {
		if (cr4 & X86_CR4_UMIP) {
			vmcs_set_bits(SECONDARY_VM_EXEC_CONTROL,
				SECONDARY_EXEC_DESC);
			hw_cr4 &= ~X86_CR4_UMIP;
		} else if (!is_guest_mode(vcpu) ||
			!nested_cpu_has2(get_vmcs12(vcpu), SECONDARY_EXEC_DESC))
			vmcs_clear_bits(SECONDARY_VM_EXEC_CONTROL,
					SECONDARY_EXEC_DESC);
	}

	if (cr4 & X86_CR4_VMXE) {
		/*
		 * To use VMXON (and later other VMX instructions), a guest
		 * must first be able to turn on cr4.VMXE (see handle_vmon()).
		 * So basically the check on whether to allow nested VMX
		 * is here.  We operate under the default treatment of SMM,
		 * so VMX cannot be enabled under SMM.
		 */
		if (!nested_vmx_allowed(vcpu) || is_smm(vcpu))
			return 1;
	}

	if (to_vmx(vcpu)->nested.vmxon && !nested_cr4_valid(vcpu, cr4))
		return 1;

	vcpu->arch.cr4 = cr4;

	if (!enable_unrestricted_guest) {
		if (enable_ept) {
			if (!is_paging(vcpu)) {
				hw_cr4 &= ~X86_CR4_PAE;
				hw_cr4 |= X86_CR4_PSE;
			} else if (!(cr4 & X86_CR4_PAE)) {
				hw_cr4 &= ~X86_CR4_PAE;
			}
		}

		/*
		 * SMEP/SMAP/PKU is disabled if CPU is in non-paging mode in
		 * hardware.  To emulate this behavior, SMEP/SMAP/PKU needs
		 * to be manually disabled when guest switches to non-paging
		 * mode.
		 *
		 * If !enable_unrestricted_guest, the CPU is always running
		 * with CR0.PG=1 and CR4 needs to be modified.
		 * If enable_unrestricted_guest, the CPU automatically
		 * disables SMEP/SMAP/PKU when the guest sets CR0.PG=0.
		 */
		if (!is_paging(vcpu))
			hw_cr4 &= ~(X86_CR4_SMEP | X86_CR4_SMAP | X86_CR4_PKE);
	}

	vmcs_writel(CR4_READ_SHADOW, cr4);
	vmcs_writel(GUEST_CR4, hw_cr4);
	return 0;
}

void vmx_get_segment(struct kvm_vcpu *vcpu, struct kvm_segment *var, int seg)
{
	struct vcpu_vmx *vmx = to_vmx(vcpu);
	u32 ar;

	if (vmx->rmode.vm86_active && seg != VCPU_SREG_LDTR) {
		*var = vmx->rmode.segs[seg];
		if (seg == VCPU_SREG_TR
		    || var->selector == vmx_read_guest_seg_selector(vmx, seg))
			return;
		var->base = vmx_read_guest_seg_base(vmx, seg);
		var->selector = vmx_read_guest_seg_selector(vmx, seg);
		return;
	}
	var->base = vmx_read_guest_seg_base(vmx, seg);
	var->limit = vmx_read_guest_seg_limit(vmx, seg);
	var->selector = vmx_read_guest_seg_selector(vmx, seg);
	ar = vmx_read_guest_seg_ar(vmx, seg);
	var->unusable = (ar >> 16) & 1;
	var->type = ar & 15;
	var->s = (ar >> 4) & 1;
	var->dpl = (ar >> 5) & 3;
	/*
	 * Some userspaces do not preserve unusable property. Since usable
	 * segment has to be present according to VMX spec we can use present
	 * property to amend userspace bug by making unusable segment always
	 * nonpresent. vmx_segment_access_rights() already marks nonpresent
	 * segment as unusable.
	 */
	var->present = !var->unusable;
	var->avl = (ar >> 12) & 1;
	var->l = (ar >> 13) & 1;
	var->db = (ar >> 14) & 1;
	var->g = (ar >> 15) & 1;
}

static u64 vmx_get_segment_base(struct kvm_vcpu *vcpu, int seg)
{
	struct kvm_segment s;

	if (to_vmx(vcpu)->rmode.vm86_active) {
		vmx_get_segment(vcpu, &s, seg);
		return s.base;
	}
	return vmx_read_guest_seg_base(to_vmx(vcpu), seg);
}

int vmx_get_cpl(struct kvm_vcpu *vcpu)
{
	struct vcpu_vmx *vmx = to_vmx(vcpu);

	if (unlikely(vmx->rmode.vm86_active))
		return 0;
	else {
		int ar = vmx_read_guest_seg_ar(vmx, VCPU_SREG_SS);
		return VMX_AR_DPL(ar);
	}
}

static u32 vmx_segment_access_rights(struct kvm_segment *var)
{
	u32 ar;

	if (var->unusable || !var->present)
		ar = 1 << 16;
	else {
		ar = var->type & 15;
		ar |= (var->s & 1) << 4;
		ar |= (var->dpl & 3) << 5;
		ar |= (var->present & 1) << 7;
		ar |= (var->avl & 1) << 12;
		ar |= (var->l & 1) << 13;
		ar |= (var->db & 1) << 14;
		ar |= (var->g & 1) << 15;
	}

	return ar;
}

void vmx_set_segment(struct kvm_vcpu *vcpu, struct kvm_segment *var, int seg)
{
	struct vcpu_vmx *vmx = to_vmx(vcpu);
	const struct kvm_vmx_segment_field *sf = &kvm_vmx_segment_fields[seg];

	vmx_segment_cache_clear(vmx);

	if (vmx->rmode.vm86_active && seg != VCPU_SREG_LDTR) {
		vmx->rmode.segs[seg] = *var;
		if (seg == VCPU_SREG_TR)
			vmcs_write16(sf->selector, var->selector);
		else if (var->s)
			fix_rmode_seg(seg, &vmx->rmode.segs[seg]);
		goto out;
	}

	vmcs_writel(sf->base, var->base);
	vmcs_write32(sf->limit, var->limit);
	vmcs_write16(sf->selector, var->selector);

	/*
	 *   Fix the "Accessed" bit in AR field of segment registers for older
	 * qemu binaries.
	 *   IA32 arch specifies that at the time of processor reset the
	 * "Accessed" bit in the AR field of segment registers is 1. And qemu
	 * is setting it to 0 in the userland code. This causes invalid guest
	 * state vmexit when "unrestricted guest" mode is turned on.
	 *    Fix for this setup issue in cpu_reset is being pushed in the qemu
	 * tree. Newer qemu binaries with that qemu fix would not need this
	 * kvm hack.
	 */
	if (enable_unrestricted_guest && (seg != VCPU_SREG_LDTR))
		var->type |= 0x1; /* Accessed */

	vmcs_write32(sf->ar_bytes, vmx_segment_access_rights(var));

out:
	vmx->emulation_required = emulation_required(vcpu);
}

static void vmx_get_cs_db_l_bits(struct kvm_vcpu *vcpu, int *db, int *l)
{
	u32 ar = vmx_read_guest_seg_ar(to_vmx(vcpu), VCPU_SREG_CS);

	*db = (ar >> 14) & 1;
	*l = (ar >> 13) & 1;
}

static void vmx_get_idt(struct kvm_vcpu *vcpu, struct desc_ptr *dt)
{
	dt->size = vmcs_read32(GUEST_IDTR_LIMIT);
	dt->address = vmcs_readl(GUEST_IDTR_BASE);
}

static void vmx_set_idt(struct kvm_vcpu *vcpu, struct desc_ptr *dt)
{
	vmcs_write32(GUEST_IDTR_LIMIT, dt->size);
	vmcs_writel(GUEST_IDTR_BASE, dt->address);
}

static void vmx_get_gdt(struct kvm_vcpu *vcpu, struct desc_ptr *dt)
{
	dt->size = vmcs_read32(GUEST_GDTR_LIMIT);
	dt->address = vmcs_readl(GUEST_GDTR_BASE);
}

static void vmx_set_gdt(struct kvm_vcpu *vcpu, struct desc_ptr *dt)
{
	vmcs_write32(GUEST_GDTR_LIMIT, dt->size);
	vmcs_writel(GUEST_GDTR_BASE, dt->address);
}

static bool rmode_segment_valid(struct kvm_vcpu *vcpu, int seg)
{
	struct kvm_segment var;
	u32 ar;

	vmx_get_segment(vcpu, &var, seg);
	var.dpl = 0x3;
	if (seg == VCPU_SREG_CS)
		var.type = 0x3;
	ar = vmx_segment_access_rights(&var);

	if (var.base != (var.selector << 4))
		return false;
	if (var.limit != 0xffff)
		return false;
	if (ar != 0xf3)
		return false;

	return true;
}

static bool code_segment_valid(struct kvm_vcpu *vcpu)
{
	struct kvm_segment cs;
	unsigned int cs_rpl;

	vmx_get_segment(vcpu, &cs, VCPU_SREG_CS);
	cs_rpl = cs.selector & SEGMENT_RPL_MASK;

	if (cs.unusable)
		return false;
	if (~cs.type & (VMX_AR_TYPE_CODE_MASK|VMX_AR_TYPE_ACCESSES_MASK))
		return false;
	if (!cs.s)
		return false;
	if (cs.type & VMX_AR_TYPE_WRITEABLE_MASK) {
		if (cs.dpl > cs_rpl)
			return false;
	} else {
		if (cs.dpl != cs_rpl)
			return false;
	}
	if (!cs.present)
		return false;

	/* TODO: Add Reserved field check, this'll require a new member in the kvm_segment_field structure */
	return true;
}

static bool stack_segment_valid(struct kvm_vcpu *vcpu)
{
	struct kvm_segment ss;
	unsigned int ss_rpl;

	vmx_get_segment(vcpu, &ss, VCPU_SREG_SS);
	ss_rpl = ss.selector & SEGMENT_RPL_MASK;

	if (ss.unusable)
		return true;
	if (ss.type != 3 && ss.type != 7)
		return false;
	if (!ss.s)
		return false;
	if (ss.dpl != ss_rpl) /* DPL != RPL */
		return false;
	if (!ss.present)
		return false;

	return true;
}

static bool data_segment_valid(struct kvm_vcpu *vcpu, int seg)
{
	struct kvm_segment var;
	unsigned int rpl;

	vmx_get_segment(vcpu, &var, seg);
	rpl = var.selector & SEGMENT_RPL_MASK;

	if (var.unusable)
		return true;
	if (!var.s)
		return false;
	if (!var.present)
		return false;
	if (~var.type & (VMX_AR_TYPE_CODE_MASK|VMX_AR_TYPE_WRITEABLE_MASK)) {
		if (var.dpl < rpl) /* DPL < RPL */
			return false;
	}

	/* TODO: Add other members to kvm_segment_field to allow checking for other access
	 * rights flags
	 */
	return true;
}

static bool tr_valid(struct kvm_vcpu *vcpu)
{
	struct kvm_segment tr;

	vmx_get_segment(vcpu, &tr, VCPU_SREG_TR);

	if (tr.unusable)
		return false;
	if (tr.selector & SEGMENT_TI_MASK)	/* TI = 1 */
		return false;
	if (tr.type != 3 && tr.type != 11) /* TODO: Check if guest is in IA32e mode */
		return false;
	if (!tr.present)
		return false;

	return true;
}

static bool ldtr_valid(struct kvm_vcpu *vcpu)
{
	struct kvm_segment ldtr;

	vmx_get_segment(vcpu, &ldtr, VCPU_SREG_LDTR);

	if (ldtr.unusable)
		return true;
	if (ldtr.selector & SEGMENT_TI_MASK)	/* TI = 1 */
		return false;
	if (ldtr.type != 2)
		return false;
	if (!ldtr.present)
		return false;

	return true;
}

static bool cs_ss_rpl_check(struct kvm_vcpu *vcpu)
{
	struct kvm_segment cs, ss;

	vmx_get_segment(vcpu, &cs, VCPU_SREG_CS);
	vmx_get_segment(vcpu, &ss, VCPU_SREG_SS);

	return ((cs.selector & SEGMENT_RPL_MASK) ==
		 (ss.selector & SEGMENT_RPL_MASK));
}

/*
 * Check if guest state is valid. Returns true if valid, false if
 * not.
 * We assume that registers are always usable
 */
static bool guest_state_valid(struct kvm_vcpu *vcpu)
{
	if (enable_unrestricted_guest)
		return true;

	/* real mode guest state checks */
	if (!is_protmode(vcpu) || (vmx_get_rflags(vcpu) & X86_EFLAGS_VM)) {
		if (!rmode_segment_valid(vcpu, VCPU_SREG_CS))
			return false;
		if (!rmode_segment_valid(vcpu, VCPU_SREG_SS))
			return false;
		if (!rmode_segment_valid(vcpu, VCPU_SREG_DS))
			return false;
		if (!rmode_segment_valid(vcpu, VCPU_SREG_ES))
			return false;
		if (!rmode_segment_valid(vcpu, VCPU_SREG_FS))
			return false;
		if (!rmode_segment_valid(vcpu, VCPU_SREG_GS))
			return false;
	} else {
	/* protected mode guest state checks */
		if (!cs_ss_rpl_check(vcpu))
			return false;
		if (!code_segment_valid(vcpu))
			return false;
		if (!stack_segment_valid(vcpu))
			return false;
		if (!data_segment_valid(vcpu, VCPU_SREG_DS))
			return false;
		if (!data_segment_valid(vcpu, VCPU_SREG_ES))
			return false;
		if (!data_segment_valid(vcpu, VCPU_SREG_FS))
			return false;
		if (!data_segment_valid(vcpu, VCPU_SREG_GS))
			return false;
		if (!tr_valid(vcpu))
			return false;
		if (!ldtr_valid(vcpu))
			return false;
	}
	/* TODO:
	 * - Add checks on RIP
	 * - Add checks on RFLAGS
	 */

	return true;
}

static int init_rmode_tss(struct kvm *kvm)
{
	gfn_t fn;
	u16 data = 0;
	int idx, r;

	idx = srcu_read_lock(&kvm->srcu);
	fn = to_kvm_vmx(kvm)->tss_addr >> PAGE_SHIFT;
	r = kvm_clear_guest_page(kvm, fn, 0, PAGE_SIZE);
	if (r < 0)
		goto out;
	data = TSS_BASE_SIZE + TSS_REDIRECTION_SIZE;
	r = kvm_write_guest_page(kvm, fn++, &data,
			TSS_IOPB_BASE_OFFSET, sizeof(u16));
	if (r < 0)
		goto out;
	r = kvm_clear_guest_page(kvm, fn++, 0, PAGE_SIZE);
	if (r < 0)
		goto out;
	r = kvm_clear_guest_page(kvm, fn, 0, PAGE_SIZE);
	if (r < 0)
		goto out;
	data = ~0;
	r = kvm_write_guest_page(kvm, fn, &data,
				 RMODE_TSS_SIZE - 2 * PAGE_SIZE - 1,
				 sizeof(u8));
out:
	srcu_read_unlock(&kvm->srcu, idx);
	return r;
}

static int init_rmode_identity_map(struct kvm *kvm)
{
	struct kvm_vmx *kvm_vmx = to_kvm_vmx(kvm);
	int i, idx, r = 0;
	kvm_pfn_t identity_map_pfn;
	u32 tmp;

	/* Protect kvm_vmx->ept_identity_pagetable_done. */
	mutex_lock(&kvm->slots_lock);

	if (likely(kvm_vmx->ept_identity_pagetable_done))
		goto out2;

	if (!kvm_vmx->ept_identity_map_addr)
		kvm_vmx->ept_identity_map_addr = VMX_EPT_IDENTITY_PAGETABLE_ADDR;
	identity_map_pfn = kvm_vmx->ept_identity_map_addr >> PAGE_SHIFT;

	r = __x86_set_memory_region(kvm, IDENTITY_PAGETABLE_PRIVATE_MEMSLOT,
				    kvm_vmx->ept_identity_map_addr, PAGE_SIZE);
	if (r < 0)
		goto out2;

	idx = srcu_read_lock(&kvm->srcu);
	r = kvm_clear_guest_page(kvm, identity_map_pfn, 0, PAGE_SIZE);
	if (r < 0)
		goto out;
	/* Set up identity-mapping pagetable for EPT in real mode */
	for (i = 0; i < PT32_ENT_PER_PAGE; i++) {
		tmp = (i << 22) + (_PAGE_PRESENT | _PAGE_RW | _PAGE_USER |
			_PAGE_ACCESSED | _PAGE_DIRTY | _PAGE_PSE);
		r = kvm_write_guest_page(kvm, identity_map_pfn,
				&tmp, i * sizeof(tmp), sizeof(tmp));
		if (r < 0)
			goto out;
	}
	kvm_vmx->ept_identity_pagetable_done = true;

out:
	srcu_read_unlock(&kvm->srcu, idx);

out2:
	mutex_unlock(&kvm->slots_lock);
	return r;
}

static void seg_setup(int seg)
{
	const struct kvm_vmx_segment_field *sf = &kvm_vmx_segment_fields[seg];
	unsigned int ar;

	vmcs_write16(sf->selector, 0);
	vmcs_writel(sf->base, 0);
	vmcs_write32(sf->limit, 0xffff);
	ar = 0x93;
	if (seg == VCPU_SREG_CS)
		ar |= 0x08; /* code segment */

	vmcs_write32(sf->ar_bytes, ar);
}

static int alloc_apic_access_page(struct kvm *kvm)
{
	struct page *page;
	int r = 0;

	mutex_lock(&kvm->slots_lock);
	if (kvm->arch.apic_access_page_done)
		goto out;
	r = __x86_set_memory_region(kvm, APIC_ACCESS_PAGE_PRIVATE_MEMSLOT,
				    APIC_DEFAULT_PHYS_BASE, PAGE_SIZE);
	if (r)
		goto out;

	page = gfn_to_page(kvm, APIC_DEFAULT_PHYS_BASE >> PAGE_SHIFT);
	if (is_error_page(page)) {
		r = -EFAULT;
		goto out;
	}

	/*
	 * Do not pin the page in memory, so that memory hot-unplug
	 * is able to migrate it.
	 */
	put_page(page);
	kvm->arch.apic_access_page_done = true;
out:
	mutex_unlock(&kvm->slots_lock);
	return r;
}

int allocate_vpid(void)
{
	int vpid;

	if (!enable_vpid)
		return 0;
	spin_lock(&vmx_vpid_lock);
	vpid = find_first_zero_bit(vmx_vpid_bitmap, VMX_NR_VPIDS);
	if (vpid < VMX_NR_VPIDS)
		__set_bit(vpid, vmx_vpid_bitmap);
	else
		vpid = 0;
	spin_unlock(&vmx_vpid_lock);
	return vpid;
}

void free_vpid(int vpid)
{
	if (!enable_vpid || vpid == 0)
		return;
	spin_lock(&vmx_vpid_lock);
	__clear_bit(vpid, vmx_vpid_bitmap);
	spin_unlock(&vmx_vpid_lock);
}

static __always_inline void vmx_disable_intercept_for_msr(unsigned long *msr_bitmap,
							  u32 msr, int type)
{
	int f = sizeof(unsigned long);

	if (!cpu_has_vmx_msr_bitmap())
		return;

	if (static_branch_unlikely(&enable_evmcs))
		evmcs_touch_msr_bitmap();

	/*
	 * See Intel PRM Vol. 3, 20.6.9 (MSR-Bitmap Address). Early manuals
	 * have the write-low and read-high bitmap offsets the wrong way round.
	 * We can control MSRs 0x00000000-0x00001fff and 0xc0000000-0xc0001fff.
	 */
	if (msr <= 0x1fff) {
		if (type & MSR_TYPE_R)
			/* read-low */
			__clear_bit(msr, msr_bitmap + 0x000 / f);

		if (type & MSR_TYPE_W)
			/* write-low */
			__clear_bit(msr, msr_bitmap + 0x800 / f);

	} else if ((msr >= 0xc0000000) && (msr <= 0xc0001fff)) {
		msr &= 0x1fff;
		if (type & MSR_TYPE_R)
			/* read-high */
			__clear_bit(msr, msr_bitmap + 0x400 / f);

		if (type & MSR_TYPE_W)
			/* write-high */
			__clear_bit(msr, msr_bitmap + 0xc00 / f);

	}
}

static __always_inline void vmx_enable_intercept_for_msr(unsigned long *msr_bitmap,
							 u32 msr, int type)
{
	int f = sizeof(unsigned long);

	if (!cpu_has_vmx_msr_bitmap())
		return;

	if (static_branch_unlikely(&enable_evmcs))
		evmcs_touch_msr_bitmap();

	/*
	 * See Intel PRM Vol. 3, 20.6.9 (MSR-Bitmap Address). Early manuals
	 * have the write-low and read-high bitmap offsets the wrong way round.
	 * We can control MSRs 0x00000000-0x00001fff and 0xc0000000-0xc0001fff.
	 */
	if (msr <= 0x1fff) {
		if (type & MSR_TYPE_R)
			/* read-low */
			__set_bit(msr, msr_bitmap + 0x000 / f);

		if (type & MSR_TYPE_W)
			/* write-low */
			__set_bit(msr, msr_bitmap + 0x800 / f);

	} else if ((msr >= 0xc0000000) && (msr <= 0xc0001fff)) {
		msr &= 0x1fff;
		if (type & MSR_TYPE_R)
			/* read-high */
			__set_bit(msr, msr_bitmap + 0x400 / f);

		if (type & MSR_TYPE_W)
			/* write-high */
			__set_bit(msr, msr_bitmap + 0xc00 / f);

	}
}

static __always_inline void vmx_set_intercept_for_msr(unsigned long *msr_bitmap,
			     			      u32 msr, int type, bool value)
{
	if (value)
		vmx_enable_intercept_for_msr(msr_bitmap, msr, type);
	else
		vmx_disable_intercept_for_msr(msr_bitmap, msr, type);
}

static u8 vmx_msr_bitmap_mode(struct kvm_vcpu *vcpu)
{
	u8 mode = 0;

	if (cpu_has_secondary_exec_ctrls() &&
	    (vmcs_read32(SECONDARY_VM_EXEC_CONTROL) &
	     SECONDARY_EXEC_VIRTUALIZE_X2APIC_MODE)) {
		mode |= MSR_BITMAP_MODE_X2APIC;
		if (enable_apicv && kvm_vcpu_apicv_active(vcpu))
			mode |= MSR_BITMAP_MODE_X2APIC_APICV;
	}

	return mode;
}

static void vmx_update_msr_bitmap_x2apic(unsigned long *msr_bitmap,
					 u8 mode)
{
	int msr;

	for (msr = 0x800; msr <= 0x8ff; msr += BITS_PER_LONG) {
		unsigned word = msr / BITS_PER_LONG;
		msr_bitmap[word] = (mode & MSR_BITMAP_MODE_X2APIC_APICV) ? 0 : ~0;
		msr_bitmap[word + (0x800 / sizeof(long))] = ~0;
	}

	if (mode & MSR_BITMAP_MODE_X2APIC) {
		/*
		 * TPR reads and writes can be virtualized even if virtual interrupt
		 * delivery is not in use.
		 */
		vmx_disable_intercept_for_msr(msr_bitmap, X2APIC_MSR(APIC_TASKPRI), MSR_TYPE_RW);
		if (mode & MSR_BITMAP_MODE_X2APIC_APICV) {
			vmx_enable_intercept_for_msr(msr_bitmap, X2APIC_MSR(APIC_TMCCT), MSR_TYPE_R);
			vmx_disable_intercept_for_msr(msr_bitmap, X2APIC_MSR(APIC_EOI), MSR_TYPE_W);
			vmx_disable_intercept_for_msr(msr_bitmap, X2APIC_MSR(APIC_SELF_IPI), MSR_TYPE_W);
		}
	}
}

void vmx_update_msr_bitmap(struct kvm_vcpu *vcpu)
{
	struct vcpu_vmx *vmx = to_vmx(vcpu);
	unsigned long *msr_bitmap = vmx->vmcs01.msr_bitmap;
	u8 mode = vmx_msr_bitmap_mode(vcpu);
	u8 changed = mode ^ vmx->msr_bitmap_mode;

	if (!changed)
		return;

	if (changed & (MSR_BITMAP_MODE_X2APIC | MSR_BITMAP_MODE_X2APIC_APICV))
		vmx_update_msr_bitmap_x2apic(msr_bitmap, mode);

	vmx->msr_bitmap_mode = mode;
}

void pt_update_intercept_for_msr(struct vcpu_vmx *vmx)
{
	unsigned long *msr_bitmap = vmx->vmcs01.msr_bitmap;
	bool flag = !(vmx->pt_desc.guest.ctl & RTIT_CTL_TRACEEN);
	u32 i;

	vmx_set_intercept_for_msr(msr_bitmap, MSR_IA32_RTIT_STATUS,
							MSR_TYPE_RW, flag);
	vmx_set_intercept_for_msr(msr_bitmap, MSR_IA32_RTIT_OUTPUT_BASE,
							MSR_TYPE_RW, flag);
	vmx_set_intercept_for_msr(msr_bitmap, MSR_IA32_RTIT_OUTPUT_MASK,
							MSR_TYPE_RW, flag);
	vmx_set_intercept_for_msr(msr_bitmap, MSR_IA32_RTIT_CR3_MATCH,
							MSR_TYPE_RW, flag);
	for (i = 0; i < vmx->pt_desc.addr_range; i++) {
		vmx_set_intercept_for_msr(msr_bitmap,
			MSR_IA32_RTIT_ADDR0_A + i * 2, MSR_TYPE_RW, flag);
		vmx_set_intercept_for_msr(msr_bitmap,
			MSR_IA32_RTIT_ADDR0_B + i * 2, MSR_TYPE_RW, flag);
	}
}

static bool vmx_get_enable_apicv(struct kvm_vcpu *vcpu)
{
	return enable_apicv;
}

static bool vmx_guest_apic_has_interrupt(struct kvm_vcpu *vcpu)
{
	struct vcpu_vmx *vmx = to_vmx(vcpu);
	void *vapic_page;
	u32 vppr;
	int rvi;

	if (WARN_ON_ONCE(!is_guest_mode(vcpu)) ||
		!nested_cpu_has_vid(get_vmcs12(vcpu)) ||
		WARN_ON_ONCE(!vmx->nested.virtual_apic_page))
		return false;

	rvi = vmx_get_rvi();

	vapic_page = kmap(vmx->nested.virtual_apic_page);
	vppr = *((u32 *)(vapic_page + APIC_PROCPRI));
	kunmap(vmx->nested.virtual_apic_page);

	return ((rvi & 0xf0) > (vppr & 0xf0));
}

static inline bool kvm_vcpu_trigger_posted_interrupt(struct kvm_vcpu *vcpu,
						     bool nested)
{
#ifdef CONFIG_SMP
	int pi_vec = nested ? POSTED_INTR_NESTED_VECTOR : POSTED_INTR_VECTOR;

	if (vcpu->mode == IN_GUEST_MODE) {
		/*
		 * The vector of interrupt to be delivered to vcpu had
		 * been set in PIR before this function.
		 *
		 * Following cases will be reached in this block, and
		 * we always send a notification event in all cases as
		 * explained below.
		 *
		 * Case 1: vcpu keeps in non-root mode. Sending a
		 * notification event posts the interrupt to vcpu.
		 *
		 * Case 2: vcpu exits to root mode and is still
		 * runnable. PIR will be synced to vIRR before the
		 * next vcpu entry. Sending a notification event in
		 * this case has no effect, as vcpu is not in root
		 * mode.
		 *
		 * Case 3: vcpu exits to root mode and is blocked.
		 * vcpu_block() has already synced PIR to vIRR and
		 * never blocks vcpu if vIRR is not cleared. Therefore,
		 * a blocked vcpu here does not wait for any requested
		 * interrupts in PIR, and sending a notification event
		 * which has no effect is safe here.
		 */

		apic->send_IPI_mask(get_cpu_mask(vcpu->cpu), pi_vec);
		return true;
	}
#endif
	return false;
}

static int vmx_deliver_nested_posted_interrupt(struct kvm_vcpu *vcpu,
						int vector)
{
	struct vcpu_vmx *vmx = to_vmx(vcpu);

	if (is_guest_mode(vcpu) &&
	    vector == vmx->nested.posted_intr_nv) {
		/*
		 * If a posted intr is not recognized by hardware,
		 * we will accomplish it in the next vmentry.
		 */
		vmx->nested.pi_pending = true;
		kvm_make_request(KVM_REQ_EVENT, vcpu);
		/* the PIR and ON have been set by L1. */
		if (!kvm_vcpu_trigger_posted_interrupt(vcpu, true))
			kvm_vcpu_kick(vcpu);
		return 0;
	}
	return -1;
}
/*
 * Send interrupt to vcpu via posted interrupt way.
 * 1. If target vcpu is running(non-root mode), send posted interrupt
 * notification to vcpu and hardware will sync PIR to vIRR atomically.
 * 2. If target vcpu isn't running(root mode), kick it to pick up the
 * interrupt from PIR in next vmentry.
 */
static void vmx_deliver_posted_interrupt(struct kvm_vcpu *vcpu, int vector)
{
	struct vcpu_vmx *vmx = to_vmx(vcpu);
	int r;

	r = vmx_deliver_nested_posted_interrupt(vcpu, vector);
	if (!r)
		return;

	if (pi_test_and_set_pir(vector, &vmx->pi_desc))
		return;

	/* If a previous notification has sent the IPI, nothing to do.  */
	if (pi_test_and_set_on(&vmx->pi_desc))
		return;

	if (!kvm_vcpu_trigger_posted_interrupt(vcpu, false))
		kvm_vcpu_kick(vcpu);
}

/*
 * Set up the vmcs's constant host-state fields, i.e., host-state fields that
 * will not change in the lifetime of the guest.
 * Note that host-state that does change is set elsewhere. E.g., host-state
 * that is set differently for each CPU is set in vmx_vcpu_load(), not here.
 */
void vmx_set_constant_host_state(struct vcpu_vmx *vmx)
{
	u32 low32, high32;
	unsigned long tmpl;
	struct desc_ptr dt;
	unsigned long cr0, cr3, cr4;

	cr0 = read_cr0();
	WARN_ON(cr0 & X86_CR0_TS);
	vmcs_writel(HOST_CR0, cr0);  /* 22.2.3 */

	/*
	 * Save the most likely value for this task's CR3 in the VMCS.
	 * We can't use __get_current_cr3_fast() because we're not atomic.
	 */
	cr3 = __read_cr3();
	vmcs_writel(HOST_CR3, cr3);		/* 22.2.3  FIXME: shadow tables */
	vmx->loaded_vmcs->host_state.cr3 = cr3;

	/* Save the most likely value for this task's CR4 in the VMCS. */
	cr4 = cr4_read_shadow();
	vmcs_writel(HOST_CR4, cr4);			/* 22.2.3, 22.2.5 */
	vmx->loaded_vmcs->host_state.cr4 = cr4;

	vmcs_write16(HOST_CS_SELECTOR, __KERNEL_CS);  /* 22.2.4 */
#ifdef CONFIG_X86_64
	/*
	 * Load null selectors, so we can avoid reloading them in
	 * vmx_prepare_switch_to_host(), in case userspace uses
	 * the null selectors too (the expected case).
	 */
	vmcs_write16(HOST_DS_SELECTOR, 0);
	vmcs_write16(HOST_ES_SELECTOR, 0);
#else
	vmcs_write16(HOST_DS_SELECTOR, __KERNEL_DS);  /* 22.2.4 */
	vmcs_write16(HOST_ES_SELECTOR, __KERNEL_DS);  /* 22.2.4 */
#endif
	vmcs_write16(HOST_SS_SELECTOR, __KERNEL_DS);  /* 22.2.4 */
	vmcs_write16(HOST_TR_SELECTOR, GDT_ENTRY_TSS*8);  /* 22.2.4 */

	store_idt(&dt);
	vmcs_writel(HOST_IDTR_BASE, dt.address);   /* 22.2.4 */
	vmx->host_idt_base = dt.address;

	vmcs_writel(HOST_RIP, (unsigned long)vmx_vmexit); /* 22.2.5 */

	rdmsr(MSR_IA32_SYSENTER_CS, low32, high32);
	vmcs_write32(HOST_IA32_SYSENTER_CS, low32);
	rdmsrl(MSR_IA32_SYSENTER_EIP, tmpl);
	vmcs_writel(HOST_IA32_SYSENTER_EIP, tmpl);   /* 22.2.3 */

	if (vmcs_config.vmexit_ctrl & VM_EXIT_LOAD_IA32_PAT) {
		rdmsr(MSR_IA32_CR_PAT, low32, high32);
		vmcs_write64(HOST_IA32_PAT, low32 | ((u64) high32 << 32));
	}

	if (cpu_has_load_ia32_efer())
		vmcs_write64(HOST_IA32_EFER, host_efer);
}

void set_cr4_guest_host_mask(struct vcpu_vmx *vmx)
{
	vmx->vcpu.arch.cr4_guest_owned_bits = KVM_CR4_GUEST_OWNED_BITS;
	if (enable_ept)
		vmx->vcpu.arch.cr4_guest_owned_bits |= X86_CR4_PGE;
	if (is_guest_mode(&vmx->vcpu))
		vmx->vcpu.arch.cr4_guest_owned_bits &=
			~get_vmcs12(&vmx->vcpu)->cr4_guest_host_mask;
	vmcs_writel(CR4_GUEST_HOST_MASK, ~vmx->vcpu.arch.cr4_guest_owned_bits);
}

static u32 vmx_pin_based_exec_ctrl(struct vcpu_vmx *vmx)
{
	u32 pin_based_exec_ctrl = vmcs_config.pin_based_exec_ctrl;

	if (!kvm_vcpu_apicv_active(&vmx->vcpu))
		pin_based_exec_ctrl &= ~PIN_BASED_POSTED_INTR;

	if (!enable_vnmi)
		pin_based_exec_ctrl &= ~PIN_BASED_VIRTUAL_NMIS;

	/* Enable the preemption timer dynamically */
	pin_based_exec_ctrl &= ~PIN_BASED_VMX_PREEMPTION_TIMER;
	return pin_based_exec_ctrl;
}

static void vmx_refresh_apicv_exec_ctrl(struct kvm_vcpu *vcpu)
{
	struct vcpu_vmx *vmx = to_vmx(vcpu);

	vmcs_write32(PIN_BASED_VM_EXEC_CONTROL, vmx_pin_based_exec_ctrl(vmx));
	if (cpu_has_secondary_exec_ctrls()) {
		if (kvm_vcpu_apicv_active(vcpu))
			vmcs_set_bits(SECONDARY_VM_EXEC_CONTROL,
				      SECONDARY_EXEC_APIC_REGISTER_VIRT |
				      SECONDARY_EXEC_VIRTUAL_INTR_DELIVERY);
		else
			vmcs_clear_bits(SECONDARY_VM_EXEC_CONTROL,
					SECONDARY_EXEC_APIC_REGISTER_VIRT |
					SECONDARY_EXEC_VIRTUAL_INTR_DELIVERY);
	}

	if (cpu_has_vmx_msr_bitmap())
		vmx_update_msr_bitmap(vcpu);
}

u32 vmx_exec_control(struct vcpu_vmx *vmx)
{
	u32 exec_control = vmcs_config.cpu_based_exec_ctrl;

	if (vmx->vcpu.arch.switch_db_regs & KVM_DEBUGREG_WONT_EXIT)
		exec_control &= ~CPU_BASED_MOV_DR_EXITING;

	if (!cpu_need_tpr_shadow(&vmx->vcpu)) {
		exec_control &= ~CPU_BASED_TPR_SHADOW;
#ifdef CONFIG_X86_64
		exec_control |= CPU_BASED_CR8_STORE_EXITING |
				CPU_BASED_CR8_LOAD_EXITING;
#endif
	}
	if (!enable_ept)
		exec_control |= CPU_BASED_CR3_STORE_EXITING |
				CPU_BASED_CR3_LOAD_EXITING  |
				CPU_BASED_INVLPG_EXITING;
	if (kvm_mwait_in_guest(vmx->vcpu.kvm))
		exec_control &= ~(CPU_BASED_MWAIT_EXITING |
				CPU_BASED_MONITOR_EXITING);
	if (kvm_hlt_in_guest(vmx->vcpu.kvm))
		exec_control &= ~CPU_BASED_HLT_EXITING;
	return exec_control;
}


static void vmx_compute_secondary_exec_control(struct vcpu_vmx *vmx)
{
	struct kvm_vcpu *vcpu = &vmx->vcpu;

	u32 exec_control = vmcs_config.cpu_based_2nd_exec_ctrl;

	if (pt_mode == PT_MODE_SYSTEM)
		exec_control &= ~(SECONDARY_EXEC_PT_USE_GPA | SECONDARY_EXEC_PT_CONCEAL_VMX);
	if (!cpu_need_virtualize_apic_accesses(vcpu))
		exec_control &= ~SECONDARY_EXEC_VIRTUALIZE_APIC_ACCESSES;
	if (vmx->vpid == 0)
		exec_control &= ~SECONDARY_EXEC_ENABLE_VPID;
	if (!enable_ept) {
		exec_control &= ~SECONDARY_EXEC_ENABLE_EPT;
		enable_unrestricted_guest = 0;
	}
	if (!enable_unrestricted_guest)
		exec_control &= ~SECONDARY_EXEC_UNRESTRICTED_GUEST;
	if (kvm_pause_in_guest(vmx->vcpu.kvm))
		exec_control &= ~SECONDARY_EXEC_PAUSE_LOOP_EXITING;
	if (!kvm_vcpu_apicv_active(vcpu))
		exec_control &= ~(SECONDARY_EXEC_APIC_REGISTER_VIRT |
				  SECONDARY_EXEC_VIRTUAL_INTR_DELIVERY);
	exec_control &= ~SECONDARY_EXEC_VIRTUALIZE_X2APIC_MODE;

	/* SECONDARY_EXEC_DESC is enabled/disabled on writes to CR4.UMIP,
	 * in vmx_set_cr4.  */
	exec_control &= ~SECONDARY_EXEC_DESC;

	/* SECONDARY_EXEC_SHADOW_VMCS is enabled when L1 executes VMPTRLD
	   (handle_vmptrld).
	   We can NOT enable shadow_vmcs here because we don't have yet
	   a current VMCS12
	*/
	exec_control &= ~SECONDARY_EXEC_SHADOW_VMCS;

	if (!enable_pml)
		exec_control &= ~SECONDARY_EXEC_ENABLE_PML;

	if (vmx_xsaves_supported()) {
		/* Exposing XSAVES only when XSAVE is exposed */
		bool xsaves_enabled =
			guest_cpuid_has(vcpu, X86_FEATURE_XSAVE) &&
			guest_cpuid_has(vcpu, X86_FEATURE_XSAVES);

		if (!xsaves_enabled)
			exec_control &= ~SECONDARY_EXEC_XSAVES;

		if (nested) {
			if (xsaves_enabled)
				vmx->nested.msrs.secondary_ctls_high |=
					SECONDARY_EXEC_XSAVES;
			else
				vmx->nested.msrs.secondary_ctls_high &=
					~SECONDARY_EXEC_XSAVES;
		}
	}

	if (vmx_rdtscp_supported()) {
		bool rdtscp_enabled = guest_cpuid_has(vcpu, X86_FEATURE_RDTSCP);
		if (!rdtscp_enabled)
			exec_control &= ~SECONDARY_EXEC_RDTSCP;

		if (nested) {
			if (rdtscp_enabled)
				vmx->nested.msrs.secondary_ctls_high |=
					SECONDARY_EXEC_RDTSCP;
			else
				vmx->nested.msrs.secondary_ctls_high &=
					~SECONDARY_EXEC_RDTSCP;
		}
	}

	if (vmx_invpcid_supported()) {
		/* Exposing INVPCID only when PCID is exposed */
		bool invpcid_enabled =
			guest_cpuid_has(vcpu, X86_FEATURE_INVPCID) &&
			guest_cpuid_has(vcpu, X86_FEATURE_PCID);

		if (!invpcid_enabled) {
			exec_control &= ~SECONDARY_EXEC_ENABLE_INVPCID;
			guest_cpuid_clear(vcpu, X86_FEATURE_INVPCID);
		}

		if (nested) {
			if (invpcid_enabled)
				vmx->nested.msrs.secondary_ctls_high |=
					SECONDARY_EXEC_ENABLE_INVPCID;
			else
				vmx->nested.msrs.secondary_ctls_high &=
					~SECONDARY_EXEC_ENABLE_INVPCID;
		}
	}

	if (vmx_rdrand_supported()) {
		bool rdrand_enabled = guest_cpuid_has(vcpu, X86_FEATURE_RDRAND);
		if (rdrand_enabled)
			exec_control &= ~SECONDARY_EXEC_RDRAND_EXITING;

		if (nested) {
			if (rdrand_enabled)
				vmx->nested.msrs.secondary_ctls_high |=
					SECONDARY_EXEC_RDRAND_EXITING;
			else
				vmx->nested.msrs.secondary_ctls_high &=
					~SECONDARY_EXEC_RDRAND_EXITING;
		}
	}

	if (vmx_rdseed_supported()) {
		bool rdseed_enabled = guest_cpuid_has(vcpu, X86_FEATURE_RDSEED);
		if (rdseed_enabled)
			exec_control &= ~SECONDARY_EXEC_RDSEED_EXITING;

		if (nested) {
			if (rdseed_enabled)
				vmx->nested.msrs.secondary_ctls_high |=
					SECONDARY_EXEC_RDSEED_EXITING;
			else
				vmx->nested.msrs.secondary_ctls_high &=
					~SECONDARY_EXEC_RDSEED_EXITING;
		}
	}

	vmx->secondary_exec_control = exec_control;
}

static void ept_set_mmio_spte_mask(void)
{
	/*
	 * EPT Misconfigurations can be generated if the value of bits 2:0
	 * of an EPT paging-structure entry is 110b (write/execute).
	 */
	kvm_mmu_set_mmio_spte_mask(VMX_EPT_RWX_MASK,
				   VMX_EPT_MISCONFIG_WX_VALUE);
}

#define VMX_XSS_EXIT_BITMAP 0

/*
 * Sets up the vmcs for emulated real mode.
 */
static void vmx_vcpu_setup(struct vcpu_vmx *vmx)
{
	int i;

	if (nested)
		nested_vmx_vcpu_setup();

	if (cpu_has_vmx_msr_bitmap())
		vmcs_write64(MSR_BITMAP, __pa(vmx->vmcs01.msr_bitmap));

	vmcs_write64(VMCS_LINK_POINTER, -1ull); /* 22.3.1.5 */

	/* Control */
	vmcs_write32(PIN_BASED_VM_EXEC_CONTROL, vmx_pin_based_exec_ctrl(vmx));
	vmx->hv_deadline_tsc = -1;

	vmcs_write32(CPU_BASED_VM_EXEC_CONTROL, vmx_exec_control(vmx));

	if (cpu_has_secondary_exec_ctrls()) {
		vmx_compute_secondary_exec_control(vmx);
		vmcs_write32(SECONDARY_VM_EXEC_CONTROL,
			     vmx->secondary_exec_control);
	}

	if (kvm_vcpu_apicv_active(&vmx->vcpu)) {
		vmcs_write64(EOI_EXIT_BITMAP0, 0);
		vmcs_write64(EOI_EXIT_BITMAP1, 0);
		vmcs_write64(EOI_EXIT_BITMAP2, 0);
		vmcs_write64(EOI_EXIT_BITMAP3, 0);

		vmcs_write16(GUEST_INTR_STATUS, 0);

		vmcs_write16(POSTED_INTR_NV, POSTED_INTR_VECTOR);
		vmcs_write64(POSTED_INTR_DESC_ADDR, __pa((&vmx->pi_desc)));
	}

	if (!kvm_pause_in_guest(vmx->vcpu.kvm)) {
		vmcs_write32(PLE_GAP, ple_gap);
		vmx->ple_window = ple_window;
		vmx->ple_window_dirty = true;
	}

	vmcs_write32(PAGE_FAULT_ERROR_CODE_MASK, 0);
	vmcs_write32(PAGE_FAULT_ERROR_CODE_MATCH, 0);
	vmcs_write32(CR3_TARGET_COUNT, 0);           /* 22.2.1 */

	vmcs_write16(HOST_FS_SELECTOR, 0);            /* 22.2.4 */
	vmcs_write16(HOST_GS_SELECTOR, 0);            /* 22.2.4 */
	vmx_set_constant_host_state(vmx);
	vmcs_writel(HOST_FS_BASE, 0); /* 22.2.4 */
	vmcs_writel(HOST_GS_BASE, 0); /* 22.2.4 */

	if (cpu_has_vmx_vmfunc())
		vmcs_write64(VM_FUNCTION_CONTROL, 0);

	vmcs_write32(VM_EXIT_MSR_STORE_COUNT, 0);
	vmcs_write32(VM_EXIT_MSR_LOAD_COUNT, 0);
	vmcs_write64(VM_EXIT_MSR_LOAD_ADDR, __pa(vmx->msr_autoload.host.val));
	vmcs_write32(VM_ENTRY_MSR_LOAD_COUNT, 0);
	vmcs_write64(VM_ENTRY_MSR_LOAD_ADDR, __pa(vmx->msr_autoload.guest.val));

	if (vmcs_config.vmentry_ctrl & VM_ENTRY_LOAD_IA32_PAT)
		vmcs_write64(GUEST_IA32_PAT, vmx->vcpu.arch.pat);

	for (i = 0; i < ARRAY_SIZE(vmx_msr_index); ++i) {
		u32 index = vmx_msr_index[i];
		u32 data_low, data_high;
		int j = vmx->nmsrs;

		if (rdmsr_safe(index, &data_low, &data_high) < 0)
			continue;
		if (wrmsr_safe(index, data_low, data_high) < 0)
			continue;
		vmx->guest_msrs[j].index = i;
		vmx->guest_msrs[j].data = 0;
		vmx->guest_msrs[j].mask = -1ull;
		++vmx->nmsrs;
	}

	vmx->arch_capabilities = kvm_get_arch_capabilities();

	vm_exit_controls_init(vmx, vmx_vmexit_ctrl());

	/* 22.2.1, 20.8.1 */
	vm_entry_controls_init(vmx, vmx_vmentry_ctrl());

	vmx->vcpu.arch.cr0_guest_owned_bits = X86_CR0_TS;
	vmcs_writel(CR0_GUEST_HOST_MASK, ~X86_CR0_TS);

	set_cr4_guest_host_mask(vmx);

	if (vmx_xsaves_supported())
		vmcs_write64(XSS_EXIT_BITMAP, VMX_XSS_EXIT_BITMAP);

	if (enable_pml) {
		vmcs_write64(PML_ADDRESS, page_to_phys(vmx->pml_pg));
		vmcs_write16(GUEST_PML_INDEX, PML_ENTITY_NUM - 1);
	}

	if (cpu_has_vmx_encls_vmexit())
		vmcs_write64(ENCLS_EXITING_BITMAP, -1ull);

	if (pt_mode == PT_MODE_HOST_GUEST) {
		memset(&vmx->pt_desc, 0, sizeof(vmx->pt_desc));
		/* Bit[6~0] are forced to 1, writes are ignored. */
		vmx->pt_desc.guest.output_mask = 0x7F;
		vmcs_write64(GUEST_IA32_RTIT_CTL, 0);
	}
}

static void vmx_vcpu_reset(struct kvm_vcpu *vcpu, bool init_event)
{
	struct vcpu_vmx *vmx = to_vmx(vcpu);
	struct msr_data apic_base_msr;
	u64 cr0;

	vmx->rmode.vm86_active = 0;
	vmx->spec_ctrl = 0;

	vcpu->arch.microcode_version = 0x100000000ULL;
	vmx->vcpu.arch.regs[VCPU_REGS_RDX] = get_rdx_init_val();
	kvm_set_cr8(vcpu, 0);

	if (!init_event) {
		apic_base_msr.data = APIC_DEFAULT_PHYS_BASE |
				     MSR_IA32_APICBASE_ENABLE;
		if (kvm_vcpu_is_reset_bsp(vcpu))
			apic_base_msr.data |= MSR_IA32_APICBASE_BSP;
		apic_base_msr.host_initiated = true;
		kvm_set_apic_base(vcpu, &apic_base_msr);
	}

	vmx_segment_cache_clear(vmx);

	seg_setup(VCPU_SREG_CS);
	vmcs_write16(GUEST_CS_SELECTOR, 0xf000);
	vmcs_writel(GUEST_CS_BASE, 0xffff0000ul);

	seg_setup(VCPU_SREG_DS);
	seg_setup(VCPU_SREG_ES);
	seg_setup(VCPU_SREG_FS);
	seg_setup(VCPU_SREG_GS);
	seg_setup(VCPU_SREG_SS);

	vmcs_write16(GUEST_TR_SELECTOR, 0);
	vmcs_writel(GUEST_TR_BASE, 0);
	vmcs_write32(GUEST_TR_LIMIT, 0xffff);
	vmcs_write32(GUEST_TR_AR_BYTES, 0x008b);

	vmcs_write16(GUEST_LDTR_SELECTOR, 0);
	vmcs_writel(GUEST_LDTR_BASE, 0);
	vmcs_write32(GUEST_LDTR_LIMIT, 0xffff);
	vmcs_write32(GUEST_LDTR_AR_BYTES, 0x00082);

	if (!init_event) {
		vmcs_write32(GUEST_SYSENTER_CS, 0);
		vmcs_writel(GUEST_SYSENTER_ESP, 0);
		vmcs_writel(GUEST_SYSENTER_EIP, 0);
		vmcs_write64(GUEST_IA32_DEBUGCTL, 0);
	}

	kvm_set_rflags(vcpu, X86_EFLAGS_FIXED);
	kvm_rip_write(vcpu, 0xfff0);

	vmcs_writel(GUEST_GDTR_BASE, 0);
	vmcs_write32(GUEST_GDTR_LIMIT, 0xffff);

	vmcs_writel(GUEST_IDTR_BASE, 0);
	vmcs_write32(GUEST_IDTR_LIMIT, 0xffff);

	vmcs_write32(GUEST_ACTIVITY_STATE, GUEST_ACTIVITY_ACTIVE);
	vmcs_write32(GUEST_INTERRUPTIBILITY_INFO, 0);
	vmcs_writel(GUEST_PENDING_DBG_EXCEPTIONS, 0);
	if (kvm_mpx_supported())
		vmcs_write64(GUEST_BNDCFGS, 0);

	setup_msrs(vmx);

	vmcs_write32(VM_ENTRY_INTR_INFO_FIELD, 0);  /* 22.2.1 */

	if (cpu_has_vmx_tpr_shadow() && !init_event) {
		vmcs_write64(VIRTUAL_APIC_PAGE_ADDR, 0);
		if (cpu_need_tpr_shadow(vcpu))
			vmcs_write64(VIRTUAL_APIC_PAGE_ADDR,
				     __pa(vcpu->arch.apic->regs));
		vmcs_write32(TPR_THRESHOLD, 0);
	}

	kvm_make_request(KVM_REQ_APIC_PAGE_RELOAD, vcpu);

	if (vmx->vpid != 0)
		vmcs_write16(VIRTUAL_PROCESSOR_ID, vmx->vpid);

	cr0 = X86_CR0_NW | X86_CR0_CD | X86_CR0_ET;
	vmx->vcpu.arch.cr0 = cr0;
	vmx_set_cr0(vcpu, cr0); /* enter rmode */
	vmx_set_cr4(vcpu, 0);
	vmx_set_efer(vcpu, 0);

	update_exception_bitmap(vcpu);

	vpid_sync_context(vmx->vpid);
	if (init_event)
		vmx_clear_hlt(vcpu);
}

static void enable_irq_window(struct kvm_vcpu *vcpu)
{
	vmcs_set_bits(CPU_BASED_VM_EXEC_CONTROL,
		      CPU_BASED_VIRTUAL_INTR_PENDING);
}

static void enable_nmi_window(struct kvm_vcpu *vcpu)
{
	if (!enable_vnmi ||
	    vmcs_read32(GUEST_INTERRUPTIBILITY_INFO) & GUEST_INTR_STATE_STI) {
		enable_irq_window(vcpu);
		return;
	}

	vmcs_set_bits(CPU_BASED_VM_EXEC_CONTROL,
		      CPU_BASED_VIRTUAL_NMI_PENDING);
}

static void vmx_inject_irq(struct kvm_vcpu *vcpu)
{
	struct vcpu_vmx *vmx = to_vmx(vcpu);
	uint32_t intr;
	int irq = vcpu->arch.interrupt.nr;

	trace_kvm_inj_virq(irq);

	++vcpu->stat.irq_injections;
	if (vmx->rmode.vm86_active) {
		int inc_eip = 0;
		if (vcpu->arch.interrupt.soft)
			inc_eip = vcpu->arch.event_exit_inst_len;
		if (kvm_inject_realmode_interrupt(vcpu, irq, inc_eip) != EMULATE_DONE)
			kvm_make_request(KVM_REQ_TRIPLE_FAULT, vcpu);
		return;
	}
	intr = irq | INTR_INFO_VALID_MASK;
	if (vcpu->arch.interrupt.soft) {
		intr |= INTR_TYPE_SOFT_INTR;
		vmcs_write32(VM_ENTRY_INSTRUCTION_LEN,
			     vmx->vcpu.arch.event_exit_inst_len);
	} else
		intr |= INTR_TYPE_EXT_INTR;
	vmcs_write32(VM_ENTRY_INTR_INFO_FIELD, intr);

	vmx_clear_hlt(vcpu);
}

static void vmx_inject_nmi(struct kvm_vcpu *vcpu)
{
	struct vcpu_vmx *vmx = to_vmx(vcpu);

	if (!enable_vnmi) {
		/*
		 * Tracking the NMI-blocked state in software is built upon
		 * finding the next open IRQ window. This, in turn, depends on
		 * well-behaving guests: They have to keep IRQs disabled at
		 * least as long as the NMI handler runs. Otherwise we may
		 * cause NMI nesting, maybe breaking the guest. But as this is
		 * highly unlikely, we can live with the residual risk.
		 */
		vmx->loaded_vmcs->soft_vnmi_blocked = 1;
		vmx->loaded_vmcs->vnmi_blocked_time = 0;
	}

	++vcpu->stat.nmi_injections;
	vmx->loaded_vmcs->nmi_known_unmasked = false;

	if (vmx->rmode.vm86_active) {
		if (kvm_inject_realmode_interrupt(vcpu, NMI_VECTOR, 0) != EMULATE_DONE)
			kvm_make_request(KVM_REQ_TRIPLE_FAULT, vcpu);
		return;
	}

	vmcs_write32(VM_ENTRY_INTR_INFO_FIELD,
			INTR_TYPE_NMI_INTR | INTR_INFO_VALID_MASK | NMI_VECTOR);

	vmx_clear_hlt(vcpu);
}

bool vmx_get_nmi_mask(struct kvm_vcpu *vcpu)
{
	struct vcpu_vmx *vmx = to_vmx(vcpu);
	bool masked;

	if (!enable_vnmi)
		return vmx->loaded_vmcs->soft_vnmi_blocked;
	if (vmx->loaded_vmcs->nmi_known_unmasked)
		return false;
	masked = vmcs_read32(GUEST_INTERRUPTIBILITY_INFO) & GUEST_INTR_STATE_NMI;
	vmx->loaded_vmcs->nmi_known_unmasked = !masked;
	return masked;
}

void vmx_set_nmi_mask(struct kvm_vcpu *vcpu, bool masked)
{
	struct vcpu_vmx *vmx = to_vmx(vcpu);

	if (!enable_vnmi) {
		if (vmx->loaded_vmcs->soft_vnmi_blocked != masked) {
			vmx->loaded_vmcs->soft_vnmi_blocked = masked;
			vmx->loaded_vmcs->vnmi_blocked_time = 0;
		}
	} else {
		vmx->loaded_vmcs->nmi_known_unmasked = !masked;
		if (masked)
			vmcs_set_bits(GUEST_INTERRUPTIBILITY_INFO,
				      GUEST_INTR_STATE_NMI);
		else
			vmcs_clear_bits(GUEST_INTERRUPTIBILITY_INFO,
					GUEST_INTR_STATE_NMI);
	}
}

static int vmx_nmi_allowed(struct kvm_vcpu *vcpu)
{
	if (to_vmx(vcpu)->nested.nested_run_pending)
		return 0;

	if (!enable_vnmi &&
	    to_vmx(vcpu)->loaded_vmcs->soft_vnmi_blocked)
		return 0;

	return	!(vmcs_read32(GUEST_INTERRUPTIBILITY_INFO) &
		  (GUEST_INTR_STATE_MOV_SS | GUEST_INTR_STATE_STI
		   | GUEST_INTR_STATE_NMI));
}

static int vmx_interrupt_allowed(struct kvm_vcpu *vcpu)
{
	return (!to_vmx(vcpu)->nested.nested_run_pending &&
		vmcs_readl(GUEST_RFLAGS) & X86_EFLAGS_IF) &&
		!(vmcs_read32(GUEST_INTERRUPTIBILITY_INFO) &
			(GUEST_INTR_STATE_STI | GUEST_INTR_STATE_MOV_SS));
}

static int vmx_set_tss_addr(struct kvm *kvm, unsigned int addr)
{
	int ret;

	if (enable_unrestricted_guest)
		return 0;

	ret = x86_set_memory_region(kvm, TSS_PRIVATE_MEMSLOT, addr,
				    PAGE_SIZE * 3);
	if (ret)
		return ret;
	to_kvm_vmx(kvm)->tss_addr = addr;
	return init_rmode_tss(kvm);
}

static int vmx_set_identity_map_addr(struct kvm *kvm, u64 ident_addr)
{
	to_kvm_vmx(kvm)->ept_identity_map_addr = ident_addr;
	return 0;
}

static bool rmode_exception(struct kvm_vcpu *vcpu, int vec)
{
	switch (vec) {
	case BP_VECTOR:
		/*
		 * Update instruction length as we may reinject the exception
		 * from user space while in guest debugging mode.
		 */
		to_vmx(vcpu)->vcpu.arch.event_exit_inst_len =
			vmcs_read32(VM_EXIT_INSTRUCTION_LEN);
		if (vcpu->guest_debug & KVM_GUESTDBG_USE_SW_BP)
			return false;
		/* fall through */
	case DB_VECTOR:
		if (vcpu->guest_debug &
			(KVM_GUESTDBG_SINGLESTEP | KVM_GUESTDBG_USE_HW_BP))
			return false;
		/* fall through */
	case DE_VECTOR:
	case OF_VECTOR:
	case BR_VECTOR:
	case UD_VECTOR:
	case DF_VECTOR:
	case SS_VECTOR:
	case GP_VECTOR:
	case MF_VECTOR:
		return true;
	break;
	}
	return false;
}

static int handle_rmode_exception(struct kvm_vcpu *vcpu,
				  int vec, u32 err_code)
{
	/*
	 * Instruction with address size override prefix opcode 0x67
	 * Cause the #SS fault with 0 error code in VM86 mode.
	 */
	if (((vec == GP_VECTOR) || (vec == SS_VECTOR)) && err_code == 0) {
		if (kvm_emulate_instruction(vcpu, 0) == EMULATE_DONE) {
			if (vcpu->arch.halt_request) {
				vcpu->arch.halt_request = 0;
				return kvm_vcpu_halt(vcpu);
			}
			return 1;
		}
		return 0;
	}

	/*
	 * Forward all other exceptions that are valid in real mode.
	 * FIXME: Breaks guest debugging in real mode, needs to be fixed with
	 *        the required debugging infrastructure rework.
	 */
	kvm_queue_exception(vcpu, vec);
	return 1;
}

/*
 * Trigger machine check on the host. We assume all the MSRs are already set up
 * by the CPU and that we still run on the same CPU as the MCE occurred on.
 * We pass a fake environment to the machine check handler because we want
 * the guest to be always treated like user space, no matter what context
 * it used internally.
 */
static void kvm_machine_check(void)
{
#if defined(CONFIG_X86_MCE) && defined(CONFIG_X86_64)
	struct pt_regs regs = {
		.cs = 3, /* Fake ring 3 no matter what the guest ran on */
		.flags = X86_EFLAGS_IF,
	};

	do_machine_check(&regs, 0);
#endif
}

static int handle_machine_check(struct kvm_vcpu *vcpu)
{
	/* already handled by vcpu_run */
	return 1;
}

static int handle_exception(struct kvm_vcpu *vcpu)
{
	struct vcpu_vmx *vmx = to_vmx(vcpu);
	struct kvm_run *kvm_run = vcpu->run;
	u32 intr_info, ex_no, error_code;
	unsigned long cr2, rip, dr6;
	u32 vect_info;
	enum emulation_result er;

	vect_info = vmx->idt_vectoring_info;
	intr_info = vmx->exit_intr_info;

	if (is_machine_check(intr_info))
		return handle_machine_check(vcpu);

	if (is_nmi(intr_info))
		return 1;  /* already handled by vmx_vcpu_run() */

	if (is_invalid_opcode(intr_info))
		return handle_ud(vcpu);

	error_code = 0;
	if (intr_info & INTR_INFO_DELIVER_CODE_MASK)
		error_code = vmcs_read32(VM_EXIT_INTR_ERROR_CODE);

	if (!vmx->rmode.vm86_active && is_gp_fault(intr_info)) {
		WARN_ON_ONCE(!enable_vmware_backdoor);
		er = kvm_emulate_instruction(vcpu,
			EMULTYPE_VMWARE | EMULTYPE_NO_UD_ON_FAIL);
		if (er == EMULATE_USER_EXIT)
			return 0;
		else if (er != EMULATE_DONE)
			kvm_queue_exception_e(vcpu, GP_VECTOR, error_code);
		return 1;
	}

	/*
	 * The #PF with PFEC.RSVD = 1 indicates the guest is accessing
	 * MMIO, it is better to report an internal error.
	 * See the comments in vmx_handle_exit.
	 */
	if ((vect_info & VECTORING_INFO_VALID_MASK) &&
	    !(is_page_fault(intr_info) && !(error_code & PFERR_RSVD_MASK))) {
		vcpu->run->exit_reason = KVM_EXIT_INTERNAL_ERROR;
		vcpu->run->internal.suberror = KVM_INTERNAL_ERROR_SIMUL_EX;
		vcpu->run->internal.ndata = 3;
		vcpu->run->internal.data[0] = vect_info;
		vcpu->run->internal.data[1] = intr_info;
		vcpu->run->internal.data[2] = error_code;
		return 0;
	}

	if (is_page_fault(intr_info)) {
		cr2 = vmcs_readl(EXIT_QUALIFICATION);
		/* EPT won't cause page fault directly */
		WARN_ON_ONCE(!vcpu->arch.apf.host_apf_reason && enable_ept);
		return kvm_handle_page_fault(vcpu, error_code, cr2, NULL, 0);
	}

	ex_no = intr_info & INTR_INFO_VECTOR_MASK;

	if (vmx->rmode.vm86_active && rmode_exception(vcpu, ex_no))
		return handle_rmode_exception(vcpu, ex_no, error_code);

	switch (ex_no) {
	case AC_VECTOR:
		kvm_queue_exception_e(vcpu, AC_VECTOR, error_code);
		return 1;
	case DB_VECTOR:
		dr6 = vmcs_readl(EXIT_QUALIFICATION);
		if (!(vcpu->guest_debug &
		      (KVM_GUESTDBG_SINGLESTEP | KVM_GUESTDBG_USE_HW_BP))) {
			vcpu->arch.dr6 &= ~15;
			vcpu->arch.dr6 |= dr6 | DR6_RTM;
			if (is_icebp(intr_info))
				skip_emulated_instruction(vcpu);

			kvm_queue_exception(vcpu, DB_VECTOR);
			return 1;
		}
		kvm_run->debug.arch.dr6 = dr6 | DR6_FIXED_1;
		kvm_run->debug.arch.dr7 = vmcs_readl(GUEST_DR7);
		/* fall through */
	case BP_VECTOR:
		/*
		 * Update instruction length as we may reinject #BP from
		 * user space while in guest debugging mode. Reading it for
		 * #DB as well causes no harm, it is not used in that case.
		 */
		vmx->vcpu.arch.event_exit_inst_len =
			vmcs_read32(VM_EXIT_INSTRUCTION_LEN);
		kvm_run->exit_reason = KVM_EXIT_DEBUG;
		rip = kvm_rip_read(vcpu);
		kvm_run->debug.arch.pc = vmcs_readl(GUEST_CS_BASE) + rip;
		kvm_run->debug.arch.exception = ex_no;
		break;
	default:
		kvm_run->exit_reason = KVM_EXIT_EXCEPTION;
		kvm_run->ex.exception = ex_no;
		kvm_run->ex.error_code = error_code;
		break;
	}
	return 0;
}

static int handle_external_interrupt(struct kvm_vcpu *vcpu)
{
	++vcpu->stat.irq_exits;
	return 1;
}

static int handle_triple_fault(struct kvm_vcpu *vcpu)
{
	vcpu->run->exit_reason = KVM_EXIT_SHUTDOWN;
	vcpu->mmio_needed = 0;
	return 0;
}

static int handle_io(struct kvm_vcpu *vcpu)
{
	unsigned long exit_qualification;
	int size, in, string;
	unsigned port;

	exit_qualification = vmcs_readl(EXIT_QUALIFICATION);
	string = (exit_qualification & 16) != 0;

	++vcpu->stat.io_exits;

	if (string)
		return kvm_emulate_instruction(vcpu, 0) == EMULATE_DONE;

	port = exit_qualification >> 16;
	size = (exit_qualification & 7) + 1;
	in = (exit_qualification & 8) != 0;

	return kvm_fast_pio(vcpu, size, port, in);
}

static void
vmx_patch_hypercall(struct kvm_vcpu *vcpu, unsigned char *hypercall)
{
	/*
	 * Patch in the VMCALL instruction:
	 */
	hypercall[0] = 0x0f;
	hypercall[1] = 0x01;
	hypercall[2] = 0xc1;
}

/* called to set cr0 as appropriate for a mov-to-cr0 exit. */
static int handle_set_cr0(struct kvm_vcpu *vcpu, unsigned long val)
{
	if (is_guest_mode(vcpu)) {
		struct vmcs12 *vmcs12 = get_vmcs12(vcpu);
		unsigned long orig_val = val;

		/*
		 * We get here when L2 changed cr0 in a way that did not change
		 * any of L1's shadowed bits (see nested_vmx_exit_handled_cr),
		 * but did change L0 shadowed bits. So we first calculate the
		 * effective cr0 value that L1 would like to write into the
		 * hardware. It consists of the L2-owned bits from the new
		 * value combined with the L1-owned bits from L1's guest_cr0.
		 */
		val = (val & ~vmcs12->cr0_guest_host_mask) |
			(vmcs12->guest_cr0 & vmcs12->cr0_guest_host_mask);

		if (!nested_guest_cr0_valid(vcpu, val))
			return 1;

		if (kvm_set_cr0(vcpu, val))
			return 1;
		vmcs_writel(CR0_READ_SHADOW, orig_val);
		return 0;
	} else {
		if (to_vmx(vcpu)->nested.vmxon &&
		    !nested_host_cr0_valid(vcpu, val))
			return 1;

		return kvm_set_cr0(vcpu, val);
	}
}

static int handle_set_cr4(struct kvm_vcpu *vcpu, unsigned long val)
{
	if (is_guest_mode(vcpu)) {
		struct vmcs12 *vmcs12 = get_vmcs12(vcpu);
		unsigned long orig_val = val;

		/* analogously to handle_set_cr0 */
		val = (val & ~vmcs12->cr4_guest_host_mask) |
			(vmcs12->guest_cr4 & vmcs12->cr4_guest_host_mask);
		if (kvm_set_cr4(vcpu, val))
			return 1;
		vmcs_writel(CR4_READ_SHADOW, orig_val);
		return 0;
	} else
		return kvm_set_cr4(vcpu, val);
}

static int handle_desc(struct kvm_vcpu *vcpu)
{
	WARN_ON(!(vcpu->arch.cr4 & X86_CR4_UMIP));
	return kvm_emulate_instruction(vcpu, 0) == EMULATE_DONE;
}

static int handle_cr(struct kvm_vcpu *vcpu)
{
	unsigned long exit_qualification, val;
	int cr;
	int reg;
	int err;
	int ret;

	exit_qualification = vmcs_readl(EXIT_QUALIFICATION);
	cr = exit_qualification & 15;
	reg = (exit_qualification >> 8) & 15;
	switch ((exit_qualification >> 4) & 3) {
	case 0: /* mov to cr */
		val = kvm_register_readl(vcpu, reg);
		trace_kvm_cr_write(cr, val);
		switch (cr) {
		case 0:
			err = handle_set_cr0(vcpu, val);
			return kvm_complete_insn_gp(vcpu, err);
		case 3:
			WARN_ON_ONCE(enable_unrestricted_guest);
			err = kvm_set_cr3(vcpu, val);
			return kvm_complete_insn_gp(vcpu, err);
		case 4:
			err = handle_set_cr4(vcpu, val);
			return kvm_complete_insn_gp(vcpu, err);
		case 8: {
				u8 cr8_prev = kvm_get_cr8(vcpu);
				u8 cr8 = (u8)val;
				err = kvm_set_cr8(vcpu, cr8);
				ret = kvm_complete_insn_gp(vcpu, err);
				if (lapic_in_kernel(vcpu))
					return ret;
				if (cr8_prev <= cr8)
					return ret;
				/*
				 * TODO: we might be squashing a
				 * KVM_GUESTDBG_SINGLESTEP-triggered
				 * KVM_EXIT_DEBUG here.
				 */
				vcpu->run->exit_reason = KVM_EXIT_SET_TPR;
				return 0;
			}
		}
		break;
	case 2: /* clts */
		WARN_ONCE(1, "Guest should always own CR0.TS");
		vmx_set_cr0(vcpu, kvm_read_cr0_bits(vcpu, ~X86_CR0_TS));
		trace_kvm_cr_write(0, kvm_read_cr0(vcpu));
		return kvm_skip_emulated_instruction(vcpu);
	case 1: /*mov from cr*/
		switch (cr) {
		case 3:
			WARN_ON_ONCE(enable_unrestricted_guest);
			val = kvm_read_cr3(vcpu);
			kvm_register_write(vcpu, reg, val);
			trace_kvm_cr_read(cr, val);
			return kvm_skip_emulated_instruction(vcpu);
		case 8:
			val = kvm_get_cr8(vcpu);
			kvm_register_write(vcpu, reg, val);
			trace_kvm_cr_read(cr, val);
			return kvm_skip_emulated_instruction(vcpu);
		}
		break;
	case 3: /* lmsw */
		val = (exit_qualification >> LMSW_SOURCE_DATA_SHIFT) & 0x0f;
		trace_kvm_cr_write(0, (kvm_read_cr0(vcpu) & ~0xful) | val);
		kvm_lmsw(vcpu, val);

		return kvm_skip_emulated_instruction(vcpu);
	default:
		break;
	}
	vcpu->run->exit_reason = 0;
	vcpu_unimpl(vcpu, "unhandled control register: op %d cr %d\n",
	       (int)(exit_qualification >> 4) & 3, cr);
	return 0;
}

static int handle_dr(struct kvm_vcpu *vcpu)
{
	unsigned long exit_qualification;
	int dr, dr7, reg;

	exit_qualification = vmcs_readl(EXIT_QUALIFICATION);
	dr = exit_qualification & DEBUG_REG_ACCESS_NUM;

	/* First, if DR does not exist, trigger UD */
	if (!kvm_require_dr(vcpu, dr))
		return 1;

	/* Do not handle if the CPL > 0, will trigger GP on re-entry */
	if (!kvm_require_cpl(vcpu, 0))
		return 1;
	dr7 = vmcs_readl(GUEST_DR7);
	if (dr7 & DR7_GD) {
		/*
		 * As the vm-exit takes precedence over the debug trap, we
		 * need to emulate the latter, either for the host or the
		 * guest debugging itself.
		 */
		if (vcpu->guest_debug & KVM_GUESTDBG_USE_HW_BP) {
			vcpu->run->debug.arch.dr6 = vcpu->arch.dr6;
			vcpu->run->debug.arch.dr7 = dr7;
			vcpu->run->debug.arch.pc = kvm_get_linear_rip(vcpu);
			vcpu->run->debug.arch.exception = DB_VECTOR;
			vcpu->run->exit_reason = KVM_EXIT_DEBUG;
			return 0;
		} else {
			vcpu->arch.dr6 &= ~15;
			vcpu->arch.dr6 |= DR6_BD | DR6_RTM;
			kvm_queue_exception(vcpu, DB_VECTOR);
			return 1;
		}
	}

	if (vcpu->guest_debug == 0) {
		vmcs_clear_bits(CPU_BASED_VM_EXEC_CONTROL,
				CPU_BASED_MOV_DR_EXITING);

		/*
		 * No more DR vmexits; force a reload of the debug registers
		 * and reenter on this instruction.  The next vmexit will
		 * retrieve the full state of the debug registers.
		 */
		vcpu->arch.switch_db_regs |= KVM_DEBUGREG_WONT_EXIT;
		return 1;
	}

	reg = DEBUG_REG_ACCESS_REG(exit_qualification);
	if (exit_qualification & TYPE_MOV_FROM_DR) {
		unsigned long val;

		if (kvm_get_dr(vcpu, dr, &val))
			return 1;
		kvm_register_write(vcpu, reg, val);
	} else
		if (kvm_set_dr(vcpu, dr, kvm_register_readl(vcpu, reg)))
			return 1;

	return kvm_skip_emulated_instruction(vcpu);
}

static u64 vmx_get_dr6(struct kvm_vcpu *vcpu)
{
	return vcpu->arch.dr6;
}

static void vmx_set_dr6(struct kvm_vcpu *vcpu, unsigned long val)
{
}

static void vmx_sync_dirty_debug_regs(struct kvm_vcpu *vcpu)
{
	get_debugreg(vcpu->arch.db[0], 0);
	get_debugreg(vcpu->arch.db[1], 1);
	get_debugreg(vcpu->arch.db[2], 2);
	get_debugreg(vcpu->arch.db[3], 3);
	get_debugreg(vcpu->arch.dr6, 6);
	vcpu->arch.dr7 = vmcs_readl(GUEST_DR7);

	vcpu->arch.switch_db_regs &= ~KVM_DEBUGREG_WONT_EXIT;
	vmcs_set_bits(CPU_BASED_VM_EXEC_CONTROL, CPU_BASED_MOV_DR_EXITING);
}

static void vmx_set_dr7(struct kvm_vcpu *vcpu, unsigned long val)
{
	vmcs_writel(GUEST_DR7, val);
}

static int handle_cpuid(struct kvm_vcpu *vcpu)
{
	return kvm_emulate_cpuid(vcpu);
}

static int handle_rdmsr(struct kvm_vcpu *vcpu)
{
	u32 ecx = vcpu->arch.regs[VCPU_REGS_RCX];
	struct msr_data msr_info;

	msr_info.index = ecx;
	msr_info.host_initiated = false;
	if (vmx_get_msr(vcpu, &msr_info)) {
		trace_kvm_msr_read_ex(ecx);
		kvm_inject_gp(vcpu, 0);
		return 1;
	}

	trace_kvm_msr_read(ecx, msr_info.data);

	/* FIXME: handling of bits 32:63 of rax, rdx */
	vcpu->arch.regs[VCPU_REGS_RAX] = msr_info.data & -1u;
	vcpu->arch.regs[VCPU_REGS_RDX] = (msr_info.data >> 32) & -1u;
	return kvm_skip_emulated_instruction(vcpu);
}

static int handle_wrmsr(struct kvm_vcpu *vcpu)
{
	struct msr_data msr;
	u32 ecx = vcpu->arch.regs[VCPU_REGS_RCX];
	u64 data = (vcpu->arch.regs[VCPU_REGS_RAX] & -1u)
		| ((u64)(vcpu->arch.regs[VCPU_REGS_RDX] & -1u) << 32);

	msr.data = data;
	msr.index = ecx;
	msr.host_initiated = false;
	if (kvm_set_msr(vcpu, &msr) != 0) {
		trace_kvm_msr_write_ex(ecx, data);
		kvm_inject_gp(vcpu, 0);
		return 1;
	}

	trace_kvm_msr_write(ecx, data);
	return kvm_skip_emulated_instruction(vcpu);
}

static int handle_tpr_below_threshold(struct kvm_vcpu *vcpu)
{
	kvm_apic_update_ppr(vcpu);
	return 1;
}

static int handle_interrupt_window(struct kvm_vcpu *vcpu)
{
	vmcs_clear_bits(CPU_BASED_VM_EXEC_CONTROL,
			CPU_BASED_VIRTUAL_INTR_PENDING);

	kvm_make_request(KVM_REQ_EVENT, vcpu);

	++vcpu->stat.irq_window_exits;
	return 1;
}

static int handle_halt(struct kvm_vcpu *vcpu)
{
	return kvm_emulate_halt(vcpu);
}

static int handle_vmcall(struct kvm_vcpu *vcpu)
{
	return kvm_emulate_hypercall(vcpu);
}

static int handle_invd(struct kvm_vcpu *vcpu)
{
	return kvm_emulate_instruction(vcpu, 0) == EMULATE_DONE;
}

static int handle_invlpg(struct kvm_vcpu *vcpu)
{
	unsigned long exit_qualification = vmcs_readl(EXIT_QUALIFICATION);

	kvm_mmu_invlpg(vcpu, exit_qualification);
	return kvm_skip_emulated_instruction(vcpu);
}

static int handle_rdpmc(struct kvm_vcpu *vcpu)
{
	int err;

	err = kvm_rdpmc(vcpu);
	return kvm_complete_insn_gp(vcpu, err);
}

static int handle_wbinvd(struct kvm_vcpu *vcpu)
{
	return kvm_emulate_wbinvd(vcpu);
}

static int handle_xsetbv(struct kvm_vcpu *vcpu)
{
	u64 new_bv = kvm_read_edx_eax(vcpu);
	u32 index = kvm_register_read(vcpu, VCPU_REGS_RCX);

	if (kvm_set_xcr(vcpu, index, new_bv) == 0)
		return kvm_skip_emulated_instruction(vcpu);
	return 1;
}

static int handle_xsaves(struct kvm_vcpu *vcpu)
{
	kvm_skip_emulated_instruction(vcpu);
	WARN(1, "this should never happen\n");
	return 1;
}

static int handle_xrstors(struct kvm_vcpu *vcpu)
{
	kvm_skip_emulated_instruction(vcpu);
	WARN(1, "this should never happen\n");
	return 1;
}

static int handle_apic_access(struct kvm_vcpu *vcpu)
{
	if (likely(fasteoi)) {
		unsigned long exit_qualification = vmcs_readl(EXIT_QUALIFICATION);
		int access_type, offset;

		access_type = exit_qualification & APIC_ACCESS_TYPE;
		offset = exit_qualification & APIC_ACCESS_OFFSET;
		/*
		 * Sane guest uses MOV to write EOI, with written value
		 * not cared. So make a short-circuit here by avoiding
		 * heavy instruction emulation.
		 */
		if ((access_type == TYPE_LINEAR_APIC_INST_WRITE) &&
		    (offset == APIC_EOI)) {
			kvm_lapic_set_eoi(vcpu);
			return kvm_skip_emulated_instruction(vcpu);
		}
	}
	return kvm_emulate_instruction(vcpu, 0) == EMULATE_DONE;
}

static int handle_apic_eoi_induced(struct kvm_vcpu *vcpu)
{
	unsigned long exit_qualification = vmcs_readl(EXIT_QUALIFICATION);
	int vector = exit_qualification & 0xff;

	/* EOI-induced VM exit is trap-like and thus no need to adjust IP */
	kvm_apic_set_eoi_accelerated(vcpu, vector);
	return 1;
}

static int handle_apic_write(struct kvm_vcpu *vcpu)
{
	unsigned long exit_qualification = vmcs_readl(EXIT_QUALIFICATION);
	u32 offset = exit_qualification & 0xfff;

	/* APIC-write VM exit is trap-like and thus no need to adjust IP */
	kvm_apic_write_nodecode(vcpu, offset);
	return 1;
}

static int handle_task_switch(struct kvm_vcpu *vcpu)
{
	struct vcpu_vmx *vmx = to_vmx(vcpu);
	unsigned long exit_qualification;
	bool has_error_code = false;
	u32 error_code = 0;
	u16 tss_selector;
	int reason, type, idt_v, idt_index;

	idt_v = (vmx->idt_vectoring_info & VECTORING_INFO_VALID_MASK);
	idt_index = (vmx->idt_vectoring_info & VECTORING_INFO_VECTOR_MASK);
	type = (vmx->idt_vectoring_info & VECTORING_INFO_TYPE_MASK);

	exit_qualification = vmcs_readl(EXIT_QUALIFICATION);

	reason = (u32)exit_qualification >> 30;
	if (reason == TASK_SWITCH_GATE && idt_v) {
		switch (type) {
		case INTR_TYPE_NMI_INTR:
			vcpu->arch.nmi_injected = false;
			vmx_set_nmi_mask(vcpu, true);
			break;
		case INTR_TYPE_EXT_INTR:
		case INTR_TYPE_SOFT_INTR:
			kvm_clear_interrupt_queue(vcpu);
			break;
		case INTR_TYPE_HARD_EXCEPTION:
			if (vmx->idt_vectoring_info &
			    VECTORING_INFO_DELIVER_CODE_MASK) {
				has_error_code = true;
				error_code =
					vmcs_read32(IDT_VECTORING_ERROR_CODE);
			}
			/* fall through */
		case INTR_TYPE_SOFT_EXCEPTION:
			kvm_clear_exception_queue(vcpu);
			break;
		default:
			break;
		}
	}
	tss_selector = exit_qualification;

	if (!idt_v || (type != INTR_TYPE_HARD_EXCEPTION &&
		       type != INTR_TYPE_EXT_INTR &&
		       type != INTR_TYPE_NMI_INTR))
		skip_emulated_instruction(vcpu);

	if (kvm_task_switch(vcpu, tss_selector,
			    type == INTR_TYPE_SOFT_INTR ? idt_index : -1, reason,
			    has_error_code, error_code) == EMULATE_FAIL) {
		vcpu->run->exit_reason = KVM_EXIT_INTERNAL_ERROR;
		vcpu->run->internal.suberror = KVM_INTERNAL_ERROR_EMULATION;
		vcpu->run->internal.ndata = 0;
		return 0;
	}

	/*
	 * TODO: What about debug traps on tss switch?
	 *       Are we supposed to inject them and update dr6?
	 */

	return 1;
}

static int handle_ept_violation(struct kvm_vcpu *vcpu)
{
	unsigned long exit_qualification;
	gpa_t gpa;
	u64 error_code;

	exit_qualification = vmcs_readl(EXIT_QUALIFICATION);

	/*
	 * EPT violation happened while executing iret from NMI,
	 * "blocked by NMI" bit has to be set before next VM entry.
	 * There are errata that may cause this bit to not be set:
	 * AAK134, BY25.
	 */
	if (!(to_vmx(vcpu)->idt_vectoring_info & VECTORING_INFO_VALID_MASK) &&
			enable_vnmi &&
			(exit_qualification & INTR_INFO_UNBLOCK_NMI))
		vmcs_set_bits(GUEST_INTERRUPTIBILITY_INFO, GUEST_INTR_STATE_NMI);

	gpa = vmcs_read64(GUEST_PHYSICAL_ADDRESS);
	trace_kvm_page_fault(gpa, exit_qualification);

	/* Is it a read fault? */
	error_code = (exit_qualification & EPT_VIOLATION_ACC_READ)
		     ? PFERR_USER_MASK : 0;
	/* Is it a write fault? */
	error_code |= (exit_qualification & EPT_VIOLATION_ACC_WRITE)
		      ? PFERR_WRITE_MASK : 0;
	/* Is it a fetch fault? */
	error_code |= (exit_qualification & EPT_VIOLATION_ACC_INSTR)
		      ? PFERR_FETCH_MASK : 0;
	/* ept page table entry is present? */
	error_code |= (exit_qualification &
		       (EPT_VIOLATION_READABLE | EPT_VIOLATION_WRITABLE |
			EPT_VIOLATION_EXECUTABLE))
		      ? PFERR_PRESENT_MASK : 0;

	error_code |= (exit_qualification & 0x100) != 0 ?
	       PFERR_GUEST_FINAL_MASK : PFERR_GUEST_PAGE_MASK;

	vcpu->arch.exit_qualification = exit_qualification;
	return kvm_mmu_page_fault(vcpu, gpa, error_code, NULL, 0);
}

static int handle_ept_misconfig(struct kvm_vcpu *vcpu)
{
	gpa_t gpa;

	/*
	 * A nested guest cannot optimize MMIO vmexits, because we have an
	 * nGPA here instead of the required GPA.
	 */
	gpa = vmcs_read64(GUEST_PHYSICAL_ADDRESS);
	if (!is_guest_mode(vcpu) &&
	    !kvm_io_bus_write(vcpu, KVM_FAST_MMIO_BUS, gpa, 0, NULL)) {
		trace_kvm_fast_mmio(gpa);
		/*
		 * Doing kvm_skip_emulated_instruction() depends on undefined
		 * behavior: Intel's manual doesn't mandate
		 * VM_EXIT_INSTRUCTION_LEN to be set in VMCS when EPT MISCONFIG
		 * occurs and while on real hardware it was observed to be set,
		 * other hypervisors (namely Hyper-V) don't set it, we end up
		 * advancing IP with some random value. Disable fast mmio when
		 * running nested and keep it for real hardware in hope that
		 * VM_EXIT_INSTRUCTION_LEN will always be set correctly.
		 */
		if (!static_cpu_has(X86_FEATURE_HYPERVISOR))
			return kvm_skip_emulated_instruction(vcpu);
		else
			return kvm_emulate_instruction(vcpu, EMULTYPE_SKIP) ==
								EMULATE_DONE;
	}

	return kvm_mmu_page_fault(vcpu, gpa, PFERR_RSVD_MASK, NULL, 0);
}

static int handle_nmi_window(struct kvm_vcpu *vcpu)
{
	WARN_ON_ONCE(!enable_vnmi);
	vmcs_clear_bits(CPU_BASED_VM_EXEC_CONTROL,
			CPU_BASED_VIRTUAL_NMI_PENDING);
	++vcpu->stat.nmi_window_exits;
	kvm_make_request(KVM_REQ_EVENT, vcpu);

	return 1;
}

static int handle_invalid_guest_state(struct kvm_vcpu *vcpu)
{
	struct vcpu_vmx *vmx = to_vmx(vcpu);
	enum emulation_result err = EMULATE_DONE;
	int ret = 1;
	u32 cpu_exec_ctrl;
	bool intr_window_requested;
	unsigned count = 130;

	/*
	 * We should never reach the point where we are emulating L2
	 * due to invalid guest state as that means we incorrectly
	 * allowed a nested VMEntry with an invalid vmcs12.
	 */
	WARN_ON_ONCE(vmx->emulation_required && vmx->nested.nested_run_pending);

	cpu_exec_ctrl = vmcs_read32(CPU_BASED_VM_EXEC_CONTROL);
	intr_window_requested = cpu_exec_ctrl & CPU_BASED_VIRTUAL_INTR_PENDING;

	while (vmx->emulation_required && count-- != 0) {
		if (intr_window_requested && vmx_interrupt_allowed(vcpu))
			return handle_interrupt_window(&vmx->vcpu);

		if (kvm_test_request(KVM_REQ_EVENT, vcpu))
			return 1;

		err = kvm_emulate_instruction(vcpu, 0);

		if (err == EMULATE_USER_EXIT) {
			++vcpu->stat.mmio_exits;
			ret = 0;
			goto out;
		}

		if (err != EMULATE_DONE)
			goto emulation_error;

		if (vmx->emulation_required && !vmx->rmode.vm86_active &&
		    vcpu->arch.exception.pending)
			goto emulation_error;

		if (vcpu->arch.halt_request) {
			vcpu->arch.halt_request = 0;
			ret = kvm_vcpu_halt(vcpu);
			goto out;
		}

		if (signal_pending(current))
			goto out;
		if (need_resched())
			schedule();
	}

out:
	return ret;

emulation_error:
	vcpu->run->exit_reason = KVM_EXIT_INTERNAL_ERROR;
	vcpu->run->internal.suberror = KVM_INTERNAL_ERROR_EMULATION;
	vcpu->run->internal.ndata = 0;
	return 0;
}

static void grow_ple_window(struct kvm_vcpu *vcpu)
{
	struct vcpu_vmx *vmx = to_vmx(vcpu);
	int old = vmx->ple_window;

	vmx->ple_window = __grow_ple_window(old, ple_window,
					    ple_window_grow,
					    ple_window_max);

	if (vmx->ple_window != old)
		vmx->ple_window_dirty = true;

	trace_kvm_ple_window_grow(vcpu->vcpu_id, vmx->ple_window, old);
}

static void shrink_ple_window(struct kvm_vcpu *vcpu)
{
	struct vcpu_vmx *vmx = to_vmx(vcpu);
	int old = vmx->ple_window;

	vmx->ple_window = __shrink_ple_window(old, ple_window,
					      ple_window_shrink,
					      ple_window);

	if (vmx->ple_window != old)
		vmx->ple_window_dirty = true;

	trace_kvm_ple_window_shrink(vcpu->vcpu_id, vmx->ple_window, old);
}

/*
 * Handler for POSTED_INTERRUPT_WAKEUP_VECTOR.
 */
static void wakeup_handler(void)
{
	struct kvm_vcpu *vcpu;
	int cpu = smp_processor_id();

	spin_lock(&per_cpu(blocked_vcpu_on_cpu_lock, cpu));
	list_for_each_entry(vcpu, &per_cpu(blocked_vcpu_on_cpu, cpu),
			blocked_vcpu_list) {
		struct pi_desc *pi_desc = vcpu_to_pi_desc(vcpu);

		if (pi_test_on(pi_desc) == 1)
			kvm_vcpu_kick(vcpu);
	}
	spin_unlock(&per_cpu(blocked_vcpu_on_cpu_lock, cpu));
}

static void vmx_enable_tdp(void)
{
	kvm_mmu_set_mask_ptes(VMX_EPT_READABLE_MASK,
		enable_ept_ad_bits ? VMX_EPT_ACCESS_BIT : 0ull,
		enable_ept_ad_bits ? VMX_EPT_DIRTY_BIT : 0ull,
		0ull, VMX_EPT_EXECUTABLE_MASK,
		cpu_has_vmx_ept_execute_only() ? 0ull : VMX_EPT_READABLE_MASK,
		VMX_EPT_RWX_MASK, 0ull);

	ept_set_mmio_spte_mask();
	kvm_enable_tdp();
}

/*
 * Indicate a busy-waiting vcpu in spinlock. We do not enable the PAUSE
 * exiting, so only get here on cpu with PAUSE-Loop-Exiting.
 */
static int handle_pause(struct kvm_vcpu *vcpu)
{
	if (!kvm_pause_in_guest(vcpu->kvm))
		grow_ple_window(vcpu);

	/*
	 * Intel sdm vol3 ch-25.1.3 says: The "PAUSE-loop exiting"
	 * VM-execution control is ignored if CPL > 0. OTOH, KVM
	 * never set PAUSE_EXITING and just set PLE if supported,
	 * so the vcpu must be CPL=0 if it gets a PAUSE exit.
	 */
	kvm_vcpu_on_spin(vcpu, true);
	return kvm_skip_emulated_instruction(vcpu);
}

static int handle_nop(struct kvm_vcpu *vcpu)
{
	return kvm_skip_emulated_instruction(vcpu);
}

static int handle_mwait(struct kvm_vcpu *vcpu)
{
	printk_once(KERN_WARNING "kvm: MWAIT instruction emulated as NOP!\n");
	return handle_nop(vcpu);
}

static int handle_invalid_op(struct kvm_vcpu *vcpu)
{
	kvm_queue_exception(vcpu, UD_VECTOR);
	return 1;
}

static int handle_monitor_trap(struct kvm_vcpu *vcpu)
{
	return 1;
}

static int handle_monitor(struct kvm_vcpu *vcpu)
{
	printk_once(KERN_WARNING "kvm: MONITOR instruction emulated as NOP!\n");
	return handle_nop(vcpu);
}

static int handle_invpcid(struct kvm_vcpu *vcpu)
{
	u32 vmx_instruction_info;
	unsigned long type;
	bool pcid_enabled;
	gva_t gva;
	struct x86_exception e;
	unsigned i;
	unsigned long roots_to_free = 0;
	struct {
		u64 pcid;
		u64 gla;
	} operand;

	if (!guest_cpuid_has(vcpu, X86_FEATURE_INVPCID)) {
		kvm_queue_exception(vcpu, UD_VECTOR);
		return 1;
	}

	vmx_instruction_info = vmcs_read32(VMX_INSTRUCTION_INFO);
	type = kvm_register_readl(vcpu, (vmx_instruction_info >> 28) & 0xf);

	if (type > 3) {
		kvm_inject_gp(vcpu, 0);
		return 1;
	}

	/* According to the Intel instruction reference, the memory operand
	 * is read even if it isn't needed (e.g., for type==all)
	 */
	if (get_vmx_mem_address(vcpu, vmcs_readl(EXIT_QUALIFICATION),
				vmx_instruction_info, false, &gva))
		return 1;

	if (kvm_read_guest_virt(vcpu, gva, &operand, sizeof(operand), &e)) {
		kvm_inject_page_fault(vcpu, &e);
		return 1;
	}

	if (operand.pcid >> 12 != 0) {
		kvm_inject_gp(vcpu, 0);
		return 1;
	}

	pcid_enabled = kvm_read_cr4_bits(vcpu, X86_CR4_PCIDE);

	switch (type) {
	case INVPCID_TYPE_INDIV_ADDR:
		if ((!pcid_enabled && (operand.pcid != 0)) ||
		    is_noncanonical_address(operand.gla, vcpu)) {
			kvm_inject_gp(vcpu, 0);
			return 1;
		}
		kvm_mmu_invpcid_gva(vcpu, operand.gla, operand.pcid);
		return kvm_skip_emulated_instruction(vcpu);

	case INVPCID_TYPE_SINGLE_CTXT:
		if (!pcid_enabled && (operand.pcid != 0)) {
			kvm_inject_gp(vcpu, 0);
			return 1;
		}

		if (kvm_get_active_pcid(vcpu) == operand.pcid) {
			kvm_mmu_sync_roots(vcpu);
			kvm_make_request(KVM_REQ_TLB_FLUSH, vcpu);
		}

		for (i = 0; i < KVM_MMU_NUM_PREV_ROOTS; i++)
			if (kvm_get_pcid(vcpu, vcpu->arch.mmu->prev_roots[i].cr3)
			    == operand.pcid)
				roots_to_free |= KVM_MMU_ROOT_PREVIOUS(i);

		kvm_mmu_free_roots(vcpu, vcpu->arch.mmu, roots_to_free);
		/*
		 * If neither the current cr3 nor any of the prev_roots use the
		 * given PCID, then nothing needs to be done here because a
		 * resync will happen anyway before switching to any other CR3.
		 */

		return kvm_skip_emulated_instruction(vcpu);

	case INVPCID_TYPE_ALL_NON_GLOBAL:
		/*
		 * Currently, KVM doesn't mark global entries in the shadow
		 * page tables, so a non-global flush just degenerates to a
		 * global flush. If needed, we could optimize this later by
		 * keeping track of global entries in shadow page tables.
		 */

		/* fall-through */
	case INVPCID_TYPE_ALL_INCL_GLOBAL:
		kvm_mmu_unload(vcpu);
		return kvm_skip_emulated_instruction(vcpu);

	default:
		BUG(); /* We have already checked above that type <= 3 */
	}
}

static int handle_pml_full(struct kvm_vcpu *vcpu)
{
	unsigned long exit_qualification;

	trace_kvm_pml_full(vcpu->vcpu_id);

	exit_qualification = vmcs_readl(EXIT_QUALIFICATION);

	/*
	 * PML buffer FULL happened while executing iret from NMI,
	 * "blocked by NMI" bit has to be set before next VM entry.
	 */
	if (!(to_vmx(vcpu)->idt_vectoring_info & VECTORING_INFO_VALID_MASK) &&
			enable_vnmi &&
			(exit_qualification & INTR_INFO_UNBLOCK_NMI))
		vmcs_set_bits(GUEST_INTERRUPTIBILITY_INFO,
				GUEST_INTR_STATE_NMI);

	/*
	 * PML buffer already flushed at beginning of VMEXIT. Nothing to do
	 * here.., and there's no userspace involvement needed for PML.
	 */
	return 1;
}

static int handle_preemption_timer(struct kvm_vcpu *vcpu)
{
	if (!to_vmx(vcpu)->req_immediate_exit)
		kvm_lapic_expired_hv_timer(vcpu);
	return 1;
}

/*
 * When nested=0, all VMX instruction VM Exits filter here.  The handlers
 * are overwritten by nested_vmx_setup() when nested=1.
 */
static int handle_vmx_instruction(struct kvm_vcpu *vcpu)
{
	kvm_queue_exception(vcpu, UD_VECTOR);
	return 1;
}

static int handle_encls(struct kvm_vcpu *vcpu)
{
	/*
	 * SGX virtualization is not yet supported.  There is no software
	 * enable bit for SGX, so we have to trap ENCLS and inject a #UD
	 * to prevent the guest from executing ENCLS.
	 */
	kvm_queue_exception(vcpu, UD_VECTOR);
	return 1;
}

/*
 * The exit handlers return 1 if the exit was handled fully and guest execution
 * may resume.  Otherwise they set the kvm_run parameter to indicate what needs
 * to be done to userspace and return 0.
 */
static int (*kvm_vmx_exit_handlers[])(struct kvm_vcpu *vcpu) = {
	[EXIT_REASON_EXCEPTION_NMI]           = handle_exception,
	[EXIT_REASON_EXTERNAL_INTERRUPT]      = handle_external_interrupt,
	[EXIT_REASON_TRIPLE_FAULT]            = handle_triple_fault,
	[EXIT_REASON_NMI_WINDOW]	      = handle_nmi_window,
	[EXIT_REASON_IO_INSTRUCTION]          = handle_io,
	[EXIT_REASON_CR_ACCESS]               = handle_cr,
	[EXIT_REASON_DR_ACCESS]               = handle_dr,
	[EXIT_REASON_CPUID]                   = handle_cpuid,
	[EXIT_REASON_MSR_READ]                = handle_rdmsr,
	[EXIT_REASON_MSR_WRITE]               = handle_wrmsr,
	[EXIT_REASON_PENDING_INTERRUPT]       = handle_interrupt_window,
	[EXIT_REASON_HLT]                     = handle_halt,
	[EXIT_REASON_INVD]		      = handle_invd,
	[EXIT_REASON_INVLPG]		      = handle_invlpg,
	[EXIT_REASON_RDPMC]                   = handle_rdpmc,
	[EXIT_REASON_VMCALL]                  = handle_vmcall,
	[EXIT_REASON_VMCLEAR]		      = handle_vmx_instruction,
	[EXIT_REASON_VMLAUNCH]		      = handle_vmx_instruction,
	[EXIT_REASON_VMPTRLD]		      = handle_vmx_instruction,
	[EXIT_REASON_VMPTRST]		      = handle_vmx_instruction,
	[EXIT_REASON_VMREAD]		      = handle_vmx_instruction,
	[EXIT_REASON_VMRESUME]		      = handle_vmx_instruction,
	[EXIT_REASON_VMWRITE]		      = handle_vmx_instruction,
	[EXIT_REASON_VMOFF]		      = handle_vmx_instruction,
	[EXIT_REASON_VMON]		      = handle_vmx_instruction,
	[EXIT_REASON_TPR_BELOW_THRESHOLD]     = handle_tpr_below_threshold,
	[EXIT_REASON_APIC_ACCESS]             = handle_apic_access,
	[EXIT_REASON_APIC_WRITE]              = handle_apic_write,
	[EXIT_REASON_EOI_INDUCED]             = handle_apic_eoi_induced,
	[EXIT_REASON_WBINVD]                  = handle_wbinvd,
	[EXIT_REASON_XSETBV]                  = handle_xsetbv,
	[EXIT_REASON_TASK_SWITCH]             = handle_task_switch,
	[EXIT_REASON_MCE_DURING_VMENTRY]      = handle_machine_check,
	[EXIT_REASON_GDTR_IDTR]		      = handle_desc,
	[EXIT_REASON_LDTR_TR]		      = handle_desc,
	[EXIT_REASON_EPT_VIOLATION]	      = handle_ept_violation,
	[EXIT_REASON_EPT_MISCONFIG]           = handle_ept_misconfig,
	[EXIT_REASON_PAUSE_INSTRUCTION]       = handle_pause,
	[EXIT_REASON_MWAIT_INSTRUCTION]	      = handle_mwait,
	[EXIT_REASON_MONITOR_TRAP_FLAG]       = handle_monitor_trap,
	[EXIT_REASON_MONITOR_INSTRUCTION]     = handle_monitor,
	[EXIT_REASON_INVEPT]                  = handle_vmx_instruction,
	[EXIT_REASON_INVVPID]                 = handle_vmx_instruction,
	[EXIT_REASON_RDRAND]                  = handle_invalid_op,
	[EXIT_REASON_RDSEED]                  = handle_invalid_op,
	[EXIT_REASON_XSAVES]                  = handle_xsaves,
	[EXIT_REASON_XRSTORS]                 = handle_xrstors,
	[EXIT_REASON_PML_FULL]		      = handle_pml_full,
	[EXIT_REASON_INVPCID]                 = handle_invpcid,
	[EXIT_REASON_VMFUNC]		      = handle_vmx_instruction,
	[EXIT_REASON_PREEMPTION_TIMER]	      = handle_preemption_timer,
	[EXIT_REASON_ENCLS]		      = handle_encls,
};

static const int kvm_vmx_max_exit_handlers =
	ARRAY_SIZE(kvm_vmx_exit_handlers);

static void vmx_get_exit_info(struct kvm_vcpu *vcpu, u64 *info1, u64 *info2)
{
	*info1 = vmcs_readl(EXIT_QUALIFICATION);
	*info2 = vmcs_read32(VM_EXIT_INTR_INFO);
}

static void vmx_destroy_pml_buffer(struct vcpu_vmx *vmx)
{
	if (vmx->pml_pg) {
		__free_page(vmx->pml_pg);
		vmx->pml_pg = NULL;
	}
}

static void vmx_flush_pml_buffer(struct kvm_vcpu *vcpu)
{
	struct vcpu_vmx *vmx = to_vmx(vcpu);
	u64 *pml_buf;
	u16 pml_idx;

	pml_idx = vmcs_read16(GUEST_PML_INDEX);

	/* Do nothing if PML buffer is empty */
	if (pml_idx == (PML_ENTITY_NUM - 1))
		return;

	/* PML index always points to next available PML buffer entity */
	if (pml_idx >= PML_ENTITY_NUM)
		pml_idx = 0;
	else
		pml_idx++;

	pml_buf = page_address(vmx->pml_pg);
	for (; pml_idx < PML_ENTITY_NUM; pml_idx++) {
		u64 gpa;

		gpa = pml_buf[pml_idx];
		WARN_ON(gpa & (PAGE_SIZE - 1));
		kvm_vcpu_mark_page_dirty(vcpu, gpa >> PAGE_SHIFT);
	}

	/* reset PML index */
	vmcs_write16(GUEST_PML_INDEX, PML_ENTITY_NUM - 1);
}

/*
 * Flush all vcpus' PML buffer and update logged GPAs to dirty_bitmap.
 * Called before reporting dirty_bitmap to userspace.
 */
static void kvm_flush_pml_buffers(struct kvm *kvm)
{
	int i;
	struct kvm_vcpu *vcpu;
	/*
	 * We only need to kick vcpu out of guest mode here, as PML buffer
	 * is flushed at beginning of all VMEXITs, and it's obvious that only
	 * vcpus running in guest are possible to have unflushed GPAs in PML
	 * buffer.
	 */
	kvm_for_each_vcpu(i, vcpu, kvm)
		kvm_vcpu_kick(vcpu);
}

static void vmx_dump_sel(char *name, uint32_t sel)
{
	pr_err("%s sel=0x%04x, attr=0x%05x, limit=0x%08x, base=0x%016lx\n",
	       name, vmcs_read16(sel),
	       vmcs_read32(sel + GUEST_ES_AR_BYTES - GUEST_ES_SELECTOR),
	       vmcs_read32(sel + GUEST_ES_LIMIT - GUEST_ES_SELECTOR),
	       vmcs_readl(sel + GUEST_ES_BASE - GUEST_ES_SELECTOR));
}

static void vmx_dump_dtsel(char *name, uint32_t limit)
{
	pr_err("%s                           limit=0x%08x, base=0x%016lx\n",
	       name, vmcs_read32(limit),
	       vmcs_readl(limit + GUEST_GDTR_BASE - GUEST_GDTR_LIMIT));
}

static void dump_vmcs(void)
{
	u32 vmentry_ctl = vmcs_read32(VM_ENTRY_CONTROLS);
	u32 vmexit_ctl = vmcs_read32(VM_EXIT_CONTROLS);
	u32 cpu_based_exec_ctrl = vmcs_read32(CPU_BASED_VM_EXEC_CONTROL);
	u32 pin_based_exec_ctrl = vmcs_read32(PIN_BASED_VM_EXEC_CONTROL);
	u32 secondary_exec_control = 0;
	unsigned long cr4 = vmcs_readl(GUEST_CR4);
	u64 efer = vmcs_read64(GUEST_IA32_EFER);
	int i, n;

	if (cpu_has_secondary_exec_ctrls())
		secondary_exec_control = vmcs_read32(SECONDARY_VM_EXEC_CONTROL);

	pr_err("*** Guest State ***\n");
	pr_err("CR0: actual=0x%016lx, shadow=0x%016lx, gh_mask=%016lx\n",
	       vmcs_readl(GUEST_CR0), vmcs_readl(CR0_READ_SHADOW),
	       vmcs_readl(CR0_GUEST_HOST_MASK));
	pr_err("CR4: actual=0x%016lx, shadow=0x%016lx, gh_mask=%016lx\n",
	       cr4, vmcs_readl(CR4_READ_SHADOW), vmcs_readl(CR4_GUEST_HOST_MASK));
	pr_err("CR3 = 0x%016lx\n", vmcs_readl(GUEST_CR3));
	if ((secondary_exec_control & SECONDARY_EXEC_ENABLE_EPT) &&
	    (cr4 & X86_CR4_PAE) && !(efer & EFER_LMA))
	{
		pr_err("PDPTR0 = 0x%016llx  PDPTR1 = 0x%016llx\n",
		       vmcs_read64(GUEST_PDPTR0), vmcs_read64(GUEST_PDPTR1));
		pr_err("PDPTR2 = 0x%016llx  PDPTR3 = 0x%016llx\n",
		       vmcs_read64(GUEST_PDPTR2), vmcs_read64(GUEST_PDPTR3));
	}
	pr_err("RSP = 0x%016lx  RIP = 0x%016lx\n",
	       vmcs_readl(GUEST_RSP), vmcs_readl(GUEST_RIP));
	pr_err("RFLAGS=0x%08lx         DR7 = 0x%016lx\n",
	       vmcs_readl(GUEST_RFLAGS), vmcs_readl(GUEST_DR7));
	pr_err("Sysenter RSP=%016lx CS:RIP=%04x:%016lx\n",
	       vmcs_readl(GUEST_SYSENTER_ESP),
	       vmcs_read32(GUEST_SYSENTER_CS), vmcs_readl(GUEST_SYSENTER_EIP));
	vmx_dump_sel("CS:  ", GUEST_CS_SELECTOR);
	vmx_dump_sel("DS:  ", GUEST_DS_SELECTOR);
	vmx_dump_sel("SS:  ", GUEST_SS_SELECTOR);
	vmx_dump_sel("ES:  ", GUEST_ES_SELECTOR);
	vmx_dump_sel("FS:  ", GUEST_FS_SELECTOR);
	vmx_dump_sel("GS:  ", GUEST_GS_SELECTOR);
	vmx_dump_dtsel("GDTR:", GUEST_GDTR_LIMIT);
	vmx_dump_sel("LDTR:", GUEST_LDTR_SELECTOR);
	vmx_dump_dtsel("IDTR:", GUEST_IDTR_LIMIT);
	vmx_dump_sel("TR:  ", GUEST_TR_SELECTOR);
	if ((vmexit_ctl & (VM_EXIT_SAVE_IA32_PAT | VM_EXIT_SAVE_IA32_EFER)) ||
	    (vmentry_ctl & (VM_ENTRY_LOAD_IA32_PAT | VM_ENTRY_LOAD_IA32_EFER)))
		pr_err("EFER =     0x%016llx  PAT = 0x%016llx\n",
		       efer, vmcs_read64(GUEST_IA32_PAT));
	pr_err("DebugCtl = 0x%016llx  DebugExceptions = 0x%016lx\n",
	       vmcs_read64(GUEST_IA32_DEBUGCTL),
	       vmcs_readl(GUEST_PENDING_DBG_EXCEPTIONS));
	if (cpu_has_load_perf_global_ctrl() &&
	    vmentry_ctl & VM_ENTRY_LOAD_IA32_PERF_GLOBAL_CTRL)
		pr_err("PerfGlobCtl = 0x%016llx\n",
		       vmcs_read64(GUEST_IA32_PERF_GLOBAL_CTRL));
	if (vmentry_ctl & VM_ENTRY_LOAD_BNDCFGS)
		pr_err("BndCfgS = 0x%016llx\n", vmcs_read64(GUEST_BNDCFGS));
	pr_err("Interruptibility = %08x  ActivityState = %08x\n",
	       vmcs_read32(GUEST_INTERRUPTIBILITY_INFO),
	       vmcs_read32(GUEST_ACTIVITY_STATE));
	if (secondary_exec_control & SECONDARY_EXEC_VIRTUAL_INTR_DELIVERY)
		pr_err("InterruptStatus = %04x\n",
		       vmcs_read16(GUEST_INTR_STATUS));

	pr_err("*** Host State ***\n");
	pr_err("RIP = 0x%016lx  RSP = 0x%016lx\n",
	       vmcs_readl(HOST_RIP), vmcs_readl(HOST_RSP));
	pr_err("CS=%04x SS=%04x DS=%04x ES=%04x FS=%04x GS=%04x TR=%04x\n",
	       vmcs_read16(HOST_CS_SELECTOR), vmcs_read16(HOST_SS_SELECTOR),
	       vmcs_read16(HOST_DS_SELECTOR), vmcs_read16(HOST_ES_SELECTOR),
	       vmcs_read16(HOST_FS_SELECTOR), vmcs_read16(HOST_GS_SELECTOR),
	       vmcs_read16(HOST_TR_SELECTOR));
	pr_err("FSBase=%016lx GSBase=%016lx TRBase=%016lx\n",
	       vmcs_readl(HOST_FS_BASE), vmcs_readl(HOST_GS_BASE),
	       vmcs_readl(HOST_TR_BASE));
	pr_err("GDTBase=%016lx IDTBase=%016lx\n",
	       vmcs_readl(HOST_GDTR_BASE), vmcs_readl(HOST_IDTR_BASE));
	pr_err("CR0=%016lx CR3=%016lx CR4=%016lx\n",
	       vmcs_readl(HOST_CR0), vmcs_readl(HOST_CR3),
	       vmcs_readl(HOST_CR4));
	pr_err("Sysenter RSP=%016lx CS:RIP=%04x:%016lx\n",
	       vmcs_readl(HOST_IA32_SYSENTER_ESP),
	       vmcs_read32(HOST_IA32_SYSENTER_CS),
	       vmcs_readl(HOST_IA32_SYSENTER_EIP));
	if (vmexit_ctl & (VM_EXIT_LOAD_IA32_PAT | VM_EXIT_LOAD_IA32_EFER))
		pr_err("EFER = 0x%016llx  PAT = 0x%016llx\n",
		       vmcs_read64(HOST_IA32_EFER),
		       vmcs_read64(HOST_IA32_PAT));
	if (cpu_has_load_perf_global_ctrl() &&
	    vmexit_ctl & VM_EXIT_LOAD_IA32_PERF_GLOBAL_CTRL)
		pr_err("PerfGlobCtl = 0x%016llx\n",
		       vmcs_read64(HOST_IA32_PERF_GLOBAL_CTRL));

	pr_err("*** Control State ***\n");
	pr_err("PinBased=%08x CPUBased=%08x SecondaryExec=%08x\n",
	       pin_based_exec_ctrl, cpu_based_exec_ctrl, secondary_exec_control);
	pr_err("EntryControls=%08x ExitControls=%08x\n", vmentry_ctl, vmexit_ctl);
	pr_err("ExceptionBitmap=%08x PFECmask=%08x PFECmatch=%08x\n",
	       vmcs_read32(EXCEPTION_BITMAP),
	       vmcs_read32(PAGE_FAULT_ERROR_CODE_MASK),
	       vmcs_read32(PAGE_FAULT_ERROR_CODE_MATCH));
	pr_err("VMEntry: intr_info=%08x errcode=%08x ilen=%08x\n",
	       vmcs_read32(VM_ENTRY_INTR_INFO_FIELD),
	       vmcs_read32(VM_ENTRY_EXCEPTION_ERROR_CODE),
	       vmcs_read32(VM_ENTRY_INSTRUCTION_LEN));
	pr_err("VMExit: intr_info=%08x errcode=%08x ilen=%08x\n",
	       vmcs_read32(VM_EXIT_INTR_INFO),
	       vmcs_read32(VM_EXIT_INTR_ERROR_CODE),
	       vmcs_read32(VM_EXIT_INSTRUCTION_LEN));
	pr_err("        reason=%08x qualification=%016lx\n",
	       vmcs_read32(VM_EXIT_REASON), vmcs_readl(EXIT_QUALIFICATION));
	pr_err("IDTVectoring: info=%08x errcode=%08x\n",
	       vmcs_read32(IDT_VECTORING_INFO_FIELD),
	       vmcs_read32(IDT_VECTORING_ERROR_CODE));
	pr_err("TSC Offset = 0x%016llx\n", vmcs_read64(TSC_OFFSET));
	if (secondary_exec_control & SECONDARY_EXEC_TSC_SCALING)
		pr_err("TSC Multiplier = 0x%016llx\n",
		       vmcs_read64(TSC_MULTIPLIER));
	if (cpu_based_exec_ctrl & CPU_BASED_TPR_SHADOW)
		pr_err("TPR Threshold = 0x%02x\n", vmcs_read32(TPR_THRESHOLD));
	if (pin_based_exec_ctrl & PIN_BASED_POSTED_INTR)
		pr_err("PostedIntrVec = 0x%02x\n", vmcs_read16(POSTED_INTR_NV));
	if ((secondary_exec_control & SECONDARY_EXEC_ENABLE_EPT))
		pr_err("EPT pointer = 0x%016llx\n", vmcs_read64(EPT_POINTER));
	n = vmcs_read32(CR3_TARGET_COUNT);
	for (i = 0; i + 1 < n; i += 4)
		pr_err("CR3 target%u=%016lx target%u=%016lx\n",
		       i, vmcs_readl(CR3_TARGET_VALUE0 + i * 2),
		       i + 1, vmcs_readl(CR3_TARGET_VALUE0 + i * 2 + 2));
	if (i < n)
		pr_err("CR3 target%u=%016lx\n",
		       i, vmcs_readl(CR3_TARGET_VALUE0 + i * 2));
	if (secondary_exec_control & SECONDARY_EXEC_PAUSE_LOOP_EXITING)
		pr_err("PLE Gap=%08x Window=%08x\n",
		       vmcs_read32(PLE_GAP), vmcs_read32(PLE_WINDOW));
	if (secondary_exec_control & SECONDARY_EXEC_ENABLE_VPID)
		pr_err("Virtual processor ID = 0x%04x\n",
		       vmcs_read16(VIRTUAL_PROCESSOR_ID));
}

/*
 * The guest has exited.  See if we can fix it or if we need userspace
 * assistance.
 */
static int vmx_handle_exit(struct kvm_vcpu *vcpu)
{
	struct vcpu_vmx *vmx = to_vmx(vcpu);
	u32 exit_reason = vmx->exit_reason;
	u32 vectoring_info = vmx->idt_vectoring_info;

	trace_kvm_exit(exit_reason, vcpu, KVM_ISA_VMX);

	/*
	 * Flush logged GPAs PML buffer, this will make dirty_bitmap more
	 * updated. Another good is, in kvm_vm_ioctl_get_dirty_log, before
	 * querying dirty_bitmap, we only need to kick all vcpus out of guest
	 * mode as if vcpus is in root mode, the PML buffer must has been
	 * flushed already.
	 */
	if (enable_pml)
		vmx_flush_pml_buffer(vcpu);

	/* If guest state is invalid, start emulating */
	if (vmx->emulation_required)
		return handle_invalid_guest_state(vcpu);

	if (is_guest_mode(vcpu) && nested_vmx_exit_reflected(vcpu, exit_reason))
		return nested_vmx_reflect_vmexit(vcpu, exit_reason);

	if (exit_reason & VMX_EXIT_REASONS_FAILED_VMENTRY) {
		dump_vmcs();
		vcpu->run->exit_reason = KVM_EXIT_FAIL_ENTRY;
		vcpu->run->fail_entry.hardware_entry_failure_reason
			= exit_reason;
		return 0;
	}

	if (unlikely(vmx->fail)) {
		vcpu->run->exit_reason = KVM_EXIT_FAIL_ENTRY;
		vcpu->run->fail_entry.hardware_entry_failure_reason
			= vmcs_read32(VM_INSTRUCTION_ERROR);
		return 0;
	}

	/*
	 * Note:
	 * Do not try to fix EXIT_REASON_EPT_MISCONFIG if it caused by
	 * delivery event since it indicates guest is accessing MMIO.
	 * The vm-exit can be triggered again after return to guest that
	 * will cause infinite loop.
	 */
	if ((vectoring_info & VECTORING_INFO_VALID_MASK) &&
			(exit_reason != EXIT_REASON_EXCEPTION_NMI &&
			exit_reason != EXIT_REASON_EPT_VIOLATION &&
			exit_reason != EXIT_REASON_PML_FULL &&
			exit_reason != EXIT_REASON_TASK_SWITCH)) {
		vcpu->run->exit_reason = KVM_EXIT_INTERNAL_ERROR;
		vcpu->run->internal.suberror = KVM_INTERNAL_ERROR_DELIVERY_EV;
		vcpu->run->internal.ndata = 3;
		vcpu->run->internal.data[0] = vectoring_info;
		vcpu->run->internal.data[1] = exit_reason;
		vcpu->run->internal.data[2] = vcpu->arch.exit_qualification;
		if (exit_reason == EXIT_REASON_EPT_MISCONFIG) {
			vcpu->run->internal.ndata++;
			vcpu->run->internal.data[3] =
				vmcs_read64(GUEST_PHYSICAL_ADDRESS);
		}
		return 0;
	}

	if (unlikely(!enable_vnmi &&
		     vmx->loaded_vmcs->soft_vnmi_blocked)) {
		if (vmx_interrupt_allowed(vcpu)) {
			vmx->loaded_vmcs->soft_vnmi_blocked = 0;
		} else if (vmx->loaded_vmcs->vnmi_blocked_time > 1000000000LL &&
			   vcpu->arch.nmi_pending) {
			/*
			 * This CPU don't support us in finding the end of an
			 * NMI-blocked window if the guest runs with IRQs
			 * disabled. So we pull the trigger after 1 s of
			 * futile waiting, but inform the user about this.
			 */
			printk(KERN_WARNING "%s: Breaking out of NMI-blocked "
			       "state on VCPU %d after 1 s timeout\n",
			       __func__, vcpu->vcpu_id);
			vmx->loaded_vmcs->soft_vnmi_blocked = 0;
		}
	}

	if (exit_reason < kvm_vmx_max_exit_handlers
	    && kvm_vmx_exit_handlers[exit_reason])
		return kvm_vmx_exit_handlers[exit_reason](vcpu);
	else {
		vcpu_unimpl(vcpu, "vmx: unexpected exit reason 0x%x\n",
				exit_reason);
		kvm_queue_exception(vcpu, UD_VECTOR);
		return 1;
	}
}

/*
 * Software based L1D cache flush which is used when microcode providing
 * the cache control MSR is not loaded.
 *
 * The L1D cache is 32 KiB on Nehalem and later microarchitectures, but to
 * flush it is required to read in 64 KiB because the replacement algorithm
 * is not exactly LRU. This could be sized at runtime via topology
 * information but as all relevant affected CPUs have 32KiB L1D cache size
 * there is no point in doing so.
 */
static void vmx_l1d_flush(struct kvm_vcpu *vcpu)
{
	int size = PAGE_SIZE << L1D_CACHE_ORDER;

	/*
	 * This code is only executed when the the flush mode is 'cond' or
	 * 'always'
	 */
	if (static_branch_likely(&vmx_l1d_flush_cond)) {
		bool flush_l1d;

		/*
		 * Clear the per-vcpu flush bit, it gets set again
		 * either from vcpu_run() or from one of the unsafe
		 * VMEXIT handlers.
		 */
		flush_l1d = vcpu->arch.l1tf_flush_l1d;
		vcpu->arch.l1tf_flush_l1d = false;

		/*
		 * Clear the per-cpu flush bit, it gets set again from
		 * the interrupt handlers.
		 */
		flush_l1d |= kvm_get_cpu_l1tf_flush_l1d();
		kvm_clear_cpu_l1tf_flush_l1d();

		if (!flush_l1d)
			return;
	}

	vcpu->stat.l1d_flush++;

	if (static_cpu_has(X86_FEATURE_FLUSH_L1D)) {
		wrmsrl(MSR_IA32_FLUSH_CMD, L1D_FLUSH);
		return;
	}

	asm volatile(
		/* First ensure the pages are in the TLB */
		"xorl	%%eax, %%eax\n"
		".Lpopulate_tlb:\n\t"
		"movzbl	(%[flush_pages], %%" _ASM_AX "), %%ecx\n\t"
		"addl	$4096, %%eax\n\t"
		"cmpl	%%eax, %[size]\n\t"
		"jne	.Lpopulate_tlb\n\t"
		"xorl	%%eax, %%eax\n\t"
		"cpuid\n\t"
		/* Now fill the cache */
		"xorl	%%eax, %%eax\n"
		".Lfill_cache:\n"
		"movzbl	(%[flush_pages], %%" _ASM_AX "), %%ecx\n\t"
		"addl	$64, %%eax\n\t"
		"cmpl	%%eax, %[size]\n\t"
		"jne	.Lfill_cache\n\t"
		"lfence\n"
		:: [flush_pages] "r" (vmx_l1d_flush_pages),
		    [size] "r" (size)
		: "eax", "ebx", "ecx", "edx");
}

static void update_cr8_intercept(struct kvm_vcpu *vcpu, int tpr, int irr)
{
	struct vmcs12 *vmcs12 = get_vmcs12(vcpu);

	if (is_guest_mode(vcpu) &&
		nested_cpu_has(vmcs12, CPU_BASED_TPR_SHADOW))
		return;

	if (irr == -1 || tpr < irr) {
		vmcs_write32(TPR_THRESHOLD, 0);
		return;
	}

	vmcs_write32(TPR_THRESHOLD, irr);
}

void vmx_set_virtual_apic_mode(struct kvm_vcpu *vcpu)
{
	u32 sec_exec_control;

	if (!lapic_in_kernel(vcpu))
		return;

	if (!flexpriority_enabled &&
	    !cpu_has_vmx_virtualize_x2apic_mode())
		return;

	/* Postpone execution until vmcs01 is the current VMCS. */
	if (is_guest_mode(vcpu)) {
		to_vmx(vcpu)->nested.change_vmcs01_virtual_apic_mode = true;
		return;
	}

	sec_exec_control = vmcs_read32(SECONDARY_VM_EXEC_CONTROL);
	sec_exec_control &= ~(SECONDARY_EXEC_VIRTUALIZE_APIC_ACCESSES |
			      SECONDARY_EXEC_VIRTUALIZE_X2APIC_MODE);

	switch (kvm_get_apic_mode(vcpu)) {
	case LAPIC_MODE_INVALID:
		WARN_ONCE(true, "Invalid local APIC state");
	case LAPIC_MODE_DISABLED:
		break;
	case LAPIC_MODE_XAPIC:
		if (flexpriority_enabled) {
			sec_exec_control |=
				SECONDARY_EXEC_VIRTUALIZE_APIC_ACCESSES;
			vmx_flush_tlb(vcpu, true);
		}
		break;
	case LAPIC_MODE_X2APIC:
		if (cpu_has_vmx_virtualize_x2apic_mode())
			sec_exec_control |=
				SECONDARY_EXEC_VIRTUALIZE_X2APIC_MODE;
		break;
	}
	vmcs_write32(SECONDARY_VM_EXEC_CONTROL, sec_exec_control);

	vmx_update_msr_bitmap(vcpu);
}

static void vmx_set_apic_access_page_addr(struct kvm_vcpu *vcpu, hpa_t hpa)
{
	if (!is_guest_mode(vcpu)) {
		vmcs_write64(APIC_ACCESS_ADDR, hpa);
		vmx_flush_tlb(vcpu, true);
	}
}

static void vmx_hwapic_isr_update(struct kvm_vcpu *vcpu, int max_isr)
{
	u16 status;
	u8 old;

	if (max_isr == -1)
		max_isr = 0;

	status = vmcs_read16(GUEST_INTR_STATUS);
	old = status >> 8;
	if (max_isr != old) {
		status &= 0xff;
		status |= max_isr << 8;
		vmcs_write16(GUEST_INTR_STATUS, status);
	}
}

static void vmx_set_rvi(int vector)
{
	u16 status;
	u8 old;

	if (vector == -1)
		vector = 0;

	status = vmcs_read16(GUEST_INTR_STATUS);
	old = (u8)status & 0xff;
	if ((u8)vector != old) {
		status &= ~0xff;
		status |= (u8)vector;
		vmcs_write16(GUEST_INTR_STATUS, status);
	}
}

static void vmx_hwapic_irr_update(struct kvm_vcpu *vcpu, int max_irr)
{
	/*
	 * When running L2, updating RVI is only relevant when
	 * vmcs12 virtual-interrupt-delivery enabled.
	 * However, it can be enabled only when L1 also
	 * intercepts external-interrupts and in that case
	 * we should not update vmcs02 RVI but instead intercept
	 * interrupt. Therefore, do nothing when running L2.
	 */
	if (!is_guest_mode(vcpu))
		vmx_set_rvi(max_irr);
}

static int vmx_sync_pir_to_irr(struct kvm_vcpu *vcpu)
{
	struct vcpu_vmx *vmx = to_vmx(vcpu);
	int max_irr;
	bool max_irr_updated;

	WARN_ON(!vcpu->arch.apicv_active);
	if (pi_test_on(&vmx->pi_desc)) {
		pi_clear_on(&vmx->pi_desc);
		/*
		 * IOMMU can write to PIR.ON, so the barrier matters even on UP.
		 * But on x86 this is just a compiler barrier anyway.
		 */
		smp_mb__after_atomic();
		max_irr_updated =
			kvm_apic_update_irr(vcpu, vmx->pi_desc.pir, &max_irr);

		/*
		 * If we are running L2 and L1 has a new pending interrupt
		 * which can be injected, we should re-evaluate
		 * what should be done with this new L1 interrupt.
		 * If L1 intercepts external-interrupts, we should
		 * exit from L2 to L1. Otherwise, interrupt should be
		 * delivered directly to L2.
		 */
		if (is_guest_mode(vcpu) && max_irr_updated) {
			if (nested_exit_on_intr(vcpu))
				kvm_vcpu_exiting_guest_mode(vcpu);
			else
				kvm_make_request(KVM_REQ_EVENT, vcpu);
		}
	} else {
		max_irr = kvm_lapic_find_highest_irr(vcpu);
	}
	vmx_hwapic_irr_update(vcpu, max_irr);
	return max_irr;
}

static void vmx_load_eoi_exitmap(struct kvm_vcpu *vcpu, u64 *eoi_exit_bitmap)
{
	if (!kvm_vcpu_apicv_active(vcpu))
		return;

	vmcs_write64(EOI_EXIT_BITMAP0, eoi_exit_bitmap[0]);
	vmcs_write64(EOI_EXIT_BITMAP1, eoi_exit_bitmap[1]);
	vmcs_write64(EOI_EXIT_BITMAP2, eoi_exit_bitmap[2]);
	vmcs_write64(EOI_EXIT_BITMAP3, eoi_exit_bitmap[3]);
}

static void vmx_apicv_post_state_restore(struct kvm_vcpu *vcpu)
{
	struct vcpu_vmx *vmx = to_vmx(vcpu);

	pi_clear_on(&vmx->pi_desc);
	memset(vmx->pi_desc.pir, 0, sizeof(vmx->pi_desc.pir));
}

static void vmx_complete_atomic_exit(struct vcpu_vmx *vmx)
{
	u32 exit_intr_info = 0;
	u16 basic_exit_reason = (u16)vmx->exit_reason;

	if (!(basic_exit_reason == EXIT_REASON_MCE_DURING_VMENTRY
	      || basic_exit_reason == EXIT_REASON_EXCEPTION_NMI))
		return;

	if (!(vmx->exit_reason & VMX_EXIT_REASONS_FAILED_VMENTRY))
		exit_intr_info = vmcs_read32(VM_EXIT_INTR_INFO);
	vmx->exit_intr_info = exit_intr_info;

	/* if exit due to PF check for async PF */
	if (is_page_fault(exit_intr_info))
		vmx->vcpu.arch.apf.host_apf_reason = kvm_read_and_reset_pf_reason();

	/* Handle machine checks before interrupts are enabled */
	if (basic_exit_reason == EXIT_REASON_MCE_DURING_VMENTRY ||
	    is_machine_check(exit_intr_info))
		kvm_machine_check();

	/* We need to handle NMIs before interrupts are enabled */
	if (is_nmi(exit_intr_info)) {
		kvm_before_interrupt(&vmx->vcpu);
		asm("int $2");
		kvm_after_interrupt(&vmx->vcpu);
	}
}

static void vmx_handle_external_intr(struct kvm_vcpu *vcpu)
{
	u32 exit_intr_info = vmcs_read32(VM_EXIT_INTR_INFO);

	if ((exit_intr_info & (INTR_INFO_VALID_MASK | INTR_INFO_INTR_TYPE_MASK))
			== (INTR_INFO_VALID_MASK | INTR_TYPE_EXT_INTR)) {
		unsigned int vector;
		unsigned long entry;
		gate_desc *desc;
		struct vcpu_vmx *vmx = to_vmx(vcpu);
#ifdef CONFIG_X86_64
		unsigned long tmp;
#endif

		vector =  exit_intr_info & INTR_INFO_VECTOR_MASK;
		desc = (gate_desc *)vmx->host_idt_base + vector;
		entry = gate_offset(desc);
		asm volatile(
#ifdef CONFIG_X86_64
			"mov %%" _ASM_SP ", %[sp]\n\t"
			"and $0xfffffffffffffff0, %%" _ASM_SP "\n\t"
			"push $%c[ss]\n\t"
			"push %[sp]\n\t"
#endif
			"pushf\n\t"
			__ASM_SIZE(push) " $%c[cs]\n\t"
			CALL_NOSPEC
			:
#ifdef CONFIG_X86_64
			[sp]"=&r"(tmp),
#endif
			ASM_CALL_CONSTRAINT
			:
			THUNK_TARGET(entry),
			[ss]"i"(__KERNEL_DS),
			[cs]"i"(__KERNEL_CS)
			);
	}
}
STACK_FRAME_NON_STANDARD(vmx_handle_external_intr);

static bool vmx_has_emulated_msr(int index)
{
	switch (index) {
	case MSR_IA32_SMBASE:
		/*
		 * We cannot do SMM unless we can run the guest in big
		 * real mode.
		 */
		return enable_unrestricted_guest || emulate_invalid_guest_state;
	case MSR_AMD64_VIRT_SPEC_CTRL:
		/* This is AMD only.  */
		return false;
	default:
		return true;
	}
}

static bool vmx_pt_supported(void)
{
	return pt_mode == PT_MODE_HOST_GUEST;
}

static void vmx_recover_nmi_blocking(struct vcpu_vmx *vmx)
{
	u32 exit_intr_info;
	bool unblock_nmi;
	u8 vector;
	bool idtv_info_valid;

	idtv_info_valid = vmx->idt_vectoring_info & VECTORING_INFO_VALID_MASK;

	if (enable_vnmi) {
		if (vmx->loaded_vmcs->nmi_known_unmasked)
			return;
		/*
		 * Can't use vmx->exit_intr_info since we're not sure what
		 * the exit reason is.
		 */
		exit_intr_info = vmcs_read32(VM_EXIT_INTR_INFO);
		unblock_nmi = (exit_intr_info & INTR_INFO_UNBLOCK_NMI) != 0;
		vector = exit_intr_info & INTR_INFO_VECTOR_MASK;
		/*
		 * SDM 3: 27.7.1.2 (September 2008)
		 * Re-set bit "block by NMI" before VM entry if vmexit caused by
		 * a guest IRET fault.
		 * SDM 3: 23.2.2 (September 2008)
		 * Bit 12 is undefined in any of the following cases:
		 *  If the VM exit sets the valid bit in the IDT-vectoring
		 *   information field.
		 *  If the VM exit is due to a double fault.
		 */
		if ((exit_intr_info & INTR_INFO_VALID_MASK) && unblock_nmi &&
		    vector != DF_VECTOR && !idtv_info_valid)
			vmcs_set_bits(GUEST_INTERRUPTIBILITY_INFO,
				      GUEST_INTR_STATE_NMI);
		else
			vmx->loaded_vmcs->nmi_known_unmasked =
				!(vmcs_read32(GUEST_INTERRUPTIBILITY_INFO)
				  & GUEST_INTR_STATE_NMI);
	} else if (unlikely(vmx->loaded_vmcs->soft_vnmi_blocked))
		vmx->loaded_vmcs->vnmi_blocked_time +=
			ktime_to_ns(ktime_sub(ktime_get(),
					      vmx->loaded_vmcs->entry_time));
}

static void __vmx_complete_interrupts(struct kvm_vcpu *vcpu,
				      u32 idt_vectoring_info,
				      int instr_len_field,
				      int error_code_field)
{
	u8 vector;
	int type;
	bool idtv_info_valid;

	idtv_info_valid = idt_vectoring_info & VECTORING_INFO_VALID_MASK;

	vcpu->arch.nmi_injected = false;
	kvm_clear_exception_queue(vcpu);
	kvm_clear_interrupt_queue(vcpu);

	if (!idtv_info_valid)
		return;

	kvm_make_request(KVM_REQ_EVENT, vcpu);

	vector = idt_vectoring_info & VECTORING_INFO_VECTOR_MASK;
	type = idt_vectoring_info & VECTORING_INFO_TYPE_MASK;

	switch (type) {
	case INTR_TYPE_NMI_INTR:
		vcpu->arch.nmi_injected = true;
		/*
		 * SDM 3: 27.7.1.2 (September 2008)
		 * Clear bit "block by NMI" before VM entry if a NMI
		 * delivery faulted.
		 */
		vmx_set_nmi_mask(vcpu, false);
		break;
	case INTR_TYPE_SOFT_EXCEPTION:
		vcpu->arch.event_exit_inst_len = vmcs_read32(instr_len_field);
		/* fall through */
	case INTR_TYPE_HARD_EXCEPTION:
		if (idt_vectoring_info & VECTORING_INFO_DELIVER_CODE_MASK) {
			u32 err = vmcs_read32(error_code_field);
			kvm_requeue_exception_e(vcpu, vector, err);
		} else
			kvm_requeue_exception(vcpu, vector);
		break;
	case INTR_TYPE_SOFT_INTR:
		vcpu->arch.event_exit_inst_len = vmcs_read32(instr_len_field);
		/* fall through */
	case INTR_TYPE_EXT_INTR:
		kvm_queue_interrupt(vcpu, vector, type == INTR_TYPE_SOFT_INTR);
		break;
	default:
		break;
	}
}

static void vmx_complete_interrupts(struct vcpu_vmx *vmx)
{
	__vmx_complete_interrupts(&vmx->vcpu, vmx->idt_vectoring_info,
				  VM_EXIT_INSTRUCTION_LEN,
				  IDT_VECTORING_ERROR_CODE);
}

static void vmx_cancel_injection(struct kvm_vcpu *vcpu)
{
	__vmx_complete_interrupts(vcpu,
				  vmcs_read32(VM_ENTRY_INTR_INFO_FIELD),
				  VM_ENTRY_INSTRUCTION_LEN,
				  VM_ENTRY_EXCEPTION_ERROR_CODE);

	vmcs_write32(VM_ENTRY_INTR_INFO_FIELD, 0);
}

static void atomic_switch_perf_msrs(struct vcpu_vmx *vmx)
{
	int i, nr_msrs;
	struct perf_guest_switch_msr *msrs;

	msrs = perf_guest_get_msrs(&nr_msrs);

	if (!msrs)
		return;

	for (i = 0; i < nr_msrs; i++)
		if (msrs[i].host == msrs[i].guest)
			clear_atomic_switch_msr(vmx, msrs[i].msr);
		else
			add_atomic_switch_msr(vmx, msrs[i].msr, msrs[i].guest,
					msrs[i].host, false);
}

static void vmx_arm_hv_timer(struct vcpu_vmx *vmx, u32 val)
{
	vmcs_write32(VMX_PREEMPTION_TIMER_VALUE, val);
	if (!vmx->loaded_vmcs->hv_timer_armed)
		vmcs_set_bits(PIN_BASED_VM_EXEC_CONTROL,
			      PIN_BASED_VMX_PREEMPTION_TIMER);
	vmx->loaded_vmcs->hv_timer_armed = true;
}

static void vmx_update_hv_timer(struct kvm_vcpu *vcpu)
{
	struct vcpu_vmx *vmx = to_vmx(vcpu);
	u64 tscl;
	u32 delta_tsc;

	if (vmx->req_immediate_exit) {
		vmx_arm_hv_timer(vmx, 0);
		return;
	}

	if (vmx->hv_deadline_tsc != -1) {
		tscl = rdtsc();
		if (vmx->hv_deadline_tsc > tscl)
			/* set_hv_timer ensures the delta fits in 32-bits */
			delta_tsc = (u32)((vmx->hv_deadline_tsc - tscl) >>
				cpu_preemption_timer_multi);
		else
			delta_tsc = 0;

		vmx_arm_hv_timer(vmx, delta_tsc);
		return;
	}

	if (vmx->loaded_vmcs->hv_timer_armed)
		vmcs_clear_bits(PIN_BASED_VM_EXEC_CONTROL,
				PIN_BASED_VMX_PREEMPTION_TIMER);
	vmx->loaded_vmcs->hv_timer_armed = false;
}

void vmx_update_host_rsp(struct vcpu_vmx *vmx, unsigned long host_rsp)
{
	if (unlikely(host_rsp != vmx->loaded_vmcs->host_state.rsp)) {
		vmx->loaded_vmcs->host_state.rsp = host_rsp;
		vmcs_writel(HOST_RSP, host_rsp);
	}
}

bool __vmx_vcpu_run(struct vcpu_vmx *vmx, unsigned long *regs, bool launched);

static void vmx_vcpu_run(struct kvm_vcpu *vcpu)
{
	struct vcpu_vmx *vmx = to_vmx(vcpu);
	unsigned long cr3, cr4;

	/* Record the guest's net vcpu time for enforced NMI injections. */
	if (unlikely(!enable_vnmi &&
		     vmx->loaded_vmcs->soft_vnmi_blocked))
		vmx->loaded_vmcs->entry_time = ktime_get();

	/* Don't enter VMX if guest state is invalid, let the exit handler
	   start emulation until we arrive back to a valid state */
	if (vmx->emulation_required)
		return;

	if (vmx->ple_window_dirty) {
		vmx->ple_window_dirty = false;
		vmcs_write32(PLE_WINDOW, vmx->ple_window);
	}

	if (vmx->nested.need_vmcs12_sync)
		nested_sync_from_vmcs12(vcpu);

	if (test_bit(VCPU_REGS_RSP, (unsigned long *)&vcpu->arch.regs_dirty))
		vmcs_writel(GUEST_RSP, vcpu->arch.regs[VCPU_REGS_RSP]);
	if (test_bit(VCPU_REGS_RIP, (unsigned long *)&vcpu->arch.regs_dirty))
		vmcs_writel(GUEST_RIP, vcpu->arch.regs[VCPU_REGS_RIP]);

	cr3 = __get_current_cr3_fast();
	if (unlikely(cr3 != vmx->loaded_vmcs->host_state.cr3)) {
		vmcs_writel(HOST_CR3, cr3);
		vmx->loaded_vmcs->host_state.cr3 = cr3;
	}

	cr4 = cr4_read_shadow();
	if (unlikely(cr4 != vmx->loaded_vmcs->host_state.cr4)) {
		vmcs_writel(HOST_CR4, cr4);
		vmx->loaded_vmcs->host_state.cr4 = cr4;
	}

	/* When single-stepping over STI and MOV SS, we must clear the
	 * corresponding interruptibility bits in the guest state. Otherwise
	 * vmentry fails as it then expects bit 14 (BS) in pending debug
	 * exceptions being set, but that's not correct for the guest debugging
	 * case. */
	if (vcpu->guest_debug & KVM_GUESTDBG_SINGLESTEP)
		vmx_set_interrupt_shadow(vcpu, 0);

	if (static_cpu_has(X86_FEATURE_PKU) &&
	    kvm_read_cr4_bits(vcpu, X86_CR4_PKE) &&
	    vcpu->arch.pkru != vmx->host_pkru)
		__write_pkru(vcpu->arch.pkru);

	pt_guest_enter(vmx);

	atomic_switch_perf_msrs(vmx);

	vmx_update_hv_timer(vcpu);

	/*
	 * If this vCPU has touched SPEC_CTRL, restore the guest's value if
	 * it's non-zero. Since vmentry is serialising on affected CPUs, there
	 * is no need to worry about the conditional branch over the wrmsr
	 * being speculatively taken.
	 */
	x86_spec_ctrl_set_guest(vmx->spec_ctrl, 0);

	if (static_branch_unlikely(&vmx_l1d_should_flush))
		vmx_l1d_flush(vcpu);

	if (vcpu->arch.cr2 != read_cr2())
		write_cr2(vcpu->arch.cr2);

	vmx->fail = __vmx_vcpu_run(vmx, (unsigned long *)&vcpu->arch.regs,
				   vmx->loaded_vmcs->launched);

	vcpu->arch.cr2 = read_cr2();

	/*
	 * We do not use IBRS in the kernel. If this vCPU has used the
	 * SPEC_CTRL MSR it may have left it on; save the value and
	 * turn it off. This is much more efficient than blindly adding
	 * it to the atomic save/restore list. Especially as the former
	 * (Saving guest MSRs on vmexit) doesn't even exist in KVM.
	 *
	 * For non-nested case:
	 * If the L01 MSR bitmap does not intercept the MSR, then we need to
	 * save it.
	 *
	 * For nested case:
	 * If the L02 MSR bitmap does not intercept the MSR, then we need to
	 * save it.
	 */
	if (unlikely(!msr_write_intercepted(vcpu, MSR_IA32_SPEC_CTRL)))
		vmx->spec_ctrl = native_read_msr(MSR_IA32_SPEC_CTRL);

	x86_spec_ctrl_restore_host(vmx->spec_ctrl, 0);

	/* Eliminate branch target predictions from guest mode */
	vmexit_fill_RSB();

	/* All fields are clean at this point */
	if (static_branch_unlikely(&enable_evmcs))
		current_evmcs->hv_clean_fields |=
			HV_VMX_ENLIGHTENED_CLEAN_FIELD_ALL;

	/* MSR_IA32_DEBUGCTLMSR is zeroed on vmexit. Restore it if needed */
	if (vmx->host_debugctlmsr)
		update_debugctlmsr(vmx->host_debugctlmsr);

#ifndef CONFIG_X86_64
	/*
	 * The sysexit path does not restore ds/es, so we must set them to
	 * a reasonable value ourselves.
	 *
	 * We can't defer this to vmx_prepare_switch_to_host() since that
	 * function may be executed in interrupt context, which saves and
	 * restore segments around it, nullifying its effect.
	 */
	loadsegment(ds, __USER_DS);
	loadsegment(es, __USER_DS);
#endif

	vcpu->arch.regs_avail = ~((1 << VCPU_REGS_RIP) | (1 << VCPU_REGS_RSP)
				  | (1 << VCPU_EXREG_RFLAGS)
				  | (1 << VCPU_EXREG_PDPTR)
				  | (1 << VCPU_EXREG_SEGMENTS)
				  | (1 << VCPU_EXREG_CR3));
	vcpu->arch.regs_dirty = 0;

	pt_guest_exit(vmx);

	/*
	 * eager fpu is enabled if PKEY is supported and CR4 is switched
	 * back on host, so it is safe to read guest PKRU from current
	 * XSAVE.
	 */
	if (static_cpu_has(X86_FEATURE_PKU) &&
	    kvm_read_cr4_bits(vcpu, X86_CR4_PKE)) {
		vcpu->arch.pkru = __read_pkru();
		if (vcpu->arch.pkru != vmx->host_pkru)
			__write_pkru(vmx->host_pkru);
	}

	vmx->nested.nested_run_pending = 0;
	vmx->idt_vectoring_info = 0;

	vmx->exit_reason = vmx->fail ? 0xdead : vmcs_read32(VM_EXIT_REASON);
	if (vmx->fail || (vmx->exit_reason & VMX_EXIT_REASONS_FAILED_VMENTRY))
		return;

	vmx->loaded_vmcs->launched = 1;
	vmx->idt_vectoring_info = vmcs_read32(IDT_VECTORING_INFO_FIELD);

	vmx_complete_atomic_exit(vmx);
	vmx_recover_nmi_blocking(vmx);
	vmx_complete_interrupts(vmx);
}

static struct kvm *vmx_vm_alloc(void)
{
	struct kvm_vmx *kvm_vmx = __vmalloc(sizeof(struct kvm_vmx),
					    GFP_KERNEL_ACCOUNT | __GFP_ZERO,
					    PAGE_KERNEL);
	return &kvm_vmx->kvm;
}

static void vmx_vm_free(struct kvm *kvm)
{
	vfree(to_kvm_vmx(kvm));
}

static void vmx_free_vcpu(struct kvm_vcpu *vcpu)
{
	struct vcpu_vmx *vmx = to_vmx(vcpu);

	if (enable_pml)
		vmx_destroy_pml_buffer(vmx);
	free_vpid(vmx->vpid);
	nested_vmx_free_vcpu(vcpu);
	free_loaded_vmcs(vmx->loaded_vmcs);
	kfree(vmx->guest_msrs);
	kvm_vcpu_uninit(vcpu);
	kmem_cache_free(x86_fpu_cache, vmx->vcpu.arch.guest_fpu);
	kmem_cache_free(kvm_vcpu_cache, vmx);
}

static struct kvm_vcpu *vmx_create_vcpu(struct kvm *kvm, unsigned int id)
{
	int err;
	struct vcpu_vmx *vmx;
	unsigned long *msr_bitmap;
	int cpu;

	vmx = kmem_cache_zalloc(kvm_vcpu_cache, GFP_KERNEL_ACCOUNT);
	if (!vmx)
		return ERR_PTR(-ENOMEM);

	vmx->vcpu.arch.guest_fpu = kmem_cache_zalloc(x86_fpu_cache,
			GFP_KERNEL_ACCOUNT);
	if (!vmx->vcpu.arch.guest_fpu) {
		printk(KERN_ERR "kvm: failed to allocate vcpu's fpu\n");
		err = -ENOMEM;
		goto free_partial_vcpu;
	}

	vmx->vpid = allocate_vpid();

	err = kvm_vcpu_init(&vmx->vcpu, kvm, id);
	if (err)
		goto free_vcpu;

	err = -ENOMEM;

	/*
	 * If PML is turned on, failure on enabling PML just results in failure
	 * of creating the vcpu, therefore we can simplify PML logic (by
	 * avoiding dealing with cases, such as enabling PML partially on vcpus
	 * for the guest, etc.
	 */
	if (enable_pml) {
		vmx->pml_pg = alloc_page(GFP_KERNEL_ACCOUNT | __GFP_ZERO);
		if (!vmx->pml_pg)
			goto uninit_vcpu;
	}

	vmx->guest_msrs = kmalloc(PAGE_SIZE, GFP_KERNEL_ACCOUNT);
	BUILD_BUG_ON(ARRAY_SIZE(vmx_msr_index) * sizeof(vmx->guest_msrs[0])
		     > PAGE_SIZE);

	if (!vmx->guest_msrs)
		goto free_pml;

	err = alloc_loaded_vmcs(&vmx->vmcs01);
	if (err < 0)
		goto free_msrs;

	msr_bitmap = vmx->vmcs01.msr_bitmap;
	vmx_disable_intercept_for_msr(msr_bitmap, MSR_IA32_TSC, MSR_TYPE_R);
	vmx_disable_intercept_for_msr(msr_bitmap, MSR_FS_BASE, MSR_TYPE_RW);
	vmx_disable_intercept_for_msr(msr_bitmap, MSR_GS_BASE, MSR_TYPE_RW);
	vmx_disable_intercept_for_msr(msr_bitmap, MSR_KERNEL_GS_BASE, MSR_TYPE_RW);
	vmx_disable_intercept_for_msr(msr_bitmap, MSR_IA32_SYSENTER_CS, MSR_TYPE_RW);
	vmx_disable_intercept_for_msr(msr_bitmap, MSR_IA32_SYSENTER_ESP, MSR_TYPE_RW);
	vmx_disable_intercept_for_msr(msr_bitmap, MSR_IA32_SYSENTER_EIP, MSR_TYPE_RW);
	vmx->msr_bitmap_mode = 0;

	vmx->loaded_vmcs = &vmx->vmcs01;
	cpu = get_cpu();
	vmx_vcpu_load(&vmx->vcpu, cpu);
	vmx->vcpu.cpu = cpu;
	vmx_vcpu_setup(vmx);
	vmx_vcpu_put(&vmx->vcpu);
	put_cpu();
	if (cpu_need_virtualize_apic_accesses(&vmx->vcpu)) {
		err = alloc_apic_access_page(kvm);
		if (err)
			goto free_vmcs;
	}

	if (enable_ept && !enable_unrestricted_guest) {
		err = init_rmode_identity_map(kvm);
		if (err)
			goto free_vmcs;
	}

	if (nested)
		nested_vmx_setup_ctls_msrs(&vmx->nested.msrs,
					   vmx_capability.ept,
					   kvm_vcpu_apicv_active(&vmx->vcpu));
	else
		memset(&vmx->nested.msrs, 0, sizeof(vmx->nested.msrs));

	vmx->nested.posted_intr_nv = -1;
	vmx->nested.current_vmptr = -1ull;

	vmx->msr_ia32_feature_control_valid_bits = FEATURE_CONTROL_LOCKED;

	/*
	 * Enforce invariant: pi_desc.nv is always either POSTED_INTR_VECTOR
	 * or POSTED_INTR_WAKEUP_VECTOR.
	 */
	vmx->pi_desc.nv = POSTED_INTR_VECTOR;
	vmx->pi_desc.sn = 1;

	vmx->ept_pointer = INVALID_PAGE;

	return &vmx->vcpu;

free_vmcs:
	free_loaded_vmcs(vmx->loaded_vmcs);
free_msrs:
	kfree(vmx->guest_msrs);
free_pml:
	vmx_destroy_pml_buffer(vmx);
uninit_vcpu:
	kvm_vcpu_uninit(&vmx->vcpu);
free_vcpu:
	free_vpid(vmx->vpid);
	kmem_cache_free(x86_fpu_cache, vmx->vcpu.arch.guest_fpu);
free_partial_vcpu:
	kmem_cache_free(kvm_vcpu_cache, vmx);
	return ERR_PTR(err);
}

#define L1TF_MSG_SMT "L1TF CPU bug present and SMT on, data leak possible. See CVE-2018-3646 and https://www.kernel.org/doc/html/latest/admin-guide/l1tf.html for details.\n"
#define L1TF_MSG_L1D "L1TF CPU bug present and virtualization mitigation disabled, data leak possible. See CVE-2018-3646 and https://www.kernel.org/doc/html/latest/admin-guide/l1tf.html for details.\n"

static int vmx_vm_init(struct kvm *kvm)
{
	spin_lock_init(&to_kvm_vmx(kvm)->ept_pointer_lock);

	if (!ple_gap)
		kvm->arch.pause_in_guest = true;

	if (boot_cpu_has(X86_BUG_L1TF) && enable_ept) {
		switch (l1tf_mitigation) {
		case L1TF_MITIGATION_OFF:
		case L1TF_MITIGATION_FLUSH_NOWARN:
			/* 'I explicitly don't care' is set */
			break;
		case L1TF_MITIGATION_FLUSH:
		case L1TF_MITIGATION_FLUSH_NOSMT:
		case L1TF_MITIGATION_FULL:
			/*
			 * Warn upon starting the first VM in a potentially
			 * insecure environment.
			 */
			if (sched_smt_active())
				pr_warn_once(L1TF_MSG_SMT);
			if (l1tf_vmx_mitigation == VMENTER_L1D_FLUSH_NEVER)
				pr_warn_once(L1TF_MSG_L1D);
			break;
		case L1TF_MITIGATION_FULL_FORCE:
			/* Flush is enforced */
			break;
		}
	}
	return 0;
}

static void __init vmx_check_processor_compat(void *rtn)
{
	struct vmcs_config vmcs_conf;
	struct vmx_capability vmx_cap;

	*(int *)rtn = 0;
	if (setup_vmcs_config(&vmcs_conf, &vmx_cap) < 0)
		*(int *)rtn = -EIO;
	if (nested)
		nested_vmx_setup_ctls_msrs(&vmcs_conf.nested, vmx_cap.ept,
					   enable_apicv);
	if (memcmp(&vmcs_config, &vmcs_conf, sizeof(struct vmcs_config)) != 0) {
		printk(KERN_ERR "kvm: CPU %d feature inconsistency!\n",
				smp_processor_id());
		*(int *)rtn = -EIO;
	}
}

static u64 vmx_get_mt_mask(struct kvm_vcpu *vcpu, gfn_t gfn, bool is_mmio)
{
	u8 cache;
	u64 ipat = 0;

	/* For VT-d and EPT combination
	 * 1. MMIO: always map as UC
	 * 2. EPT with VT-d:
	 *   a. VT-d without snooping control feature: can't guarantee the
	 *	result, try to trust guest.
	 *   b. VT-d with snooping control feature: snooping control feature of
	 *	VT-d engine can guarantee the cache correctness. Just set it
	 *	to WB to keep consistent with host. So the same as item 3.
	 * 3. EPT without VT-d: always map as WB and set IPAT=1 to keep
	 *    consistent with host MTRR
	 */
	if (is_mmio) {
		cache = MTRR_TYPE_UNCACHABLE;
		goto exit;
	}

	if (!kvm_arch_has_noncoherent_dma(vcpu->kvm)) {
		ipat = VMX_EPT_IPAT_BIT;
		cache = MTRR_TYPE_WRBACK;
		goto exit;
	}

	if (kvm_read_cr0(vcpu) & X86_CR0_CD) {
		ipat = VMX_EPT_IPAT_BIT;
		if (kvm_check_has_quirk(vcpu->kvm, KVM_X86_QUIRK_CD_NW_CLEARED))
			cache = MTRR_TYPE_WRBACK;
		else
			cache = MTRR_TYPE_UNCACHABLE;
		goto exit;
	}

	cache = kvm_mtrr_get_guest_memory_type(vcpu, gfn);

exit:
	return (cache << VMX_EPT_MT_EPTE_SHIFT) | ipat;
}

static int vmx_get_lpage_level(void)
{
	if (enable_ept && !cpu_has_vmx_ept_1g_page())
		return PT_DIRECTORY_LEVEL;
	else
		/* For shadow and EPT supported 1GB page */
		return PT_PDPE_LEVEL;
}

static void vmcs_set_secondary_exec_control(u32 new_ctl)
{
	/*
	 * These bits in the secondary execution controls field
	 * are dynamic, the others are mostly based on the hypervisor
	 * architecture and the guest's CPUID.  Do not touch the
	 * dynamic bits.
	 */
	u32 mask =
		SECONDARY_EXEC_SHADOW_VMCS |
		SECONDARY_EXEC_VIRTUALIZE_X2APIC_MODE |
		SECONDARY_EXEC_VIRTUALIZE_APIC_ACCESSES |
		SECONDARY_EXEC_DESC;

	u32 cur_ctl = vmcs_read32(SECONDARY_VM_EXEC_CONTROL);

	vmcs_write32(SECONDARY_VM_EXEC_CONTROL,
		     (new_ctl & ~mask) | (cur_ctl & mask));
}

/*
 * Generate MSR_IA32_VMX_CR{0,4}_FIXED1 according to CPUID. Only set bits
 * (indicating "allowed-1") if they are supported in the guest's CPUID.
 */
static void nested_vmx_cr_fixed1_bits_update(struct kvm_vcpu *vcpu)
{
	struct vcpu_vmx *vmx = to_vmx(vcpu);
	struct kvm_cpuid_entry2 *entry;

	vmx->nested.msrs.cr0_fixed1 = 0xffffffff;
	vmx->nested.msrs.cr4_fixed1 = X86_CR4_PCE;

#define cr4_fixed1_update(_cr4_mask, _reg, _cpuid_mask) do {		\
	if (entry && (entry->_reg & (_cpuid_mask)))			\
		vmx->nested.msrs.cr4_fixed1 |= (_cr4_mask);	\
} while (0)

	entry = kvm_find_cpuid_entry(vcpu, 0x1, 0);
	cr4_fixed1_update(X86_CR4_VME,        edx, bit(X86_FEATURE_VME));
	cr4_fixed1_update(X86_CR4_PVI,        edx, bit(X86_FEATURE_VME));
	cr4_fixed1_update(X86_CR4_TSD,        edx, bit(X86_FEATURE_TSC));
	cr4_fixed1_update(X86_CR4_DE,         edx, bit(X86_FEATURE_DE));
	cr4_fixed1_update(X86_CR4_PSE,        edx, bit(X86_FEATURE_PSE));
	cr4_fixed1_update(X86_CR4_PAE,        edx, bit(X86_FEATURE_PAE));
	cr4_fixed1_update(X86_CR4_MCE,        edx, bit(X86_FEATURE_MCE));
	cr4_fixed1_update(X86_CR4_PGE,        edx, bit(X86_FEATURE_PGE));
	cr4_fixed1_update(X86_CR4_OSFXSR,     edx, bit(X86_FEATURE_FXSR));
	cr4_fixed1_update(X86_CR4_OSXMMEXCPT, edx, bit(X86_FEATURE_XMM));
	cr4_fixed1_update(X86_CR4_VMXE,       ecx, bit(X86_FEATURE_VMX));
	cr4_fixed1_update(X86_CR4_SMXE,       ecx, bit(X86_FEATURE_SMX));
	cr4_fixed1_update(X86_CR4_PCIDE,      ecx, bit(X86_FEATURE_PCID));
	cr4_fixed1_update(X86_CR4_OSXSAVE,    ecx, bit(X86_FEATURE_XSAVE));

	entry = kvm_find_cpuid_entry(vcpu, 0x7, 0);
	cr4_fixed1_update(X86_CR4_FSGSBASE,   ebx, bit(X86_FEATURE_FSGSBASE));
	cr4_fixed1_update(X86_CR4_SMEP,       ebx, bit(X86_FEATURE_SMEP));
	cr4_fixed1_update(X86_CR4_SMAP,       ebx, bit(X86_FEATURE_SMAP));
	cr4_fixed1_update(X86_CR4_PKE,        ecx, bit(X86_FEATURE_PKU));
	cr4_fixed1_update(X86_CR4_UMIP,       ecx, bit(X86_FEATURE_UMIP));

#undef cr4_fixed1_update
}

static void nested_vmx_entry_exit_ctls_update(struct kvm_vcpu *vcpu)
{
	struct vcpu_vmx *vmx = to_vmx(vcpu);

	if (kvm_mpx_supported()) {
		bool mpx_enabled = guest_cpuid_has(vcpu, X86_FEATURE_MPX);

		if (mpx_enabled) {
			vmx->nested.msrs.entry_ctls_high |= VM_ENTRY_LOAD_BNDCFGS;
			vmx->nested.msrs.exit_ctls_high |= VM_EXIT_CLEAR_BNDCFGS;
		} else {
			vmx->nested.msrs.entry_ctls_high &= ~VM_ENTRY_LOAD_BNDCFGS;
			vmx->nested.msrs.exit_ctls_high &= ~VM_EXIT_CLEAR_BNDCFGS;
		}
	}
}

static void update_intel_pt_cfg(struct kvm_vcpu *vcpu)
{
	struct vcpu_vmx *vmx = to_vmx(vcpu);
	struct kvm_cpuid_entry2 *best = NULL;
	int i;

	for (i = 0; i < PT_CPUID_LEAVES; i++) {
		best = kvm_find_cpuid_entry(vcpu, 0x14, i);
		if (!best)
			return;
		vmx->pt_desc.caps[CPUID_EAX + i*PT_CPUID_REGS_NUM] = best->eax;
		vmx->pt_desc.caps[CPUID_EBX + i*PT_CPUID_REGS_NUM] = best->ebx;
		vmx->pt_desc.caps[CPUID_ECX + i*PT_CPUID_REGS_NUM] = best->ecx;
		vmx->pt_desc.caps[CPUID_EDX + i*PT_CPUID_REGS_NUM] = best->edx;
	}

	/* Get the number of configurable Address Ranges for filtering */
	vmx->pt_desc.addr_range = intel_pt_validate_cap(vmx->pt_desc.caps,
						PT_CAP_num_address_ranges);

	/* Initialize and clear the no dependency bits */
	vmx->pt_desc.ctl_bitmask = ~(RTIT_CTL_TRACEEN | RTIT_CTL_OS |
			RTIT_CTL_USR | RTIT_CTL_TSC_EN | RTIT_CTL_DISRETC);

	/*
	 * If CPUID.(EAX=14H,ECX=0):EBX[0]=1 CR3Filter can be set otherwise
	 * will inject an #GP
	 */
	if (intel_pt_validate_cap(vmx->pt_desc.caps, PT_CAP_cr3_filtering))
		vmx->pt_desc.ctl_bitmask &= ~RTIT_CTL_CR3EN;

	/*
	 * If CPUID.(EAX=14H,ECX=0):EBX[1]=1 CYCEn, CycThresh and
	 * PSBFreq can be set
	 */
	if (intel_pt_validate_cap(vmx->pt_desc.caps, PT_CAP_psb_cyc))
		vmx->pt_desc.ctl_bitmask &= ~(RTIT_CTL_CYCLEACC |
				RTIT_CTL_CYC_THRESH | RTIT_CTL_PSB_FREQ);

	/*
	 * If CPUID.(EAX=14H,ECX=0):EBX[3]=1 MTCEn BranchEn and
	 * MTCFreq can be set
	 */
	if (intel_pt_validate_cap(vmx->pt_desc.caps, PT_CAP_mtc))
		vmx->pt_desc.ctl_bitmask &= ~(RTIT_CTL_MTC_EN |
				RTIT_CTL_BRANCH_EN | RTIT_CTL_MTC_RANGE);

	/* If CPUID.(EAX=14H,ECX=0):EBX[4]=1 FUPonPTW and PTWEn can be set */
	if (intel_pt_validate_cap(vmx->pt_desc.caps, PT_CAP_ptwrite))
		vmx->pt_desc.ctl_bitmask &= ~(RTIT_CTL_FUP_ON_PTW |
							RTIT_CTL_PTW_EN);

	/* If CPUID.(EAX=14H,ECX=0):EBX[5]=1 PwrEvEn can be set */
	if (intel_pt_validate_cap(vmx->pt_desc.caps, PT_CAP_power_event_trace))
		vmx->pt_desc.ctl_bitmask &= ~RTIT_CTL_PWR_EVT_EN;

	/* If CPUID.(EAX=14H,ECX=0):ECX[0]=1 ToPA can be set */
	if (intel_pt_validate_cap(vmx->pt_desc.caps, PT_CAP_topa_output))
		vmx->pt_desc.ctl_bitmask &= ~RTIT_CTL_TOPA;

	/* If CPUID.(EAX=14H,ECX=0):ECX[3]=1 FabircEn can be set */
	if (intel_pt_validate_cap(vmx->pt_desc.caps, PT_CAP_output_subsys))
		vmx->pt_desc.ctl_bitmask &= ~RTIT_CTL_FABRIC_EN;

	/* unmask address range configure area */
	for (i = 0; i < vmx->pt_desc.addr_range; i++)
		vmx->pt_desc.ctl_bitmask &= ~(0xfULL << (32 + i * 4));
}

static void vmx_cpuid_update(struct kvm_vcpu *vcpu)
{
	struct vcpu_vmx *vmx = to_vmx(vcpu);

	if (cpu_has_secondary_exec_ctrls()) {
		vmx_compute_secondary_exec_control(vmx);
		vmcs_set_secondary_exec_control(vmx->secondary_exec_control);
	}

	if (nested_vmx_allowed(vcpu))
		to_vmx(vcpu)->msr_ia32_feature_control_valid_bits |=
			FEATURE_CONTROL_VMXON_ENABLED_OUTSIDE_SMX;
	else
		to_vmx(vcpu)->msr_ia32_feature_control_valid_bits &=
			~FEATURE_CONTROL_VMXON_ENABLED_OUTSIDE_SMX;

	if (nested_vmx_allowed(vcpu)) {
		nested_vmx_cr_fixed1_bits_update(vcpu);
		nested_vmx_entry_exit_ctls_update(vcpu);
	}

	if (boot_cpu_has(X86_FEATURE_INTEL_PT) &&
			guest_cpuid_has(vcpu, X86_FEATURE_INTEL_PT))
		update_intel_pt_cfg(vcpu);
}

static void vmx_set_supported_cpuid(u32 func, struct kvm_cpuid_entry2 *entry)
{
	if (func == 1 && nested)
		entry->ecx |= bit(X86_FEATURE_VMX);
}

static void vmx_request_immediate_exit(struct kvm_vcpu *vcpu)
{
	to_vmx(vcpu)->req_immediate_exit = true;
}

static int vmx_check_intercept(struct kvm_vcpu *vcpu,
			       struct x86_instruction_info *info,
			       enum x86_intercept_stage stage)
{
	struct vmcs12 *vmcs12 = get_vmcs12(vcpu);
	struct x86_emulate_ctxt *ctxt = &vcpu->arch.emulate_ctxt;

	/*
	 * RDPID causes #UD if disabled through secondary execution controls.
	 * Because it is marked as EmulateOnUD, we need to intercept it here.
	 */
	if (info->intercept == x86_intercept_rdtscp &&
	    !nested_cpu_has2(vmcs12, SECONDARY_EXEC_RDTSCP)) {
		ctxt->exception.vector = UD_VECTOR;
		ctxt->exception.error_code_valid = false;
		return X86EMUL_PROPAGATE_FAULT;
	}

	/* TODO: check more intercepts... */
	return X86EMUL_CONTINUE;
}

#ifdef CONFIG_X86_64
/* (a << shift) / divisor, return 1 if overflow otherwise 0 */
static inline int u64_shl_div_u64(u64 a, unsigned int shift,
				  u64 divisor, u64 *result)
{
	u64 low = a << shift, high = a >> (64 - shift);

	/* To avoid the overflow on divq */
	if (high >= divisor)
		return 1;

	/* Low hold the result, high hold rem which is discarded */
	asm("divq %2\n\t" : "=a" (low), "=d" (high) :
	    "rm" (divisor), "0" (low), "1" (high));
	*result = low;

	return 0;
}

static int vmx_set_hv_timer(struct kvm_vcpu *vcpu, u64 guest_deadline_tsc)
{
	struct vcpu_vmx *vmx;
	u64 tscl, guest_tscl, delta_tsc, lapic_timer_advance_cycles;

	if (kvm_mwait_in_guest(vcpu->kvm))
		return -EOPNOTSUPP;

	vmx = to_vmx(vcpu);
	tscl = rdtsc();
	guest_tscl = kvm_read_l1_tsc(vcpu, tscl);
	delta_tsc = max(guest_deadline_tsc, guest_tscl) - guest_tscl;
	lapic_timer_advance_cycles = nsec_to_cycles(vcpu, lapic_timer_advance_ns);

	if (delta_tsc > lapic_timer_advance_cycles)
		delta_tsc -= lapic_timer_advance_cycles;
	else
		delta_tsc = 0;

	/* Convert to host delta tsc if tsc scaling is enabled */
	if (vcpu->arch.tsc_scaling_ratio != kvm_default_tsc_scaling_ratio &&
			u64_shl_div_u64(delta_tsc,
				kvm_tsc_scaling_ratio_frac_bits,
				vcpu->arch.tsc_scaling_ratio,
				&delta_tsc))
		return -ERANGE;

	/*
	 * If the delta tsc can't fit in the 32 bit after the multi shift,
	 * we can't use the preemption timer.
	 * It's possible that it fits on later vmentries, but checking
	 * on every vmentry is costly so we just use an hrtimer.
	 */
	if (delta_tsc >> (cpu_preemption_timer_multi + 32))
		return -ERANGE;

	vmx->hv_deadline_tsc = tscl + delta_tsc;
	return delta_tsc == 0;
}

static void vmx_cancel_hv_timer(struct kvm_vcpu *vcpu)
{
	to_vmx(vcpu)->hv_deadline_tsc = -1;
}
#endif

static void vmx_sched_in(struct kvm_vcpu *vcpu, int cpu)
{
	if (!kvm_pause_in_guest(vcpu->kvm))
		shrink_ple_window(vcpu);
}

static void vmx_slot_enable_log_dirty(struct kvm *kvm,
				     struct kvm_memory_slot *slot)
{
	kvm_mmu_slot_leaf_clear_dirty(kvm, slot);
	kvm_mmu_slot_largepage_remove_write_access(kvm, slot);
}

static void vmx_slot_disable_log_dirty(struct kvm *kvm,
				       struct kvm_memory_slot *slot)
{
	kvm_mmu_slot_set_dirty(kvm, slot);
}

static void vmx_flush_log_dirty(struct kvm *kvm)
{
	kvm_flush_pml_buffers(kvm);
}

static int vmx_write_pml_buffer(struct kvm_vcpu *vcpu)
{
	struct vmcs12 *vmcs12;
	struct vcpu_vmx *vmx = to_vmx(vcpu);
	gpa_t gpa;
	struct page *page = NULL;
	u64 *pml_address;

	if (is_guest_mode(vcpu)) {
		WARN_ON_ONCE(vmx->nested.pml_full);

		/*
		 * Check if PML is enabled for the nested guest.
		 * Whether eptp bit 6 is set is already checked
		 * as part of A/D emulation.
		 */
		vmcs12 = get_vmcs12(vcpu);
		if (!nested_cpu_has_pml(vmcs12))
			return 0;

		if (vmcs12->guest_pml_index >= PML_ENTITY_NUM) {
			vmx->nested.pml_full = true;
			return 1;
		}

		gpa = vmcs_read64(GUEST_PHYSICAL_ADDRESS) & ~0xFFFull;

		page = kvm_vcpu_gpa_to_page(vcpu, vmcs12->pml_address);
		if (is_error_page(page))
			return 0;

		pml_address = kmap(page);
		pml_address[vmcs12->guest_pml_index--] = gpa;
		kunmap(page);
		kvm_release_page_clean(page);
	}

	return 0;
}

static void vmx_enable_log_dirty_pt_masked(struct kvm *kvm,
					   struct kvm_memory_slot *memslot,
					   gfn_t offset, unsigned long mask)
{
	kvm_mmu_clear_dirty_pt_masked(kvm, memslot, offset, mask);
}

static void __pi_post_block(struct kvm_vcpu *vcpu)
{
	struct pi_desc *pi_desc = vcpu_to_pi_desc(vcpu);
	struct pi_desc old, new;
	unsigned int dest;

	do {
		old.control = new.control = pi_desc->control;
		WARN(old.nv != POSTED_INTR_WAKEUP_VECTOR,
		     "Wakeup handler not enabled while the VCPU is blocked\n");

		dest = cpu_physical_id(vcpu->cpu);

		if (x2apic_enabled())
			new.ndst = dest;
		else
			new.ndst = (dest << 8) & 0xFF00;

		/* set 'NV' to 'notification vector' */
		new.nv = POSTED_INTR_VECTOR;
	} while (cmpxchg64(&pi_desc->control, old.control,
			   new.control) != old.control);

	if (!WARN_ON_ONCE(vcpu->pre_pcpu == -1)) {
		spin_lock(&per_cpu(blocked_vcpu_on_cpu_lock, vcpu->pre_pcpu));
		list_del(&vcpu->blocked_vcpu_list);
		spin_unlock(&per_cpu(blocked_vcpu_on_cpu_lock, vcpu->pre_pcpu));
		vcpu->pre_pcpu = -1;
	}
}

/*
 * This routine does the following things for vCPU which is going
 * to be blocked if VT-d PI is enabled.
 * - Store the vCPU to the wakeup list, so when interrupts happen
 *   we can find the right vCPU to wake up.
 * - Change the Posted-interrupt descriptor as below:
 *      'NDST' <-- vcpu->pre_pcpu
 *      'NV' <-- POSTED_INTR_WAKEUP_VECTOR
 * - If 'ON' is set during this process, which means at least one
 *   interrupt is posted for this vCPU, we cannot block it, in
 *   this case, return 1, otherwise, return 0.
 *
 */
static int pi_pre_block(struct kvm_vcpu *vcpu)
{
	unsigned int dest;
	struct pi_desc old, new;
	struct pi_desc *pi_desc = vcpu_to_pi_desc(vcpu);

	if (!kvm_arch_has_assigned_device(vcpu->kvm) ||
		!irq_remapping_cap(IRQ_POSTING_CAP)  ||
		!kvm_vcpu_apicv_active(vcpu))
		return 0;

	WARN_ON(irqs_disabled());
	local_irq_disable();
	if (!WARN_ON_ONCE(vcpu->pre_pcpu != -1)) {
		vcpu->pre_pcpu = vcpu->cpu;
		spin_lock(&per_cpu(blocked_vcpu_on_cpu_lock, vcpu->pre_pcpu));
		list_add_tail(&vcpu->blocked_vcpu_list,
			      &per_cpu(blocked_vcpu_on_cpu,
				       vcpu->pre_pcpu));
		spin_unlock(&per_cpu(blocked_vcpu_on_cpu_lock, vcpu->pre_pcpu));
	}

	do {
		old.control = new.control = pi_desc->control;

		WARN((pi_desc->sn == 1),
		     "Warning: SN field of posted-interrupts "
		     "is set before blocking\n");

		/*
		 * Since vCPU can be preempted during this process,
		 * vcpu->cpu could be different with pre_pcpu, we
		 * need to set pre_pcpu as the destination of wakeup
		 * notification event, then we can find the right vCPU
		 * to wakeup in wakeup handler if interrupts happen
		 * when the vCPU is in blocked state.
		 */
		dest = cpu_physical_id(vcpu->pre_pcpu);

		if (x2apic_enabled())
			new.ndst = dest;
		else
			new.ndst = (dest << 8) & 0xFF00;

		/* set 'NV' to 'wakeup vector' */
		new.nv = POSTED_INTR_WAKEUP_VECTOR;
	} while (cmpxchg64(&pi_desc->control, old.control,
			   new.control) != old.control);

	/* We should not block the vCPU if an interrupt is posted for it.  */
	if (pi_test_on(pi_desc) == 1)
		__pi_post_block(vcpu);

	local_irq_enable();
	return (vcpu->pre_pcpu == -1);
}

static int vmx_pre_block(struct kvm_vcpu *vcpu)
{
	if (pi_pre_block(vcpu))
		return 1;

	if (kvm_lapic_hv_timer_in_use(vcpu))
		kvm_lapic_switch_to_sw_timer(vcpu);

	return 0;
}

static void pi_post_block(struct kvm_vcpu *vcpu)
{
	if (vcpu->pre_pcpu == -1)
		return;

	WARN_ON(irqs_disabled());
	local_irq_disable();
	__pi_post_block(vcpu);
	local_irq_enable();
}

static void vmx_post_block(struct kvm_vcpu *vcpu)
{
	if (kvm_x86_ops->set_hv_timer)
		kvm_lapic_switch_to_hv_timer(vcpu);

	pi_post_block(vcpu);
}

/*
 * vmx_update_pi_irte - set IRTE for Posted-Interrupts
 *
 * @kvm: kvm
 * @host_irq: host irq of the interrupt
 * @guest_irq: gsi of the interrupt
 * @set: set or unset PI
 * returns 0 on success, < 0 on failure
 */
static int vmx_update_pi_irte(struct kvm *kvm, unsigned int host_irq,
			      uint32_t guest_irq, bool set)
{
	struct kvm_kernel_irq_routing_entry *e;
	struct kvm_irq_routing_table *irq_rt;
	struct kvm_lapic_irq irq;
	struct kvm_vcpu *vcpu;
	struct vcpu_data vcpu_info;
	int idx, ret = 0;

	if (!kvm_arch_has_assigned_device(kvm) ||
		!irq_remapping_cap(IRQ_POSTING_CAP) ||
		!kvm_vcpu_apicv_active(kvm->vcpus[0]))
		return 0;

	idx = srcu_read_lock(&kvm->irq_srcu);
	irq_rt = srcu_dereference(kvm->irq_routing, &kvm->irq_srcu);
	if (guest_irq >= irq_rt->nr_rt_entries ||
	    hlist_empty(&irq_rt->map[guest_irq])) {
		pr_warn_once("no route for guest_irq %u/%u (broken user space?)\n",
			     guest_irq, irq_rt->nr_rt_entries);
		goto out;
	}

	hlist_for_each_entry(e, &irq_rt->map[guest_irq], link) {
		if (e->type != KVM_IRQ_ROUTING_MSI)
			continue;
		/*
		 * VT-d PI cannot support posting multicast/broadcast
		 * interrupts to a vCPU, we still use interrupt remapping
		 * for these kind of interrupts.
		 *
		 * For lowest-priority interrupts, we only support
		 * those with single CPU as the destination, e.g. user
		 * configures the interrupts via /proc/irq or uses
		 * irqbalance to make the interrupts single-CPU.
		 *
		 * We will support full lowest-priority interrupt later.
		 */

		kvm_set_msi_irq(kvm, e, &irq);
		if (!kvm_intr_is_single_vcpu(kvm, &irq, &vcpu)) {
			/*
			 * Make sure the IRTE is in remapped mode if
			 * we don't handle it in posted mode.
			 */
			ret = irq_set_vcpu_affinity(host_irq, NULL);
			if (ret < 0) {
				printk(KERN_INFO
				   "failed to back to remapped mode, irq: %u\n",
				   host_irq);
				goto out;
			}

			continue;
		}

		vcpu_info.pi_desc_addr = __pa(vcpu_to_pi_desc(vcpu));
		vcpu_info.vector = irq.vector;

		trace_kvm_pi_irte_update(host_irq, vcpu->vcpu_id, e->gsi,
				vcpu_info.vector, vcpu_info.pi_desc_addr, set);

		if (set)
			ret = irq_set_vcpu_affinity(host_irq, &vcpu_info);
		else
			ret = irq_set_vcpu_affinity(host_irq, NULL);

		if (ret < 0) {
			printk(KERN_INFO "%s: failed to update PI IRTE\n",
					__func__);
			goto out;
		}
	}

	ret = 0;
out:
	srcu_read_unlock(&kvm->irq_srcu, idx);
	return ret;
}

static void vmx_setup_mce(struct kvm_vcpu *vcpu)
{
	if (vcpu->arch.mcg_cap & MCG_LMCE_P)
		to_vmx(vcpu)->msr_ia32_feature_control_valid_bits |=
			FEATURE_CONTROL_LMCE;
	else
		to_vmx(vcpu)->msr_ia32_feature_control_valid_bits &=
			~FEATURE_CONTROL_LMCE;
}

static int vmx_smi_allowed(struct kvm_vcpu *vcpu)
{
	/* we need a nested vmexit to enter SMM, postpone if run is pending */
	if (to_vmx(vcpu)->nested.nested_run_pending)
		return 0;
	return 1;
}

static int vmx_pre_enter_smm(struct kvm_vcpu *vcpu, char *smstate)
{
	struct vcpu_vmx *vmx = to_vmx(vcpu);

	vmx->nested.smm.guest_mode = is_guest_mode(vcpu);
	if (vmx->nested.smm.guest_mode)
		nested_vmx_vmexit(vcpu, -1, 0, 0);

	vmx->nested.smm.vmxon = vmx->nested.vmxon;
	vmx->nested.vmxon = false;
	vmx_clear_hlt(vcpu);
	return 0;
}

static int vmx_pre_leave_smm(struct kvm_vcpu *vcpu, u64 smbase)
{
	struct vcpu_vmx *vmx = to_vmx(vcpu);
	int ret;

	if (vmx->nested.smm.vmxon) {
		vmx->nested.vmxon = true;
		vmx->nested.smm.vmxon = false;
	}

	if (vmx->nested.smm.guest_mode) {
		vcpu->arch.hflags &= ~HF_SMM_MASK;
		ret = nested_vmx_enter_non_root_mode(vcpu, false);
		vcpu->arch.hflags |= HF_SMM_MASK;
		if (ret)
			return ret;

		vmx->nested.smm.guest_mode = false;
	}
	return 0;
}

static int enable_smi_window(struct kvm_vcpu *vcpu)
{
	return 0;
}

static __init int hardware_setup(void)
{
	unsigned long host_bndcfgs;
	int r, i;

	rdmsrl_safe(MSR_EFER, &host_efer);

	for (i = 0; i < ARRAY_SIZE(vmx_msr_index); ++i)
		kvm_define_shared_msr(i, vmx_msr_index[i]);

	if (setup_vmcs_config(&vmcs_config, &vmx_capability) < 0)
		return -EIO;

	if (boot_cpu_has(X86_FEATURE_NX))
		kvm_enable_efer_bits(EFER_NX);

	if (boot_cpu_has(X86_FEATURE_MPX)) {
		rdmsrl(MSR_IA32_BNDCFGS, host_bndcfgs);
		WARN_ONCE(host_bndcfgs, "KVM: BNDCFGS in host will be lost");
	}

	if (boot_cpu_has(X86_FEATURE_XSAVES))
		rdmsrl(MSR_IA32_XSS, host_xss);

	if (!cpu_has_vmx_vpid() || !cpu_has_vmx_invvpid() ||
	    !(cpu_has_vmx_invvpid_single() || cpu_has_vmx_invvpid_global()))
		enable_vpid = 0;

	if (!cpu_has_vmx_ept() ||
	    !cpu_has_vmx_ept_4levels() ||
	    !cpu_has_vmx_ept_mt_wb() ||
	    !cpu_has_vmx_invept_global())
		enable_ept = 0;

	if (!cpu_has_vmx_ept_ad_bits() || !enable_ept)
		enable_ept_ad_bits = 0;

	if (!cpu_has_vmx_unrestricted_guest() || !enable_ept)
		enable_unrestricted_guest = 0;

	if (!cpu_has_vmx_flexpriority())
		flexpriority_enabled = 0;

	if (!cpu_has_virtual_nmis())
		enable_vnmi = 0;

	/*
	 * set_apic_access_page_addr() is used to reload apic access
	 * page upon invalidation.  No need to do anything if not
	 * using the APIC_ACCESS_ADDR VMCS field.
	 */
	if (!flexpriority_enabled)
		kvm_x86_ops->set_apic_access_page_addr = NULL;

	if (!cpu_has_vmx_tpr_shadow())
		kvm_x86_ops->update_cr8_intercept = NULL;

	if (enable_ept && !cpu_has_vmx_ept_2m_page())
		kvm_disable_largepages();

#if IS_ENABLED(CONFIG_HYPERV)
	if (ms_hyperv.nested_features & HV_X64_NESTED_GUEST_MAPPING_FLUSH
	    && enable_ept) {
		kvm_x86_ops->tlb_remote_flush = hv_remote_flush_tlb;
		kvm_x86_ops->tlb_remote_flush_with_range =
				hv_remote_flush_tlb_with_range;
	}
#endif

	if (!cpu_has_vmx_ple()) {
		ple_gap = 0;
		ple_window = 0;
		ple_window_grow = 0;
		ple_window_max = 0;
		ple_window_shrink = 0;
	}

	if (!cpu_has_vmx_apicv()) {
		enable_apicv = 0;
		kvm_x86_ops->sync_pir_to_irr = NULL;
	}

	if (cpu_has_vmx_tsc_scaling()) {
		kvm_has_tsc_control = true;
		kvm_max_tsc_scaling_ratio = KVM_VMX_TSC_MULTIPLIER_MAX;
		kvm_tsc_scaling_ratio_frac_bits = 48;
	}

	set_bit(0, vmx_vpid_bitmap); /* 0 is reserved for host */

	if (enable_ept)
		vmx_enable_tdp();
	else
		kvm_disable_tdp();

	/*
	 * Only enable PML when hardware supports PML feature, and both EPT
	 * and EPT A/D bit features are enabled -- PML depends on them to work.
	 */
	if (!enable_ept || !enable_ept_ad_bits || !cpu_has_vmx_pml())
		enable_pml = 0;

	if (!enable_pml) {
		kvm_x86_ops->slot_enable_log_dirty = NULL;
		kvm_x86_ops->slot_disable_log_dirty = NULL;
		kvm_x86_ops->flush_log_dirty = NULL;
		kvm_x86_ops->enable_log_dirty_pt_masked = NULL;
	}

	if (!cpu_has_vmx_preemption_timer())
		kvm_x86_ops->request_immediate_exit = __kvm_request_immediate_exit;

	if (cpu_has_vmx_preemption_timer() && enable_preemption_timer) {
		u64 vmx_msr;

		rdmsrl(MSR_IA32_VMX_MISC, vmx_msr);
		cpu_preemption_timer_multi =
			vmx_msr & VMX_MISC_PREEMPTION_TIMER_RATE_MASK;
	} else {
		kvm_x86_ops->set_hv_timer = NULL;
		kvm_x86_ops->cancel_hv_timer = NULL;
	}

	kvm_set_posted_intr_wakeup_handler(wakeup_handler);

	kvm_mce_cap_supported |= MCG_LMCE_P;

	if (pt_mode != PT_MODE_SYSTEM && pt_mode != PT_MODE_HOST_GUEST)
		return -EINVAL;
	if (!enable_ept || !cpu_has_vmx_intel_pt())
		pt_mode = PT_MODE_SYSTEM;

	if (nested) {
		nested_vmx_setup_ctls_msrs(&vmcs_config.nested,
					   vmx_capability.ept, enable_apicv);

		r = nested_vmx_hardware_setup(kvm_vmx_exit_handlers);
		if (r)
			return r;
	}

	r = alloc_kvm_area();
	if (r)
		nested_vmx_hardware_unsetup();
	return r;
}

static __exit void hardware_unsetup(void)
{
	if (nested)
		nested_vmx_hardware_unsetup();

	free_kvm_area();
}

static struct kvm_x86_ops vmx_x86_ops __ro_after_init = {
	.cpu_has_kvm_support = cpu_has_kvm_support,
	.disabled_by_bios = vmx_disabled_by_bios,
	.hardware_setup = hardware_setup,
	.hardware_unsetup = hardware_unsetup,
	.check_processor_compatibility = vmx_check_processor_compat,
	.hardware_enable = hardware_enable,
	.hardware_disable = hardware_disable,
	.cpu_has_accelerated_tpr = report_flexpriority,
	.has_emulated_msr = vmx_has_emulated_msr,

	.vm_init = vmx_vm_init,
	.vm_alloc = vmx_vm_alloc,
	.vm_free = vmx_vm_free,

	.vcpu_create = vmx_create_vcpu,
	.vcpu_free = vmx_free_vcpu,
	.vcpu_reset = vmx_vcpu_reset,

	.prepare_guest_switch = vmx_prepare_switch_to_guest,
	.vcpu_load = vmx_vcpu_load,
	.vcpu_put = vmx_vcpu_put,

	.update_bp_intercept = update_exception_bitmap,
	.get_msr_feature = vmx_get_msr_feature,
	.get_msr = vmx_get_msr,
	.set_msr = vmx_set_msr,
	.get_segment_base = vmx_get_segment_base,
	.get_segment = vmx_get_segment,
	.set_segment = vmx_set_segment,
	.get_cpl = vmx_get_cpl,
	.get_cs_db_l_bits = vmx_get_cs_db_l_bits,
	.decache_cr0_guest_bits = vmx_decache_cr0_guest_bits,
	.decache_cr3 = vmx_decache_cr3,
	.decache_cr4_guest_bits = vmx_decache_cr4_guest_bits,
	.set_cr0 = vmx_set_cr0,
	.set_cr3 = vmx_set_cr3,
	.set_cr4 = vmx_set_cr4,
	.set_efer = vmx_set_efer,
	.get_idt = vmx_get_idt,
	.set_idt = vmx_set_idt,
	.get_gdt = vmx_get_gdt,
	.set_gdt = vmx_set_gdt,
	.get_dr6 = vmx_get_dr6,
	.set_dr6 = vmx_set_dr6,
	.set_dr7 = vmx_set_dr7,
	.sync_dirty_debug_regs = vmx_sync_dirty_debug_regs,
	.cache_reg = vmx_cache_reg,
	.get_rflags = vmx_get_rflags,
	.set_rflags = vmx_set_rflags,

	.tlb_flush = vmx_flush_tlb,
	.tlb_flush_gva = vmx_flush_tlb_gva,

	.run = vmx_vcpu_run,
	.handle_exit = vmx_handle_exit,
	.skip_emulated_instruction = skip_emulated_instruction,
	.set_interrupt_shadow = vmx_set_interrupt_shadow,
	.get_interrupt_shadow = vmx_get_interrupt_shadow,
	.patch_hypercall = vmx_patch_hypercall,
	.set_irq = vmx_inject_irq,
	.set_nmi = vmx_inject_nmi,
	.queue_exception = vmx_queue_exception,
	.cancel_injection = vmx_cancel_injection,
	.interrupt_allowed = vmx_interrupt_allowed,
	.nmi_allowed = vmx_nmi_allowed,
	.get_nmi_mask = vmx_get_nmi_mask,
	.set_nmi_mask = vmx_set_nmi_mask,
	.enable_nmi_window = enable_nmi_window,
	.enable_irq_window = enable_irq_window,
	.update_cr8_intercept = update_cr8_intercept,
	.set_virtual_apic_mode = vmx_set_virtual_apic_mode,
	.set_apic_access_page_addr = vmx_set_apic_access_page_addr,
	.get_enable_apicv = vmx_get_enable_apicv,
	.refresh_apicv_exec_ctrl = vmx_refresh_apicv_exec_ctrl,
	.load_eoi_exitmap = vmx_load_eoi_exitmap,
	.apicv_post_state_restore = vmx_apicv_post_state_restore,
	.hwapic_irr_update = vmx_hwapic_irr_update,
	.hwapic_isr_update = vmx_hwapic_isr_update,
	.guest_apic_has_interrupt = vmx_guest_apic_has_interrupt,
	.sync_pir_to_irr = vmx_sync_pir_to_irr,
	.deliver_posted_interrupt = vmx_deliver_posted_interrupt,

	.set_tss_addr = vmx_set_tss_addr,
	.set_identity_map_addr = vmx_set_identity_map_addr,
	.get_tdp_level = get_ept_level,
	.get_mt_mask = vmx_get_mt_mask,

	.get_exit_info = vmx_get_exit_info,

	.get_lpage_level = vmx_get_lpage_level,

	.cpuid_update = vmx_cpuid_update,

	.rdtscp_supported = vmx_rdtscp_supported,
	.invpcid_supported = vmx_invpcid_supported,

	.set_supported_cpuid = vmx_set_supported_cpuid,

	.has_wbinvd_exit = cpu_has_vmx_wbinvd_exit,

	.read_l1_tsc_offset = vmx_read_l1_tsc_offset,
	.write_l1_tsc_offset = vmx_write_l1_tsc_offset,

	.set_tdp_cr3 = vmx_set_cr3,

	.check_intercept = vmx_check_intercept,
	.handle_external_intr = vmx_handle_external_intr,
	.mpx_supported = vmx_mpx_supported,
	.xsaves_supported = vmx_xsaves_supported,
	.umip_emulated = vmx_umip_emulated,
	.pt_supported = vmx_pt_supported,

	.request_immediate_exit = vmx_request_immediate_exit,

	.sched_in = vmx_sched_in,

	.slot_enable_log_dirty = vmx_slot_enable_log_dirty,
	.slot_disable_log_dirty = vmx_slot_disable_log_dirty,
	.flush_log_dirty = vmx_flush_log_dirty,
	.enable_log_dirty_pt_masked = vmx_enable_log_dirty_pt_masked,
	.write_log_dirty = vmx_write_pml_buffer,

	.pre_block = vmx_pre_block,
	.post_block = vmx_post_block,

	.pmu_ops = &intel_pmu_ops,

	.update_pi_irte = vmx_update_pi_irte,

#ifdef CONFIG_X86_64
	.set_hv_timer = vmx_set_hv_timer,
	.cancel_hv_timer = vmx_cancel_hv_timer,
#endif

	.setup_mce = vmx_setup_mce,

	.smi_allowed = vmx_smi_allowed,
	.pre_enter_smm = vmx_pre_enter_smm,
	.pre_leave_smm = vmx_pre_leave_smm,
	.enable_smi_window = enable_smi_window,

	.check_nested_events = NULL,
	.get_nested_state = NULL,
	.set_nested_state = NULL,
	.get_vmcs12_pages = NULL,
	.nested_enable_evmcs = NULL,
};

static void vmx_cleanup_l1d_flush(void)
{
	if (vmx_l1d_flush_pages) {
		free_pages((unsigned long)vmx_l1d_flush_pages, L1D_CACHE_ORDER);
		vmx_l1d_flush_pages = NULL;
	}
	/* Restore state so sysfs ignores VMX */
	l1tf_vmx_mitigation = VMENTER_L1D_FLUSH_AUTO;
}

static void vmx_exit(void)
{
#ifdef CONFIG_KEXEC_CORE
	RCU_INIT_POINTER(crash_vmclear_loaded_vmcss, NULL);
	synchronize_rcu();
#endif

	kvm_exit();

#if IS_ENABLED(CONFIG_HYPERV)
	if (static_branch_unlikely(&enable_evmcs)) {
		int cpu;
		struct hv_vp_assist_page *vp_ap;
		/*
		 * Reset everything to support using non-enlightened VMCS
		 * access later (e.g. when we reload the module with
		 * enlightened_vmcs=0)
		 */
		for_each_online_cpu(cpu) {
			vp_ap =	hv_get_vp_assist_page(cpu);

			if (!vp_ap)
				continue;

			vp_ap->current_nested_vmcs = 0;
			vp_ap->enlighten_vmentry = 0;
		}

		static_branch_disable(&enable_evmcs);
	}
#endif
	vmx_cleanup_l1d_flush();
}
module_exit(vmx_exit);

static int __init vmx_init(void)
{
	int r;

#if IS_ENABLED(CONFIG_HYPERV)
	/*
	 * Enlightened VMCS usage should be recommended and the host needs
	 * to support eVMCS v1 or above. We can also disable eVMCS support
	 * with module parameter.
	 */
	if (enlightened_vmcs &&
	    ms_hyperv.hints & HV_X64_ENLIGHTENED_VMCS_RECOMMENDED &&
	    (ms_hyperv.nested_features & HV_X64_ENLIGHTENED_VMCS_VERSION) >=
	    KVM_EVMCS_VERSION) {
		int cpu;

		/* Check that we have assist pages on all online CPUs */
		for_each_online_cpu(cpu) {
			if (!hv_get_vp_assist_page(cpu)) {
				enlightened_vmcs = false;
				break;
			}
		}

		if (enlightened_vmcs) {
			pr_info("KVM: vmx: using Hyper-V Enlightened VMCS\n");
			static_branch_enable(&enable_evmcs);
		}
	} else {
		enlightened_vmcs = false;
	}
#endif

	r = kvm_init(&vmx_x86_ops, sizeof(struct vcpu_vmx),
		     __alignof__(struct vcpu_vmx), THIS_MODULE);
	if (r)
		return r;

	/*
	 * Must be called after kvm_init() so enable_ept is properly set
	 * up. Hand the parameter mitigation value in which was stored in
	 * the pre module init parser. If no parameter was given, it will
	 * contain 'auto' which will be turned into the default 'cond'
	 * mitigation mode.
	 */
	if (boot_cpu_has(X86_BUG_L1TF)) {
		r = vmx_setup_l1d_flush(vmentry_l1d_flush_param);
		if (r) {
			vmx_exit();
			return r;
		}
	}

#ifdef CONFIG_KEXEC_CORE
	rcu_assign_pointer(crash_vmclear_loaded_vmcss,
			   crash_vmclear_local_loaded_vmcss);
#endif
	vmx_check_vmcs12_offsets();

	return 0;
}
module_init(vmx_init);<|MERGE_RESOLUTION|>--- conflicted
+++ resolved
@@ -1214,15 +1214,6 @@
 			   new.control) != old.control);
 
 	/*
-<<<<<<< HEAD
-	 * Clear SN before reading the bitmap.  The VT-d firmware
-	 * writes the bitmap and reads SN atomically (5.2.3 in the
-	 * spec), so it doesn't really have a memory barrier that
-	 * pairs with this, but we cannot do that and we need one.
-	 */
-	smp_mb__after_atomic();
-
-=======
 	 * Clear SN before reading the bitmap; this ensures that any
 	 * interrupt that comes after the bitmap is read sets ON.  The
 	 * VT-d firmware * writes the bitmap and reads SN atomically (5.2.3
@@ -1230,7 +1221,6 @@
 	 * pairs with this.  However, we cannot do that and we need one.
 	 */
 	smp_mb__after_atomic();
->>>>>>> eb9d5fef
 	if (!bitmap_empty((unsigned long *)pi_desc->pir, NR_VECTORS))
 		pi_set_on(pi_desc);
 }

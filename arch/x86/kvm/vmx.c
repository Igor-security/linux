/*
 * Kernel-based Virtual Machine driver for Linux
 *
 * This module enables machines with Intel VT-x extensions to run virtual
 * machines without emulation or binary translation.
 *
 * Copyright (C) 2006 Qumranet, Inc.
 * Copyright 2010 Red Hat, Inc. and/or its affiliates.
 *
 * Authors:
 *   Avi Kivity   <avi@qumranet.com>
 *   Yaniv Kamay  <yaniv@qumranet.com>
 *
 * This work is licensed under the terms of the GNU GPL, version 2.  See
 * the COPYING file in the top-level directory.
 *
 */

#include "irq.h"
#include "mmu.h"
#include "cpuid.h"
#include "lapic.h"

#include <linux/kvm_host.h>
#include <linux/module.h>
#include <linux/kernel.h>
#include <linux/mm.h>
#include <linux/highmem.h>
#include <linux/sched.h>
#include <linux/moduleparam.h>
#include <linux/mod_devicetable.h>
#include <linux/trace_events.h>
#include <linux/slab.h>
#include <linux/tboot.h>
#include <linux/hrtimer.h>
#include <linux/frame.h>
#include <linux/nospec.h>
#include "kvm_cache_regs.h"
#include "x86.h"

#include <asm/asm.h>
#include <asm/cpu.h>
#include <asm/io.h>
#include <asm/desc.h>
#include <asm/vmx.h>
#include <asm/virtext.h>
#include <asm/mce.h>
#include <asm/fpu/internal.h>
#include <asm/perf_event.h>
#include <asm/debugreg.h>
#include <asm/kexec.h>
#include <asm/apic.h>
#include <asm/irq_remapping.h>
#include <asm/mmu_context.h>
#include <asm/spec-ctrl.h>
#include <asm/mshyperv.h>

#include "trace.h"
#include "pmu.h"
#include "vmx_evmcs.h"

#define __ex(x) __kvm_handle_fault_on_reboot(x)
#define __ex_clear(x, reg) \
	____kvm_handle_fault_on_reboot(x, "xor " reg " , " reg)

MODULE_AUTHOR("Qumranet");
MODULE_LICENSE("GPL");

static const struct x86_cpu_id vmx_cpu_id[] = {
	X86_FEATURE_MATCH(X86_FEATURE_VMX),
	{}
};
MODULE_DEVICE_TABLE(x86cpu, vmx_cpu_id);

static bool __read_mostly enable_vpid = 1;
module_param_named(vpid, enable_vpid, bool, 0444);

static bool __read_mostly enable_vnmi = 1;
module_param_named(vnmi, enable_vnmi, bool, S_IRUGO);

static bool __read_mostly flexpriority_enabled = 1;
module_param_named(flexpriority, flexpriority_enabled, bool, S_IRUGO);

static bool __read_mostly enable_ept = 1;
module_param_named(ept, enable_ept, bool, S_IRUGO);

static bool __read_mostly enable_unrestricted_guest = 1;
module_param_named(unrestricted_guest,
			enable_unrestricted_guest, bool, S_IRUGO);

static bool __read_mostly enable_ept_ad_bits = 1;
module_param_named(eptad, enable_ept_ad_bits, bool, S_IRUGO);

static bool __read_mostly emulate_invalid_guest_state = true;
module_param(emulate_invalid_guest_state, bool, S_IRUGO);

static bool __read_mostly fasteoi = 1;
module_param(fasteoi, bool, S_IRUGO);

static bool __read_mostly enable_apicv = 1;
module_param(enable_apicv, bool, S_IRUGO);

static bool __read_mostly enable_shadow_vmcs = 1;
module_param_named(enable_shadow_vmcs, enable_shadow_vmcs, bool, S_IRUGO);
/*
 * If nested=1, nested virtualization is supported, i.e., guests may use
 * VMX and be a hypervisor for its own guests. If nested=0, guests may not
 * use VMX instructions.
 */
static bool __read_mostly nested = 0;
module_param(nested, bool, S_IRUGO);

static u64 __read_mostly host_xss;

static bool __read_mostly enable_pml = 1;
module_param_named(pml, enable_pml, bool, S_IRUGO);

#define MSR_TYPE_R	1
#define MSR_TYPE_W	2
#define MSR_TYPE_RW	3

#define MSR_BITMAP_MODE_X2APIC		1
#define MSR_BITMAP_MODE_X2APIC_APICV	2

#define KVM_VMX_TSC_MULTIPLIER_MAX     0xffffffffffffffffULL

/* Guest_tsc -> host_tsc conversion requires 64-bit division.  */
static int __read_mostly cpu_preemption_timer_multi;
static bool __read_mostly enable_preemption_timer = 1;
#ifdef CONFIG_X86_64
module_param_named(preemption_timer, enable_preemption_timer, bool, S_IRUGO);
#endif

#define KVM_GUEST_CR0_MASK (X86_CR0_NW | X86_CR0_CD)
#define KVM_VM_CR0_ALWAYS_ON_UNRESTRICTED_GUEST X86_CR0_NE
#define KVM_VM_CR0_ALWAYS_ON				\
	(KVM_VM_CR0_ALWAYS_ON_UNRESTRICTED_GUEST | 	\
	 X86_CR0_WP | X86_CR0_PG | X86_CR0_PE)
#define KVM_CR4_GUEST_OWNED_BITS				      \
	(X86_CR4_PVI | X86_CR4_DE | X86_CR4_PCE | X86_CR4_OSFXSR      \
	 | X86_CR4_OSXMMEXCPT | X86_CR4_LA57 | X86_CR4_TSD)

#define KVM_VM_CR4_ALWAYS_ON_UNRESTRICTED_GUEST X86_CR4_VMXE
#define KVM_PMODE_VM_CR4_ALWAYS_ON (X86_CR4_PAE | X86_CR4_VMXE)
#define KVM_RMODE_VM_CR4_ALWAYS_ON (X86_CR4_VME | X86_CR4_PAE | X86_CR4_VMXE)

#define RMODE_GUEST_OWNED_EFLAGS_BITS (~(X86_EFLAGS_IOPL | X86_EFLAGS_VM))

#define VMX_MISC_EMULATED_PREEMPTION_TIMER_RATE 5

/*
 * Hyper-V requires all of these, so mark them as supported even though
 * they are just treated the same as all-context.
 */
#define VMX_VPID_EXTENT_SUPPORTED_MASK		\
	(VMX_VPID_EXTENT_INDIVIDUAL_ADDR_BIT |	\
	VMX_VPID_EXTENT_SINGLE_CONTEXT_BIT |	\
	VMX_VPID_EXTENT_GLOBAL_CONTEXT_BIT |	\
	VMX_VPID_EXTENT_SINGLE_NON_GLOBAL_BIT)

/*
 * These 2 parameters are used to config the controls for Pause-Loop Exiting:
 * ple_gap:    upper bound on the amount of time between two successive
 *             executions of PAUSE in a loop. Also indicate if ple enabled.
 *             According to test, this time is usually smaller than 128 cycles.
 * ple_window: upper bound on the amount of time a guest is allowed to execute
 *             in a PAUSE loop. Tests indicate that most spinlocks are held for
 *             less than 2^12 cycles
 * Time is measured based on a counter that runs at the same rate as the TSC,
 * refer SDM volume 3b section 21.6.13 & 22.1.3.
 */
static unsigned int ple_gap = KVM_DEFAULT_PLE_GAP;

static unsigned int ple_window = KVM_VMX_DEFAULT_PLE_WINDOW;
module_param(ple_window, uint, 0444);

/* Default doubles per-vcpu window every exit. */
static unsigned int ple_window_grow = KVM_DEFAULT_PLE_WINDOW_GROW;
module_param(ple_window_grow, uint, 0444);

/* Default resets per-vcpu window every exit to ple_window. */
static unsigned int ple_window_shrink = KVM_DEFAULT_PLE_WINDOW_SHRINK;
module_param(ple_window_shrink, uint, 0444);

/* Default is to compute the maximum so we can never overflow. */
static unsigned int ple_window_max        = KVM_VMX_DEFAULT_PLE_WINDOW_MAX;
module_param(ple_window_max, uint, 0444);

extern const ulong vmx_return;

static DEFINE_STATIC_KEY_FALSE(vmx_l1d_should_flush);
static DEFINE_STATIC_KEY_FALSE(vmx_l1d_flush_cond);
static DEFINE_MUTEX(vmx_l1d_flush_mutex);

/* Storage for pre module init parameter parsing */
static enum vmx_l1d_flush_state __read_mostly vmentry_l1d_flush_param = VMENTER_L1D_FLUSH_AUTO;

static const struct {
	const char *option;
	bool for_parse;
} vmentry_l1d_param[] = {
	[VMENTER_L1D_FLUSH_AUTO]	 = {"auto", true},
	[VMENTER_L1D_FLUSH_NEVER]	 = {"never", true},
	[VMENTER_L1D_FLUSH_COND]	 = {"cond", true},
	[VMENTER_L1D_FLUSH_ALWAYS]	 = {"always", true},
	[VMENTER_L1D_FLUSH_EPT_DISABLED] = {"EPT disabled", false},
	[VMENTER_L1D_FLUSH_NOT_REQUIRED] = {"not required", false},
};

#define L1D_CACHE_ORDER 4
static void *vmx_l1d_flush_pages;

static int vmx_setup_l1d_flush(enum vmx_l1d_flush_state l1tf)
{
	struct page *page;
	unsigned int i;

	if (!enable_ept) {
		l1tf_vmx_mitigation = VMENTER_L1D_FLUSH_EPT_DISABLED;
		return 0;
	}

	if (boot_cpu_has(X86_FEATURE_ARCH_CAPABILITIES)) {
		u64 msr;

		rdmsrl(MSR_IA32_ARCH_CAPABILITIES, msr);
		if (msr & ARCH_CAP_SKIP_VMENTRY_L1DFLUSH) {
			l1tf_vmx_mitigation = VMENTER_L1D_FLUSH_NOT_REQUIRED;
			return 0;
		}
	}

	/* If set to auto use the default l1tf mitigation method */
	if (l1tf == VMENTER_L1D_FLUSH_AUTO) {
		switch (l1tf_mitigation) {
		case L1TF_MITIGATION_OFF:
			l1tf = VMENTER_L1D_FLUSH_NEVER;
			break;
		case L1TF_MITIGATION_FLUSH_NOWARN:
		case L1TF_MITIGATION_FLUSH:
		case L1TF_MITIGATION_FLUSH_NOSMT:
			l1tf = VMENTER_L1D_FLUSH_COND;
			break;
		case L1TF_MITIGATION_FULL:
		case L1TF_MITIGATION_FULL_FORCE:
			l1tf = VMENTER_L1D_FLUSH_ALWAYS;
			break;
		}
	} else if (l1tf_mitigation == L1TF_MITIGATION_FULL_FORCE) {
		l1tf = VMENTER_L1D_FLUSH_ALWAYS;
	}

	if (l1tf != VMENTER_L1D_FLUSH_NEVER && !vmx_l1d_flush_pages &&
	    !boot_cpu_has(X86_FEATURE_FLUSH_L1D)) {
		page = alloc_pages(GFP_KERNEL, L1D_CACHE_ORDER);
		if (!page)
			return -ENOMEM;
		vmx_l1d_flush_pages = page_address(page);

		/*
		 * Initialize each page with a different pattern in
		 * order to protect against KSM in the nested
		 * virtualization case.
		 */
		for (i = 0; i < 1u << L1D_CACHE_ORDER; ++i) {
			memset(vmx_l1d_flush_pages + i * PAGE_SIZE, i + 1,
			       PAGE_SIZE);
		}
	}

	l1tf_vmx_mitigation = l1tf;

	if (l1tf != VMENTER_L1D_FLUSH_NEVER)
		static_branch_enable(&vmx_l1d_should_flush);
	else
		static_branch_disable(&vmx_l1d_should_flush);

	if (l1tf == VMENTER_L1D_FLUSH_COND)
		static_branch_enable(&vmx_l1d_flush_cond);
	else
		static_branch_disable(&vmx_l1d_flush_cond);
	return 0;
}

static int vmentry_l1d_flush_parse(const char *s)
{
	unsigned int i;

	if (s) {
		for (i = 0; i < ARRAY_SIZE(vmentry_l1d_param); i++) {
			if (vmentry_l1d_param[i].for_parse &&
			    sysfs_streq(s, vmentry_l1d_param[i].option))
				return i;
		}
	}
	return -EINVAL;
}

static int vmentry_l1d_flush_set(const char *s, const struct kernel_param *kp)
{
	int l1tf, ret;

	l1tf = vmentry_l1d_flush_parse(s);
	if (l1tf < 0)
		return l1tf;

	if (!boot_cpu_has(X86_BUG_L1TF))
		return 0;

	/*
	 * Has vmx_init() run already? If not then this is the pre init
	 * parameter parsing. In that case just store the value and let
	 * vmx_init() do the proper setup after enable_ept has been
	 * established.
	 */
	if (l1tf_vmx_mitigation == VMENTER_L1D_FLUSH_AUTO) {
		vmentry_l1d_flush_param = l1tf;
		return 0;
	}

	mutex_lock(&vmx_l1d_flush_mutex);
	ret = vmx_setup_l1d_flush(l1tf);
	mutex_unlock(&vmx_l1d_flush_mutex);
	return ret;
}

static int vmentry_l1d_flush_get(char *s, const struct kernel_param *kp)
{
	if (WARN_ON_ONCE(l1tf_vmx_mitigation >= ARRAY_SIZE(vmentry_l1d_param)))
		return sprintf(s, "???\n");

	return sprintf(s, "%s\n", vmentry_l1d_param[l1tf_vmx_mitigation].option);
}

static const struct kernel_param_ops vmentry_l1d_flush_ops = {
	.set = vmentry_l1d_flush_set,
	.get = vmentry_l1d_flush_get,
};
module_param_cb(vmentry_l1d_flush, &vmentry_l1d_flush_ops, NULL, 0644);

enum ept_pointers_status {
	EPT_POINTERS_CHECK = 0,
	EPT_POINTERS_MATCH = 1,
	EPT_POINTERS_MISMATCH = 2
};

struct kvm_vmx {
	struct kvm kvm;

	unsigned int tss_addr;
	bool ept_identity_pagetable_done;
	gpa_t ept_identity_map_addr;

	enum ept_pointers_status ept_pointers_match;
	spinlock_t ept_pointer_lock;
};

#define NR_AUTOLOAD_MSRS 8

struct vmcs_hdr {
	u32 revision_id:31;
	u32 shadow_vmcs:1;
};

struct vmcs {
	struct vmcs_hdr hdr;
	u32 abort;
	char data[0];
};

/*
 * vmcs_host_state tracks registers that are loaded from the VMCS on VMEXIT
 * and whose values change infrequently, but are not constant.  I.e. this is
 * used as a write-through cache of the corresponding VMCS fields.
 */
struct vmcs_host_state {
	unsigned long cr3;	/* May not match real cr3 */
	unsigned long cr4;	/* May not match real cr4 */
	unsigned long gs_base;
	unsigned long fs_base;

	u16           fs_sel, gs_sel, ldt_sel;
#ifdef CONFIG_X86_64
	u16           ds_sel, es_sel;
#endif
};

/*
 * Track a VMCS that may be loaded on a certain CPU. If it is (cpu!=-1), also
 * remember whether it was VMLAUNCHed, and maintain a linked list of all VMCSs
 * loaded on this CPU (so we can clear them if the CPU goes down).
 */
struct loaded_vmcs {
	struct vmcs *vmcs;
	struct vmcs *shadow_vmcs;
	int cpu;
	bool launched;
	bool nmi_known_unmasked;
	bool hv_timer_armed;
	/* Support for vnmi-less CPUs */
	int soft_vnmi_blocked;
	ktime_t entry_time;
	s64 vnmi_blocked_time;
	unsigned long *msr_bitmap;
	struct list_head loaded_vmcss_on_cpu_link;
	struct vmcs_host_state host_state;
};

struct shared_msr_entry {
	unsigned index;
	u64 data;
	u64 mask;
};

/*
 * struct vmcs12 describes the state that our guest hypervisor (L1) keeps for a
 * single nested guest (L2), hence the name vmcs12. Any VMX implementation has
 * a VMCS structure, and vmcs12 is our emulated VMX's VMCS. This structure is
 * stored in guest memory specified by VMPTRLD, but is opaque to the guest,
 * which must access it using VMREAD/VMWRITE/VMCLEAR instructions.
 * More than one of these structures may exist, if L1 runs multiple L2 guests.
 * nested_vmx_run() will use the data here to build the vmcs02: a VMCS for the
 * underlying hardware which will be used to run L2.
 * This structure is packed to ensure that its layout is identical across
 * machines (necessary for live migration).
 *
 * IMPORTANT: Changing the layout of existing fields in this structure
 * will break save/restore compatibility with older kvm releases. When
 * adding new fields, either use space in the reserved padding* arrays
 * or add the new fields to the end of the structure.
 */
typedef u64 natural_width;
struct __packed vmcs12 {
	/* According to the Intel spec, a VMCS region must start with the
	 * following two fields. Then follow implementation-specific data.
	 */
	struct vmcs_hdr hdr;
	u32 abort;

	u32 launch_state; /* set to 0 by VMCLEAR, to 1 by VMLAUNCH */
	u32 padding[7]; /* room for future expansion */

	u64 io_bitmap_a;
	u64 io_bitmap_b;
	u64 msr_bitmap;
	u64 vm_exit_msr_store_addr;
	u64 vm_exit_msr_load_addr;
	u64 vm_entry_msr_load_addr;
	u64 tsc_offset;
	u64 virtual_apic_page_addr;
	u64 apic_access_addr;
	u64 posted_intr_desc_addr;
	u64 ept_pointer;
	u64 eoi_exit_bitmap0;
	u64 eoi_exit_bitmap1;
	u64 eoi_exit_bitmap2;
	u64 eoi_exit_bitmap3;
	u64 xss_exit_bitmap;
	u64 guest_physical_address;
	u64 vmcs_link_pointer;
	u64 guest_ia32_debugctl;
	u64 guest_ia32_pat;
	u64 guest_ia32_efer;
	u64 guest_ia32_perf_global_ctrl;
	u64 guest_pdptr0;
	u64 guest_pdptr1;
	u64 guest_pdptr2;
	u64 guest_pdptr3;
	u64 guest_bndcfgs;
	u64 host_ia32_pat;
	u64 host_ia32_efer;
	u64 host_ia32_perf_global_ctrl;
	u64 vmread_bitmap;
	u64 vmwrite_bitmap;
	u64 vm_function_control;
	u64 eptp_list_address;
	u64 pml_address;
	u64 padding64[3]; /* room for future expansion */
	/*
	 * To allow migration of L1 (complete with its L2 guests) between
	 * machines of different natural widths (32 or 64 bit), we cannot have
	 * unsigned long fields with no explict size. We use u64 (aliased
	 * natural_width) instead. Luckily, x86 is little-endian.
	 */
	natural_width cr0_guest_host_mask;
	natural_width cr4_guest_host_mask;
	natural_width cr0_read_shadow;
	natural_width cr4_read_shadow;
	natural_width cr3_target_value0;
	natural_width cr3_target_value1;
	natural_width cr3_target_value2;
	natural_width cr3_target_value3;
	natural_width exit_qualification;
	natural_width guest_linear_address;
	natural_width guest_cr0;
	natural_width guest_cr3;
	natural_width guest_cr4;
	natural_width guest_es_base;
	natural_width guest_cs_base;
	natural_width guest_ss_base;
	natural_width guest_ds_base;
	natural_width guest_fs_base;
	natural_width guest_gs_base;
	natural_width guest_ldtr_base;
	natural_width guest_tr_base;
	natural_width guest_gdtr_base;
	natural_width guest_idtr_base;
	natural_width guest_dr7;
	natural_width guest_rsp;
	natural_width guest_rip;
	natural_width guest_rflags;
	natural_width guest_pending_dbg_exceptions;
	natural_width guest_sysenter_esp;
	natural_width guest_sysenter_eip;
	natural_width host_cr0;
	natural_width host_cr3;
	natural_width host_cr4;
	natural_width host_fs_base;
	natural_width host_gs_base;
	natural_width host_tr_base;
	natural_width host_gdtr_base;
	natural_width host_idtr_base;
	natural_width host_ia32_sysenter_esp;
	natural_width host_ia32_sysenter_eip;
	natural_width host_rsp;
	natural_width host_rip;
	natural_width paddingl[8]; /* room for future expansion */
	u32 pin_based_vm_exec_control;
	u32 cpu_based_vm_exec_control;
	u32 exception_bitmap;
	u32 page_fault_error_code_mask;
	u32 page_fault_error_code_match;
	u32 cr3_target_count;
	u32 vm_exit_controls;
	u32 vm_exit_msr_store_count;
	u32 vm_exit_msr_load_count;
	u32 vm_entry_controls;
	u32 vm_entry_msr_load_count;
	u32 vm_entry_intr_info_field;
	u32 vm_entry_exception_error_code;
	u32 vm_entry_instruction_len;
	u32 tpr_threshold;
	u32 secondary_vm_exec_control;
	u32 vm_instruction_error;
	u32 vm_exit_reason;
	u32 vm_exit_intr_info;
	u32 vm_exit_intr_error_code;
	u32 idt_vectoring_info_field;
	u32 idt_vectoring_error_code;
	u32 vm_exit_instruction_len;
	u32 vmx_instruction_info;
	u32 guest_es_limit;
	u32 guest_cs_limit;
	u32 guest_ss_limit;
	u32 guest_ds_limit;
	u32 guest_fs_limit;
	u32 guest_gs_limit;
	u32 guest_ldtr_limit;
	u32 guest_tr_limit;
	u32 guest_gdtr_limit;
	u32 guest_idtr_limit;
	u32 guest_es_ar_bytes;
	u32 guest_cs_ar_bytes;
	u32 guest_ss_ar_bytes;
	u32 guest_ds_ar_bytes;
	u32 guest_fs_ar_bytes;
	u32 guest_gs_ar_bytes;
	u32 guest_ldtr_ar_bytes;
	u32 guest_tr_ar_bytes;
	u32 guest_interruptibility_info;
	u32 guest_activity_state;
	u32 guest_sysenter_cs;
	u32 host_ia32_sysenter_cs;
	u32 vmx_preemption_timer_value;
	u32 padding32[7]; /* room for future expansion */
	u16 virtual_processor_id;
	u16 posted_intr_nv;
	u16 guest_es_selector;
	u16 guest_cs_selector;
	u16 guest_ss_selector;
	u16 guest_ds_selector;
	u16 guest_fs_selector;
	u16 guest_gs_selector;
	u16 guest_ldtr_selector;
	u16 guest_tr_selector;
	u16 guest_intr_status;
	u16 host_es_selector;
	u16 host_cs_selector;
	u16 host_ss_selector;
	u16 host_ds_selector;
	u16 host_fs_selector;
	u16 host_gs_selector;
	u16 host_tr_selector;
	u16 guest_pml_index;
};

/*
 * For save/restore compatibility, the vmcs12 field offsets must not change.
 */
#define CHECK_OFFSET(field, loc)				\
	BUILD_BUG_ON_MSG(offsetof(struct vmcs12, field) != (loc),	\
		"Offset of " #field " in struct vmcs12 has changed.")

static inline void vmx_check_vmcs12_offsets(void) {
	CHECK_OFFSET(hdr, 0);
	CHECK_OFFSET(abort, 4);
	CHECK_OFFSET(launch_state, 8);
	CHECK_OFFSET(io_bitmap_a, 40);
	CHECK_OFFSET(io_bitmap_b, 48);
	CHECK_OFFSET(msr_bitmap, 56);
	CHECK_OFFSET(vm_exit_msr_store_addr, 64);
	CHECK_OFFSET(vm_exit_msr_load_addr, 72);
	CHECK_OFFSET(vm_entry_msr_load_addr, 80);
	CHECK_OFFSET(tsc_offset, 88);
	CHECK_OFFSET(virtual_apic_page_addr, 96);
	CHECK_OFFSET(apic_access_addr, 104);
	CHECK_OFFSET(posted_intr_desc_addr, 112);
	CHECK_OFFSET(ept_pointer, 120);
	CHECK_OFFSET(eoi_exit_bitmap0, 128);
	CHECK_OFFSET(eoi_exit_bitmap1, 136);
	CHECK_OFFSET(eoi_exit_bitmap2, 144);
	CHECK_OFFSET(eoi_exit_bitmap3, 152);
	CHECK_OFFSET(xss_exit_bitmap, 160);
	CHECK_OFFSET(guest_physical_address, 168);
	CHECK_OFFSET(vmcs_link_pointer, 176);
	CHECK_OFFSET(guest_ia32_debugctl, 184);
	CHECK_OFFSET(guest_ia32_pat, 192);
	CHECK_OFFSET(guest_ia32_efer, 200);
	CHECK_OFFSET(guest_ia32_perf_global_ctrl, 208);
	CHECK_OFFSET(guest_pdptr0, 216);
	CHECK_OFFSET(guest_pdptr1, 224);
	CHECK_OFFSET(guest_pdptr2, 232);
	CHECK_OFFSET(guest_pdptr3, 240);
	CHECK_OFFSET(guest_bndcfgs, 248);
	CHECK_OFFSET(host_ia32_pat, 256);
	CHECK_OFFSET(host_ia32_efer, 264);
	CHECK_OFFSET(host_ia32_perf_global_ctrl, 272);
	CHECK_OFFSET(vmread_bitmap, 280);
	CHECK_OFFSET(vmwrite_bitmap, 288);
	CHECK_OFFSET(vm_function_control, 296);
	CHECK_OFFSET(eptp_list_address, 304);
	CHECK_OFFSET(pml_address, 312);
	CHECK_OFFSET(cr0_guest_host_mask, 344);
	CHECK_OFFSET(cr4_guest_host_mask, 352);
	CHECK_OFFSET(cr0_read_shadow, 360);
	CHECK_OFFSET(cr4_read_shadow, 368);
	CHECK_OFFSET(cr3_target_value0, 376);
	CHECK_OFFSET(cr3_target_value1, 384);
	CHECK_OFFSET(cr3_target_value2, 392);
	CHECK_OFFSET(cr3_target_value3, 400);
	CHECK_OFFSET(exit_qualification, 408);
	CHECK_OFFSET(guest_linear_address, 416);
	CHECK_OFFSET(guest_cr0, 424);
	CHECK_OFFSET(guest_cr3, 432);
	CHECK_OFFSET(guest_cr4, 440);
	CHECK_OFFSET(guest_es_base, 448);
	CHECK_OFFSET(guest_cs_base, 456);
	CHECK_OFFSET(guest_ss_base, 464);
	CHECK_OFFSET(guest_ds_base, 472);
	CHECK_OFFSET(guest_fs_base, 480);
	CHECK_OFFSET(guest_gs_base, 488);
	CHECK_OFFSET(guest_ldtr_base, 496);
	CHECK_OFFSET(guest_tr_base, 504);
	CHECK_OFFSET(guest_gdtr_base, 512);
	CHECK_OFFSET(guest_idtr_base, 520);
	CHECK_OFFSET(guest_dr7, 528);
	CHECK_OFFSET(guest_rsp, 536);
	CHECK_OFFSET(guest_rip, 544);
	CHECK_OFFSET(guest_rflags, 552);
	CHECK_OFFSET(guest_pending_dbg_exceptions, 560);
	CHECK_OFFSET(guest_sysenter_esp, 568);
	CHECK_OFFSET(guest_sysenter_eip, 576);
	CHECK_OFFSET(host_cr0, 584);
	CHECK_OFFSET(host_cr3, 592);
	CHECK_OFFSET(host_cr4, 600);
	CHECK_OFFSET(host_fs_base, 608);
	CHECK_OFFSET(host_gs_base, 616);
	CHECK_OFFSET(host_tr_base, 624);
	CHECK_OFFSET(host_gdtr_base, 632);
	CHECK_OFFSET(host_idtr_base, 640);
	CHECK_OFFSET(host_ia32_sysenter_esp, 648);
	CHECK_OFFSET(host_ia32_sysenter_eip, 656);
	CHECK_OFFSET(host_rsp, 664);
	CHECK_OFFSET(host_rip, 672);
	CHECK_OFFSET(pin_based_vm_exec_control, 744);
	CHECK_OFFSET(cpu_based_vm_exec_control, 748);
	CHECK_OFFSET(exception_bitmap, 752);
	CHECK_OFFSET(page_fault_error_code_mask, 756);
	CHECK_OFFSET(page_fault_error_code_match, 760);
	CHECK_OFFSET(cr3_target_count, 764);
	CHECK_OFFSET(vm_exit_controls, 768);
	CHECK_OFFSET(vm_exit_msr_store_count, 772);
	CHECK_OFFSET(vm_exit_msr_load_count, 776);
	CHECK_OFFSET(vm_entry_controls, 780);
	CHECK_OFFSET(vm_entry_msr_load_count, 784);
	CHECK_OFFSET(vm_entry_intr_info_field, 788);
	CHECK_OFFSET(vm_entry_exception_error_code, 792);
	CHECK_OFFSET(vm_entry_instruction_len, 796);
	CHECK_OFFSET(tpr_threshold, 800);
	CHECK_OFFSET(secondary_vm_exec_control, 804);
	CHECK_OFFSET(vm_instruction_error, 808);
	CHECK_OFFSET(vm_exit_reason, 812);
	CHECK_OFFSET(vm_exit_intr_info, 816);
	CHECK_OFFSET(vm_exit_intr_error_code, 820);
	CHECK_OFFSET(idt_vectoring_info_field, 824);
	CHECK_OFFSET(idt_vectoring_error_code, 828);
	CHECK_OFFSET(vm_exit_instruction_len, 832);
	CHECK_OFFSET(vmx_instruction_info, 836);
	CHECK_OFFSET(guest_es_limit, 840);
	CHECK_OFFSET(guest_cs_limit, 844);
	CHECK_OFFSET(guest_ss_limit, 848);
	CHECK_OFFSET(guest_ds_limit, 852);
	CHECK_OFFSET(guest_fs_limit, 856);
	CHECK_OFFSET(guest_gs_limit, 860);
	CHECK_OFFSET(guest_ldtr_limit, 864);
	CHECK_OFFSET(guest_tr_limit, 868);
	CHECK_OFFSET(guest_gdtr_limit, 872);
	CHECK_OFFSET(guest_idtr_limit, 876);
	CHECK_OFFSET(guest_es_ar_bytes, 880);
	CHECK_OFFSET(guest_cs_ar_bytes, 884);
	CHECK_OFFSET(guest_ss_ar_bytes, 888);
	CHECK_OFFSET(guest_ds_ar_bytes, 892);
	CHECK_OFFSET(guest_fs_ar_bytes, 896);
	CHECK_OFFSET(guest_gs_ar_bytes, 900);
	CHECK_OFFSET(guest_ldtr_ar_bytes, 904);
	CHECK_OFFSET(guest_tr_ar_bytes, 908);
	CHECK_OFFSET(guest_interruptibility_info, 912);
	CHECK_OFFSET(guest_activity_state, 916);
	CHECK_OFFSET(guest_sysenter_cs, 920);
	CHECK_OFFSET(host_ia32_sysenter_cs, 924);
	CHECK_OFFSET(vmx_preemption_timer_value, 928);
	CHECK_OFFSET(virtual_processor_id, 960);
	CHECK_OFFSET(posted_intr_nv, 962);
	CHECK_OFFSET(guest_es_selector, 964);
	CHECK_OFFSET(guest_cs_selector, 966);
	CHECK_OFFSET(guest_ss_selector, 968);
	CHECK_OFFSET(guest_ds_selector, 970);
	CHECK_OFFSET(guest_fs_selector, 972);
	CHECK_OFFSET(guest_gs_selector, 974);
	CHECK_OFFSET(guest_ldtr_selector, 976);
	CHECK_OFFSET(guest_tr_selector, 978);
	CHECK_OFFSET(guest_intr_status, 980);
	CHECK_OFFSET(host_es_selector, 982);
	CHECK_OFFSET(host_cs_selector, 984);
	CHECK_OFFSET(host_ss_selector, 986);
	CHECK_OFFSET(host_ds_selector, 988);
	CHECK_OFFSET(host_fs_selector, 990);
	CHECK_OFFSET(host_gs_selector, 992);
	CHECK_OFFSET(host_tr_selector, 994);
	CHECK_OFFSET(guest_pml_index, 996);
}

/*
 * VMCS12_REVISION is an arbitrary id that should be changed if the content or
 * layout of struct vmcs12 is changed. MSR_IA32_VMX_BASIC returns this id, and
 * VMPTRLD verifies that the VMCS region that L1 is loading contains this id.
 *
 * IMPORTANT: Changing this value will break save/restore compatibility with
 * older kvm releases.
 */
#define VMCS12_REVISION 0x11e57ed0

/*
 * VMCS12_SIZE is the number of bytes L1 should allocate for the VMXON region
 * and any VMCS region. Although only sizeof(struct vmcs12) are used by the
 * current implementation, 4K are reserved to avoid future complications.
 */
#define VMCS12_SIZE 0x1000

/*
 * VMCS12_MAX_FIELD_INDEX is the highest index value used in any
 * supported VMCS12 field encoding.
 */
#define VMCS12_MAX_FIELD_INDEX 0x17

struct nested_vmx_msrs {
	/*
	 * We only store the "true" versions of the VMX capability MSRs. We
	 * generate the "non-true" versions by setting the must-be-1 bits
	 * according to the SDM.
	 */
	u32 procbased_ctls_low;
	u32 procbased_ctls_high;
	u32 secondary_ctls_low;
	u32 secondary_ctls_high;
	u32 pinbased_ctls_low;
	u32 pinbased_ctls_high;
	u32 exit_ctls_low;
	u32 exit_ctls_high;
	u32 entry_ctls_low;
	u32 entry_ctls_high;
	u32 misc_low;
	u32 misc_high;
	u32 ept_caps;
	u32 vpid_caps;
	u64 basic;
	u64 cr0_fixed0;
	u64 cr0_fixed1;
	u64 cr4_fixed0;
	u64 cr4_fixed1;
	u64 vmcs_enum;
	u64 vmfunc_controls;
};

/*
 * The nested_vmx structure is part of vcpu_vmx, and holds information we need
 * for correct emulation of VMX (i.e., nested VMX) on this vcpu.
 */
struct nested_vmx {
	/* Has the level1 guest done vmxon? */
	bool vmxon;
	gpa_t vmxon_ptr;
	bool pml_full;

	/* The guest-physical address of the current VMCS L1 keeps for L2 */
	gpa_t current_vmptr;
	/*
	 * Cache of the guest's VMCS, existing outside of guest memory.
	 * Loaded from guest memory during VMPTRLD. Flushed to guest
	 * memory during VMCLEAR and VMPTRLD.
	 */
	struct vmcs12 *cached_vmcs12;
	/*
	 * Cache of the guest's shadow VMCS, existing outside of guest
	 * memory. Loaded from guest memory during VM entry. Flushed
	 * to guest memory during VM exit.
	 */
	struct vmcs12 *cached_shadow_vmcs12;
	/*
	 * Indicates if the shadow vmcs must be updated with the
	 * data hold by vmcs12
	 */
	bool sync_shadow_vmcs;
	bool dirty_vmcs12;

	bool change_vmcs01_virtual_apic_mode;

	/* L2 must run next, and mustn't decide to exit to L1. */
	bool nested_run_pending;

	struct loaded_vmcs vmcs02;

	/*
	 * Guest pages referred to in the vmcs02 with host-physical
	 * pointers, so we must keep them pinned while L2 runs.
	 */
	struct page *apic_access_page;
	struct page *virtual_apic_page;
	struct page *pi_desc_page;
	struct pi_desc *pi_desc;
	bool pi_pending;
	u16 posted_intr_nv;

	struct hrtimer preemption_timer;
	bool preemption_timer_expired;

	/* to migrate it to L2 if VM_ENTRY_LOAD_DEBUG_CONTROLS is off */
	u64 vmcs01_debugctl;
	u64 vmcs01_guest_bndcfgs;

	u16 vpid02;
	u16 last_vpid;

	struct nested_vmx_msrs msrs;

	/* SMM related state */
	struct {
		/* in VMX operation on SMM entry? */
		bool vmxon;
		/* in guest mode on SMM entry? */
		bool guest_mode;
	} smm;
};

#define POSTED_INTR_ON  0
#define POSTED_INTR_SN  1

/* Posted-Interrupt Descriptor */
struct pi_desc {
	u32 pir[8];     /* Posted interrupt requested */
	union {
		struct {
				/* bit 256 - Outstanding Notification */
			u16	on	: 1,
				/* bit 257 - Suppress Notification */
				sn	: 1,
				/* bit 271:258 - Reserved */
				rsvd_1	: 14;
				/* bit 279:272 - Notification Vector */
			u8	nv;
				/* bit 287:280 - Reserved */
			u8	rsvd_2;
				/* bit 319:288 - Notification Destination */
			u32	ndst;
		};
		u64 control;
	};
	u32 rsvd[6];
} __aligned(64);

static bool pi_test_and_set_on(struct pi_desc *pi_desc)
{
	return test_and_set_bit(POSTED_INTR_ON,
			(unsigned long *)&pi_desc->control);
}

static bool pi_test_and_clear_on(struct pi_desc *pi_desc)
{
	return test_and_clear_bit(POSTED_INTR_ON,
			(unsigned long *)&pi_desc->control);
}

static int pi_test_and_set_pir(int vector, struct pi_desc *pi_desc)
{
	return test_and_set_bit(vector, (unsigned long *)pi_desc->pir);
}

static inline void pi_clear_sn(struct pi_desc *pi_desc)
{
	return clear_bit(POSTED_INTR_SN,
			(unsigned long *)&pi_desc->control);
}

static inline void pi_set_sn(struct pi_desc *pi_desc)
{
	return set_bit(POSTED_INTR_SN,
			(unsigned long *)&pi_desc->control);
}

static inline void pi_clear_on(struct pi_desc *pi_desc)
{
	clear_bit(POSTED_INTR_ON,
  		  (unsigned long *)&pi_desc->control);
}

static inline int pi_test_on(struct pi_desc *pi_desc)
{
	return test_bit(POSTED_INTR_ON,
			(unsigned long *)&pi_desc->control);
}

static inline int pi_test_sn(struct pi_desc *pi_desc)
{
	return test_bit(POSTED_INTR_SN,
			(unsigned long *)&pi_desc->control);
}

struct vmx_msrs {
	unsigned int		nr;
	struct vmx_msr_entry	val[NR_AUTOLOAD_MSRS];
};

struct vcpu_vmx {
	struct kvm_vcpu       vcpu;
	unsigned long         host_rsp;
	u8                    fail;
	u8		      msr_bitmap_mode;
	u32                   exit_intr_info;
	u32                   idt_vectoring_info;
	ulong                 rflags;
	struct shared_msr_entry *guest_msrs;
	int                   nmsrs;
	int                   save_nmsrs;
	unsigned long	      host_idt_base;
#ifdef CONFIG_X86_64
	u64 		      msr_host_kernel_gs_base;
	u64 		      msr_guest_kernel_gs_base;
#endif

	u64 		      arch_capabilities;
	u64 		      spec_ctrl;

	u32 vm_entry_controls_shadow;
	u32 vm_exit_controls_shadow;
	u32 secondary_exec_control;

	/*
	 * loaded_vmcs points to the VMCS currently used in this vcpu. For a
	 * non-nested (L1) guest, it always points to vmcs01. For a nested
	 * guest (L2), it points to a different VMCS.  loaded_cpu_state points
	 * to the VMCS whose state is loaded into the CPU registers that only
	 * need to be switched when transitioning to/from the kernel; a NULL
	 * value indicates that host state is loaded.
	 */
	struct loaded_vmcs    vmcs01;
	struct loaded_vmcs   *loaded_vmcs;
	struct loaded_vmcs   *loaded_cpu_state;
	bool                  __launched; /* temporary, used in vmx_vcpu_run */
	struct msr_autoload {
		struct vmx_msrs guest;
		struct vmx_msrs host;
	} msr_autoload;

	struct {
		int vm86_active;
		ulong save_rflags;
		struct kvm_segment segs[8];
	} rmode;
	struct {
		u32 bitmask; /* 4 bits per segment (1 bit per field) */
		struct kvm_save_segment {
			u16 selector;
			unsigned long base;
			u32 limit;
			u32 ar;
		} seg[8];
	} segment_cache;
	int vpid;
	bool emulation_required;

	u32 exit_reason;

	/* Posted interrupt descriptor */
	struct pi_desc pi_desc;

	/* Support for a guest hypervisor (nested VMX) */
	struct nested_vmx nested;

	/* Dynamic PLE window. */
	int ple_window;
	bool ple_window_dirty;

	bool req_immediate_exit;

	/* Support for PML */
#define PML_ENTITY_NUM		512
	struct page *pml_pg;

	/* apic deadline value in host tsc */
	u64 hv_deadline_tsc;

	u64 current_tsc_ratio;

	u32 host_pkru;

	unsigned long host_debugctlmsr;

	/*
	 * Only bits masked by msr_ia32_feature_control_valid_bits can be set in
	 * msr_ia32_feature_control. FEATURE_CONTROL_LOCKED is always included
	 * in msr_ia32_feature_control_valid_bits.
	 */
	u64 msr_ia32_feature_control;
	u64 msr_ia32_feature_control_valid_bits;
	u64 ept_pointer;
};

enum segment_cache_field {
	SEG_FIELD_SEL = 0,
	SEG_FIELD_BASE = 1,
	SEG_FIELD_LIMIT = 2,
	SEG_FIELD_AR = 3,

	SEG_FIELD_NR = 4
};

static inline struct kvm_vmx *to_kvm_vmx(struct kvm *kvm)
{
	return container_of(kvm, struct kvm_vmx, kvm);
}

static inline struct vcpu_vmx *to_vmx(struct kvm_vcpu *vcpu)
{
	return container_of(vcpu, struct vcpu_vmx, vcpu);
}

static struct pi_desc *vcpu_to_pi_desc(struct kvm_vcpu *vcpu)
{
	return &(to_vmx(vcpu)->pi_desc);
}

#define ROL16(val, n) ((u16)(((u16)(val) << (n)) | ((u16)(val) >> (16 - (n)))))
#define VMCS12_OFFSET(x) offsetof(struct vmcs12, x)
#define FIELD(number, name)	[ROL16(number, 6)] = VMCS12_OFFSET(name)
#define FIELD64(number, name)						\
	FIELD(number, name),						\
	[ROL16(number##_HIGH, 6)] = VMCS12_OFFSET(name) + sizeof(u32)


static u16 shadow_read_only_fields[] = {
#define SHADOW_FIELD_RO(x) x,
#include "vmx_shadow_fields.h"
};
static int max_shadow_read_only_fields =
	ARRAY_SIZE(shadow_read_only_fields);

static u16 shadow_read_write_fields[] = {
#define SHADOW_FIELD_RW(x) x,
#include "vmx_shadow_fields.h"
};
static int max_shadow_read_write_fields =
	ARRAY_SIZE(shadow_read_write_fields);

static const unsigned short vmcs_field_to_offset_table[] = {
	FIELD(VIRTUAL_PROCESSOR_ID, virtual_processor_id),
	FIELD(POSTED_INTR_NV, posted_intr_nv),
	FIELD(GUEST_ES_SELECTOR, guest_es_selector),
	FIELD(GUEST_CS_SELECTOR, guest_cs_selector),
	FIELD(GUEST_SS_SELECTOR, guest_ss_selector),
	FIELD(GUEST_DS_SELECTOR, guest_ds_selector),
	FIELD(GUEST_FS_SELECTOR, guest_fs_selector),
	FIELD(GUEST_GS_SELECTOR, guest_gs_selector),
	FIELD(GUEST_LDTR_SELECTOR, guest_ldtr_selector),
	FIELD(GUEST_TR_SELECTOR, guest_tr_selector),
	FIELD(GUEST_INTR_STATUS, guest_intr_status),
	FIELD(GUEST_PML_INDEX, guest_pml_index),
	FIELD(HOST_ES_SELECTOR, host_es_selector),
	FIELD(HOST_CS_SELECTOR, host_cs_selector),
	FIELD(HOST_SS_SELECTOR, host_ss_selector),
	FIELD(HOST_DS_SELECTOR, host_ds_selector),
	FIELD(HOST_FS_SELECTOR, host_fs_selector),
	FIELD(HOST_GS_SELECTOR, host_gs_selector),
	FIELD(HOST_TR_SELECTOR, host_tr_selector),
	FIELD64(IO_BITMAP_A, io_bitmap_a),
	FIELD64(IO_BITMAP_B, io_bitmap_b),
	FIELD64(MSR_BITMAP, msr_bitmap),
	FIELD64(VM_EXIT_MSR_STORE_ADDR, vm_exit_msr_store_addr),
	FIELD64(VM_EXIT_MSR_LOAD_ADDR, vm_exit_msr_load_addr),
	FIELD64(VM_ENTRY_MSR_LOAD_ADDR, vm_entry_msr_load_addr),
	FIELD64(PML_ADDRESS, pml_address),
	FIELD64(TSC_OFFSET, tsc_offset),
	FIELD64(VIRTUAL_APIC_PAGE_ADDR, virtual_apic_page_addr),
	FIELD64(APIC_ACCESS_ADDR, apic_access_addr),
	FIELD64(POSTED_INTR_DESC_ADDR, posted_intr_desc_addr),
	FIELD64(VM_FUNCTION_CONTROL, vm_function_control),
	FIELD64(EPT_POINTER, ept_pointer),
	FIELD64(EOI_EXIT_BITMAP0, eoi_exit_bitmap0),
	FIELD64(EOI_EXIT_BITMAP1, eoi_exit_bitmap1),
	FIELD64(EOI_EXIT_BITMAP2, eoi_exit_bitmap2),
	FIELD64(EOI_EXIT_BITMAP3, eoi_exit_bitmap3),
	FIELD64(EPTP_LIST_ADDRESS, eptp_list_address),
	FIELD64(VMREAD_BITMAP, vmread_bitmap),
	FIELD64(VMWRITE_BITMAP, vmwrite_bitmap),
	FIELD64(XSS_EXIT_BITMAP, xss_exit_bitmap),
	FIELD64(GUEST_PHYSICAL_ADDRESS, guest_physical_address),
	FIELD64(VMCS_LINK_POINTER, vmcs_link_pointer),
	FIELD64(GUEST_IA32_DEBUGCTL, guest_ia32_debugctl),
	FIELD64(GUEST_IA32_PAT, guest_ia32_pat),
	FIELD64(GUEST_IA32_EFER, guest_ia32_efer),
	FIELD64(GUEST_IA32_PERF_GLOBAL_CTRL, guest_ia32_perf_global_ctrl),
	FIELD64(GUEST_PDPTR0, guest_pdptr0),
	FIELD64(GUEST_PDPTR1, guest_pdptr1),
	FIELD64(GUEST_PDPTR2, guest_pdptr2),
	FIELD64(GUEST_PDPTR3, guest_pdptr3),
	FIELD64(GUEST_BNDCFGS, guest_bndcfgs),
	FIELD64(HOST_IA32_PAT, host_ia32_pat),
	FIELD64(HOST_IA32_EFER, host_ia32_efer),
	FIELD64(HOST_IA32_PERF_GLOBAL_CTRL, host_ia32_perf_global_ctrl),
	FIELD(PIN_BASED_VM_EXEC_CONTROL, pin_based_vm_exec_control),
	FIELD(CPU_BASED_VM_EXEC_CONTROL, cpu_based_vm_exec_control),
	FIELD(EXCEPTION_BITMAP, exception_bitmap),
	FIELD(PAGE_FAULT_ERROR_CODE_MASK, page_fault_error_code_mask),
	FIELD(PAGE_FAULT_ERROR_CODE_MATCH, page_fault_error_code_match),
	FIELD(CR3_TARGET_COUNT, cr3_target_count),
	FIELD(VM_EXIT_CONTROLS, vm_exit_controls),
	FIELD(VM_EXIT_MSR_STORE_COUNT, vm_exit_msr_store_count),
	FIELD(VM_EXIT_MSR_LOAD_COUNT, vm_exit_msr_load_count),
	FIELD(VM_ENTRY_CONTROLS, vm_entry_controls),
	FIELD(VM_ENTRY_MSR_LOAD_COUNT, vm_entry_msr_load_count),
	FIELD(VM_ENTRY_INTR_INFO_FIELD, vm_entry_intr_info_field),
	FIELD(VM_ENTRY_EXCEPTION_ERROR_CODE, vm_entry_exception_error_code),
	FIELD(VM_ENTRY_INSTRUCTION_LEN, vm_entry_instruction_len),
	FIELD(TPR_THRESHOLD, tpr_threshold),
	FIELD(SECONDARY_VM_EXEC_CONTROL, secondary_vm_exec_control),
	FIELD(VM_INSTRUCTION_ERROR, vm_instruction_error),
	FIELD(VM_EXIT_REASON, vm_exit_reason),
	FIELD(VM_EXIT_INTR_INFO, vm_exit_intr_info),
	FIELD(VM_EXIT_INTR_ERROR_CODE, vm_exit_intr_error_code),
	FIELD(IDT_VECTORING_INFO_FIELD, idt_vectoring_info_field),
	FIELD(IDT_VECTORING_ERROR_CODE, idt_vectoring_error_code),
	FIELD(VM_EXIT_INSTRUCTION_LEN, vm_exit_instruction_len),
	FIELD(VMX_INSTRUCTION_INFO, vmx_instruction_info),
	FIELD(GUEST_ES_LIMIT, guest_es_limit),
	FIELD(GUEST_CS_LIMIT, guest_cs_limit),
	FIELD(GUEST_SS_LIMIT, guest_ss_limit),
	FIELD(GUEST_DS_LIMIT, guest_ds_limit),
	FIELD(GUEST_FS_LIMIT, guest_fs_limit),
	FIELD(GUEST_GS_LIMIT, guest_gs_limit),
	FIELD(GUEST_LDTR_LIMIT, guest_ldtr_limit),
	FIELD(GUEST_TR_LIMIT, guest_tr_limit),
	FIELD(GUEST_GDTR_LIMIT, guest_gdtr_limit),
	FIELD(GUEST_IDTR_LIMIT, guest_idtr_limit),
	FIELD(GUEST_ES_AR_BYTES, guest_es_ar_bytes),
	FIELD(GUEST_CS_AR_BYTES, guest_cs_ar_bytes),
	FIELD(GUEST_SS_AR_BYTES, guest_ss_ar_bytes),
	FIELD(GUEST_DS_AR_BYTES, guest_ds_ar_bytes),
	FIELD(GUEST_FS_AR_BYTES, guest_fs_ar_bytes),
	FIELD(GUEST_GS_AR_BYTES, guest_gs_ar_bytes),
	FIELD(GUEST_LDTR_AR_BYTES, guest_ldtr_ar_bytes),
	FIELD(GUEST_TR_AR_BYTES, guest_tr_ar_bytes),
	FIELD(GUEST_INTERRUPTIBILITY_INFO, guest_interruptibility_info),
	FIELD(GUEST_ACTIVITY_STATE, guest_activity_state),
	FIELD(GUEST_SYSENTER_CS, guest_sysenter_cs),
	FIELD(HOST_IA32_SYSENTER_CS, host_ia32_sysenter_cs),
	FIELD(VMX_PREEMPTION_TIMER_VALUE, vmx_preemption_timer_value),
	FIELD(CR0_GUEST_HOST_MASK, cr0_guest_host_mask),
	FIELD(CR4_GUEST_HOST_MASK, cr4_guest_host_mask),
	FIELD(CR0_READ_SHADOW, cr0_read_shadow),
	FIELD(CR4_READ_SHADOW, cr4_read_shadow),
	FIELD(CR3_TARGET_VALUE0, cr3_target_value0),
	FIELD(CR3_TARGET_VALUE1, cr3_target_value1),
	FIELD(CR3_TARGET_VALUE2, cr3_target_value2),
	FIELD(CR3_TARGET_VALUE3, cr3_target_value3),
	FIELD(EXIT_QUALIFICATION, exit_qualification),
	FIELD(GUEST_LINEAR_ADDRESS, guest_linear_address),
	FIELD(GUEST_CR0, guest_cr0),
	FIELD(GUEST_CR3, guest_cr3),
	FIELD(GUEST_CR4, guest_cr4),
	FIELD(GUEST_ES_BASE, guest_es_base),
	FIELD(GUEST_CS_BASE, guest_cs_base),
	FIELD(GUEST_SS_BASE, guest_ss_base),
	FIELD(GUEST_DS_BASE, guest_ds_base),
	FIELD(GUEST_FS_BASE, guest_fs_base),
	FIELD(GUEST_GS_BASE, guest_gs_base),
	FIELD(GUEST_LDTR_BASE, guest_ldtr_base),
	FIELD(GUEST_TR_BASE, guest_tr_base),
	FIELD(GUEST_GDTR_BASE, guest_gdtr_base),
	FIELD(GUEST_IDTR_BASE, guest_idtr_base),
	FIELD(GUEST_DR7, guest_dr7),
	FIELD(GUEST_RSP, guest_rsp),
	FIELD(GUEST_RIP, guest_rip),
	FIELD(GUEST_RFLAGS, guest_rflags),
	FIELD(GUEST_PENDING_DBG_EXCEPTIONS, guest_pending_dbg_exceptions),
	FIELD(GUEST_SYSENTER_ESP, guest_sysenter_esp),
	FIELD(GUEST_SYSENTER_EIP, guest_sysenter_eip),
	FIELD(HOST_CR0, host_cr0),
	FIELD(HOST_CR3, host_cr3),
	FIELD(HOST_CR4, host_cr4),
	FIELD(HOST_FS_BASE, host_fs_base),
	FIELD(HOST_GS_BASE, host_gs_base),
	FIELD(HOST_TR_BASE, host_tr_base),
	FIELD(HOST_GDTR_BASE, host_gdtr_base),
	FIELD(HOST_IDTR_BASE, host_idtr_base),
	FIELD(HOST_IA32_SYSENTER_ESP, host_ia32_sysenter_esp),
	FIELD(HOST_IA32_SYSENTER_EIP, host_ia32_sysenter_eip),
	FIELD(HOST_RSP, host_rsp),
	FIELD(HOST_RIP, host_rip),
};

static inline short vmcs_field_to_offset(unsigned long field)
{
	const size_t size = ARRAY_SIZE(vmcs_field_to_offset_table);
	unsigned short offset;
	unsigned index;

	if (field >> 15)
		return -ENOENT;

	index = ROL16(field, 6);
	if (index >= size)
		return -ENOENT;

	index = array_index_nospec(index, size);
	offset = vmcs_field_to_offset_table[index];
	if (offset == 0)
		return -ENOENT;
	return offset;
}

static inline struct vmcs12 *get_vmcs12(struct kvm_vcpu *vcpu)
{
	return to_vmx(vcpu)->nested.cached_vmcs12;
}

static inline struct vmcs12 *get_shadow_vmcs12(struct kvm_vcpu *vcpu)
{
	return to_vmx(vcpu)->nested.cached_shadow_vmcs12;
}

static bool nested_ept_ad_enabled(struct kvm_vcpu *vcpu);
static unsigned long nested_ept_get_cr3(struct kvm_vcpu *vcpu);
static u64 construct_eptp(struct kvm_vcpu *vcpu, unsigned long root_hpa);
static bool vmx_xsaves_supported(void);
static void vmx_set_segment(struct kvm_vcpu *vcpu,
			    struct kvm_segment *var, int seg);
static void vmx_get_segment(struct kvm_vcpu *vcpu,
			    struct kvm_segment *var, int seg);
static bool guest_state_valid(struct kvm_vcpu *vcpu);
static u32 vmx_segment_access_rights(struct kvm_segment *var);
static void copy_shadow_to_vmcs12(struct vcpu_vmx *vmx);
static bool vmx_get_nmi_mask(struct kvm_vcpu *vcpu);
static void vmx_set_nmi_mask(struct kvm_vcpu *vcpu, bool masked);
static bool nested_vmx_is_page_fault_vmexit(struct vmcs12 *vmcs12,
					    u16 error_code);
static void vmx_update_msr_bitmap(struct kvm_vcpu *vcpu);
static void __always_inline vmx_disable_intercept_for_msr(unsigned long *msr_bitmap,
							  u32 msr, int type);

static DEFINE_PER_CPU(struct vmcs *, vmxarea);
static DEFINE_PER_CPU(struct vmcs *, current_vmcs);
/*
 * We maintain a per-CPU linked-list of VMCS loaded on that CPU. This is needed
 * when a CPU is brought down, and we need to VMCLEAR all VMCSs loaded on it.
 */
static DEFINE_PER_CPU(struct list_head, loaded_vmcss_on_cpu);

/*
 * We maintian a per-CPU linked-list of vCPU, so in wakeup_handler() we
 * can find which vCPU should be waken up.
 */
static DEFINE_PER_CPU(struct list_head, blocked_vcpu_on_cpu);
static DEFINE_PER_CPU(spinlock_t, blocked_vcpu_on_cpu_lock);

enum {
	VMX_VMREAD_BITMAP,
	VMX_VMWRITE_BITMAP,
	VMX_BITMAP_NR
};

static unsigned long *vmx_bitmap[VMX_BITMAP_NR];

#define vmx_vmread_bitmap                    (vmx_bitmap[VMX_VMREAD_BITMAP])
#define vmx_vmwrite_bitmap                   (vmx_bitmap[VMX_VMWRITE_BITMAP])

static bool cpu_has_load_ia32_efer;
static bool cpu_has_load_perf_global_ctrl;

static DECLARE_BITMAP(vmx_vpid_bitmap, VMX_NR_VPIDS);
static DEFINE_SPINLOCK(vmx_vpid_lock);

static struct vmcs_config {
	int size;
	int order;
	u32 basic_cap;
	u32 revision_id;
	u32 pin_based_exec_ctrl;
	u32 cpu_based_exec_ctrl;
	u32 cpu_based_2nd_exec_ctrl;
	u32 vmexit_ctrl;
	u32 vmentry_ctrl;
	struct nested_vmx_msrs nested;
} vmcs_config;

static struct vmx_capability {
	u32 ept;
	u32 vpid;
} vmx_capability;

#define VMX_SEGMENT_FIELD(seg)					\
	[VCPU_SREG_##seg] = {                                   \
		.selector = GUEST_##seg##_SELECTOR,		\
		.base = GUEST_##seg##_BASE,		   	\
		.limit = GUEST_##seg##_LIMIT,		   	\
		.ar_bytes = GUEST_##seg##_AR_BYTES,	   	\
	}

static const struct kvm_vmx_segment_field {
	unsigned selector;
	unsigned base;
	unsigned limit;
	unsigned ar_bytes;
} kvm_vmx_segment_fields[] = {
	VMX_SEGMENT_FIELD(CS),
	VMX_SEGMENT_FIELD(DS),
	VMX_SEGMENT_FIELD(ES),
	VMX_SEGMENT_FIELD(FS),
	VMX_SEGMENT_FIELD(GS),
	VMX_SEGMENT_FIELD(SS),
	VMX_SEGMENT_FIELD(TR),
	VMX_SEGMENT_FIELD(LDTR),
};

static u64 host_efer;

static void ept_save_pdptrs(struct kvm_vcpu *vcpu);

/*
 * Keep MSR_STAR at the end, as setup_msrs() will try to optimize it
 * away by decrementing the array size.
 */
static const u32 vmx_msr_index[] = {
#ifdef CONFIG_X86_64
	MSR_SYSCALL_MASK, MSR_LSTAR, MSR_CSTAR,
#endif
	MSR_EFER, MSR_TSC_AUX, MSR_STAR,
};

DEFINE_STATIC_KEY_FALSE(enable_evmcs);

#define current_evmcs ((struct hv_enlightened_vmcs *)this_cpu_read(current_vmcs))

#define KVM_EVMCS_VERSION 1

#if IS_ENABLED(CONFIG_HYPERV)
static bool __read_mostly enlightened_vmcs = true;
module_param(enlightened_vmcs, bool, 0444);

static inline void evmcs_write64(unsigned long field, u64 value)
{
	u16 clean_field;
	int offset = get_evmcs_offset(field, &clean_field);

	if (offset < 0)
		return;

	*(u64 *)((char *)current_evmcs + offset) = value;

	current_evmcs->hv_clean_fields &= ~clean_field;
}

static inline void evmcs_write32(unsigned long field, u32 value)
{
	u16 clean_field;
	int offset = get_evmcs_offset(field, &clean_field);

	if (offset < 0)
		return;

	*(u32 *)((char *)current_evmcs + offset) = value;
	current_evmcs->hv_clean_fields &= ~clean_field;
}

static inline void evmcs_write16(unsigned long field, u16 value)
{
	u16 clean_field;
	int offset = get_evmcs_offset(field, &clean_field);

	if (offset < 0)
		return;

	*(u16 *)((char *)current_evmcs + offset) = value;
	current_evmcs->hv_clean_fields &= ~clean_field;
}

static inline u64 evmcs_read64(unsigned long field)
{
	int offset = get_evmcs_offset(field, NULL);

	if (offset < 0)
		return 0;

	return *(u64 *)((char *)current_evmcs + offset);
}

static inline u32 evmcs_read32(unsigned long field)
{
	int offset = get_evmcs_offset(field, NULL);

	if (offset < 0)
		return 0;

	return *(u32 *)((char *)current_evmcs + offset);
}

static inline u16 evmcs_read16(unsigned long field)
{
	int offset = get_evmcs_offset(field, NULL);

	if (offset < 0)
		return 0;

	return *(u16 *)((char *)current_evmcs + offset);
}

static inline void evmcs_touch_msr_bitmap(void)
{
	if (unlikely(!current_evmcs))
		return;

	if (current_evmcs->hv_enlightenments_control.msr_bitmap)
		current_evmcs->hv_clean_fields &=
			~HV_VMX_ENLIGHTENED_CLEAN_FIELD_MSR_BITMAP;
}

static void evmcs_load(u64 phys_addr)
{
	struct hv_vp_assist_page *vp_ap =
		hv_get_vp_assist_page(smp_processor_id());

	vp_ap->current_nested_vmcs = phys_addr;
	vp_ap->enlighten_vmentry = 1;
}

static void evmcs_sanitize_exec_ctrls(struct vmcs_config *vmcs_conf)
{
	/*
	 * Enlightened VMCSv1 doesn't support these:
	 *
	 *	POSTED_INTR_NV                  = 0x00000002,
	 *	GUEST_INTR_STATUS               = 0x00000810,
	 *	APIC_ACCESS_ADDR		= 0x00002014,
	 *	POSTED_INTR_DESC_ADDR           = 0x00002016,
	 *	EOI_EXIT_BITMAP0                = 0x0000201c,
	 *	EOI_EXIT_BITMAP1                = 0x0000201e,
	 *	EOI_EXIT_BITMAP2                = 0x00002020,
	 *	EOI_EXIT_BITMAP3                = 0x00002022,
	 */
	vmcs_conf->pin_based_exec_ctrl &= ~PIN_BASED_POSTED_INTR;
	vmcs_conf->cpu_based_2nd_exec_ctrl &=
		~SECONDARY_EXEC_VIRTUAL_INTR_DELIVERY;
	vmcs_conf->cpu_based_2nd_exec_ctrl &=
		~SECONDARY_EXEC_VIRTUALIZE_APIC_ACCESSES;
	vmcs_conf->cpu_based_2nd_exec_ctrl &=
		~SECONDARY_EXEC_APIC_REGISTER_VIRT;

	/*
	 *	GUEST_PML_INDEX			= 0x00000812,
	 *	PML_ADDRESS			= 0x0000200e,
	 */
	vmcs_conf->cpu_based_2nd_exec_ctrl &= ~SECONDARY_EXEC_ENABLE_PML;

	/*	VM_FUNCTION_CONTROL             = 0x00002018, */
	vmcs_conf->cpu_based_2nd_exec_ctrl &= ~SECONDARY_EXEC_ENABLE_VMFUNC;

	/*
	 *	EPTP_LIST_ADDRESS               = 0x00002024,
	 *	VMREAD_BITMAP                   = 0x00002026,
	 *	VMWRITE_BITMAP                  = 0x00002028,
	 */
	vmcs_conf->cpu_based_2nd_exec_ctrl &= ~SECONDARY_EXEC_SHADOW_VMCS;

	/*
	 *	TSC_MULTIPLIER                  = 0x00002032,
	 */
	vmcs_conf->cpu_based_2nd_exec_ctrl &= ~SECONDARY_EXEC_TSC_SCALING;

	/*
	 *	PLE_GAP                         = 0x00004020,
	 *	PLE_WINDOW                      = 0x00004022,
	 */
	vmcs_conf->cpu_based_2nd_exec_ctrl &= ~SECONDARY_EXEC_PAUSE_LOOP_EXITING;

	/*
	 *	VMX_PREEMPTION_TIMER_VALUE      = 0x0000482E,
	 */
	vmcs_conf->pin_based_exec_ctrl &= ~PIN_BASED_VMX_PREEMPTION_TIMER;

	/*
	 *      GUEST_IA32_PERF_GLOBAL_CTRL     = 0x00002808,
	 *      HOST_IA32_PERF_GLOBAL_CTRL      = 0x00002c04,
	 */
	vmcs_conf->vmexit_ctrl &= ~VM_EXIT_LOAD_IA32_PERF_GLOBAL_CTRL;
	vmcs_conf->vmentry_ctrl &= ~VM_ENTRY_LOAD_IA32_PERF_GLOBAL_CTRL;

	/*
	 * Currently unsupported in KVM:
	 *	GUEST_IA32_RTIT_CTL		= 0x00002814,
	 */
}

/* check_ept_pointer() should be under protection of ept_pointer_lock. */
static void check_ept_pointer_match(struct kvm *kvm)
{
	struct kvm_vcpu *vcpu;
	u64 tmp_eptp = INVALID_PAGE;
	int i;

	kvm_for_each_vcpu(i, vcpu, kvm) {
		if (!VALID_PAGE(tmp_eptp)) {
			tmp_eptp = to_vmx(vcpu)->ept_pointer;
		} else if (tmp_eptp != to_vmx(vcpu)->ept_pointer) {
			to_kvm_vmx(kvm)->ept_pointers_match
				= EPT_POINTERS_MISMATCH;
			return;
		}
	}

	to_kvm_vmx(kvm)->ept_pointers_match = EPT_POINTERS_MATCH;
}

static int vmx_hv_remote_flush_tlb(struct kvm *kvm)
{
	int ret;

	spin_lock(&to_kvm_vmx(kvm)->ept_pointer_lock);

	if (to_kvm_vmx(kvm)->ept_pointers_match == EPT_POINTERS_CHECK)
		check_ept_pointer_match(kvm);

	if (to_kvm_vmx(kvm)->ept_pointers_match != EPT_POINTERS_MATCH) {
		ret = -ENOTSUPP;
		goto out;
	}

	/*
	 * FLUSH_GUEST_PHYSICAL_ADDRESS_SPACE hypercall needs the address of the
	 * base of EPT PML4 table, strip off EPT configuration information.
	 */
	ret = hyperv_flush_guest_mapping(
			to_vmx(kvm_get_vcpu(kvm, 0))->ept_pointer & PAGE_MASK);

out:
	spin_unlock(&to_kvm_vmx(kvm)->ept_pointer_lock);
	return ret;
}
#else /* !IS_ENABLED(CONFIG_HYPERV) */
static inline void evmcs_write64(unsigned long field, u64 value) {}
static inline void evmcs_write32(unsigned long field, u32 value) {}
static inline void evmcs_write16(unsigned long field, u16 value) {}
static inline u64 evmcs_read64(unsigned long field) { return 0; }
static inline u32 evmcs_read32(unsigned long field) { return 0; }
static inline u16 evmcs_read16(unsigned long field) { return 0; }
static inline void evmcs_load(u64 phys_addr) {}
static inline void evmcs_sanitize_exec_ctrls(struct vmcs_config *vmcs_conf) {}
static inline void evmcs_touch_msr_bitmap(void) {}
#endif /* IS_ENABLED(CONFIG_HYPERV) */

static inline bool is_exception_n(u32 intr_info, u8 vector)
{
	return (intr_info & (INTR_INFO_INTR_TYPE_MASK | INTR_INFO_VECTOR_MASK |
			     INTR_INFO_VALID_MASK)) ==
		(INTR_TYPE_HARD_EXCEPTION | vector | INTR_INFO_VALID_MASK);
}

static inline bool is_debug(u32 intr_info)
{
	return is_exception_n(intr_info, DB_VECTOR);
}

static inline bool is_breakpoint(u32 intr_info)
{
	return is_exception_n(intr_info, BP_VECTOR);
}

static inline bool is_page_fault(u32 intr_info)
{
	return is_exception_n(intr_info, PF_VECTOR);
}

static inline bool is_no_device(u32 intr_info)
{
	return is_exception_n(intr_info, NM_VECTOR);
}

static inline bool is_invalid_opcode(u32 intr_info)
{
	return is_exception_n(intr_info, UD_VECTOR);
}

static inline bool is_gp_fault(u32 intr_info)
{
	return is_exception_n(intr_info, GP_VECTOR);
}

static inline bool is_external_interrupt(u32 intr_info)
{
	return (intr_info & (INTR_INFO_INTR_TYPE_MASK | INTR_INFO_VALID_MASK))
		== (INTR_TYPE_EXT_INTR | INTR_INFO_VALID_MASK);
}

static inline bool is_machine_check(u32 intr_info)
{
	return (intr_info & (INTR_INFO_INTR_TYPE_MASK | INTR_INFO_VECTOR_MASK |
			     INTR_INFO_VALID_MASK)) ==
		(INTR_TYPE_HARD_EXCEPTION | MC_VECTOR | INTR_INFO_VALID_MASK);
}

/* Undocumented: icebp/int1 */
static inline bool is_icebp(u32 intr_info)
{
	return (intr_info & (INTR_INFO_INTR_TYPE_MASK | INTR_INFO_VALID_MASK))
		== (INTR_TYPE_PRIV_SW_EXCEPTION | INTR_INFO_VALID_MASK);
}

static inline bool cpu_has_vmx_msr_bitmap(void)
{
	return vmcs_config.cpu_based_exec_ctrl & CPU_BASED_USE_MSR_BITMAPS;
}

static inline bool cpu_has_vmx_tpr_shadow(void)
{
	return vmcs_config.cpu_based_exec_ctrl & CPU_BASED_TPR_SHADOW;
}

static inline bool cpu_need_tpr_shadow(struct kvm_vcpu *vcpu)
{
	return cpu_has_vmx_tpr_shadow() && lapic_in_kernel(vcpu);
}

static inline bool cpu_has_secondary_exec_ctrls(void)
{
	return vmcs_config.cpu_based_exec_ctrl &
		CPU_BASED_ACTIVATE_SECONDARY_CONTROLS;
}

static inline bool cpu_has_vmx_virtualize_apic_accesses(void)
{
	return vmcs_config.cpu_based_2nd_exec_ctrl &
		SECONDARY_EXEC_VIRTUALIZE_APIC_ACCESSES;
}

static inline bool cpu_has_vmx_virtualize_x2apic_mode(void)
{
	return vmcs_config.cpu_based_2nd_exec_ctrl &
		SECONDARY_EXEC_VIRTUALIZE_X2APIC_MODE;
}

static inline bool cpu_has_vmx_apic_register_virt(void)
{
	return vmcs_config.cpu_based_2nd_exec_ctrl &
		SECONDARY_EXEC_APIC_REGISTER_VIRT;
}

static inline bool cpu_has_vmx_virtual_intr_delivery(void)
{
	return vmcs_config.cpu_based_2nd_exec_ctrl &
		SECONDARY_EXEC_VIRTUAL_INTR_DELIVERY;
}

static inline bool cpu_has_vmx_encls_vmexit(void)
{
	return vmcs_config.cpu_based_2nd_exec_ctrl &
		SECONDARY_EXEC_ENCLS_EXITING;
}

/*
 * Comment's format: document - errata name - stepping - processor name.
 * Refer from
 * https://www.virtualbox.org/svn/vbox/trunk/src/VBox/VMM/VMMR0/HMR0.cpp
 */
static u32 vmx_preemption_cpu_tfms[] = {
/* 323344.pdf - BA86   - D0 - Xeon 7500 Series */
0x000206E6,
/* 323056.pdf - AAX65  - C2 - Xeon L3406 */
/* 322814.pdf - AAT59  - C2 - i7-600, i5-500, i5-400 and i3-300 Mobile */
/* 322911.pdf - AAU65  - C2 - i5-600, i3-500 Desktop and Pentium G6950 */
0x00020652,
/* 322911.pdf - AAU65  - K0 - i5-600, i3-500 Desktop and Pentium G6950 */
0x00020655,
/* 322373.pdf - AAO95  - B1 - Xeon 3400 Series */
/* 322166.pdf - AAN92  - B1 - i7-800 and i5-700 Desktop */
/*
 * 320767.pdf - AAP86  - B1 -
 * i7-900 Mobile Extreme, i7-800 and i7-700 Mobile
 */
0x000106E5,
/* 321333.pdf - AAM126 - C0 - Xeon 3500 */
0x000106A0,
/* 321333.pdf - AAM126 - C1 - Xeon 3500 */
0x000106A1,
/* 320836.pdf - AAJ124 - C0 - i7-900 Desktop Extreme and i7-900 Desktop */
0x000106A4,
 /* 321333.pdf - AAM126 - D0 - Xeon 3500 */
 /* 321324.pdf - AAK139 - D0 - Xeon 5500 */
 /* 320836.pdf - AAJ124 - D0 - i7-900 Extreme and i7-900 Desktop */
0x000106A5,
};

static inline bool cpu_has_broken_vmx_preemption_timer(void)
{
	u32 eax = cpuid_eax(0x00000001), i;

	/* Clear the reserved bits */
	eax &= ~(0x3U << 14 | 0xfU << 28);
	for (i = 0; i < ARRAY_SIZE(vmx_preemption_cpu_tfms); i++)
		if (eax == vmx_preemption_cpu_tfms[i])
			return true;

	return false;
}

static inline bool cpu_has_vmx_preemption_timer(void)
{
	return vmcs_config.pin_based_exec_ctrl &
		PIN_BASED_VMX_PREEMPTION_TIMER;
}

static inline bool cpu_has_vmx_posted_intr(void)
{
	return IS_ENABLED(CONFIG_X86_LOCAL_APIC) &&
		vmcs_config.pin_based_exec_ctrl & PIN_BASED_POSTED_INTR;
}

static inline bool cpu_has_vmx_apicv(void)
{
	return cpu_has_vmx_apic_register_virt() &&
		cpu_has_vmx_virtual_intr_delivery() &&
		cpu_has_vmx_posted_intr();
}

static inline bool cpu_has_vmx_flexpriority(void)
{
	return cpu_has_vmx_tpr_shadow() &&
		cpu_has_vmx_virtualize_apic_accesses();
}

static inline bool cpu_has_vmx_ept_execute_only(void)
{
	return vmx_capability.ept & VMX_EPT_EXECUTE_ONLY_BIT;
}

static inline bool cpu_has_vmx_ept_2m_page(void)
{
	return vmx_capability.ept & VMX_EPT_2MB_PAGE_BIT;
}

static inline bool cpu_has_vmx_ept_1g_page(void)
{
	return vmx_capability.ept & VMX_EPT_1GB_PAGE_BIT;
}

static inline bool cpu_has_vmx_ept_4levels(void)
{
	return vmx_capability.ept & VMX_EPT_PAGE_WALK_4_BIT;
}

static inline bool cpu_has_vmx_ept_mt_wb(void)
{
	return vmx_capability.ept & VMX_EPTP_WB_BIT;
}

static inline bool cpu_has_vmx_ept_5levels(void)
{
	return vmx_capability.ept & VMX_EPT_PAGE_WALK_5_BIT;
}

static inline bool cpu_has_vmx_ept_ad_bits(void)
{
	return vmx_capability.ept & VMX_EPT_AD_BIT;
}

static inline bool cpu_has_vmx_invept_context(void)
{
	return vmx_capability.ept & VMX_EPT_EXTENT_CONTEXT_BIT;
}

static inline bool cpu_has_vmx_invept_global(void)
{
	return vmx_capability.ept & VMX_EPT_EXTENT_GLOBAL_BIT;
}

static inline bool cpu_has_vmx_invvpid_individual_addr(void)
{
	return vmx_capability.vpid & VMX_VPID_EXTENT_INDIVIDUAL_ADDR_BIT;
}

static inline bool cpu_has_vmx_invvpid_single(void)
{
	return vmx_capability.vpid & VMX_VPID_EXTENT_SINGLE_CONTEXT_BIT;
}

static inline bool cpu_has_vmx_invvpid_global(void)
{
	return vmx_capability.vpid & VMX_VPID_EXTENT_GLOBAL_CONTEXT_BIT;
}

static inline bool cpu_has_vmx_invvpid(void)
{
	return vmx_capability.vpid & VMX_VPID_INVVPID_BIT;
}

static inline bool cpu_has_vmx_ept(void)
{
	return vmcs_config.cpu_based_2nd_exec_ctrl &
		SECONDARY_EXEC_ENABLE_EPT;
}

static inline bool cpu_has_vmx_unrestricted_guest(void)
{
	return vmcs_config.cpu_based_2nd_exec_ctrl &
		SECONDARY_EXEC_UNRESTRICTED_GUEST;
}

static inline bool cpu_has_vmx_ple(void)
{
	return vmcs_config.cpu_based_2nd_exec_ctrl &
		SECONDARY_EXEC_PAUSE_LOOP_EXITING;
}

static inline bool cpu_has_vmx_basic_inout(void)
{
	return	(((u64)vmcs_config.basic_cap << 32) & VMX_BASIC_INOUT);
}

static inline bool cpu_need_virtualize_apic_accesses(struct kvm_vcpu *vcpu)
{
	return flexpriority_enabled && lapic_in_kernel(vcpu);
}

static inline bool cpu_has_vmx_vpid(void)
{
	return vmcs_config.cpu_based_2nd_exec_ctrl &
		SECONDARY_EXEC_ENABLE_VPID;
}

static inline bool cpu_has_vmx_rdtscp(void)
{
	return vmcs_config.cpu_based_2nd_exec_ctrl &
		SECONDARY_EXEC_RDTSCP;
}

static inline bool cpu_has_vmx_invpcid(void)
{
	return vmcs_config.cpu_based_2nd_exec_ctrl &
		SECONDARY_EXEC_ENABLE_INVPCID;
}

static inline bool cpu_has_virtual_nmis(void)
{
	return vmcs_config.pin_based_exec_ctrl & PIN_BASED_VIRTUAL_NMIS;
}

static inline bool cpu_has_vmx_wbinvd_exit(void)
{
	return vmcs_config.cpu_based_2nd_exec_ctrl &
		SECONDARY_EXEC_WBINVD_EXITING;
}

static inline bool cpu_has_vmx_shadow_vmcs(void)
{
	u64 vmx_msr;
	rdmsrl(MSR_IA32_VMX_MISC, vmx_msr);
	/* check if the cpu supports writing r/o exit information fields */
	if (!(vmx_msr & MSR_IA32_VMX_MISC_VMWRITE_SHADOW_RO_FIELDS))
		return false;

	return vmcs_config.cpu_based_2nd_exec_ctrl &
		SECONDARY_EXEC_SHADOW_VMCS;
}

static inline bool cpu_has_vmx_pml(void)
{
	return vmcs_config.cpu_based_2nd_exec_ctrl & SECONDARY_EXEC_ENABLE_PML;
}

static inline bool cpu_has_vmx_tsc_scaling(void)
{
	return vmcs_config.cpu_based_2nd_exec_ctrl &
		SECONDARY_EXEC_TSC_SCALING;
}

static inline bool cpu_has_vmx_vmfunc(void)
{
	return vmcs_config.cpu_based_2nd_exec_ctrl &
		SECONDARY_EXEC_ENABLE_VMFUNC;
}

static bool vmx_umip_emulated(void)
{
	return vmcs_config.cpu_based_2nd_exec_ctrl &
		SECONDARY_EXEC_DESC;
}

static inline bool report_flexpriority(void)
{
	return flexpriority_enabled;
}

static inline unsigned nested_cpu_vmx_misc_cr3_count(struct kvm_vcpu *vcpu)
{
	return vmx_misc_cr3_count(to_vmx(vcpu)->nested.msrs.misc_low);
}

/*
 * Do the virtual VMX capability MSRs specify that L1 can use VMWRITE
 * to modify any valid field of the VMCS, or are the VM-exit
 * information fields read-only?
 */
static inline bool nested_cpu_has_vmwrite_any_field(struct kvm_vcpu *vcpu)
{
	return to_vmx(vcpu)->nested.msrs.misc_low &
		MSR_IA32_VMX_MISC_VMWRITE_SHADOW_RO_FIELDS;
}

static inline bool nested_cpu_has_zero_length_injection(struct kvm_vcpu *vcpu)
{
	return to_vmx(vcpu)->nested.msrs.misc_low & VMX_MISC_ZERO_LEN_INS;
}

static inline bool nested_cpu_supports_monitor_trap_flag(struct kvm_vcpu *vcpu)
{
	return to_vmx(vcpu)->nested.msrs.procbased_ctls_high &
			CPU_BASED_MONITOR_TRAP_FLAG;
}

static inline bool nested_cpu_has_vmx_shadow_vmcs(struct kvm_vcpu *vcpu)
{
	return to_vmx(vcpu)->nested.msrs.secondary_ctls_high &
		SECONDARY_EXEC_SHADOW_VMCS;
}

static inline bool nested_cpu_has(struct vmcs12 *vmcs12, u32 bit)
{
	return vmcs12->cpu_based_vm_exec_control & bit;
}

static inline bool nested_cpu_has2(struct vmcs12 *vmcs12, u32 bit)
{
	return (vmcs12->cpu_based_vm_exec_control &
			CPU_BASED_ACTIVATE_SECONDARY_CONTROLS) &&
		(vmcs12->secondary_vm_exec_control & bit);
}

static inline bool nested_cpu_has_preemption_timer(struct vmcs12 *vmcs12)
{
	return vmcs12->pin_based_vm_exec_control &
		PIN_BASED_VMX_PREEMPTION_TIMER;
}

static inline bool nested_cpu_has_nmi_exiting(struct vmcs12 *vmcs12)
{
	return vmcs12->pin_based_vm_exec_control & PIN_BASED_NMI_EXITING;
}

static inline bool nested_cpu_has_virtual_nmis(struct vmcs12 *vmcs12)
{
	return vmcs12->pin_based_vm_exec_control & PIN_BASED_VIRTUAL_NMIS;
}

static inline int nested_cpu_has_ept(struct vmcs12 *vmcs12)
{
	return nested_cpu_has2(vmcs12, SECONDARY_EXEC_ENABLE_EPT);
}

static inline bool nested_cpu_has_xsaves(struct vmcs12 *vmcs12)
{
	return nested_cpu_has2(vmcs12, SECONDARY_EXEC_XSAVES);
}

static inline bool nested_cpu_has_pml(struct vmcs12 *vmcs12)
{
	return nested_cpu_has2(vmcs12, SECONDARY_EXEC_ENABLE_PML);
}

static inline bool nested_cpu_has_virt_x2apic_mode(struct vmcs12 *vmcs12)
{
	return nested_cpu_has2(vmcs12, SECONDARY_EXEC_VIRTUALIZE_X2APIC_MODE);
}

static inline bool nested_cpu_has_vpid(struct vmcs12 *vmcs12)
{
	return nested_cpu_has2(vmcs12, SECONDARY_EXEC_ENABLE_VPID);
}

static inline bool nested_cpu_has_apic_reg_virt(struct vmcs12 *vmcs12)
{
	return nested_cpu_has2(vmcs12, SECONDARY_EXEC_APIC_REGISTER_VIRT);
}

static inline bool nested_cpu_has_vid(struct vmcs12 *vmcs12)
{
	return nested_cpu_has2(vmcs12, SECONDARY_EXEC_VIRTUAL_INTR_DELIVERY);
}

static inline bool nested_cpu_has_posted_intr(struct vmcs12 *vmcs12)
{
	return vmcs12->pin_based_vm_exec_control & PIN_BASED_POSTED_INTR;
}

static inline bool nested_cpu_has_vmfunc(struct vmcs12 *vmcs12)
{
	return nested_cpu_has2(vmcs12, SECONDARY_EXEC_ENABLE_VMFUNC);
}

static inline bool nested_cpu_has_eptp_switching(struct vmcs12 *vmcs12)
{
	return nested_cpu_has_vmfunc(vmcs12) &&
		(vmcs12->vm_function_control &
		 VMX_VMFUNC_EPTP_SWITCHING);
}

static inline bool nested_cpu_has_shadow_vmcs(struct vmcs12 *vmcs12)
{
	return nested_cpu_has2(vmcs12, SECONDARY_EXEC_SHADOW_VMCS);
}

static inline bool is_nmi(u32 intr_info)
{
	return (intr_info & (INTR_INFO_INTR_TYPE_MASK | INTR_INFO_VALID_MASK))
		== (INTR_TYPE_NMI_INTR | INTR_INFO_VALID_MASK);
}

static void nested_vmx_vmexit(struct kvm_vcpu *vcpu, u32 exit_reason,
			      u32 exit_intr_info,
			      unsigned long exit_qualification);
static void nested_vmx_entry_failure(struct kvm_vcpu *vcpu,
			struct vmcs12 *vmcs12,
			u32 reason, unsigned long qualification);

static int __find_msr_index(struct vcpu_vmx *vmx, u32 msr)
{
	int i;

	for (i = 0; i < vmx->nmsrs; ++i)
		if (vmx_msr_index[vmx->guest_msrs[i].index] == msr)
			return i;
	return -1;
}

static inline void __invvpid(int ext, u16 vpid, gva_t gva)
{
    struct {
	u64 vpid : 16;
	u64 rsvd : 48;
	u64 gva;
    } operand = { vpid, 0, gva };
    bool error;

    asm volatile (__ex(ASM_VMX_INVVPID) CC_SET(na)
		  : CC_OUT(na) (error) : "a"(&operand), "c"(ext)
		  : "memory");
    BUG_ON(error);
}

static inline void __invept(int ext, u64 eptp, gpa_t gpa)
{
	struct {
		u64 eptp, gpa;
	} operand = {eptp, gpa};
	bool error;

	asm volatile (__ex(ASM_VMX_INVEPT) CC_SET(na)
		      : CC_OUT(na) (error) : "a" (&operand), "c" (ext)
		      : "memory");
	BUG_ON(error);
}

static struct shared_msr_entry *find_msr_entry(struct vcpu_vmx *vmx, u32 msr)
{
	int i;

	i = __find_msr_index(vmx, msr);
	if (i >= 0)
		return &vmx->guest_msrs[i];
	return NULL;
}

static void vmcs_clear(struct vmcs *vmcs)
{
	u64 phys_addr = __pa(vmcs);
	bool error;

	asm volatile (__ex(ASM_VMX_VMCLEAR_RAX) CC_SET(na)
		      : CC_OUT(na) (error) : "a"(&phys_addr), "m"(phys_addr)
		      : "memory");
	if (unlikely(error))
		printk(KERN_ERR "kvm: vmclear fail: %p/%llx\n",
		       vmcs, phys_addr);
}

static inline void loaded_vmcs_init(struct loaded_vmcs *loaded_vmcs)
{
	vmcs_clear(loaded_vmcs->vmcs);
	if (loaded_vmcs->shadow_vmcs && loaded_vmcs->launched)
		vmcs_clear(loaded_vmcs->shadow_vmcs);
	loaded_vmcs->cpu = -1;
	loaded_vmcs->launched = 0;
}

static void vmcs_load(struct vmcs *vmcs)
{
	u64 phys_addr = __pa(vmcs);
	bool error;

	if (static_branch_unlikely(&enable_evmcs))
		return evmcs_load(phys_addr);

	asm volatile (__ex(ASM_VMX_VMPTRLD_RAX) CC_SET(na)
		      : CC_OUT(na) (error) : "a"(&phys_addr), "m"(phys_addr)
		      : "memory");
	if (unlikely(error))
		printk(KERN_ERR "kvm: vmptrld %p/%llx failed\n",
		       vmcs, phys_addr);
}

#ifdef CONFIG_KEXEC_CORE
/*
 * This bitmap is used to indicate whether the vmclear
 * operation is enabled on all cpus. All disabled by
 * default.
 */
static cpumask_t crash_vmclear_enabled_bitmap = CPU_MASK_NONE;

static inline void crash_enable_local_vmclear(int cpu)
{
	cpumask_set_cpu(cpu, &crash_vmclear_enabled_bitmap);
}

static inline void crash_disable_local_vmclear(int cpu)
{
	cpumask_clear_cpu(cpu, &crash_vmclear_enabled_bitmap);
}

static inline int crash_local_vmclear_enabled(int cpu)
{
	return cpumask_test_cpu(cpu, &crash_vmclear_enabled_bitmap);
}

static void crash_vmclear_local_loaded_vmcss(void)
{
	int cpu = raw_smp_processor_id();
	struct loaded_vmcs *v;

	if (!crash_local_vmclear_enabled(cpu))
		return;

	list_for_each_entry(v, &per_cpu(loaded_vmcss_on_cpu, cpu),
			    loaded_vmcss_on_cpu_link)
		vmcs_clear(v->vmcs);
}
#else
static inline void crash_enable_local_vmclear(int cpu) { }
static inline void crash_disable_local_vmclear(int cpu) { }
#endif /* CONFIG_KEXEC_CORE */

static void __loaded_vmcs_clear(void *arg)
{
	struct loaded_vmcs *loaded_vmcs = arg;
	int cpu = raw_smp_processor_id();

	if (loaded_vmcs->cpu != cpu)
		return; /* vcpu migration can race with cpu offline */
	if (per_cpu(current_vmcs, cpu) == loaded_vmcs->vmcs)
		per_cpu(current_vmcs, cpu) = NULL;
	crash_disable_local_vmclear(cpu);
	list_del(&loaded_vmcs->loaded_vmcss_on_cpu_link);

	/*
	 * we should ensure updating loaded_vmcs->loaded_vmcss_on_cpu_link
	 * is before setting loaded_vmcs->vcpu to -1 which is done in
	 * loaded_vmcs_init. Otherwise, other cpu can see vcpu = -1 fist
	 * then adds the vmcs into percpu list before it is deleted.
	 */
	smp_wmb();

	loaded_vmcs_init(loaded_vmcs);
	crash_enable_local_vmclear(cpu);
}

static void loaded_vmcs_clear(struct loaded_vmcs *loaded_vmcs)
{
	int cpu = loaded_vmcs->cpu;

	if (cpu != -1)
		smp_call_function_single(cpu,
			 __loaded_vmcs_clear, loaded_vmcs, 1);
}

static inline bool vpid_sync_vcpu_addr(int vpid, gva_t addr)
{
	if (vpid == 0)
		return true;

	if (cpu_has_vmx_invvpid_individual_addr()) {
		__invvpid(VMX_VPID_EXTENT_INDIVIDUAL_ADDR, vpid, addr);
		return true;
	}

	return false;
}

static inline void vpid_sync_vcpu_single(int vpid)
{
	if (vpid == 0)
		return;

	if (cpu_has_vmx_invvpid_single())
		__invvpid(VMX_VPID_EXTENT_SINGLE_CONTEXT, vpid, 0);
}

static inline void vpid_sync_vcpu_global(void)
{
	if (cpu_has_vmx_invvpid_global())
		__invvpid(VMX_VPID_EXTENT_ALL_CONTEXT, 0, 0);
}

static inline void vpid_sync_context(int vpid)
{
	if (cpu_has_vmx_invvpid_single())
		vpid_sync_vcpu_single(vpid);
	else
		vpid_sync_vcpu_global();
}

static inline void ept_sync_global(void)
{
	__invept(VMX_EPT_EXTENT_GLOBAL, 0, 0);
}

static inline void ept_sync_context(u64 eptp)
{
	if (cpu_has_vmx_invept_context())
		__invept(VMX_EPT_EXTENT_CONTEXT, eptp, 0);
	else
		ept_sync_global();
}

static __always_inline void vmcs_check16(unsigned long field)
{
        BUILD_BUG_ON_MSG(__builtin_constant_p(field) && ((field) & 0x6001) == 0x2000,
			 "16-bit accessor invalid for 64-bit field");
        BUILD_BUG_ON_MSG(__builtin_constant_p(field) && ((field) & 0x6001) == 0x2001,
			 "16-bit accessor invalid for 64-bit high field");
        BUILD_BUG_ON_MSG(__builtin_constant_p(field) && ((field) & 0x6000) == 0x4000,
			 "16-bit accessor invalid for 32-bit high field");
        BUILD_BUG_ON_MSG(__builtin_constant_p(field) && ((field) & 0x6000) == 0x6000,
			 "16-bit accessor invalid for natural width field");
}

static __always_inline void vmcs_check32(unsigned long field)
{
        BUILD_BUG_ON_MSG(__builtin_constant_p(field) && ((field) & 0x6000) == 0,
			 "32-bit accessor invalid for 16-bit field");
        BUILD_BUG_ON_MSG(__builtin_constant_p(field) && ((field) & 0x6000) == 0x6000,
			 "32-bit accessor invalid for natural width field");
}

static __always_inline void vmcs_check64(unsigned long field)
{
        BUILD_BUG_ON_MSG(__builtin_constant_p(field) && ((field) & 0x6000) == 0,
			 "64-bit accessor invalid for 16-bit field");
        BUILD_BUG_ON_MSG(__builtin_constant_p(field) && ((field) & 0x6001) == 0x2001,
			 "64-bit accessor invalid for 64-bit high field");
        BUILD_BUG_ON_MSG(__builtin_constant_p(field) && ((field) & 0x6000) == 0x4000,
			 "64-bit accessor invalid for 32-bit field");
        BUILD_BUG_ON_MSG(__builtin_constant_p(field) && ((field) & 0x6000) == 0x6000,
			 "64-bit accessor invalid for natural width field");
}

static __always_inline void vmcs_checkl(unsigned long field)
{
        BUILD_BUG_ON_MSG(__builtin_constant_p(field) && ((field) & 0x6000) == 0,
			 "Natural width accessor invalid for 16-bit field");
        BUILD_BUG_ON_MSG(__builtin_constant_p(field) && ((field) & 0x6001) == 0x2000,
			 "Natural width accessor invalid for 64-bit field");
        BUILD_BUG_ON_MSG(__builtin_constant_p(field) && ((field) & 0x6001) == 0x2001,
			 "Natural width accessor invalid for 64-bit high field");
        BUILD_BUG_ON_MSG(__builtin_constant_p(field) && ((field) & 0x6000) == 0x4000,
			 "Natural width accessor invalid for 32-bit field");
}

static __always_inline unsigned long __vmcs_readl(unsigned long field)
{
	unsigned long value;

	asm volatile (__ex_clear(ASM_VMX_VMREAD_RDX_RAX, "%0")
		      : "=a"(value) : "d"(field) : "cc");
	return value;
}

static __always_inline u16 vmcs_read16(unsigned long field)
{
	vmcs_check16(field);
	if (static_branch_unlikely(&enable_evmcs))
		return evmcs_read16(field);
	return __vmcs_readl(field);
}

static __always_inline u32 vmcs_read32(unsigned long field)
{
	vmcs_check32(field);
	if (static_branch_unlikely(&enable_evmcs))
		return evmcs_read32(field);
	return __vmcs_readl(field);
}

static __always_inline u64 vmcs_read64(unsigned long field)
{
	vmcs_check64(field);
	if (static_branch_unlikely(&enable_evmcs))
		return evmcs_read64(field);
#ifdef CONFIG_X86_64
	return __vmcs_readl(field);
#else
	return __vmcs_readl(field) | ((u64)__vmcs_readl(field+1) << 32);
#endif
}

static __always_inline unsigned long vmcs_readl(unsigned long field)
{
	vmcs_checkl(field);
	if (static_branch_unlikely(&enable_evmcs))
		return evmcs_read64(field);
	return __vmcs_readl(field);
}

static noinline void vmwrite_error(unsigned long field, unsigned long value)
{
	printk(KERN_ERR "vmwrite error: reg %lx value %lx (err %d)\n",
	       field, value, vmcs_read32(VM_INSTRUCTION_ERROR));
	dump_stack();
}

static __always_inline void __vmcs_writel(unsigned long field, unsigned long value)
{
	bool error;

	asm volatile (__ex(ASM_VMX_VMWRITE_RAX_RDX) CC_SET(na)
		      : CC_OUT(na) (error) : "a"(value), "d"(field));
	if (unlikely(error))
		vmwrite_error(field, value);
}

static __always_inline void vmcs_write16(unsigned long field, u16 value)
{
	vmcs_check16(field);
	if (static_branch_unlikely(&enable_evmcs))
		return evmcs_write16(field, value);

	__vmcs_writel(field, value);
}

static __always_inline void vmcs_write32(unsigned long field, u32 value)
{
	vmcs_check32(field);
	if (static_branch_unlikely(&enable_evmcs))
		return evmcs_write32(field, value);

	__vmcs_writel(field, value);
}

static __always_inline void vmcs_write64(unsigned long field, u64 value)
{
	vmcs_check64(field);
	if (static_branch_unlikely(&enable_evmcs))
		return evmcs_write64(field, value);

	__vmcs_writel(field, value);
#ifndef CONFIG_X86_64
	asm volatile ("");
	__vmcs_writel(field+1, value >> 32);
#endif
}

static __always_inline void vmcs_writel(unsigned long field, unsigned long value)
{
	vmcs_checkl(field);
	if (static_branch_unlikely(&enable_evmcs))
		return evmcs_write64(field, value);

	__vmcs_writel(field, value);
}

static __always_inline void vmcs_clear_bits(unsigned long field, u32 mask)
{
        BUILD_BUG_ON_MSG(__builtin_constant_p(field) && ((field) & 0x6000) == 0x2000,
			 "vmcs_clear_bits does not support 64-bit fields");
	if (static_branch_unlikely(&enable_evmcs))
		return evmcs_write32(field, evmcs_read32(field) & ~mask);

	__vmcs_writel(field, __vmcs_readl(field) & ~mask);
}

static __always_inline void vmcs_set_bits(unsigned long field, u32 mask)
{
        BUILD_BUG_ON_MSG(__builtin_constant_p(field) && ((field) & 0x6000) == 0x2000,
			 "vmcs_set_bits does not support 64-bit fields");
	if (static_branch_unlikely(&enable_evmcs))
		return evmcs_write32(field, evmcs_read32(field) | mask);

	__vmcs_writel(field, __vmcs_readl(field) | mask);
}

static inline void vm_entry_controls_reset_shadow(struct vcpu_vmx *vmx)
{
	vmx->vm_entry_controls_shadow = vmcs_read32(VM_ENTRY_CONTROLS);
}

static inline void vm_entry_controls_init(struct vcpu_vmx *vmx, u32 val)
{
	vmcs_write32(VM_ENTRY_CONTROLS, val);
	vmx->vm_entry_controls_shadow = val;
}

static inline void vm_entry_controls_set(struct vcpu_vmx *vmx, u32 val)
{
	if (vmx->vm_entry_controls_shadow != val)
		vm_entry_controls_init(vmx, val);
}

static inline u32 vm_entry_controls_get(struct vcpu_vmx *vmx)
{
	return vmx->vm_entry_controls_shadow;
}


static inline void vm_entry_controls_setbit(struct vcpu_vmx *vmx, u32 val)
{
	vm_entry_controls_set(vmx, vm_entry_controls_get(vmx) | val);
}

static inline void vm_entry_controls_clearbit(struct vcpu_vmx *vmx, u32 val)
{
	vm_entry_controls_set(vmx, vm_entry_controls_get(vmx) & ~val);
}

static inline void vm_exit_controls_reset_shadow(struct vcpu_vmx *vmx)
{
	vmx->vm_exit_controls_shadow = vmcs_read32(VM_EXIT_CONTROLS);
}

static inline void vm_exit_controls_init(struct vcpu_vmx *vmx, u32 val)
{
	vmcs_write32(VM_EXIT_CONTROLS, val);
	vmx->vm_exit_controls_shadow = val;
}

static inline void vm_exit_controls_set(struct vcpu_vmx *vmx, u32 val)
{
	if (vmx->vm_exit_controls_shadow != val)
		vm_exit_controls_init(vmx, val);
}

static inline u32 vm_exit_controls_get(struct vcpu_vmx *vmx)
{
	return vmx->vm_exit_controls_shadow;
}


static inline void vm_exit_controls_setbit(struct vcpu_vmx *vmx, u32 val)
{
	vm_exit_controls_set(vmx, vm_exit_controls_get(vmx) | val);
}

static inline void vm_exit_controls_clearbit(struct vcpu_vmx *vmx, u32 val)
{
	vm_exit_controls_set(vmx, vm_exit_controls_get(vmx) & ~val);
}

static void vmx_segment_cache_clear(struct vcpu_vmx *vmx)
{
	vmx->segment_cache.bitmask = 0;
}

static bool vmx_segment_cache_test_set(struct vcpu_vmx *vmx, unsigned seg,
				       unsigned field)
{
	bool ret;
	u32 mask = 1 << (seg * SEG_FIELD_NR + field);

	if (!(vmx->vcpu.arch.regs_avail & (1 << VCPU_EXREG_SEGMENTS))) {
		vmx->vcpu.arch.regs_avail |= (1 << VCPU_EXREG_SEGMENTS);
		vmx->segment_cache.bitmask = 0;
	}
	ret = vmx->segment_cache.bitmask & mask;
	vmx->segment_cache.bitmask |= mask;
	return ret;
}

static u16 vmx_read_guest_seg_selector(struct vcpu_vmx *vmx, unsigned seg)
{
	u16 *p = &vmx->segment_cache.seg[seg].selector;

	if (!vmx_segment_cache_test_set(vmx, seg, SEG_FIELD_SEL))
		*p = vmcs_read16(kvm_vmx_segment_fields[seg].selector);
	return *p;
}

static ulong vmx_read_guest_seg_base(struct vcpu_vmx *vmx, unsigned seg)
{
	ulong *p = &vmx->segment_cache.seg[seg].base;

	if (!vmx_segment_cache_test_set(vmx, seg, SEG_FIELD_BASE))
		*p = vmcs_readl(kvm_vmx_segment_fields[seg].base);
	return *p;
}

static u32 vmx_read_guest_seg_limit(struct vcpu_vmx *vmx, unsigned seg)
{
	u32 *p = &vmx->segment_cache.seg[seg].limit;

	if (!vmx_segment_cache_test_set(vmx, seg, SEG_FIELD_LIMIT))
		*p = vmcs_read32(kvm_vmx_segment_fields[seg].limit);
	return *p;
}

static u32 vmx_read_guest_seg_ar(struct vcpu_vmx *vmx, unsigned seg)
{
	u32 *p = &vmx->segment_cache.seg[seg].ar;

	if (!vmx_segment_cache_test_set(vmx, seg, SEG_FIELD_AR))
		*p = vmcs_read32(kvm_vmx_segment_fields[seg].ar_bytes);
	return *p;
}

static void update_exception_bitmap(struct kvm_vcpu *vcpu)
{
	u32 eb;

	eb = (1u << PF_VECTOR) | (1u << UD_VECTOR) | (1u << MC_VECTOR) |
	     (1u << DB_VECTOR) | (1u << AC_VECTOR);
	/*
	 * Guest access to VMware backdoor ports could legitimately
	 * trigger #GP because of TSS I/O permission bitmap.
	 * We intercept those #GP and allow access to them anyway
	 * as VMware does.
	 */
	if (enable_vmware_backdoor)
		eb |= (1u << GP_VECTOR);
	if ((vcpu->guest_debug &
	     (KVM_GUESTDBG_ENABLE | KVM_GUESTDBG_USE_SW_BP)) ==
	    (KVM_GUESTDBG_ENABLE | KVM_GUESTDBG_USE_SW_BP))
		eb |= 1u << BP_VECTOR;
	if (to_vmx(vcpu)->rmode.vm86_active)
		eb = ~0;
	if (enable_ept)
		eb &= ~(1u << PF_VECTOR); /* bypass_guest_pf = 0 */

	/* When we are running a nested L2 guest and L1 specified for it a
	 * certain exception bitmap, we must trap the same exceptions and pass
	 * them to L1. When running L2, we will only handle the exceptions
	 * specified above if L1 did not want them.
	 */
	if (is_guest_mode(vcpu))
		eb |= get_vmcs12(vcpu)->exception_bitmap;

	vmcs_write32(EXCEPTION_BITMAP, eb);
}

/*
 * Check if MSR is intercepted for currently loaded MSR bitmap.
 */
static bool msr_write_intercepted(struct kvm_vcpu *vcpu, u32 msr)
{
	unsigned long *msr_bitmap;
	int f = sizeof(unsigned long);

	if (!cpu_has_vmx_msr_bitmap())
		return true;

	msr_bitmap = to_vmx(vcpu)->loaded_vmcs->msr_bitmap;

	if (msr <= 0x1fff) {
		return !!test_bit(msr, msr_bitmap + 0x800 / f);
	} else if ((msr >= 0xc0000000) && (msr <= 0xc0001fff)) {
		msr &= 0x1fff;
		return !!test_bit(msr, msr_bitmap + 0xc00 / f);
	}

	return true;
}

/*
 * Check if MSR is intercepted for L01 MSR bitmap.
 */
static bool msr_write_intercepted_l01(struct kvm_vcpu *vcpu, u32 msr)
{
	unsigned long *msr_bitmap;
	int f = sizeof(unsigned long);

	if (!cpu_has_vmx_msr_bitmap())
		return true;

	msr_bitmap = to_vmx(vcpu)->vmcs01.msr_bitmap;

	if (msr <= 0x1fff) {
		return !!test_bit(msr, msr_bitmap + 0x800 / f);
	} else if ((msr >= 0xc0000000) && (msr <= 0xc0001fff)) {
		msr &= 0x1fff;
		return !!test_bit(msr, msr_bitmap + 0xc00 / f);
	}

	return true;
}

static void clear_atomic_switch_msr_special(struct vcpu_vmx *vmx,
		unsigned long entry, unsigned long exit)
{
	vm_entry_controls_clearbit(vmx, entry);
	vm_exit_controls_clearbit(vmx, exit);
}

static int find_msr(struct vmx_msrs *m, unsigned int msr)
{
	unsigned int i;

	for (i = 0; i < m->nr; ++i) {
		if (m->val[i].index == msr)
			return i;
	}
	return -ENOENT;
}

static void clear_atomic_switch_msr(struct vcpu_vmx *vmx, unsigned msr)
{
	int i;
	struct msr_autoload *m = &vmx->msr_autoload;

	switch (msr) {
	case MSR_EFER:
		if (cpu_has_load_ia32_efer) {
			clear_atomic_switch_msr_special(vmx,
					VM_ENTRY_LOAD_IA32_EFER,
					VM_EXIT_LOAD_IA32_EFER);
			return;
		}
		break;
	case MSR_CORE_PERF_GLOBAL_CTRL:
		if (cpu_has_load_perf_global_ctrl) {
			clear_atomic_switch_msr_special(vmx,
					VM_ENTRY_LOAD_IA32_PERF_GLOBAL_CTRL,
					VM_EXIT_LOAD_IA32_PERF_GLOBAL_CTRL);
			return;
		}
		break;
	}
	i = find_msr(&m->guest, msr);
	if (i < 0)
		goto skip_guest;
	--m->guest.nr;
	m->guest.val[i] = m->guest.val[m->guest.nr];
	vmcs_write32(VM_ENTRY_MSR_LOAD_COUNT, m->guest.nr);

skip_guest:
	i = find_msr(&m->host, msr);
	if (i < 0)
		return;

	--m->host.nr;
	m->host.val[i] = m->host.val[m->host.nr];
	vmcs_write32(VM_EXIT_MSR_LOAD_COUNT, m->host.nr);
}

static void add_atomic_switch_msr_special(struct vcpu_vmx *vmx,
		unsigned long entry, unsigned long exit,
		unsigned long guest_val_vmcs, unsigned long host_val_vmcs,
		u64 guest_val, u64 host_val)
{
	vmcs_write64(guest_val_vmcs, guest_val);
	vmcs_write64(host_val_vmcs, host_val);
	vm_entry_controls_setbit(vmx, entry);
	vm_exit_controls_setbit(vmx, exit);
}

static void add_atomic_switch_msr(struct vcpu_vmx *vmx, unsigned msr,
				  u64 guest_val, u64 host_val, bool entry_only)
{
	int i, j = 0;
	struct msr_autoload *m = &vmx->msr_autoload;

	switch (msr) {
	case MSR_EFER:
		if (cpu_has_load_ia32_efer) {
			add_atomic_switch_msr_special(vmx,
					VM_ENTRY_LOAD_IA32_EFER,
					VM_EXIT_LOAD_IA32_EFER,
					GUEST_IA32_EFER,
					HOST_IA32_EFER,
					guest_val, host_val);
			return;
		}
		break;
	case MSR_CORE_PERF_GLOBAL_CTRL:
		if (cpu_has_load_perf_global_ctrl) {
			add_atomic_switch_msr_special(vmx,
					VM_ENTRY_LOAD_IA32_PERF_GLOBAL_CTRL,
					VM_EXIT_LOAD_IA32_PERF_GLOBAL_CTRL,
					GUEST_IA32_PERF_GLOBAL_CTRL,
					HOST_IA32_PERF_GLOBAL_CTRL,
					guest_val, host_val);
			return;
		}
		break;
	case MSR_IA32_PEBS_ENABLE:
		/* PEBS needs a quiescent period after being disabled (to write
		 * a record).  Disabling PEBS through VMX MSR swapping doesn't
		 * provide that period, so a CPU could write host's record into
		 * guest's memory.
		 */
		wrmsrl(MSR_IA32_PEBS_ENABLE, 0);
	}

	i = find_msr(&m->guest, msr);
	if (!entry_only)
		j = find_msr(&m->host, msr);

	if (i == NR_AUTOLOAD_MSRS || j == NR_AUTOLOAD_MSRS) {
		printk_once(KERN_WARNING "Not enough msr switch entries. "
				"Can't add msr %x\n", msr);
		return;
	}
	if (i < 0) {
		i = m->guest.nr++;
		vmcs_write32(VM_ENTRY_MSR_LOAD_COUNT, m->guest.nr);
	}
	m->guest.val[i].index = msr;
	m->guest.val[i].value = guest_val;

	if (entry_only)
		return;

	if (j < 0) {
		j = m->host.nr++;
		vmcs_write32(VM_EXIT_MSR_LOAD_COUNT, m->host.nr);
	}
	m->host.val[j].index = msr;
	m->host.val[j].value = host_val;
}

static bool update_transition_efer(struct vcpu_vmx *vmx, int efer_offset)
{
	u64 guest_efer = vmx->vcpu.arch.efer;
	u64 ignore_bits = 0;

	if (!enable_ept) {
		/*
		 * NX is needed to handle CR0.WP=1, CR4.SMEP=1.  Testing
		 * host CPUID is more efficient than testing guest CPUID
		 * or CR4.  Host SMEP is anyway a requirement for guest SMEP.
		 */
		if (boot_cpu_has(X86_FEATURE_SMEP))
			guest_efer |= EFER_NX;
		else if (!(guest_efer & EFER_NX))
			ignore_bits |= EFER_NX;
	}

	/*
	 * LMA and LME handled by hardware; SCE meaningless outside long mode.
	 */
	ignore_bits |= EFER_SCE;
#ifdef CONFIG_X86_64
	ignore_bits |= EFER_LMA | EFER_LME;
	/* SCE is meaningful only in long mode on Intel */
	if (guest_efer & EFER_LMA)
		ignore_bits &= ~(u64)EFER_SCE;
#endif

	clear_atomic_switch_msr(vmx, MSR_EFER);

	/*
	 * On EPT, we can't emulate NX, so we must switch EFER atomically.
	 * On CPUs that support "load IA32_EFER", always switch EFER
	 * atomically, since it's faster than switching it manually.
	 */
	if (cpu_has_load_ia32_efer ||
	    (enable_ept && ((vmx->vcpu.arch.efer ^ host_efer) & EFER_NX))) {
		if (!(guest_efer & EFER_LMA))
			guest_efer &= ~EFER_LME;
		if (guest_efer != host_efer)
			add_atomic_switch_msr(vmx, MSR_EFER,
					      guest_efer, host_efer, false);
		return false;
	} else {
		guest_efer &= ~ignore_bits;
		guest_efer |= host_efer & ignore_bits;

		vmx->guest_msrs[efer_offset].data = guest_efer;
		vmx->guest_msrs[efer_offset].mask = ~ignore_bits;

		return true;
	}
}

#ifdef CONFIG_X86_32
/*
 * On 32-bit kernels, VM exits still load the FS and GS bases from the
 * VMCS rather than the segment table.  KVM uses this helper to figure
 * out the current bases to poke them into the VMCS before entry.
 */
static unsigned long segment_base(u16 selector)
{
	struct desc_struct *table;
	unsigned long v;

	if (!(selector & ~SEGMENT_RPL_MASK))
		return 0;

	table = get_current_gdt_ro();

	if ((selector & SEGMENT_TI_MASK) == SEGMENT_LDT) {
		u16 ldt_selector = kvm_read_ldt();

		if (!(ldt_selector & ~SEGMENT_RPL_MASK))
			return 0;

		table = (struct desc_struct *)segment_base(ldt_selector);
	}
	v = get_desc_base(&table[selector >> 3]);
	return v;
}
#endif

static void vmx_prepare_switch_to_guest(struct kvm_vcpu *vcpu)
{
	struct vcpu_vmx *vmx = to_vmx(vcpu);
	struct vmcs_host_state *host_state;
#ifdef CONFIG_X86_64
	int cpu = raw_smp_processor_id();
#endif
	unsigned long fs_base, gs_base;
	u16 fs_sel, gs_sel;
	int i;

	vmx->req_immediate_exit = false;

	if (vmx->loaded_cpu_state)
		return;

	vmx->loaded_cpu_state = vmx->loaded_vmcs;
	host_state = &vmx->loaded_cpu_state->host_state;

	/*
	 * Set host fs and gs selectors.  Unfortunately, 22.2.3 does not
	 * allow segment selectors with cpl > 0 or ti == 1.
	 */
	host_state->ldt_sel = kvm_read_ldt();

#ifdef CONFIG_X86_64
	savesegment(ds, host_state->ds_sel);
	savesegment(es, host_state->es_sel);

	gs_base = cpu_kernelmode_gs_base(cpu);
	if (likely(is_64bit_mm(current->mm))) {
		save_fsgs_for_kvm();
		fs_sel = current->thread.fsindex;
		gs_sel = current->thread.gsindex;
		fs_base = current->thread.fsbase;
		vmx->msr_host_kernel_gs_base = current->thread.gsbase;
	} else {
		savesegment(fs, fs_sel);
		savesegment(gs, gs_sel);
		fs_base = read_msr(MSR_FS_BASE);
		vmx->msr_host_kernel_gs_base = read_msr(MSR_KERNEL_GS_BASE);
	}

	wrmsrl(MSR_KERNEL_GS_BASE, vmx->msr_guest_kernel_gs_base);
#else
	savesegment(fs, fs_sel);
	savesegment(gs, gs_sel);
	fs_base = segment_base(fs_sel);
	gs_base = segment_base(gs_sel);
#endif

	if (unlikely(fs_sel != host_state->fs_sel)) {
		if (!(fs_sel & 7))
			vmcs_write16(HOST_FS_SELECTOR, fs_sel);
		else
			vmcs_write16(HOST_FS_SELECTOR, 0);
		host_state->fs_sel = fs_sel;
	}
	if (unlikely(gs_sel != host_state->gs_sel)) {
		if (!(gs_sel & 7))
			vmcs_write16(HOST_GS_SELECTOR, gs_sel);
		else
			vmcs_write16(HOST_GS_SELECTOR, 0);
		host_state->gs_sel = gs_sel;
	}
	if (unlikely(fs_base != host_state->fs_base)) {
		vmcs_writel(HOST_FS_BASE, fs_base);
		host_state->fs_base = fs_base;
	}
	if (unlikely(gs_base != host_state->gs_base)) {
		vmcs_writel(HOST_GS_BASE, gs_base);
		host_state->gs_base = gs_base;
	}

	for (i = 0; i < vmx->save_nmsrs; ++i)
		kvm_set_shared_msr(vmx->guest_msrs[i].index,
				   vmx->guest_msrs[i].data,
				   vmx->guest_msrs[i].mask);
}

static void vmx_prepare_switch_to_host(struct vcpu_vmx *vmx)
{
	struct vmcs_host_state *host_state;

	if (!vmx->loaded_cpu_state)
		return;

	WARN_ON_ONCE(vmx->loaded_cpu_state != vmx->loaded_vmcs);
	host_state = &vmx->loaded_cpu_state->host_state;

	++vmx->vcpu.stat.host_state_reload;
	vmx->loaded_cpu_state = NULL;

#ifdef CONFIG_X86_64
	rdmsrl(MSR_KERNEL_GS_BASE, vmx->msr_guest_kernel_gs_base);
#endif
	if (host_state->ldt_sel || (host_state->gs_sel & 7)) {
		kvm_load_ldt(host_state->ldt_sel);
#ifdef CONFIG_X86_64
		load_gs_index(host_state->gs_sel);
#else
		loadsegment(gs, host_state->gs_sel);
#endif
	}
	if (host_state->fs_sel & 7)
		loadsegment(fs, host_state->fs_sel);
#ifdef CONFIG_X86_64
	if (unlikely(host_state->ds_sel | host_state->es_sel)) {
		loadsegment(ds, host_state->ds_sel);
		loadsegment(es, host_state->es_sel);
	}
#endif
	invalidate_tss_limit();
#ifdef CONFIG_X86_64
	wrmsrl(MSR_KERNEL_GS_BASE, vmx->msr_host_kernel_gs_base);
#endif
	load_fixmap_gdt(raw_smp_processor_id());
}

#ifdef CONFIG_X86_64
static u64 vmx_read_guest_kernel_gs_base(struct vcpu_vmx *vmx)
{
	preempt_disable();
	if (vmx->loaded_cpu_state)
		rdmsrl(MSR_KERNEL_GS_BASE, vmx->msr_guest_kernel_gs_base);
	preempt_enable();
	return vmx->msr_guest_kernel_gs_base;
}

static void vmx_write_guest_kernel_gs_base(struct vcpu_vmx *vmx, u64 data)
{
	preempt_disable();
	if (vmx->loaded_cpu_state)
		wrmsrl(MSR_KERNEL_GS_BASE, data);
	preempt_enable();
	vmx->msr_guest_kernel_gs_base = data;
}
#endif

static void vmx_vcpu_pi_load(struct kvm_vcpu *vcpu, int cpu)
{
	struct pi_desc *pi_desc = vcpu_to_pi_desc(vcpu);
	struct pi_desc old, new;
	unsigned int dest;

	/*
	 * In case of hot-plug or hot-unplug, we may have to undo
	 * vmx_vcpu_pi_put even if there is no assigned device.  And we
	 * always keep PI.NDST up to date for simplicity: it makes the
	 * code easier, and CPU migration is not a fast path.
	 */
	if (!pi_test_sn(pi_desc) && vcpu->cpu == cpu)
		return;

	/*
	 * First handle the simple case where no cmpxchg is necessary; just
	 * allow posting non-urgent interrupts.
	 *
	 * If the 'nv' field is POSTED_INTR_WAKEUP_VECTOR, do not change
	 * PI.NDST: pi_post_block will do it for us and the wakeup_handler
	 * expects the VCPU to be on the blocked_vcpu_list that matches
	 * PI.NDST.
	 */
	if (pi_desc->nv == POSTED_INTR_WAKEUP_VECTOR ||
	    vcpu->cpu == cpu) {
		pi_clear_sn(pi_desc);
		return;
	}

	/* The full case.  */
	do {
		old.control = new.control = pi_desc->control;

		dest = cpu_physical_id(cpu);

		if (x2apic_enabled())
			new.ndst = dest;
		else
			new.ndst = (dest << 8) & 0xFF00;

		new.sn = 0;
	} while (cmpxchg64(&pi_desc->control, old.control,
			   new.control) != old.control);
}

static void decache_tsc_multiplier(struct vcpu_vmx *vmx)
{
	vmx->current_tsc_ratio = vmx->vcpu.arch.tsc_scaling_ratio;
	vmcs_write64(TSC_MULTIPLIER, vmx->current_tsc_ratio);
}

/*
 * Switches to specified vcpu, until a matching vcpu_put(), but assumes
 * vcpu mutex is already taken.
 */
static void vmx_vcpu_load(struct kvm_vcpu *vcpu, int cpu)
{
	struct vcpu_vmx *vmx = to_vmx(vcpu);
	bool already_loaded = vmx->loaded_vmcs->cpu == cpu;

	if (!already_loaded) {
		loaded_vmcs_clear(vmx->loaded_vmcs);
		local_irq_disable();
		crash_disable_local_vmclear(cpu);

		/*
		 * Read loaded_vmcs->cpu should be before fetching
		 * loaded_vmcs->loaded_vmcss_on_cpu_link.
		 * See the comments in __loaded_vmcs_clear().
		 */
		smp_rmb();

		list_add(&vmx->loaded_vmcs->loaded_vmcss_on_cpu_link,
			 &per_cpu(loaded_vmcss_on_cpu, cpu));
		crash_enable_local_vmclear(cpu);
		local_irq_enable();
	}

	if (per_cpu(current_vmcs, cpu) != vmx->loaded_vmcs->vmcs) {
		per_cpu(current_vmcs, cpu) = vmx->loaded_vmcs->vmcs;
		vmcs_load(vmx->loaded_vmcs->vmcs);
		indirect_branch_prediction_barrier();
	}

	if (!already_loaded) {
		void *gdt = get_current_gdt_ro();
		unsigned long sysenter_esp;

		kvm_make_request(KVM_REQ_TLB_FLUSH, vcpu);

		/*
		 * Linux uses per-cpu TSS and GDT, so set these when switching
		 * processors.  See 22.2.4.
		 */
		vmcs_writel(HOST_TR_BASE,
			    (unsigned long)&get_cpu_entry_area(cpu)->tss.x86_tss);
		vmcs_writel(HOST_GDTR_BASE, (unsigned long)gdt);   /* 22.2.4 */

		/*
		 * VM exits change the host TR limit to 0x67 after a VM
		 * exit.  This is okay, since 0x67 covers everything except
		 * the IO bitmap and have have code to handle the IO bitmap
		 * being lost after a VM exit.
		 */
		BUILD_BUG_ON(IO_BITMAP_OFFSET - 1 != 0x67);

		rdmsrl(MSR_IA32_SYSENTER_ESP, sysenter_esp);
		vmcs_writel(HOST_IA32_SYSENTER_ESP, sysenter_esp); /* 22.2.3 */

		vmx->loaded_vmcs->cpu = cpu;
	}

	/* Setup TSC multiplier */
	if (kvm_has_tsc_control &&
	    vmx->current_tsc_ratio != vcpu->arch.tsc_scaling_ratio)
		decache_tsc_multiplier(vmx);

	vmx_vcpu_pi_load(vcpu, cpu);
	vmx->host_pkru = read_pkru();
	vmx->host_debugctlmsr = get_debugctlmsr();
}

static void vmx_vcpu_pi_put(struct kvm_vcpu *vcpu)
{
	struct pi_desc *pi_desc = vcpu_to_pi_desc(vcpu);

	if (!kvm_arch_has_assigned_device(vcpu->kvm) ||
		!irq_remapping_cap(IRQ_POSTING_CAP)  ||
		!kvm_vcpu_apicv_active(vcpu))
		return;

	/* Set SN when the vCPU is preempted */
	if (vcpu->preempted)
		pi_set_sn(pi_desc);
}

static void vmx_vcpu_put(struct kvm_vcpu *vcpu)
{
	vmx_vcpu_pi_put(vcpu);

	vmx_prepare_switch_to_host(to_vmx(vcpu));
}

static bool emulation_required(struct kvm_vcpu *vcpu)
{
	return emulate_invalid_guest_state && !guest_state_valid(vcpu);
}

static void vmx_decache_cr0_guest_bits(struct kvm_vcpu *vcpu);

/*
 * Return the cr0 value that a nested guest would read. This is a combination
 * of the real cr0 used to run the guest (guest_cr0), and the bits shadowed by
 * its hypervisor (cr0_read_shadow).
 */
static inline unsigned long nested_read_cr0(struct vmcs12 *fields)
{
	return (fields->guest_cr0 & ~fields->cr0_guest_host_mask) |
		(fields->cr0_read_shadow & fields->cr0_guest_host_mask);
}
static inline unsigned long nested_read_cr4(struct vmcs12 *fields)
{
	return (fields->guest_cr4 & ~fields->cr4_guest_host_mask) |
		(fields->cr4_read_shadow & fields->cr4_guest_host_mask);
}

static unsigned long vmx_get_rflags(struct kvm_vcpu *vcpu)
{
	unsigned long rflags, save_rflags;

	if (!test_bit(VCPU_EXREG_RFLAGS, (ulong *)&vcpu->arch.regs_avail)) {
		__set_bit(VCPU_EXREG_RFLAGS, (ulong *)&vcpu->arch.regs_avail);
		rflags = vmcs_readl(GUEST_RFLAGS);
		if (to_vmx(vcpu)->rmode.vm86_active) {
			rflags &= RMODE_GUEST_OWNED_EFLAGS_BITS;
			save_rflags = to_vmx(vcpu)->rmode.save_rflags;
			rflags |= save_rflags & ~RMODE_GUEST_OWNED_EFLAGS_BITS;
		}
		to_vmx(vcpu)->rflags = rflags;
	}
	return to_vmx(vcpu)->rflags;
}

static void vmx_set_rflags(struct kvm_vcpu *vcpu, unsigned long rflags)
{
	unsigned long old_rflags = vmx_get_rflags(vcpu);

	__set_bit(VCPU_EXREG_RFLAGS, (ulong *)&vcpu->arch.regs_avail);
	to_vmx(vcpu)->rflags = rflags;
	if (to_vmx(vcpu)->rmode.vm86_active) {
		to_vmx(vcpu)->rmode.save_rflags = rflags;
		rflags |= X86_EFLAGS_IOPL | X86_EFLAGS_VM;
	}
	vmcs_writel(GUEST_RFLAGS, rflags);

	if ((old_rflags ^ to_vmx(vcpu)->rflags) & X86_EFLAGS_VM)
		to_vmx(vcpu)->emulation_required = emulation_required(vcpu);
}

static u32 vmx_get_interrupt_shadow(struct kvm_vcpu *vcpu)
{
	u32 interruptibility = vmcs_read32(GUEST_INTERRUPTIBILITY_INFO);
	int ret = 0;

	if (interruptibility & GUEST_INTR_STATE_STI)
		ret |= KVM_X86_SHADOW_INT_STI;
	if (interruptibility & GUEST_INTR_STATE_MOV_SS)
		ret |= KVM_X86_SHADOW_INT_MOV_SS;

	return ret;
}

static void vmx_set_interrupt_shadow(struct kvm_vcpu *vcpu, int mask)
{
	u32 interruptibility_old = vmcs_read32(GUEST_INTERRUPTIBILITY_INFO);
	u32 interruptibility = interruptibility_old;

	interruptibility &= ~(GUEST_INTR_STATE_STI | GUEST_INTR_STATE_MOV_SS);

	if (mask & KVM_X86_SHADOW_INT_MOV_SS)
		interruptibility |= GUEST_INTR_STATE_MOV_SS;
	else if (mask & KVM_X86_SHADOW_INT_STI)
		interruptibility |= GUEST_INTR_STATE_STI;

	if ((interruptibility != interruptibility_old))
		vmcs_write32(GUEST_INTERRUPTIBILITY_INFO, interruptibility);
}

static void skip_emulated_instruction(struct kvm_vcpu *vcpu)
{
	unsigned long rip;

	rip = kvm_rip_read(vcpu);
	rip += vmcs_read32(VM_EXIT_INSTRUCTION_LEN);
	kvm_rip_write(vcpu, rip);

	/* skipping an emulated instruction also counts */
	vmx_set_interrupt_shadow(vcpu, 0);
}

static void nested_vmx_inject_exception_vmexit(struct kvm_vcpu *vcpu,
					       unsigned long exit_qual)
{
	struct vmcs12 *vmcs12 = get_vmcs12(vcpu);
	unsigned int nr = vcpu->arch.exception.nr;
	u32 intr_info = nr | INTR_INFO_VALID_MASK;

	if (vcpu->arch.exception.has_error_code) {
		vmcs12->vm_exit_intr_error_code = vcpu->arch.exception.error_code;
		intr_info |= INTR_INFO_DELIVER_CODE_MASK;
	}

	if (kvm_exception_is_soft(nr))
		intr_info |= INTR_TYPE_SOFT_EXCEPTION;
	else
		intr_info |= INTR_TYPE_HARD_EXCEPTION;

	if (!(vmcs12->idt_vectoring_info_field & VECTORING_INFO_VALID_MASK) &&
	    vmx_get_nmi_mask(vcpu))
		intr_info |= INTR_INFO_UNBLOCK_NMI;

	nested_vmx_vmexit(vcpu, EXIT_REASON_EXCEPTION_NMI, intr_info, exit_qual);
}

/*
 * KVM wants to inject page-faults which it got to the guest. This function
 * checks whether in a nested guest, we need to inject them to L1 or L2.
 */
static int nested_vmx_check_exception(struct kvm_vcpu *vcpu, unsigned long *exit_qual)
{
	struct vmcs12 *vmcs12 = get_vmcs12(vcpu);
	unsigned int nr = vcpu->arch.exception.nr;

	if (nr == PF_VECTOR) {
		if (vcpu->arch.exception.nested_apf) {
			*exit_qual = vcpu->arch.apf.nested_apf_token;
			return 1;
		}
		/*
		 * FIXME: we must not write CR2 when L1 intercepts an L2 #PF exception.
		 * The fix is to add the ancillary datum (CR2 or DR6) to structs
		 * kvm_queued_exception and kvm_vcpu_events, so that CR2 and DR6
		 * can be written only when inject_pending_event runs.  This should be
		 * conditional on a new capability---if the capability is disabled,
		 * kvm_multiple_exception would write the ancillary information to
		 * CR2 or DR6, for backwards ABI-compatibility.
		 */
		if (nested_vmx_is_page_fault_vmexit(vmcs12,
						    vcpu->arch.exception.error_code)) {
			*exit_qual = vcpu->arch.cr2;
			return 1;
		}
	} else {
		if (vmcs12->exception_bitmap & (1u << nr)) {
			if (nr == DB_VECTOR)
				*exit_qual = vcpu->arch.dr6;
			else
				*exit_qual = 0;
			return 1;
		}
	}

	return 0;
}

static void vmx_clear_hlt(struct kvm_vcpu *vcpu)
{
	/*
	 * Ensure that we clear the HLT state in the VMCS.  We don't need to
	 * explicitly skip the instruction because if the HLT state is set,
	 * then the instruction is already executing and RIP has already been
	 * advanced.
	 */
	if (kvm_hlt_in_guest(vcpu->kvm) &&
			vmcs_read32(GUEST_ACTIVITY_STATE) == GUEST_ACTIVITY_HLT)
		vmcs_write32(GUEST_ACTIVITY_STATE, GUEST_ACTIVITY_ACTIVE);
}

static void vmx_queue_exception(struct kvm_vcpu *vcpu)
{
	struct vcpu_vmx *vmx = to_vmx(vcpu);
	unsigned nr = vcpu->arch.exception.nr;
	bool has_error_code = vcpu->arch.exception.has_error_code;
	u32 error_code = vcpu->arch.exception.error_code;
	u32 intr_info = nr | INTR_INFO_VALID_MASK;

	if (has_error_code) {
		vmcs_write32(VM_ENTRY_EXCEPTION_ERROR_CODE, error_code);
		intr_info |= INTR_INFO_DELIVER_CODE_MASK;
	}

	if (vmx->rmode.vm86_active) {
		int inc_eip = 0;
		if (kvm_exception_is_soft(nr))
			inc_eip = vcpu->arch.event_exit_inst_len;
		if (kvm_inject_realmode_interrupt(vcpu, nr, inc_eip) != EMULATE_DONE)
			kvm_make_request(KVM_REQ_TRIPLE_FAULT, vcpu);
		return;
	}

	WARN_ON_ONCE(vmx->emulation_required);

	if (kvm_exception_is_soft(nr)) {
		vmcs_write32(VM_ENTRY_INSTRUCTION_LEN,
			     vmx->vcpu.arch.event_exit_inst_len);
		intr_info |= INTR_TYPE_SOFT_EXCEPTION;
	} else
		intr_info |= INTR_TYPE_HARD_EXCEPTION;

	vmcs_write32(VM_ENTRY_INTR_INFO_FIELD, intr_info);

	vmx_clear_hlt(vcpu);
}

static bool vmx_rdtscp_supported(void)
{
	return cpu_has_vmx_rdtscp();
}

static bool vmx_invpcid_supported(void)
{
	return cpu_has_vmx_invpcid();
}

/*
 * Swap MSR entry in host/guest MSR entry array.
 */
static void move_msr_up(struct vcpu_vmx *vmx, int from, int to)
{
	struct shared_msr_entry tmp;

	tmp = vmx->guest_msrs[to];
	vmx->guest_msrs[to] = vmx->guest_msrs[from];
	vmx->guest_msrs[from] = tmp;
}

/*
 * Set up the vmcs to automatically save and restore system
 * msrs.  Don't touch the 64-bit msrs if the guest is in legacy
 * mode, as fiddling with msrs is very expensive.
 */
static void setup_msrs(struct vcpu_vmx *vmx)
{
	int save_nmsrs, index;

	save_nmsrs = 0;
#ifdef CONFIG_X86_64
	if (is_long_mode(&vmx->vcpu)) {
		index = __find_msr_index(vmx, MSR_SYSCALL_MASK);
		if (index >= 0)
			move_msr_up(vmx, index, save_nmsrs++);
		index = __find_msr_index(vmx, MSR_LSTAR);
		if (index >= 0)
			move_msr_up(vmx, index, save_nmsrs++);
		index = __find_msr_index(vmx, MSR_CSTAR);
		if (index >= 0)
			move_msr_up(vmx, index, save_nmsrs++);
		index = __find_msr_index(vmx, MSR_TSC_AUX);
		if (index >= 0 && guest_cpuid_has(&vmx->vcpu, X86_FEATURE_RDTSCP))
			move_msr_up(vmx, index, save_nmsrs++);
		/*
		 * MSR_STAR is only needed on long mode guests, and only
		 * if efer.sce is enabled.
		 */
		index = __find_msr_index(vmx, MSR_STAR);
		if ((index >= 0) && (vmx->vcpu.arch.efer & EFER_SCE))
			move_msr_up(vmx, index, save_nmsrs++);
	}
#endif
	index = __find_msr_index(vmx, MSR_EFER);
	if (index >= 0 && update_transition_efer(vmx, index))
		move_msr_up(vmx, index, save_nmsrs++);

	vmx->save_nmsrs = save_nmsrs;

	if (cpu_has_vmx_msr_bitmap())
		vmx_update_msr_bitmap(&vmx->vcpu);
}

static u64 vmx_read_l1_tsc_offset(struct kvm_vcpu *vcpu)
{
	struct vmcs12 *vmcs12 = get_vmcs12(vcpu);

	if (is_guest_mode(vcpu) &&
	    (vmcs12->cpu_based_vm_exec_control & CPU_BASED_USE_TSC_OFFSETING))
		return vcpu->arch.tsc_offset - vmcs12->tsc_offset;

	return vcpu->arch.tsc_offset;
}

/*
 * writes 'offset' into guest's timestamp counter offset register
 */
static void vmx_write_tsc_offset(struct kvm_vcpu *vcpu, u64 offset)
{
	if (is_guest_mode(vcpu)) {
		/*
		 * We're here if L1 chose not to trap WRMSR to TSC. According
		 * to the spec, this should set L1's TSC; The offset that L1
		 * set for L2 remains unchanged, and still needs to be added
		 * to the newly set TSC to get L2's TSC.
		 */
		struct vmcs12 *vmcs12;
		/* recalculate vmcs02.TSC_OFFSET: */
		vmcs12 = get_vmcs12(vcpu);
		vmcs_write64(TSC_OFFSET, offset +
			(nested_cpu_has(vmcs12, CPU_BASED_USE_TSC_OFFSETING) ?
			 vmcs12->tsc_offset : 0));
	} else {
		trace_kvm_write_tsc_offset(vcpu->vcpu_id,
					   vmcs_read64(TSC_OFFSET), offset);
		vmcs_write64(TSC_OFFSET, offset);
	}
}

/*
 * nested_vmx_allowed() checks whether a guest should be allowed to use VMX
 * instructions and MSRs (i.e., nested VMX). Nested VMX is disabled for
 * all guests if the "nested" module option is off, and can also be disabled
 * for a single guest by disabling its VMX cpuid bit.
 */
static inline bool nested_vmx_allowed(struct kvm_vcpu *vcpu)
{
	return nested && guest_cpuid_has(vcpu, X86_FEATURE_VMX);
}

/*
 * nested_vmx_setup_ctls_msrs() sets up variables containing the values to be
 * returned for the various VMX controls MSRs when nested VMX is enabled.
 * The same values should also be used to verify that vmcs12 control fields are
 * valid during nested entry from L1 to L2.
 * Each of these control msrs has a low and high 32-bit half: A low bit is on
 * if the corresponding bit in the (32-bit) control field *must* be on, and a
 * bit in the high half is on if the corresponding bit in the control field
 * may be on. See also vmx_control_verify().
 */
static void nested_vmx_setup_ctls_msrs(struct nested_vmx_msrs *msrs, bool apicv)
{
	if (!nested) {
		memset(msrs, 0, sizeof(*msrs));
		return;
	}

	/*
	 * Note that as a general rule, the high half of the MSRs (bits in
	 * the control fields which may be 1) should be initialized by the
	 * intersection of the underlying hardware's MSR (i.e., features which
	 * can be supported) and the list of features we want to expose -
	 * because they are known to be properly supported in our code.
	 * Also, usually, the low half of the MSRs (bits which must be 1) can
	 * be set to 0, meaning that L1 may turn off any of these bits. The
	 * reason is that if one of these bits is necessary, it will appear
	 * in vmcs01 and prepare_vmcs02, when it bitwise-or's the control
	 * fields of vmcs01 and vmcs02, will turn these bits off - and
	 * nested_vmx_exit_reflected() will not pass related exits to L1.
	 * These rules have exceptions below.
	 */

	/* pin-based controls */
	rdmsr(MSR_IA32_VMX_PINBASED_CTLS,
		msrs->pinbased_ctls_low,
		msrs->pinbased_ctls_high);
	msrs->pinbased_ctls_low |=
		PIN_BASED_ALWAYSON_WITHOUT_TRUE_MSR;
	msrs->pinbased_ctls_high &=
		PIN_BASED_EXT_INTR_MASK |
		PIN_BASED_NMI_EXITING |
		PIN_BASED_VIRTUAL_NMIS |
		(apicv ? PIN_BASED_POSTED_INTR : 0);
	msrs->pinbased_ctls_high |=
		PIN_BASED_ALWAYSON_WITHOUT_TRUE_MSR |
		PIN_BASED_VMX_PREEMPTION_TIMER;

	/* exit controls */
	rdmsr(MSR_IA32_VMX_EXIT_CTLS,
		msrs->exit_ctls_low,
		msrs->exit_ctls_high);
	msrs->exit_ctls_low =
		VM_EXIT_ALWAYSON_WITHOUT_TRUE_MSR;

	msrs->exit_ctls_high &=
#ifdef CONFIG_X86_64
		VM_EXIT_HOST_ADDR_SPACE_SIZE |
#endif
		VM_EXIT_LOAD_IA32_PAT | VM_EXIT_SAVE_IA32_PAT;
	msrs->exit_ctls_high |=
		VM_EXIT_ALWAYSON_WITHOUT_TRUE_MSR |
		VM_EXIT_LOAD_IA32_EFER | VM_EXIT_SAVE_IA32_EFER |
		VM_EXIT_SAVE_VMX_PREEMPTION_TIMER | VM_EXIT_ACK_INTR_ON_EXIT;

	/* We support free control of debug control saving. */
	msrs->exit_ctls_low &= ~VM_EXIT_SAVE_DEBUG_CONTROLS;

	/* entry controls */
	rdmsr(MSR_IA32_VMX_ENTRY_CTLS,
		msrs->entry_ctls_low,
		msrs->entry_ctls_high);
	msrs->entry_ctls_low =
		VM_ENTRY_ALWAYSON_WITHOUT_TRUE_MSR;
	msrs->entry_ctls_high &=
#ifdef CONFIG_X86_64
		VM_ENTRY_IA32E_MODE |
#endif
		VM_ENTRY_LOAD_IA32_PAT;
	msrs->entry_ctls_high |=
		(VM_ENTRY_ALWAYSON_WITHOUT_TRUE_MSR | VM_ENTRY_LOAD_IA32_EFER);

	/* We support free control of debug control loading. */
	msrs->entry_ctls_low &= ~VM_ENTRY_LOAD_DEBUG_CONTROLS;

	/* cpu-based controls */
	rdmsr(MSR_IA32_VMX_PROCBASED_CTLS,
		msrs->procbased_ctls_low,
		msrs->procbased_ctls_high);
	msrs->procbased_ctls_low =
		CPU_BASED_ALWAYSON_WITHOUT_TRUE_MSR;
	msrs->procbased_ctls_high &=
		CPU_BASED_VIRTUAL_INTR_PENDING |
		CPU_BASED_VIRTUAL_NMI_PENDING | CPU_BASED_USE_TSC_OFFSETING |
		CPU_BASED_HLT_EXITING | CPU_BASED_INVLPG_EXITING |
		CPU_BASED_MWAIT_EXITING | CPU_BASED_CR3_LOAD_EXITING |
		CPU_BASED_CR3_STORE_EXITING |
#ifdef CONFIG_X86_64
		CPU_BASED_CR8_LOAD_EXITING | CPU_BASED_CR8_STORE_EXITING |
#endif
		CPU_BASED_MOV_DR_EXITING | CPU_BASED_UNCOND_IO_EXITING |
		CPU_BASED_USE_IO_BITMAPS | CPU_BASED_MONITOR_TRAP_FLAG |
		CPU_BASED_MONITOR_EXITING | CPU_BASED_RDPMC_EXITING |
		CPU_BASED_RDTSC_EXITING | CPU_BASED_PAUSE_EXITING |
		CPU_BASED_TPR_SHADOW | CPU_BASED_ACTIVATE_SECONDARY_CONTROLS;
	/*
	 * We can allow some features even when not supported by the
	 * hardware. For example, L1 can specify an MSR bitmap - and we
	 * can use it to avoid exits to L1 - even when L0 runs L2
	 * without MSR bitmaps.
	 */
	msrs->procbased_ctls_high |=
		CPU_BASED_ALWAYSON_WITHOUT_TRUE_MSR |
		CPU_BASED_USE_MSR_BITMAPS;

	/* We support free control of CR3 access interception. */
	msrs->procbased_ctls_low &=
		~(CPU_BASED_CR3_LOAD_EXITING | CPU_BASED_CR3_STORE_EXITING);

	/*
	 * secondary cpu-based controls.  Do not include those that
	 * depend on CPUID bits, they are added later by vmx_cpuid_update.
	 */
	rdmsr(MSR_IA32_VMX_PROCBASED_CTLS2,
		msrs->secondary_ctls_low,
		msrs->secondary_ctls_high);
	msrs->secondary_ctls_low = 0;
	msrs->secondary_ctls_high &=
		SECONDARY_EXEC_DESC |
		SECONDARY_EXEC_VIRTUALIZE_X2APIC_MODE |
		SECONDARY_EXEC_APIC_REGISTER_VIRT |
		SECONDARY_EXEC_VIRTUAL_INTR_DELIVERY |
		SECONDARY_EXEC_WBINVD_EXITING;

	/*
	 * We can emulate "VMCS shadowing," even if the hardware
	 * doesn't support it.
	 */
	msrs->secondary_ctls_high |=
		SECONDARY_EXEC_SHADOW_VMCS;

	if (enable_ept) {
		/* nested EPT: emulate EPT also to L1 */
		msrs->secondary_ctls_high |=
			SECONDARY_EXEC_ENABLE_EPT;
		msrs->ept_caps = VMX_EPT_PAGE_WALK_4_BIT |
			 VMX_EPTP_WB_BIT | VMX_EPT_INVEPT_BIT;
		if (cpu_has_vmx_ept_execute_only())
			msrs->ept_caps |=
				VMX_EPT_EXECUTE_ONLY_BIT;
		msrs->ept_caps &= vmx_capability.ept;
		msrs->ept_caps |= VMX_EPT_EXTENT_GLOBAL_BIT |
			VMX_EPT_EXTENT_CONTEXT_BIT | VMX_EPT_2MB_PAGE_BIT |
			VMX_EPT_1GB_PAGE_BIT;
		if (enable_ept_ad_bits) {
			msrs->secondary_ctls_high |=
				SECONDARY_EXEC_ENABLE_PML;
			msrs->ept_caps |= VMX_EPT_AD_BIT;
		}
	}

	if (cpu_has_vmx_vmfunc()) {
		msrs->secondary_ctls_high |=
			SECONDARY_EXEC_ENABLE_VMFUNC;
		/*
		 * Advertise EPTP switching unconditionally
		 * since we emulate it
		 */
		if (enable_ept)
			msrs->vmfunc_controls =
				VMX_VMFUNC_EPTP_SWITCHING;
	}

	/*
	 * Old versions of KVM use the single-context version without
	 * checking for support, so declare that it is supported even
	 * though it is treated as global context.  The alternative is
	 * not failing the single-context invvpid, and it is worse.
	 */
	if (enable_vpid) {
		msrs->secondary_ctls_high |=
			SECONDARY_EXEC_ENABLE_VPID;
		msrs->vpid_caps = VMX_VPID_INVVPID_BIT |
			VMX_VPID_EXTENT_SUPPORTED_MASK;
	}

	if (enable_unrestricted_guest)
		msrs->secondary_ctls_high |=
			SECONDARY_EXEC_UNRESTRICTED_GUEST;

	if (flexpriority_enabled)
		msrs->secondary_ctls_high |=
			SECONDARY_EXEC_VIRTUALIZE_APIC_ACCESSES;

	/* miscellaneous data */
	rdmsr(MSR_IA32_VMX_MISC,
		msrs->misc_low,
		msrs->misc_high);
	msrs->misc_low &= VMX_MISC_SAVE_EFER_LMA;
	msrs->misc_low |=
		MSR_IA32_VMX_MISC_VMWRITE_SHADOW_RO_FIELDS |
		VMX_MISC_EMULATED_PREEMPTION_TIMER_RATE |
		VMX_MISC_ACTIVITY_HLT;
	msrs->misc_high = 0;

	/*
	 * This MSR reports some information about VMX support. We
	 * should return information about the VMX we emulate for the
	 * guest, and the VMCS structure we give it - not about the
	 * VMX support of the underlying hardware.
	 */
	msrs->basic =
		VMCS12_REVISION |
		VMX_BASIC_TRUE_CTLS |
		((u64)VMCS12_SIZE << VMX_BASIC_VMCS_SIZE_SHIFT) |
		(VMX_BASIC_MEM_TYPE_WB << VMX_BASIC_MEM_TYPE_SHIFT);

	if (cpu_has_vmx_basic_inout())
		msrs->basic |= VMX_BASIC_INOUT;

	/*
	 * These MSRs specify bits which the guest must keep fixed on
	 * while L1 is in VMXON mode (in L1's root mode, or running an L2).
	 * We picked the standard core2 setting.
	 */
#define VMXON_CR0_ALWAYSON     (X86_CR0_PE | X86_CR0_PG | X86_CR0_NE)
#define VMXON_CR4_ALWAYSON     X86_CR4_VMXE
	msrs->cr0_fixed0 = VMXON_CR0_ALWAYSON;
	msrs->cr4_fixed0 = VMXON_CR4_ALWAYSON;

	/* These MSRs specify bits which the guest must keep fixed off. */
	rdmsrl(MSR_IA32_VMX_CR0_FIXED1, msrs->cr0_fixed1);
	rdmsrl(MSR_IA32_VMX_CR4_FIXED1, msrs->cr4_fixed1);

	/* highest index: VMX_PREEMPTION_TIMER_VALUE */
	msrs->vmcs_enum = VMCS12_MAX_FIELD_INDEX << 1;
}

/*
 * if fixed0[i] == 1: val[i] must be 1
 * if fixed1[i] == 0: val[i] must be 0
 */
static inline bool fixed_bits_valid(u64 val, u64 fixed0, u64 fixed1)
{
	return ((val & fixed1) | fixed0) == val;
}

static inline bool vmx_control_verify(u32 control, u32 low, u32 high)
{
	return fixed_bits_valid(control, low, high);
}

static inline u64 vmx_control_msr(u32 low, u32 high)
{
	return low | ((u64)high << 32);
}

static bool is_bitwise_subset(u64 superset, u64 subset, u64 mask)
{
	superset &= mask;
	subset &= mask;

	return (superset | subset) == superset;
}

static int vmx_restore_vmx_basic(struct vcpu_vmx *vmx, u64 data)
{
	const u64 feature_and_reserved =
		/* feature (except bit 48; see below) */
		BIT_ULL(49) | BIT_ULL(54) | BIT_ULL(55) |
		/* reserved */
		BIT_ULL(31) | GENMASK_ULL(47, 45) | GENMASK_ULL(63, 56);
	u64 vmx_basic = vmx->nested.msrs.basic;

	if (!is_bitwise_subset(vmx_basic, data, feature_and_reserved))
		return -EINVAL;

	/*
	 * KVM does not emulate a version of VMX that constrains physical
	 * addresses of VMX structures (e.g. VMCS) to 32-bits.
	 */
	if (data & BIT_ULL(48))
		return -EINVAL;

	if (vmx_basic_vmcs_revision_id(vmx_basic) !=
	    vmx_basic_vmcs_revision_id(data))
		return -EINVAL;

	if (vmx_basic_vmcs_size(vmx_basic) > vmx_basic_vmcs_size(data))
		return -EINVAL;

	vmx->nested.msrs.basic = data;
	return 0;
}

static int
vmx_restore_control_msr(struct vcpu_vmx *vmx, u32 msr_index, u64 data)
{
	u64 supported;
	u32 *lowp, *highp;

	switch (msr_index) {
	case MSR_IA32_VMX_TRUE_PINBASED_CTLS:
		lowp = &vmx->nested.msrs.pinbased_ctls_low;
		highp = &vmx->nested.msrs.pinbased_ctls_high;
		break;
	case MSR_IA32_VMX_TRUE_PROCBASED_CTLS:
		lowp = &vmx->nested.msrs.procbased_ctls_low;
		highp = &vmx->nested.msrs.procbased_ctls_high;
		break;
	case MSR_IA32_VMX_TRUE_EXIT_CTLS:
		lowp = &vmx->nested.msrs.exit_ctls_low;
		highp = &vmx->nested.msrs.exit_ctls_high;
		break;
	case MSR_IA32_VMX_TRUE_ENTRY_CTLS:
		lowp = &vmx->nested.msrs.entry_ctls_low;
		highp = &vmx->nested.msrs.entry_ctls_high;
		break;
	case MSR_IA32_VMX_PROCBASED_CTLS2:
		lowp = &vmx->nested.msrs.secondary_ctls_low;
		highp = &vmx->nested.msrs.secondary_ctls_high;
		break;
	default:
		BUG();
	}

	supported = vmx_control_msr(*lowp, *highp);

	/* Check must-be-1 bits are still 1. */
	if (!is_bitwise_subset(data, supported, GENMASK_ULL(31, 0)))
		return -EINVAL;

	/* Check must-be-0 bits are still 0. */
	if (!is_bitwise_subset(supported, data, GENMASK_ULL(63, 32)))
		return -EINVAL;

	*lowp = data;
	*highp = data >> 32;
	return 0;
}

static int vmx_restore_vmx_misc(struct vcpu_vmx *vmx, u64 data)
{
	const u64 feature_and_reserved_bits =
		/* feature */
		BIT_ULL(5) | GENMASK_ULL(8, 6) | BIT_ULL(14) | BIT_ULL(15) |
		BIT_ULL(28) | BIT_ULL(29) | BIT_ULL(30) |
		/* reserved */
		GENMASK_ULL(13, 9) | BIT_ULL(31);
	u64 vmx_misc;

	vmx_misc = vmx_control_msr(vmx->nested.msrs.misc_low,
				   vmx->nested.msrs.misc_high);

	if (!is_bitwise_subset(vmx_misc, data, feature_and_reserved_bits))
		return -EINVAL;

	if ((vmx->nested.msrs.pinbased_ctls_high &
	     PIN_BASED_VMX_PREEMPTION_TIMER) &&
	    vmx_misc_preemption_timer_rate(data) !=
	    vmx_misc_preemption_timer_rate(vmx_misc))
		return -EINVAL;

	if (vmx_misc_cr3_count(data) > vmx_misc_cr3_count(vmx_misc))
		return -EINVAL;

	if (vmx_misc_max_msr(data) > vmx_misc_max_msr(vmx_misc))
		return -EINVAL;

	if (vmx_misc_mseg_revid(data) != vmx_misc_mseg_revid(vmx_misc))
		return -EINVAL;

	vmx->nested.msrs.misc_low = data;
	vmx->nested.msrs.misc_high = data >> 32;

	/*
	 * If L1 has read-only VM-exit information fields, use the
	 * less permissive vmx_vmwrite_bitmap to specify write
	 * permissions for the shadow VMCS.
	 */
	if (enable_shadow_vmcs && !nested_cpu_has_vmwrite_any_field(&vmx->vcpu))
		vmcs_write64(VMWRITE_BITMAP, __pa(vmx_vmwrite_bitmap));

	return 0;
}

static int vmx_restore_vmx_ept_vpid_cap(struct vcpu_vmx *vmx, u64 data)
{
	u64 vmx_ept_vpid_cap;

	vmx_ept_vpid_cap = vmx_control_msr(vmx->nested.msrs.ept_caps,
					   vmx->nested.msrs.vpid_caps);

	/* Every bit is either reserved or a feature bit. */
	if (!is_bitwise_subset(vmx_ept_vpid_cap, data, -1ULL))
		return -EINVAL;

	vmx->nested.msrs.ept_caps = data;
	vmx->nested.msrs.vpid_caps = data >> 32;
	return 0;
}

static int vmx_restore_fixed0_msr(struct vcpu_vmx *vmx, u32 msr_index, u64 data)
{
	u64 *msr;

	switch (msr_index) {
	case MSR_IA32_VMX_CR0_FIXED0:
		msr = &vmx->nested.msrs.cr0_fixed0;
		break;
	case MSR_IA32_VMX_CR4_FIXED0:
		msr = &vmx->nested.msrs.cr4_fixed0;
		break;
	default:
		BUG();
	}

	/*
	 * 1 bits (which indicates bits which "must-be-1" during VMX operation)
	 * must be 1 in the restored value.
	 */
	if (!is_bitwise_subset(data, *msr, -1ULL))
		return -EINVAL;

	*msr = data;
	return 0;
}

/*
 * Called when userspace is restoring VMX MSRs.
 *
 * Returns 0 on success, non-0 otherwise.
 */
static int vmx_set_vmx_msr(struct kvm_vcpu *vcpu, u32 msr_index, u64 data)
{
	struct vcpu_vmx *vmx = to_vmx(vcpu);

	/*
	 * Don't allow changes to the VMX capability MSRs while the vCPU
	 * is in VMX operation.
	 */
	if (vmx->nested.vmxon)
		return -EBUSY;

	switch (msr_index) {
	case MSR_IA32_VMX_BASIC:
		return vmx_restore_vmx_basic(vmx, data);
	case MSR_IA32_VMX_PINBASED_CTLS:
	case MSR_IA32_VMX_PROCBASED_CTLS:
	case MSR_IA32_VMX_EXIT_CTLS:
	case MSR_IA32_VMX_ENTRY_CTLS:
		/*
		 * The "non-true" VMX capability MSRs are generated from the
		 * "true" MSRs, so we do not support restoring them directly.
		 *
		 * If userspace wants to emulate VMX_BASIC[55]=0, userspace
		 * should restore the "true" MSRs with the must-be-1 bits
		 * set according to the SDM Vol 3. A.2 "RESERVED CONTROLS AND
		 * DEFAULT SETTINGS".
		 */
		return -EINVAL;
	case MSR_IA32_VMX_TRUE_PINBASED_CTLS:
	case MSR_IA32_VMX_TRUE_PROCBASED_CTLS:
	case MSR_IA32_VMX_TRUE_EXIT_CTLS:
	case MSR_IA32_VMX_TRUE_ENTRY_CTLS:
	case MSR_IA32_VMX_PROCBASED_CTLS2:
		return vmx_restore_control_msr(vmx, msr_index, data);
	case MSR_IA32_VMX_MISC:
		return vmx_restore_vmx_misc(vmx, data);
	case MSR_IA32_VMX_CR0_FIXED0:
	case MSR_IA32_VMX_CR4_FIXED0:
		return vmx_restore_fixed0_msr(vmx, msr_index, data);
	case MSR_IA32_VMX_CR0_FIXED1:
	case MSR_IA32_VMX_CR4_FIXED1:
		/*
		 * These MSRs are generated based on the vCPU's CPUID, so we
		 * do not support restoring them directly.
		 */
		return -EINVAL;
	case MSR_IA32_VMX_EPT_VPID_CAP:
		return vmx_restore_vmx_ept_vpid_cap(vmx, data);
	case MSR_IA32_VMX_VMCS_ENUM:
		vmx->nested.msrs.vmcs_enum = data;
		return 0;
	default:
		/*
		 * The rest of the VMX capability MSRs do not support restore.
		 */
		return -EINVAL;
	}
}

/* Returns 0 on success, non-0 otherwise. */
static int vmx_get_vmx_msr(struct nested_vmx_msrs *msrs, u32 msr_index, u64 *pdata)
{
	switch (msr_index) {
	case MSR_IA32_VMX_BASIC:
		*pdata = msrs->basic;
		break;
	case MSR_IA32_VMX_TRUE_PINBASED_CTLS:
	case MSR_IA32_VMX_PINBASED_CTLS:
		*pdata = vmx_control_msr(
			msrs->pinbased_ctls_low,
			msrs->pinbased_ctls_high);
		if (msr_index == MSR_IA32_VMX_PINBASED_CTLS)
			*pdata |= PIN_BASED_ALWAYSON_WITHOUT_TRUE_MSR;
		break;
	case MSR_IA32_VMX_TRUE_PROCBASED_CTLS:
	case MSR_IA32_VMX_PROCBASED_CTLS:
		*pdata = vmx_control_msr(
			msrs->procbased_ctls_low,
			msrs->procbased_ctls_high);
		if (msr_index == MSR_IA32_VMX_PROCBASED_CTLS)
			*pdata |= CPU_BASED_ALWAYSON_WITHOUT_TRUE_MSR;
		break;
	case MSR_IA32_VMX_TRUE_EXIT_CTLS:
	case MSR_IA32_VMX_EXIT_CTLS:
		*pdata = vmx_control_msr(
			msrs->exit_ctls_low,
			msrs->exit_ctls_high);
		if (msr_index == MSR_IA32_VMX_EXIT_CTLS)
			*pdata |= VM_EXIT_ALWAYSON_WITHOUT_TRUE_MSR;
		break;
	case MSR_IA32_VMX_TRUE_ENTRY_CTLS:
	case MSR_IA32_VMX_ENTRY_CTLS:
		*pdata = vmx_control_msr(
			msrs->entry_ctls_low,
			msrs->entry_ctls_high);
		if (msr_index == MSR_IA32_VMX_ENTRY_CTLS)
			*pdata |= VM_ENTRY_ALWAYSON_WITHOUT_TRUE_MSR;
		break;
	case MSR_IA32_VMX_MISC:
		*pdata = vmx_control_msr(
			msrs->misc_low,
			msrs->misc_high);
		break;
	case MSR_IA32_VMX_CR0_FIXED0:
		*pdata = msrs->cr0_fixed0;
		break;
	case MSR_IA32_VMX_CR0_FIXED1:
		*pdata = msrs->cr0_fixed1;
		break;
	case MSR_IA32_VMX_CR4_FIXED0:
		*pdata = msrs->cr4_fixed0;
		break;
	case MSR_IA32_VMX_CR4_FIXED1:
		*pdata = msrs->cr4_fixed1;
		break;
	case MSR_IA32_VMX_VMCS_ENUM:
		*pdata = msrs->vmcs_enum;
		break;
	case MSR_IA32_VMX_PROCBASED_CTLS2:
		*pdata = vmx_control_msr(
			msrs->secondary_ctls_low,
			msrs->secondary_ctls_high);
		break;
	case MSR_IA32_VMX_EPT_VPID_CAP:
		*pdata = msrs->ept_caps |
			((u64)msrs->vpid_caps << 32);
		break;
	case MSR_IA32_VMX_VMFUNC:
		*pdata = msrs->vmfunc_controls;
		break;
	default:
		return 1;
	}

	return 0;
}

static inline bool vmx_feature_control_msr_valid(struct kvm_vcpu *vcpu,
						 uint64_t val)
{
	uint64_t valid_bits = to_vmx(vcpu)->msr_ia32_feature_control_valid_bits;

	return !(val & ~valid_bits);
}

static int vmx_get_msr_feature(struct kvm_msr_entry *msr)
{
	switch (msr->index) {
	case MSR_IA32_VMX_BASIC ... MSR_IA32_VMX_VMFUNC:
		if (!nested)
			return 1;
		return vmx_get_vmx_msr(&vmcs_config.nested, msr->index, &msr->data);
	default:
		return 1;
	}

	return 0;
}

/*
 * Reads an msr value (of 'msr_index') into 'pdata'.
 * Returns 0 on success, non-0 otherwise.
 * Assumes vcpu_load() was already called.
 */
static int vmx_get_msr(struct kvm_vcpu *vcpu, struct msr_data *msr_info)
{
	struct vcpu_vmx *vmx = to_vmx(vcpu);
	struct shared_msr_entry *msr;

	switch (msr_info->index) {
#ifdef CONFIG_X86_64
	case MSR_FS_BASE:
		msr_info->data = vmcs_readl(GUEST_FS_BASE);
		break;
	case MSR_GS_BASE:
		msr_info->data = vmcs_readl(GUEST_GS_BASE);
		break;
	case MSR_KERNEL_GS_BASE:
		msr_info->data = vmx_read_guest_kernel_gs_base(vmx);
		break;
#endif
	case MSR_EFER:
		return kvm_get_msr_common(vcpu, msr_info);
	case MSR_IA32_SPEC_CTRL:
		if (!msr_info->host_initiated &&
		    !guest_cpuid_has(vcpu, X86_FEATURE_SPEC_CTRL))
			return 1;

		msr_info->data = to_vmx(vcpu)->spec_ctrl;
		break;
	case MSR_IA32_ARCH_CAPABILITIES:
		if (!msr_info->host_initiated &&
		    !guest_cpuid_has(vcpu, X86_FEATURE_ARCH_CAPABILITIES))
			return 1;
		msr_info->data = to_vmx(vcpu)->arch_capabilities;
		break;
	case MSR_IA32_SYSENTER_CS:
		msr_info->data = vmcs_read32(GUEST_SYSENTER_CS);
		break;
	case MSR_IA32_SYSENTER_EIP:
		msr_info->data = vmcs_readl(GUEST_SYSENTER_EIP);
		break;
	case MSR_IA32_SYSENTER_ESP:
		msr_info->data = vmcs_readl(GUEST_SYSENTER_ESP);
		break;
	case MSR_IA32_BNDCFGS:
		if (!kvm_mpx_supported() ||
		    (!msr_info->host_initiated &&
		     !guest_cpuid_has(vcpu, X86_FEATURE_MPX)))
			return 1;
		msr_info->data = vmcs_read64(GUEST_BNDCFGS);
		break;
	case MSR_IA32_MCG_EXT_CTL:
		if (!msr_info->host_initiated &&
		    !(vmx->msr_ia32_feature_control &
		      FEATURE_CONTROL_LMCE))
			return 1;
		msr_info->data = vcpu->arch.mcg_ext_ctl;
		break;
	case MSR_IA32_FEATURE_CONTROL:
		msr_info->data = vmx->msr_ia32_feature_control;
		break;
	case MSR_IA32_VMX_BASIC ... MSR_IA32_VMX_VMFUNC:
		if (!nested_vmx_allowed(vcpu))
			return 1;
		return vmx_get_vmx_msr(&vmx->nested.msrs, msr_info->index,
				       &msr_info->data);
	case MSR_IA32_XSS:
		if (!vmx_xsaves_supported())
			return 1;
		msr_info->data = vcpu->arch.ia32_xss;
		break;
	case MSR_TSC_AUX:
		if (!msr_info->host_initiated &&
		    !guest_cpuid_has(vcpu, X86_FEATURE_RDTSCP))
			return 1;
		/* Otherwise falls through */
	default:
		msr = find_msr_entry(vmx, msr_info->index);
		if (msr) {
			msr_info->data = msr->data;
			break;
		}
		return kvm_get_msr_common(vcpu, msr_info);
	}

	return 0;
}

static void vmx_leave_nested(struct kvm_vcpu *vcpu);

/*
 * Writes msr value into into the appropriate "register".
 * Returns 0 on success, non-0 otherwise.
 * Assumes vcpu_load() was already called.
 */
static int vmx_set_msr(struct kvm_vcpu *vcpu, struct msr_data *msr_info)
{
	struct vcpu_vmx *vmx = to_vmx(vcpu);
	struct shared_msr_entry *msr;
	int ret = 0;
	u32 msr_index = msr_info->index;
	u64 data = msr_info->data;

	switch (msr_index) {
	case MSR_EFER:
		ret = kvm_set_msr_common(vcpu, msr_info);
		break;
#ifdef CONFIG_X86_64
	case MSR_FS_BASE:
		vmx_segment_cache_clear(vmx);
		vmcs_writel(GUEST_FS_BASE, data);
		break;
	case MSR_GS_BASE:
		vmx_segment_cache_clear(vmx);
		vmcs_writel(GUEST_GS_BASE, data);
		break;
	case MSR_KERNEL_GS_BASE:
		vmx_write_guest_kernel_gs_base(vmx, data);
		break;
#endif
	case MSR_IA32_SYSENTER_CS:
		vmcs_write32(GUEST_SYSENTER_CS, data);
		break;
	case MSR_IA32_SYSENTER_EIP:
		vmcs_writel(GUEST_SYSENTER_EIP, data);
		break;
	case MSR_IA32_SYSENTER_ESP:
		vmcs_writel(GUEST_SYSENTER_ESP, data);
		break;
	case MSR_IA32_BNDCFGS:
		if (!kvm_mpx_supported() ||
		    (!msr_info->host_initiated &&
		     !guest_cpuid_has(vcpu, X86_FEATURE_MPX)))
			return 1;
		if (is_noncanonical_address(data & PAGE_MASK, vcpu) ||
		    (data & MSR_IA32_BNDCFGS_RSVD))
			return 1;
		vmcs_write64(GUEST_BNDCFGS, data);
		break;
	case MSR_IA32_SPEC_CTRL:
		if (!msr_info->host_initiated &&
		    !guest_cpuid_has(vcpu, X86_FEATURE_SPEC_CTRL))
			return 1;

		/* The STIBP bit doesn't fault even if it's not advertised */
		if (data & ~(SPEC_CTRL_IBRS | SPEC_CTRL_STIBP | SPEC_CTRL_SSBD))
			return 1;

		vmx->spec_ctrl = data;

		if (!data)
			break;

		/*
		 * For non-nested:
		 * When it's written (to non-zero) for the first time, pass
		 * it through.
		 *
		 * For nested:
		 * The handling of the MSR bitmap for L2 guests is done in
		 * nested_vmx_merge_msr_bitmap. We should not touch the
		 * vmcs02.msr_bitmap here since it gets completely overwritten
		 * in the merging. We update the vmcs01 here for L1 as well
		 * since it will end up touching the MSR anyway now.
		 */
		vmx_disable_intercept_for_msr(vmx->vmcs01.msr_bitmap,
					      MSR_IA32_SPEC_CTRL,
					      MSR_TYPE_RW);
		break;
	case MSR_IA32_PRED_CMD:
		if (!msr_info->host_initiated &&
		    !guest_cpuid_has(vcpu, X86_FEATURE_SPEC_CTRL))
			return 1;

		if (data & ~PRED_CMD_IBPB)
			return 1;

		if (!data)
			break;

		wrmsrl(MSR_IA32_PRED_CMD, PRED_CMD_IBPB);

		/*
		 * For non-nested:
		 * When it's written (to non-zero) for the first time, pass
		 * it through.
		 *
		 * For nested:
		 * The handling of the MSR bitmap for L2 guests is done in
		 * nested_vmx_merge_msr_bitmap. We should not touch the
		 * vmcs02.msr_bitmap here since it gets completely overwritten
		 * in the merging.
		 */
		vmx_disable_intercept_for_msr(vmx->vmcs01.msr_bitmap, MSR_IA32_PRED_CMD,
					      MSR_TYPE_W);
		break;
	case MSR_IA32_ARCH_CAPABILITIES:
		if (!msr_info->host_initiated)
			return 1;
		vmx->arch_capabilities = data;
		break;
	case MSR_IA32_CR_PAT:
		if (vmcs_config.vmentry_ctrl & VM_ENTRY_LOAD_IA32_PAT) {
			if (!kvm_mtrr_valid(vcpu, MSR_IA32_CR_PAT, data))
				return 1;
			vmcs_write64(GUEST_IA32_PAT, data);
			vcpu->arch.pat = data;
			break;
		}
		ret = kvm_set_msr_common(vcpu, msr_info);
		break;
	case MSR_IA32_TSC_ADJUST:
		ret = kvm_set_msr_common(vcpu, msr_info);
		break;
	case MSR_IA32_MCG_EXT_CTL:
		if ((!msr_info->host_initiated &&
		     !(to_vmx(vcpu)->msr_ia32_feature_control &
		       FEATURE_CONTROL_LMCE)) ||
		    (data & ~MCG_EXT_CTL_LMCE_EN))
			return 1;
		vcpu->arch.mcg_ext_ctl = data;
		break;
	case MSR_IA32_FEATURE_CONTROL:
		if (!vmx_feature_control_msr_valid(vcpu, data) ||
		    (to_vmx(vcpu)->msr_ia32_feature_control &
		     FEATURE_CONTROL_LOCKED && !msr_info->host_initiated))
			return 1;
		vmx->msr_ia32_feature_control = data;
		if (msr_info->host_initiated && data == 0)
			vmx_leave_nested(vcpu);
		break;
	case MSR_IA32_VMX_BASIC ... MSR_IA32_VMX_VMFUNC:
		if (!msr_info->host_initiated)
			return 1; /* they are read-only */
		if (!nested_vmx_allowed(vcpu))
			return 1;
		return vmx_set_vmx_msr(vcpu, msr_index, data);
	case MSR_IA32_XSS:
		if (!vmx_xsaves_supported())
			return 1;
		/*
		 * The only supported bit as of Skylake is bit 8, but
		 * it is not supported on KVM.
		 */
		if (data != 0)
			return 1;
		vcpu->arch.ia32_xss = data;
		if (vcpu->arch.ia32_xss != host_xss)
			add_atomic_switch_msr(vmx, MSR_IA32_XSS,
				vcpu->arch.ia32_xss, host_xss, false);
		else
			clear_atomic_switch_msr(vmx, MSR_IA32_XSS);
		break;
	case MSR_TSC_AUX:
		if (!msr_info->host_initiated &&
		    !guest_cpuid_has(vcpu, X86_FEATURE_RDTSCP))
			return 1;
		/* Check reserved bit, higher 32 bits should be zero */
		if ((data >> 32) != 0)
			return 1;
		/* Otherwise falls through */
	default:
		msr = find_msr_entry(vmx, msr_index);
		if (msr) {
			u64 old_msr_data = msr->data;
			msr->data = data;
			if (msr - vmx->guest_msrs < vmx->save_nmsrs) {
				preempt_disable();
				ret = kvm_set_shared_msr(msr->index, msr->data,
							 msr->mask);
				preempt_enable();
				if (ret)
					msr->data = old_msr_data;
			}
			break;
		}
		ret = kvm_set_msr_common(vcpu, msr_info);
	}

	return ret;
}

static void vmx_cache_reg(struct kvm_vcpu *vcpu, enum kvm_reg reg)
{
	__set_bit(reg, (unsigned long *)&vcpu->arch.regs_avail);
	switch (reg) {
	case VCPU_REGS_RSP:
		vcpu->arch.regs[VCPU_REGS_RSP] = vmcs_readl(GUEST_RSP);
		break;
	case VCPU_REGS_RIP:
		vcpu->arch.regs[VCPU_REGS_RIP] = vmcs_readl(GUEST_RIP);
		break;
	case VCPU_EXREG_PDPTR:
		if (enable_ept)
			ept_save_pdptrs(vcpu);
		break;
	default:
		break;
	}
}

static __init int cpu_has_kvm_support(void)
{
	return cpu_has_vmx();
}

static __init int vmx_disabled_by_bios(void)
{
	u64 msr;

	rdmsrl(MSR_IA32_FEATURE_CONTROL, msr);
	if (msr & FEATURE_CONTROL_LOCKED) {
		/* launched w/ TXT and VMX disabled */
		if (!(msr & FEATURE_CONTROL_VMXON_ENABLED_INSIDE_SMX)
			&& tboot_enabled())
			return 1;
		/* launched w/o TXT and VMX only enabled w/ TXT */
		if (!(msr & FEATURE_CONTROL_VMXON_ENABLED_OUTSIDE_SMX)
			&& (msr & FEATURE_CONTROL_VMXON_ENABLED_INSIDE_SMX)
			&& !tboot_enabled()) {
			printk(KERN_WARNING "kvm: disable TXT in the BIOS or "
				"activate TXT before enabling KVM\n");
			return 1;
		}
		/* launched w/o TXT and VMX disabled */
		if (!(msr & FEATURE_CONTROL_VMXON_ENABLED_OUTSIDE_SMX)
			&& !tboot_enabled())
			return 1;
	}

	return 0;
}

static void kvm_cpu_vmxon(u64 addr)
{
	cr4_set_bits(X86_CR4_VMXE);
	intel_pt_handle_vmx(1);

	asm volatile (ASM_VMX_VMXON_RAX
			: : "a"(&addr), "m"(addr)
			: "memory", "cc");
}

static int hardware_enable(void)
{
	int cpu = raw_smp_processor_id();
	u64 phys_addr = __pa(per_cpu(vmxarea, cpu));
	u64 old, test_bits;

	if (cr4_read_shadow() & X86_CR4_VMXE)
		return -EBUSY;

	/*
	 * This can happen if we hot-added a CPU but failed to allocate
	 * VP assist page for it.
	 */
	if (static_branch_unlikely(&enable_evmcs) &&
	    !hv_get_vp_assist_page(cpu))
		return -EFAULT;

	INIT_LIST_HEAD(&per_cpu(loaded_vmcss_on_cpu, cpu));
	INIT_LIST_HEAD(&per_cpu(blocked_vcpu_on_cpu, cpu));
	spin_lock_init(&per_cpu(blocked_vcpu_on_cpu_lock, cpu));

	/*
	 * Now we can enable the vmclear operation in kdump
	 * since the loaded_vmcss_on_cpu list on this cpu
	 * has been initialized.
	 *
	 * Though the cpu is not in VMX operation now, there
	 * is no problem to enable the vmclear operation
	 * for the loaded_vmcss_on_cpu list is empty!
	 */
	crash_enable_local_vmclear(cpu);

	rdmsrl(MSR_IA32_FEATURE_CONTROL, old);

	test_bits = FEATURE_CONTROL_LOCKED;
	test_bits |= FEATURE_CONTROL_VMXON_ENABLED_OUTSIDE_SMX;
	if (tboot_enabled())
		test_bits |= FEATURE_CONTROL_VMXON_ENABLED_INSIDE_SMX;

	if ((old & test_bits) != test_bits) {
		/* enable and lock */
		wrmsrl(MSR_IA32_FEATURE_CONTROL, old | test_bits);
	}
	kvm_cpu_vmxon(phys_addr);
	if (enable_ept)
		ept_sync_global();

	return 0;
}

static void vmclear_local_loaded_vmcss(void)
{
	int cpu = raw_smp_processor_id();
	struct loaded_vmcs *v, *n;

	list_for_each_entry_safe(v, n, &per_cpu(loaded_vmcss_on_cpu, cpu),
				 loaded_vmcss_on_cpu_link)
		__loaded_vmcs_clear(v);
}


/* Just like cpu_vmxoff(), but with the __kvm_handle_fault_on_reboot()
 * tricks.
 */
static void kvm_cpu_vmxoff(void)
{
	asm volatile (__ex(ASM_VMX_VMXOFF) : : : "cc");

	intel_pt_handle_vmx(0);
	cr4_clear_bits(X86_CR4_VMXE);
}

static void hardware_disable(void)
{
	vmclear_local_loaded_vmcss();
	kvm_cpu_vmxoff();
}

static __init int adjust_vmx_controls(u32 ctl_min, u32 ctl_opt,
				      u32 msr, u32 *result)
{
	u32 vmx_msr_low, vmx_msr_high;
	u32 ctl = ctl_min | ctl_opt;

	rdmsr(msr, vmx_msr_low, vmx_msr_high);

	ctl &= vmx_msr_high; /* bit == 0 in high word ==> must be zero */
	ctl |= vmx_msr_low;  /* bit == 1 in low word  ==> must be one  */

	/* Ensure minimum (required) set of control bits are supported. */
	if (ctl_min & ~ctl)
		return -EIO;

	*result = ctl;
	return 0;
}

static __init bool allow_1_setting(u32 msr, u32 ctl)
{
	u32 vmx_msr_low, vmx_msr_high;

	rdmsr(msr, vmx_msr_low, vmx_msr_high);
	return vmx_msr_high & ctl;
}

static __init int setup_vmcs_config(struct vmcs_config *vmcs_conf)
{
	u32 vmx_msr_low, vmx_msr_high;
	u32 min, opt, min2, opt2;
	u32 _pin_based_exec_control = 0;
	u32 _cpu_based_exec_control = 0;
	u32 _cpu_based_2nd_exec_control = 0;
	u32 _vmexit_control = 0;
	u32 _vmentry_control = 0;

	memset(vmcs_conf, 0, sizeof(*vmcs_conf));
	min = CPU_BASED_HLT_EXITING |
#ifdef CONFIG_X86_64
	      CPU_BASED_CR8_LOAD_EXITING |
	      CPU_BASED_CR8_STORE_EXITING |
#endif
	      CPU_BASED_CR3_LOAD_EXITING |
	      CPU_BASED_CR3_STORE_EXITING |
	      CPU_BASED_UNCOND_IO_EXITING |
	      CPU_BASED_MOV_DR_EXITING |
	      CPU_BASED_USE_TSC_OFFSETING |
	      CPU_BASED_MWAIT_EXITING |
	      CPU_BASED_MONITOR_EXITING |
	      CPU_BASED_INVLPG_EXITING |
	      CPU_BASED_RDPMC_EXITING;

	opt = CPU_BASED_TPR_SHADOW |
	      CPU_BASED_USE_MSR_BITMAPS |
	      CPU_BASED_ACTIVATE_SECONDARY_CONTROLS;
	if (adjust_vmx_controls(min, opt, MSR_IA32_VMX_PROCBASED_CTLS,
				&_cpu_based_exec_control) < 0)
		return -EIO;
#ifdef CONFIG_X86_64
	if ((_cpu_based_exec_control & CPU_BASED_TPR_SHADOW))
		_cpu_based_exec_control &= ~CPU_BASED_CR8_LOAD_EXITING &
					   ~CPU_BASED_CR8_STORE_EXITING;
#endif
	if (_cpu_based_exec_control & CPU_BASED_ACTIVATE_SECONDARY_CONTROLS) {
		min2 = 0;
		opt2 = SECONDARY_EXEC_VIRTUALIZE_APIC_ACCESSES |
			SECONDARY_EXEC_VIRTUALIZE_X2APIC_MODE |
			SECONDARY_EXEC_WBINVD_EXITING |
			SECONDARY_EXEC_ENABLE_VPID |
			SECONDARY_EXEC_ENABLE_EPT |
			SECONDARY_EXEC_UNRESTRICTED_GUEST |
			SECONDARY_EXEC_PAUSE_LOOP_EXITING |
			SECONDARY_EXEC_DESC |
			SECONDARY_EXEC_RDTSCP |
			SECONDARY_EXEC_ENABLE_INVPCID |
			SECONDARY_EXEC_APIC_REGISTER_VIRT |
			SECONDARY_EXEC_VIRTUAL_INTR_DELIVERY |
			SECONDARY_EXEC_SHADOW_VMCS |
			SECONDARY_EXEC_XSAVES |
			SECONDARY_EXEC_RDSEED_EXITING |
			SECONDARY_EXEC_RDRAND_EXITING |
			SECONDARY_EXEC_ENABLE_PML |
			SECONDARY_EXEC_TSC_SCALING |
			SECONDARY_EXEC_ENABLE_VMFUNC |
			SECONDARY_EXEC_ENCLS_EXITING;
		if (adjust_vmx_controls(min2, opt2,
					MSR_IA32_VMX_PROCBASED_CTLS2,
					&_cpu_based_2nd_exec_control) < 0)
			return -EIO;
	}
#ifndef CONFIG_X86_64
	if (!(_cpu_based_2nd_exec_control &
				SECONDARY_EXEC_VIRTUALIZE_APIC_ACCESSES))
		_cpu_based_exec_control &= ~CPU_BASED_TPR_SHADOW;
#endif

	if (!(_cpu_based_exec_control & CPU_BASED_TPR_SHADOW))
		_cpu_based_2nd_exec_control &= ~(
				SECONDARY_EXEC_APIC_REGISTER_VIRT |
				SECONDARY_EXEC_VIRTUALIZE_X2APIC_MODE |
				SECONDARY_EXEC_VIRTUAL_INTR_DELIVERY);

	rdmsr_safe(MSR_IA32_VMX_EPT_VPID_CAP,
		&vmx_capability.ept, &vmx_capability.vpid);

	if (_cpu_based_2nd_exec_control & SECONDARY_EXEC_ENABLE_EPT) {
		/* CR3 accesses and invlpg don't need to cause VM Exits when EPT
		   enabled */
		_cpu_based_exec_control &= ~(CPU_BASED_CR3_LOAD_EXITING |
					     CPU_BASED_CR3_STORE_EXITING |
					     CPU_BASED_INVLPG_EXITING);
	} else if (vmx_capability.ept) {
		vmx_capability.ept = 0;
		pr_warn_once("EPT CAP should not exist if not support "
				"1-setting enable EPT VM-execution control\n");
	}
	if (!(_cpu_based_2nd_exec_control & SECONDARY_EXEC_ENABLE_VPID) &&
		vmx_capability.vpid) {
		vmx_capability.vpid = 0;
		pr_warn_once("VPID CAP should not exist if not support "
				"1-setting enable VPID VM-execution control\n");
	}

	min = VM_EXIT_SAVE_DEBUG_CONTROLS | VM_EXIT_ACK_INTR_ON_EXIT;
#ifdef CONFIG_X86_64
	min |= VM_EXIT_HOST_ADDR_SPACE_SIZE;
#endif
	opt = VM_EXIT_SAVE_IA32_PAT | VM_EXIT_LOAD_IA32_PAT |
		VM_EXIT_CLEAR_BNDCFGS;
	if (adjust_vmx_controls(min, opt, MSR_IA32_VMX_EXIT_CTLS,
				&_vmexit_control) < 0)
		return -EIO;

	min = PIN_BASED_EXT_INTR_MASK | PIN_BASED_NMI_EXITING;
	opt = PIN_BASED_VIRTUAL_NMIS | PIN_BASED_POSTED_INTR |
		 PIN_BASED_VMX_PREEMPTION_TIMER;
	if (adjust_vmx_controls(min, opt, MSR_IA32_VMX_PINBASED_CTLS,
				&_pin_based_exec_control) < 0)
		return -EIO;

	if (cpu_has_broken_vmx_preemption_timer())
		_pin_based_exec_control &= ~PIN_BASED_VMX_PREEMPTION_TIMER;
	if (!(_cpu_based_2nd_exec_control &
		SECONDARY_EXEC_VIRTUAL_INTR_DELIVERY))
		_pin_based_exec_control &= ~PIN_BASED_POSTED_INTR;

	min = VM_ENTRY_LOAD_DEBUG_CONTROLS;
	opt = VM_ENTRY_LOAD_IA32_PAT | VM_ENTRY_LOAD_BNDCFGS;
	if (adjust_vmx_controls(min, opt, MSR_IA32_VMX_ENTRY_CTLS,
				&_vmentry_control) < 0)
		return -EIO;

	rdmsr(MSR_IA32_VMX_BASIC, vmx_msr_low, vmx_msr_high);

	/* IA-32 SDM Vol 3B: VMCS size is never greater than 4kB. */
	if ((vmx_msr_high & 0x1fff) > PAGE_SIZE)
		return -EIO;

#ifdef CONFIG_X86_64
	/* IA-32 SDM Vol 3B: 64-bit CPUs always have VMX_BASIC_MSR[48]==0. */
	if (vmx_msr_high & (1u<<16))
		return -EIO;
#endif

	/* Require Write-Back (WB) memory type for VMCS accesses. */
	if (((vmx_msr_high >> 18) & 15) != 6)
		return -EIO;

	vmcs_conf->size = vmx_msr_high & 0x1fff;
	vmcs_conf->order = get_order(vmcs_conf->size);
	vmcs_conf->basic_cap = vmx_msr_high & ~0x1fff;

	vmcs_conf->revision_id = vmx_msr_low;

	vmcs_conf->pin_based_exec_ctrl = _pin_based_exec_control;
	vmcs_conf->cpu_based_exec_ctrl = _cpu_based_exec_control;
	vmcs_conf->cpu_based_2nd_exec_ctrl = _cpu_based_2nd_exec_control;
	vmcs_conf->vmexit_ctrl         = _vmexit_control;
	vmcs_conf->vmentry_ctrl        = _vmentry_control;

	if (static_branch_unlikely(&enable_evmcs))
		evmcs_sanitize_exec_ctrls(vmcs_conf);

	cpu_has_load_ia32_efer =
		allow_1_setting(MSR_IA32_VMX_ENTRY_CTLS,
				VM_ENTRY_LOAD_IA32_EFER)
		&& allow_1_setting(MSR_IA32_VMX_EXIT_CTLS,
				   VM_EXIT_LOAD_IA32_EFER);

	cpu_has_load_perf_global_ctrl =
		allow_1_setting(MSR_IA32_VMX_ENTRY_CTLS,
				VM_ENTRY_LOAD_IA32_PERF_GLOBAL_CTRL)
		&& allow_1_setting(MSR_IA32_VMX_EXIT_CTLS,
				   VM_EXIT_LOAD_IA32_PERF_GLOBAL_CTRL);

	/*
	 * Some cpus support VM_ENTRY_(LOAD|SAVE)_IA32_PERF_GLOBAL_CTRL
	 * but due to errata below it can't be used. Workaround is to use
	 * msr load mechanism to switch IA32_PERF_GLOBAL_CTRL.
	 *
	 * VM Exit May Incorrectly Clear IA32_PERF_GLOBAL_CTRL [34:32]
	 *
	 * AAK155             (model 26)
	 * AAP115             (model 30)
	 * AAT100             (model 37)
	 * BC86,AAY89,BD102   (model 44)
	 * BA97               (model 46)
	 *
	 */
	if (cpu_has_load_perf_global_ctrl && boot_cpu_data.x86 == 0x6) {
		switch (boot_cpu_data.x86_model) {
		case 26:
		case 30:
		case 37:
		case 44:
		case 46:
			cpu_has_load_perf_global_ctrl = false;
			printk_once(KERN_WARNING"kvm: VM_EXIT_LOAD_IA32_PERF_GLOBAL_CTRL "
					"does not work properly. Using workaround\n");
			break;
		default:
			break;
		}
	}

	if (boot_cpu_has(X86_FEATURE_XSAVES))
		rdmsrl(MSR_IA32_XSS, host_xss);

	return 0;
}

static struct vmcs *alloc_vmcs_cpu(bool shadow, int cpu)
{
	int node = cpu_to_node(cpu);
	struct page *pages;
	struct vmcs *vmcs;

	pages = __alloc_pages_node(node, GFP_KERNEL, vmcs_config.order);
	if (!pages)
		return NULL;
	vmcs = page_address(pages);
	memset(vmcs, 0, vmcs_config.size);

	/* KVM supports Enlightened VMCS v1 only */
	if (static_branch_unlikely(&enable_evmcs))
		vmcs->hdr.revision_id = KVM_EVMCS_VERSION;
	else
		vmcs->hdr.revision_id = vmcs_config.revision_id;

	if (shadow)
		vmcs->hdr.shadow_vmcs = 1;
	return vmcs;
}

static void free_vmcs(struct vmcs *vmcs)
{
	free_pages((unsigned long)vmcs, vmcs_config.order);
}

/*
 * Free a VMCS, but before that VMCLEAR it on the CPU where it was last loaded
 */
static void free_loaded_vmcs(struct loaded_vmcs *loaded_vmcs)
{
	if (!loaded_vmcs->vmcs)
		return;
	loaded_vmcs_clear(loaded_vmcs);
	free_vmcs(loaded_vmcs->vmcs);
	loaded_vmcs->vmcs = NULL;
	if (loaded_vmcs->msr_bitmap)
		free_page((unsigned long)loaded_vmcs->msr_bitmap);
	WARN_ON(loaded_vmcs->shadow_vmcs != NULL);
}

static struct vmcs *alloc_vmcs(bool shadow)
{
	return alloc_vmcs_cpu(shadow, raw_smp_processor_id());
}

static int alloc_loaded_vmcs(struct loaded_vmcs *loaded_vmcs)
{
	loaded_vmcs->vmcs = alloc_vmcs(false);
	if (!loaded_vmcs->vmcs)
		return -ENOMEM;

	loaded_vmcs->shadow_vmcs = NULL;
	loaded_vmcs_init(loaded_vmcs);

	if (cpu_has_vmx_msr_bitmap()) {
		loaded_vmcs->msr_bitmap = (unsigned long *)__get_free_page(GFP_KERNEL);
		if (!loaded_vmcs->msr_bitmap)
			goto out_vmcs;
		memset(loaded_vmcs->msr_bitmap, 0xff, PAGE_SIZE);

		if (IS_ENABLED(CONFIG_HYPERV) &&
		    static_branch_unlikely(&enable_evmcs) &&
		    (ms_hyperv.nested_features & HV_X64_NESTED_MSR_BITMAP)) {
			struct hv_enlightened_vmcs *evmcs =
				(struct hv_enlightened_vmcs *)loaded_vmcs->vmcs;

			evmcs->hv_enlightenments_control.msr_bitmap = 1;
		}
	}

	memset(&loaded_vmcs->host_state, 0, sizeof(struct vmcs_host_state));

	return 0;

out_vmcs:
	free_loaded_vmcs(loaded_vmcs);
	return -ENOMEM;
}

static void free_kvm_area(void)
{
	int cpu;

	for_each_possible_cpu(cpu) {
		free_vmcs(per_cpu(vmxarea, cpu));
		per_cpu(vmxarea, cpu) = NULL;
	}
}

enum vmcs_field_width {
	VMCS_FIELD_WIDTH_U16 = 0,
	VMCS_FIELD_WIDTH_U64 = 1,
	VMCS_FIELD_WIDTH_U32 = 2,
	VMCS_FIELD_WIDTH_NATURAL_WIDTH = 3
};

static inline int vmcs_field_width(unsigned long field)
{
	if (0x1 & field)	/* the *_HIGH fields are all 32 bit */
		return VMCS_FIELD_WIDTH_U32;
	return (field >> 13) & 0x3 ;
}

static inline int vmcs_field_readonly(unsigned long field)
{
	return (((field >> 10) & 0x3) == 1);
}

static void init_vmcs_shadow_fields(void)
{
	int i, j;

	for (i = j = 0; i < max_shadow_read_only_fields; i++) {
		u16 field = shadow_read_only_fields[i];
		if (vmcs_field_width(field) == VMCS_FIELD_WIDTH_U64 &&
		    (i + 1 == max_shadow_read_only_fields ||
		     shadow_read_only_fields[i + 1] != field + 1))
			pr_err("Missing field from shadow_read_only_field %x\n",
			       field + 1);

		clear_bit(field, vmx_vmread_bitmap);
#ifdef CONFIG_X86_64
		if (field & 1)
			continue;
#endif
		if (j < i)
			shadow_read_only_fields[j] = field;
		j++;
	}
	max_shadow_read_only_fields = j;

	for (i = j = 0; i < max_shadow_read_write_fields; i++) {
		u16 field = shadow_read_write_fields[i];
		if (vmcs_field_width(field) == VMCS_FIELD_WIDTH_U64 &&
		    (i + 1 == max_shadow_read_write_fields ||
		     shadow_read_write_fields[i + 1] != field + 1))
			pr_err("Missing field from shadow_read_write_field %x\n",
			       field + 1);

		/*
		 * PML and the preemption timer can be emulated, but the
		 * processor cannot vmwrite to fields that don't exist
		 * on bare metal.
		 */
		switch (field) {
		case GUEST_PML_INDEX:
			if (!cpu_has_vmx_pml())
				continue;
			break;
		case VMX_PREEMPTION_TIMER_VALUE:
			if (!cpu_has_vmx_preemption_timer())
				continue;
			break;
		case GUEST_INTR_STATUS:
			if (!cpu_has_vmx_apicv())
				continue;
			break;
		default:
			break;
		}

		clear_bit(field, vmx_vmwrite_bitmap);
		clear_bit(field, vmx_vmread_bitmap);
#ifdef CONFIG_X86_64
		if (field & 1)
			continue;
#endif
		if (j < i)
			shadow_read_write_fields[j] = field;
		j++;
	}
	max_shadow_read_write_fields = j;
}

static __init int alloc_kvm_area(void)
{
	int cpu;

	for_each_possible_cpu(cpu) {
		struct vmcs *vmcs;

		vmcs = alloc_vmcs_cpu(false, cpu);
		if (!vmcs) {
			free_kvm_area();
			return -ENOMEM;
		}

		/*
		 * When eVMCS is enabled, alloc_vmcs_cpu() sets
		 * vmcs->revision_id to KVM_EVMCS_VERSION instead of
		 * revision_id reported by MSR_IA32_VMX_BASIC.
		 *
		 * However, even though not explictly documented by
		 * TLFS, VMXArea passed as VMXON argument should
		 * still be marked with revision_id reported by
		 * physical CPU.
		 */
		if (static_branch_unlikely(&enable_evmcs))
			vmcs->hdr.revision_id = vmcs_config.revision_id;

		per_cpu(vmxarea, cpu) = vmcs;
	}
	return 0;
}

static void fix_pmode_seg(struct kvm_vcpu *vcpu, int seg,
		struct kvm_segment *save)
{
	if (!emulate_invalid_guest_state) {
		/*
		 * CS and SS RPL should be equal during guest entry according
		 * to VMX spec, but in reality it is not always so. Since vcpu
		 * is in the middle of the transition from real mode to
		 * protected mode it is safe to assume that RPL 0 is a good
		 * default value.
		 */
		if (seg == VCPU_SREG_CS || seg == VCPU_SREG_SS)
			save->selector &= ~SEGMENT_RPL_MASK;
		save->dpl = save->selector & SEGMENT_RPL_MASK;
		save->s = 1;
	}
	vmx_set_segment(vcpu, save, seg);
}

static void enter_pmode(struct kvm_vcpu *vcpu)
{
	unsigned long flags;
	struct vcpu_vmx *vmx = to_vmx(vcpu);

	/*
	 * Update real mode segment cache. It may be not up-to-date if sement
	 * register was written while vcpu was in a guest mode.
	 */
	vmx_get_segment(vcpu, &vmx->rmode.segs[VCPU_SREG_ES], VCPU_SREG_ES);
	vmx_get_segment(vcpu, &vmx->rmode.segs[VCPU_SREG_DS], VCPU_SREG_DS);
	vmx_get_segment(vcpu, &vmx->rmode.segs[VCPU_SREG_FS], VCPU_SREG_FS);
	vmx_get_segment(vcpu, &vmx->rmode.segs[VCPU_SREG_GS], VCPU_SREG_GS);
	vmx_get_segment(vcpu, &vmx->rmode.segs[VCPU_SREG_SS], VCPU_SREG_SS);
	vmx_get_segment(vcpu, &vmx->rmode.segs[VCPU_SREG_CS], VCPU_SREG_CS);

	vmx->rmode.vm86_active = 0;

	vmx_segment_cache_clear(vmx);

	vmx_set_segment(vcpu, &vmx->rmode.segs[VCPU_SREG_TR], VCPU_SREG_TR);

	flags = vmcs_readl(GUEST_RFLAGS);
	flags &= RMODE_GUEST_OWNED_EFLAGS_BITS;
	flags |= vmx->rmode.save_rflags & ~RMODE_GUEST_OWNED_EFLAGS_BITS;
	vmcs_writel(GUEST_RFLAGS, flags);

	vmcs_writel(GUEST_CR4, (vmcs_readl(GUEST_CR4) & ~X86_CR4_VME) |
			(vmcs_readl(CR4_READ_SHADOW) & X86_CR4_VME));

	update_exception_bitmap(vcpu);

	fix_pmode_seg(vcpu, VCPU_SREG_CS, &vmx->rmode.segs[VCPU_SREG_CS]);
	fix_pmode_seg(vcpu, VCPU_SREG_SS, &vmx->rmode.segs[VCPU_SREG_SS]);
	fix_pmode_seg(vcpu, VCPU_SREG_ES, &vmx->rmode.segs[VCPU_SREG_ES]);
	fix_pmode_seg(vcpu, VCPU_SREG_DS, &vmx->rmode.segs[VCPU_SREG_DS]);
	fix_pmode_seg(vcpu, VCPU_SREG_FS, &vmx->rmode.segs[VCPU_SREG_FS]);
	fix_pmode_seg(vcpu, VCPU_SREG_GS, &vmx->rmode.segs[VCPU_SREG_GS]);
}

static void fix_rmode_seg(int seg, struct kvm_segment *save)
{
	const struct kvm_vmx_segment_field *sf = &kvm_vmx_segment_fields[seg];
	struct kvm_segment var = *save;

	var.dpl = 0x3;
	if (seg == VCPU_SREG_CS)
		var.type = 0x3;

	if (!emulate_invalid_guest_state) {
		var.selector = var.base >> 4;
		var.base = var.base & 0xffff0;
		var.limit = 0xffff;
		var.g = 0;
		var.db = 0;
		var.present = 1;
		var.s = 1;
		var.l = 0;
		var.unusable = 0;
		var.type = 0x3;
		var.avl = 0;
		if (save->base & 0xf)
			printk_once(KERN_WARNING "kvm: segment base is not "
					"paragraph aligned when entering "
					"protected mode (seg=%d)", seg);
	}

	vmcs_write16(sf->selector, var.selector);
	vmcs_writel(sf->base, var.base);
	vmcs_write32(sf->limit, var.limit);
	vmcs_write32(sf->ar_bytes, vmx_segment_access_rights(&var));
}

static void enter_rmode(struct kvm_vcpu *vcpu)
{
	unsigned long flags;
	struct vcpu_vmx *vmx = to_vmx(vcpu);
	struct kvm_vmx *kvm_vmx = to_kvm_vmx(vcpu->kvm);

	vmx_get_segment(vcpu, &vmx->rmode.segs[VCPU_SREG_TR], VCPU_SREG_TR);
	vmx_get_segment(vcpu, &vmx->rmode.segs[VCPU_SREG_ES], VCPU_SREG_ES);
	vmx_get_segment(vcpu, &vmx->rmode.segs[VCPU_SREG_DS], VCPU_SREG_DS);
	vmx_get_segment(vcpu, &vmx->rmode.segs[VCPU_SREG_FS], VCPU_SREG_FS);
	vmx_get_segment(vcpu, &vmx->rmode.segs[VCPU_SREG_GS], VCPU_SREG_GS);
	vmx_get_segment(vcpu, &vmx->rmode.segs[VCPU_SREG_SS], VCPU_SREG_SS);
	vmx_get_segment(vcpu, &vmx->rmode.segs[VCPU_SREG_CS], VCPU_SREG_CS);

	vmx->rmode.vm86_active = 1;

	/*
	 * Very old userspace does not call KVM_SET_TSS_ADDR before entering
	 * vcpu. Warn the user that an update is overdue.
	 */
	if (!kvm_vmx->tss_addr)
		printk_once(KERN_WARNING "kvm: KVM_SET_TSS_ADDR need to be "
			     "called before entering vcpu\n");

	vmx_segment_cache_clear(vmx);

	vmcs_writel(GUEST_TR_BASE, kvm_vmx->tss_addr);
	vmcs_write32(GUEST_TR_LIMIT, RMODE_TSS_SIZE - 1);
	vmcs_write32(GUEST_TR_AR_BYTES, 0x008b);

	flags = vmcs_readl(GUEST_RFLAGS);
	vmx->rmode.save_rflags = flags;

	flags |= X86_EFLAGS_IOPL | X86_EFLAGS_VM;

	vmcs_writel(GUEST_RFLAGS, flags);
	vmcs_writel(GUEST_CR4, vmcs_readl(GUEST_CR4) | X86_CR4_VME);
	update_exception_bitmap(vcpu);

	fix_rmode_seg(VCPU_SREG_SS, &vmx->rmode.segs[VCPU_SREG_SS]);
	fix_rmode_seg(VCPU_SREG_CS, &vmx->rmode.segs[VCPU_SREG_CS]);
	fix_rmode_seg(VCPU_SREG_ES, &vmx->rmode.segs[VCPU_SREG_ES]);
	fix_rmode_seg(VCPU_SREG_DS, &vmx->rmode.segs[VCPU_SREG_DS]);
	fix_rmode_seg(VCPU_SREG_GS, &vmx->rmode.segs[VCPU_SREG_GS]);
	fix_rmode_seg(VCPU_SREG_FS, &vmx->rmode.segs[VCPU_SREG_FS]);

	kvm_mmu_reset_context(vcpu);
}

static void vmx_set_efer(struct kvm_vcpu *vcpu, u64 efer)
{
	struct vcpu_vmx *vmx = to_vmx(vcpu);
	struct shared_msr_entry *msr = find_msr_entry(vmx, MSR_EFER);

	if (!msr)
		return;

	vcpu->arch.efer = efer;
	if (efer & EFER_LMA) {
		vm_entry_controls_setbit(to_vmx(vcpu), VM_ENTRY_IA32E_MODE);
		msr->data = efer;
	} else {
		vm_entry_controls_clearbit(to_vmx(vcpu), VM_ENTRY_IA32E_MODE);

		msr->data = efer & ~EFER_LME;
	}
	setup_msrs(vmx);
}

#ifdef CONFIG_X86_64

static void enter_lmode(struct kvm_vcpu *vcpu)
{
	u32 guest_tr_ar;

	vmx_segment_cache_clear(to_vmx(vcpu));

	guest_tr_ar = vmcs_read32(GUEST_TR_AR_BYTES);
	if ((guest_tr_ar & VMX_AR_TYPE_MASK) != VMX_AR_TYPE_BUSY_64_TSS) {
		pr_debug_ratelimited("%s: tss fixup for long mode. \n",
				     __func__);
		vmcs_write32(GUEST_TR_AR_BYTES,
			     (guest_tr_ar & ~VMX_AR_TYPE_MASK)
			     | VMX_AR_TYPE_BUSY_64_TSS);
	}
	vmx_set_efer(vcpu, vcpu->arch.efer | EFER_LMA);
}

static void exit_lmode(struct kvm_vcpu *vcpu)
{
	vm_entry_controls_clearbit(to_vmx(vcpu), VM_ENTRY_IA32E_MODE);
	vmx_set_efer(vcpu, vcpu->arch.efer & ~EFER_LMA);
}

#endif

static inline void __vmx_flush_tlb(struct kvm_vcpu *vcpu, int vpid,
				bool invalidate_gpa)
{
	if (enable_ept && (invalidate_gpa || !enable_vpid)) {
		if (!VALID_PAGE(vcpu->arch.mmu.root_hpa))
			return;
		ept_sync_context(construct_eptp(vcpu, vcpu->arch.mmu.root_hpa));
	} else {
		vpid_sync_context(vpid);
	}
}

static void vmx_flush_tlb(struct kvm_vcpu *vcpu, bool invalidate_gpa)
{
	__vmx_flush_tlb(vcpu, to_vmx(vcpu)->vpid, invalidate_gpa);
}

static void vmx_flush_tlb_gva(struct kvm_vcpu *vcpu, gva_t addr)
{
	int vpid = to_vmx(vcpu)->vpid;

	if (!vpid_sync_vcpu_addr(vpid, addr))
		vpid_sync_context(vpid);

	/*
	 * If VPIDs are not supported or enabled, then the above is a no-op.
	 * But we don't really need a TLB flush in that case anyway, because
	 * each VM entry/exit includes an implicit flush when VPID is 0.
	 */
}

static void vmx_decache_cr0_guest_bits(struct kvm_vcpu *vcpu)
{
	ulong cr0_guest_owned_bits = vcpu->arch.cr0_guest_owned_bits;

	vcpu->arch.cr0 &= ~cr0_guest_owned_bits;
	vcpu->arch.cr0 |= vmcs_readl(GUEST_CR0) & cr0_guest_owned_bits;
}

static void vmx_decache_cr3(struct kvm_vcpu *vcpu)
{
	if (enable_unrestricted_guest || (enable_ept && is_paging(vcpu)))
		vcpu->arch.cr3 = vmcs_readl(GUEST_CR3);
	__set_bit(VCPU_EXREG_CR3, (ulong *)&vcpu->arch.regs_avail);
}

static void vmx_decache_cr4_guest_bits(struct kvm_vcpu *vcpu)
{
	ulong cr4_guest_owned_bits = vcpu->arch.cr4_guest_owned_bits;

	vcpu->arch.cr4 &= ~cr4_guest_owned_bits;
	vcpu->arch.cr4 |= vmcs_readl(GUEST_CR4) & cr4_guest_owned_bits;
}

static void ept_load_pdptrs(struct kvm_vcpu *vcpu)
{
	struct kvm_mmu *mmu = vcpu->arch.walk_mmu;

	if (!test_bit(VCPU_EXREG_PDPTR,
		      (unsigned long *)&vcpu->arch.regs_dirty))
		return;

	if (is_paging(vcpu) && is_pae(vcpu) && !is_long_mode(vcpu)) {
		vmcs_write64(GUEST_PDPTR0, mmu->pdptrs[0]);
		vmcs_write64(GUEST_PDPTR1, mmu->pdptrs[1]);
		vmcs_write64(GUEST_PDPTR2, mmu->pdptrs[2]);
		vmcs_write64(GUEST_PDPTR3, mmu->pdptrs[3]);
	}
}

static void ept_save_pdptrs(struct kvm_vcpu *vcpu)
{
	struct kvm_mmu *mmu = vcpu->arch.walk_mmu;

	if (is_paging(vcpu) && is_pae(vcpu) && !is_long_mode(vcpu)) {
		mmu->pdptrs[0] = vmcs_read64(GUEST_PDPTR0);
		mmu->pdptrs[1] = vmcs_read64(GUEST_PDPTR1);
		mmu->pdptrs[2] = vmcs_read64(GUEST_PDPTR2);
		mmu->pdptrs[3] = vmcs_read64(GUEST_PDPTR3);
	}

	__set_bit(VCPU_EXREG_PDPTR,
		  (unsigned long *)&vcpu->arch.regs_avail);
	__set_bit(VCPU_EXREG_PDPTR,
		  (unsigned long *)&vcpu->arch.regs_dirty);
}

static bool nested_guest_cr0_valid(struct kvm_vcpu *vcpu, unsigned long val)
{
	u64 fixed0 = to_vmx(vcpu)->nested.msrs.cr0_fixed0;
	u64 fixed1 = to_vmx(vcpu)->nested.msrs.cr0_fixed1;
	struct vmcs12 *vmcs12 = get_vmcs12(vcpu);

	if (to_vmx(vcpu)->nested.msrs.secondary_ctls_high &
		SECONDARY_EXEC_UNRESTRICTED_GUEST &&
	    nested_cpu_has2(vmcs12, SECONDARY_EXEC_UNRESTRICTED_GUEST))
		fixed0 &= ~(X86_CR0_PE | X86_CR0_PG);

	return fixed_bits_valid(val, fixed0, fixed1);
}

static bool nested_host_cr0_valid(struct kvm_vcpu *vcpu, unsigned long val)
{
	u64 fixed0 = to_vmx(vcpu)->nested.msrs.cr0_fixed0;
	u64 fixed1 = to_vmx(vcpu)->nested.msrs.cr0_fixed1;

	return fixed_bits_valid(val, fixed0, fixed1);
}

static bool nested_cr4_valid(struct kvm_vcpu *vcpu, unsigned long val)
{
	u64 fixed0 = to_vmx(vcpu)->nested.msrs.cr4_fixed0;
	u64 fixed1 = to_vmx(vcpu)->nested.msrs.cr4_fixed1;

	return fixed_bits_valid(val, fixed0, fixed1);
}

/* No difference in the restrictions on guest and host CR4 in VMX operation. */
#define nested_guest_cr4_valid	nested_cr4_valid
#define nested_host_cr4_valid	nested_cr4_valid

static int vmx_set_cr4(struct kvm_vcpu *vcpu, unsigned long cr4);

static void ept_update_paging_mode_cr0(unsigned long *hw_cr0,
					unsigned long cr0,
					struct kvm_vcpu *vcpu)
{
	if (!test_bit(VCPU_EXREG_CR3, (ulong *)&vcpu->arch.regs_avail))
		vmx_decache_cr3(vcpu);
	if (!(cr0 & X86_CR0_PG)) {
		/* From paging/starting to nonpaging */
		vmcs_write32(CPU_BASED_VM_EXEC_CONTROL,
			     vmcs_read32(CPU_BASED_VM_EXEC_CONTROL) |
			     (CPU_BASED_CR3_LOAD_EXITING |
			      CPU_BASED_CR3_STORE_EXITING));
		vcpu->arch.cr0 = cr0;
		vmx_set_cr4(vcpu, kvm_read_cr4(vcpu));
	} else if (!is_paging(vcpu)) {
		/* From nonpaging to paging */
		vmcs_write32(CPU_BASED_VM_EXEC_CONTROL,
			     vmcs_read32(CPU_BASED_VM_EXEC_CONTROL) &
			     ~(CPU_BASED_CR3_LOAD_EXITING |
			       CPU_BASED_CR3_STORE_EXITING));
		vcpu->arch.cr0 = cr0;
		vmx_set_cr4(vcpu, kvm_read_cr4(vcpu));
	}

	if (!(cr0 & X86_CR0_WP))
		*hw_cr0 &= ~X86_CR0_WP;
}

static void vmx_set_cr0(struct kvm_vcpu *vcpu, unsigned long cr0)
{
	struct vcpu_vmx *vmx = to_vmx(vcpu);
	unsigned long hw_cr0;

	hw_cr0 = (cr0 & ~KVM_GUEST_CR0_MASK);
	if (enable_unrestricted_guest)
		hw_cr0 |= KVM_VM_CR0_ALWAYS_ON_UNRESTRICTED_GUEST;
	else {
		hw_cr0 |= KVM_VM_CR0_ALWAYS_ON;

		if (vmx->rmode.vm86_active && (cr0 & X86_CR0_PE))
			enter_pmode(vcpu);

		if (!vmx->rmode.vm86_active && !(cr0 & X86_CR0_PE))
			enter_rmode(vcpu);
	}

#ifdef CONFIG_X86_64
	if (vcpu->arch.efer & EFER_LME) {
		if (!is_paging(vcpu) && (cr0 & X86_CR0_PG))
			enter_lmode(vcpu);
		if (is_paging(vcpu) && !(cr0 & X86_CR0_PG))
			exit_lmode(vcpu);
	}
#endif

	if (enable_ept && !enable_unrestricted_guest)
		ept_update_paging_mode_cr0(&hw_cr0, cr0, vcpu);

	vmcs_writel(CR0_READ_SHADOW, cr0);
	vmcs_writel(GUEST_CR0, hw_cr0);
	vcpu->arch.cr0 = cr0;

	/* depends on vcpu->arch.cr0 to be set to a new value */
	vmx->emulation_required = emulation_required(vcpu);
}

static int get_ept_level(struct kvm_vcpu *vcpu)
{
	if (cpu_has_vmx_ept_5levels() && (cpuid_maxphyaddr(vcpu) > 48))
		return 5;
	return 4;
}

static u64 construct_eptp(struct kvm_vcpu *vcpu, unsigned long root_hpa)
{
	u64 eptp = VMX_EPTP_MT_WB;

	eptp |= (get_ept_level(vcpu) == 5) ? VMX_EPTP_PWL_5 : VMX_EPTP_PWL_4;

	if (enable_ept_ad_bits &&
	    (!is_guest_mode(vcpu) || nested_ept_ad_enabled(vcpu)))
		eptp |= VMX_EPTP_AD_ENABLE_BIT;
	eptp |= (root_hpa & PAGE_MASK);

	return eptp;
}

static void vmx_set_cr3(struct kvm_vcpu *vcpu, unsigned long cr3)
{
	struct kvm *kvm = vcpu->kvm;
	unsigned long guest_cr3;
	u64 eptp;

	guest_cr3 = cr3;
	if (enable_ept) {
		eptp = construct_eptp(vcpu, cr3);
		vmcs_write64(EPT_POINTER, eptp);

		if (kvm_x86_ops->tlb_remote_flush) {
			spin_lock(&to_kvm_vmx(kvm)->ept_pointer_lock);
			to_vmx(vcpu)->ept_pointer = eptp;
			to_kvm_vmx(kvm)->ept_pointers_match
				= EPT_POINTERS_CHECK;
			spin_unlock(&to_kvm_vmx(kvm)->ept_pointer_lock);
		}

		if (enable_unrestricted_guest || is_paging(vcpu) ||
		    is_guest_mode(vcpu))
			guest_cr3 = kvm_read_cr3(vcpu);
		else
			guest_cr3 = to_kvm_vmx(kvm)->ept_identity_map_addr;
		ept_load_pdptrs(vcpu);
	}

	vmcs_writel(GUEST_CR3, guest_cr3);
}

static int vmx_set_cr4(struct kvm_vcpu *vcpu, unsigned long cr4)
{
	/*
	 * Pass through host's Machine Check Enable value to hw_cr4, which
	 * is in force while we are in guest mode.  Do not let guests control
	 * this bit, even if host CR4.MCE == 0.
	 */
	unsigned long hw_cr4;

	hw_cr4 = (cr4_read_shadow() & X86_CR4_MCE) | (cr4 & ~X86_CR4_MCE);
	if (enable_unrestricted_guest)
		hw_cr4 |= KVM_VM_CR4_ALWAYS_ON_UNRESTRICTED_GUEST;
	else if (to_vmx(vcpu)->rmode.vm86_active)
		hw_cr4 |= KVM_RMODE_VM_CR4_ALWAYS_ON;
	else
		hw_cr4 |= KVM_PMODE_VM_CR4_ALWAYS_ON;

	if (!boot_cpu_has(X86_FEATURE_UMIP) && vmx_umip_emulated()) {
		if (cr4 & X86_CR4_UMIP) {
			vmcs_set_bits(SECONDARY_VM_EXEC_CONTROL,
				SECONDARY_EXEC_DESC);
			hw_cr4 &= ~X86_CR4_UMIP;
		} else if (!is_guest_mode(vcpu) ||
			!nested_cpu_has2(get_vmcs12(vcpu), SECONDARY_EXEC_DESC))
			vmcs_clear_bits(SECONDARY_VM_EXEC_CONTROL,
					SECONDARY_EXEC_DESC);
	}

	if (cr4 & X86_CR4_VMXE) {
		/*
		 * To use VMXON (and later other VMX instructions), a guest
		 * must first be able to turn on cr4.VMXE (see handle_vmon()).
		 * So basically the check on whether to allow nested VMX
		 * is here.  We operate under the default treatment of SMM,
		 * so VMX cannot be enabled under SMM.
		 */
		if (!nested_vmx_allowed(vcpu) || is_smm(vcpu))
			return 1;
	}

	if (to_vmx(vcpu)->nested.vmxon && !nested_cr4_valid(vcpu, cr4))
		return 1;

	vcpu->arch.cr4 = cr4;

	if (!enable_unrestricted_guest) {
		if (enable_ept) {
			if (!is_paging(vcpu)) {
				hw_cr4 &= ~X86_CR4_PAE;
				hw_cr4 |= X86_CR4_PSE;
			} else if (!(cr4 & X86_CR4_PAE)) {
				hw_cr4 &= ~X86_CR4_PAE;
			}
		}

		/*
		 * SMEP/SMAP/PKU is disabled if CPU is in non-paging mode in
		 * hardware.  To emulate this behavior, SMEP/SMAP/PKU needs
		 * to be manually disabled when guest switches to non-paging
		 * mode.
		 *
		 * If !enable_unrestricted_guest, the CPU is always running
		 * with CR0.PG=1 and CR4 needs to be modified.
		 * If enable_unrestricted_guest, the CPU automatically
		 * disables SMEP/SMAP/PKU when the guest sets CR0.PG=0.
		 */
		if (!is_paging(vcpu))
			hw_cr4 &= ~(X86_CR4_SMEP | X86_CR4_SMAP | X86_CR4_PKE);
	}

	vmcs_writel(CR4_READ_SHADOW, cr4);
	vmcs_writel(GUEST_CR4, hw_cr4);
	return 0;
}

static void vmx_get_segment(struct kvm_vcpu *vcpu,
			    struct kvm_segment *var, int seg)
{
	struct vcpu_vmx *vmx = to_vmx(vcpu);
	u32 ar;

	if (vmx->rmode.vm86_active && seg != VCPU_SREG_LDTR) {
		*var = vmx->rmode.segs[seg];
		if (seg == VCPU_SREG_TR
		    || var->selector == vmx_read_guest_seg_selector(vmx, seg))
			return;
		var->base = vmx_read_guest_seg_base(vmx, seg);
		var->selector = vmx_read_guest_seg_selector(vmx, seg);
		return;
	}
	var->base = vmx_read_guest_seg_base(vmx, seg);
	var->limit = vmx_read_guest_seg_limit(vmx, seg);
	var->selector = vmx_read_guest_seg_selector(vmx, seg);
	ar = vmx_read_guest_seg_ar(vmx, seg);
	var->unusable = (ar >> 16) & 1;
	var->type = ar & 15;
	var->s = (ar >> 4) & 1;
	var->dpl = (ar >> 5) & 3;
	/*
	 * Some userspaces do not preserve unusable property. Since usable
	 * segment has to be present according to VMX spec we can use present
	 * property to amend userspace bug by making unusable segment always
	 * nonpresent. vmx_segment_access_rights() already marks nonpresent
	 * segment as unusable.
	 */
	var->present = !var->unusable;
	var->avl = (ar >> 12) & 1;
	var->l = (ar >> 13) & 1;
	var->db = (ar >> 14) & 1;
	var->g = (ar >> 15) & 1;
}

static u64 vmx_get_segment_base(struct kvm_vcpu *vcpu, int seg)
{
	struct kvm_segment s;

	if (to_vmx(vcpu)->rmode.vm86_active) {
		vmx_get_segment(vcpu, &s, seg);
		return s.base;
	}
	return vmx_read_guest_seg_base(to_vmx(vcpu), seg);
}

static int vmx_get_cpl(struct kvm_vcpu *vcpu)
{
	struct vcpu_vmx *vmx = to_vmx(vcpu);

	if (unlikely(vmx->rmode.vm86_active))
		return 0;
	else {
		int ar = vmx_read_guest_seg_ar(vmx, VCPU_SREG_SS);
		return VMX_AR_DPL(ar);
	}
}

static u32 vmx_segment_access_rights(struct kvm_segment *var)
{
	u32 ar;

	if (var->unusable || !var->present)
		ar = 1 << 16;
	else {
		ar = var->type & 15;
		ar |= (var->s & 1) << 4;
		ar |= (var->dpl & 3) << 5;
		ar |= (var->present & 1) << 7;
		ar |= (var->avl & 1) << 12;
		ar |= (var->l & 1) << 13;
		ar |= (var->db & 1) << 14;
		ar |= (var->g & 1) << 15;
	}

	return ar;
}

static void vmx_set_segment(struct kvm_vcpu *vcpu,
			    struct kvm_segment *var, int seg)
{
	struct vcpu_vmx *vmx = to_vmx(vcpu);
	const struct kvm_vmx_segment_field *sf = &kvm_vmx_segment_fields[seg];

	vmx_segment_cache_clear(vmx);

	if (vmx->rmode.vm86_active && seg != VCPU_SREG_LDTR) {
		vmx->rmode.segs[seg] = *var;
		if (seg == VCPU_SREG_TR)
			vmcs_write16(sf->selector, var->selector);
		else if (var->s)
			fix_rmode_seg(seg, &vmx->rmode.segs[seg]);
		goto out;
	}

	vmcs_writel(sf->base, var->base);
	vmcs_write32(sf->limit, var->limit);
	vmcs_write16(sf->selector, var->selector);

	/*
	 *   Fix the "Accessed" bit in AR field of segment registers for older
	 * qemu binaries.
	 *   IA32 arch specifies that at the time of processor reset the
	 * "Accessed" bit in the AR field of segment registers is 1. And qemu
	 * is setting it to 0 in the userland code. This causes invalid guest
	 * state vmexit when "unrestricted guest" mode is turned on.
	 *    Fix for this setup issue in cpu_reset is being pushed in the qemu
	 * tree. Newer qemu binaries with that qemu fix would not need this
	 * kvm hack.
	 */
	if (enable_unrestricted_guest && (seg != VCPU_SREG_LDTR))
		var->type |= 0x1; /* Accessed */

	vmcs_write32(sf->ar_bytes, vmx_segment_access_rights(var));

out:
	vmx->emulation_required = emulation_required(vcpu);
}

static void vmx_get_cs_db_l_bits(struct kvm_vcpu *vcpu, int *db, int *l)
{
	u32 ar = vmx_read_guest_seg_ar(to_vmx(vcpu), VCPU_SREG_CS);

	*db = (ar >> 14) & 1;
	*l = (ar >> 13) & 1;
}

static void vmx_get_idt(struct kvm_vcpu *vcpu, struct desc_ptr *dt)
{
	dt->size = vmcs_read32(GUEST_IDTR_LIMIT);
	dt->address = vmcs_readl(GUEST_IDTR_BASE);
}

static void vmx_set_idt(struct kvm_vcpu *vcpu, struct desc_ptr *dt)
{
	vmcs_write32(GUEST_IDTR_LIMIT, dt->size);
	vmcs_writel(GUEST_IDTR_BASE, dt->address);
}

static void vmx_get_gdt(struct kvm_vcpu *vcpu, struct desc_ptr *dt)
{
	dt->size = vmcs_read32(GUEST_GDTR_LIMIT);
	dt->address = vmcs_readl(GUEST_GDTR_BASE);
}

static void vmx_set_gdt(struct kvm_vcpu *vcpu, struct desc_ptr *dt)
{
	vmcs_write32(GUEST_GDTR_LIMIT, dt->size);
	vmcs_writel(GUEST_GDTR_BASE, dt->address);
}

static bool rmode_segment_valid(struct kvm_vcpu *vcpu, int seg)
{
	struct kvm_segment var;
	u32 ar;

	vmx_get_segment(vcpu, &var, seg);
	var.dpl = 0x3;
	if (seg == VCPU_SREG_CS)
		var.type = 0x3;
	ar = vmx_segment_access_rights(&var);

	if (var.base != (var.selector << 4))
		return false;
	if (var.limit != 0xffff)
		return false;
	if (ar != 0xf3)
		return false;

	return true;
}

static bool code_segment_valid(struct kvm_vcpu *vcpu)
{
	struct kvm_segment cs;
	unsigned int cs_rpl;

	vmx_get_segment(vcpu, &cs, VCPU_SREG_CS);
	cs_rpl = cs.selector & SEGMENT_RPL_MASK;

	if (cs.unusable)
		return false;
	if (~cs.type & (VMX_AR_TYPE_CODE_MASK|VMX_AR_TYPE_ACCESSES_MASK))
		return false;
	if (!cs.s)
		return false;
	if (cs.type & VMX_AR_TYPE_WRITEABLE_MASK) {
		if (cs.dpl > cs_rpl)
			return false;
	} else {
		if (cs.dpl != cs_rpl)
			return false;
	}
	if (!cs.present)
		return false;

	/* TODO: Add Reserved field check, this'll require a new member in the kvm_segment_field structure */
	return true;
}

static bool stack_segment_valid(struct kvm_vcpu *vcpu)
{
	struct kvm_segment ss;
	unsigned int ss_rpl;

	vmx_get_segment(vcpu, &ss, VCPU_SREG_SS);
	ss_rpl = ss.selector & SEGMENT_RPL_MASK;

	if (ss.unusable)
		return true;
	if (ss.type != 3 && ss.type != 7)
		return false;
	if (!ss.s)
		return false;
	if (ss.dpl != ss_rpl) /* DPL != RPL */
		return false;
	if (!ss.present)
		return false;

	return true;
}

static bool data_segment_valid(struct kvm_vcpu *vcpu, int seg)
{
	struct kvm_segment var;
	unsigned int rpl;

	vmx_get_segment(vcpu, &var, seg);
	rpl = var.selector & SEGMENT_RPL_MASK;

	if (var.unusable)
		return true;
	if (!var.s)
		return false;
	if (!var.present)
		return false;
	if (~var.type & (VMX_AR_TYPE_CODE_MASK|VMX_AR_TYPE_WRITEABLE_MASK)) {
		if (var.dpl < rpl) /* DPL < RPL */
			return false;
	}

	/* TODO: Add other members to kvm_segment_field to allow checking for other access
	 * rights flags
	 */
	return true;
}

static bool tr_valid(struct kvm_vcpu *vcpu)
{
	struct kvm_segment tr;

	vmx_get_segment(vcpu, &tr, VCPU_SREG_TR);

	if (tr.unusable)
		return false;
	if (tr.selector & SEGMENT_TI_MASK)	/* TI = 1 */
		return false;
	if (tr.type != 3 && tr.type != 11) /* TODO: Check if guest is in IA32e mode */
		return false;
	if (!tr.present)
		return false;

	return true;
}

static bool ldtr_valid(struct kvm_vcpu *vcpu)
{
	struct kvm_segment ldtr;

	vmx_get_segment(vcpu, &ldtr, VCPU_SREG_LDTR);

	if (ldtr.unusable)
		return true;
	if (ldtr.selector & SEGMENT_TI_MASK)	/* TI = 1 */
		return false;
	if (ldtr.type != 2)
		return false;
	if (!ldtr.present)
		return false;

	return true;
}

static bool cs_ss_rpl_check(struct kvm_vcpu *vcpu)
{
	struct kvm_segment cs, ss;

	vmx_get_segment(vcpu, &cs, VCPU_SREG_CS);
	vmx_get_segment(vcpu, &ss, VCPU_SREG_SS);

	return ((cs.selector & SEGMENT_RPL_MASK) ==
		 (ss.selector & SEGMENT_RPL_MASK));
}

/*
 * Check if guest state is valid. Returns true if valid, false if
 * not.
 * We assume that registers are always usable
 */
static bool guest_state_valid(struct kvm_vcpu *vcpu)
{
	if (enable_unrestricted_guest)
		return true;

	/* real mode guest state checks */
	if (!is_protmode(vcpu) || (vmx_get_rflags(vcpu) & X86_EFLAGS_VM)) {
		if (!rmode_segment_valid(vcpu, VCPU_SREG_CS))
			return false;
		if (!rmode_segment_valid(vcpu, VCPU_SREG_SS))
			return false;
		if (!rmode_segment_valid(vcpu, VCPU_SREG_DS))
			return false;
		if (!rmode_segment_valid(vcpu, VCPU_SREG_ES))
			return false;
		if (!rmode_segment_valid(vcpu, VCPU_SREG_FS))
			return false;
		if (!rmode_segment_valid(vcpu, VCPU_SREG_GS))
			return false;
	} else {
	/* protected mode guest state checks */
		if (!cs_ss_rpl_check(vcpu))
			return false;
		if (!code_segment_valid(vcpu))
			return false;
		if (!stack_segment_valid(vcpu))
			return false;
		if (!data_segment_valid(vcpu, VCPU_SREG_DS))
			return false;
		if (!data_segment_valid(vcpu, VCPU_SREG_ES))
			return false;
		if (!data_segment_valid(vcpu, VCPU_SREG_FS))
			return false;
		if (!data_segment_valid(vcpu, VCPU_SREG_GS))
			return false;
		if (!tr_valid(vcpu))
			return false;
		if (!ldtr_valid(vcpu))
			return false;
	}
	/* TODO:
	 * - Add checks on RIP
	 * - Add checks on RFLAGS
	 */

	return true;
}

static bool page_address_valid(struct kvm_vcpu *vcpu, gpa_t gpa)
{
	return PAGE_ALIGNED(gpa) && !(gpa >> cpuid_maxphyaddr(vcpu));
}

static int init_rmode_tss(struct kvm *kvm)
{
	gfn_t fn;
	u16 data = 0;
	int idx, r;

	idx = srcu_read_lock(&kvm->srcu);
	fn = to_kvm_vmx(kvm)->tss_addr >> PAGE_SHIFT;
	r = kvm_clear_guest_page(kvm, fn, 0, PAGE_SIZE);
	if (r < 0)
		goto out;
	data = TSS_BASE_SIZE + TSS_REDIRECTION_SIZE;
	r = kvm_write_guest_page(kvm, fn++, &data,
			TSS_IOPB_BASE_OFFSET, sizeof(u16));
	if (r < 0)
		goto out;
	r = kvm_clear_guest_page(kvm, fn++, 0, PAGE_SIZE);
	if (r < 0)
		goto out;
	r = kvm_clear_guest_page(kvm, fn, 0, PAGE_SIZE);
	if (r < 0)
		goto out;
	data = ~0;
	r = kvm_write_guest_page(kvm, fn, &data,
				 RMODE_TSS_SIZE - 2 * PAGE_SIZE - 1,
				 sizeof(u8));
out:
	srcu_read_unlock(&kvm->srcu, idx);
	return r;
}

static int init_rmode_identity_map(struct kvm *kvm)
{
	struct kvm_vmx *kvm_vmx = to_kvm_vmx(kvm);
	int i, idx, r = 0;
	kvm_pfn_t identity_map_pfn;
	u32 tmp;

	/* Protect kvm_vmx->ept_identity_pagetable_done. */
	mutex_lock(&kvm->slots_lock);

	if (likely(kvm_vmx->ept_identity_pagetable_done))
		goto out2;

	if (!kvm_vmx->ept_identity_map_addr)
		kvm_vmx->ept_identity_map_addr = VMX_EPT_IDENTITY_PAGETABLE_ADDR;
	identity_map_pfn = kvm_vmx->ept_identity_map_addr >> PAGE_SHIFT;

	r = __x86_set_memory_region(kvm, IDENTITY_PAGETABLE_PRIVATE_MEMSLOT,
				    kvm_vmx->ept_identity_map_addr, PAGE_SIZE);
	if (r < 0)
		goto out2;

	idx = srcu_read_lock(&kvm->srcu);
	r = kvm_clear_guest_page(kvm, identity_map_pfn, 0, PAGE_SIZE);
	if (r < 0)
		goto out;
	/* Set up identity-mapping pagetable for EPT in real mode */
	for (i = 0; i < PT32_ENT_PER_PAGE; i++) {
		tmp = (i << 22) + (_PAGE_PRESENT | _PAGE_RW | _PAGE_USER |
			_PAGE_ACCESSED | _PAGE_DIRTY | _PAGE_PSE);
		r = kvm_write_guest_page(kvm, identity_map_pfn,
				&tmp, i * sizeof(tmp), sizeof(tmp));
		if (r < 0)
			goto out;
	}
	kvm_vmx->ept_identity_pagetable_done = true;

out:
	srcu_read_unlock(&kvm->srcu, idx);

out2:
	mutex_unlock(&kvm->slots_lock);
	return r;
}

static void seg_setup(int seg)
{
	const struct kvm_vmx_segment_field *sf = &kvm_vmx_segment_fields[seg];
	unsigned int ar;

	vmcs_write16(sf->selector, 0);
	vmcs_writel(sf->base, 0);
	vmcs_write32(sf->limit, 0xffff);
	ar = 0x93;
	if (seg == VCPU_SREG_CS)
		ar |= 0x08; /* code segment */

	vmcs_write32(sf->ar_bytes, ar);
}

static int alloc_apic_access_page(struct kvm *kvm)
{
	struct page *page;
	int r = 0;

	mutex_lock(&kvm->slots_lock);
	if (kvm->arch.apic_access_page_done)
		goto out;
	r = __x86_set_memory_region(kvm, APIC_ACCESS_PAGE_PRIVATE_MEMSLOT,
				    APIC_DEFAULT_PHYS_BASE, PAGE_SIZE);
	if (r)
		goto out;

	page = gfn_to_page(kvm, APIC_DEFAULT_PHYS_BASE >> PAGE_SHIFT);
	if (is_error_page(page)) {
		r = -EFAULT;
		goto out;
	}

	/*
	 * Do not pin the page in memory, so that memory hot-unplug
	 * is able to migrate it.
	 */
	put_page(page);
	kvm->arch.apic_access_page_done = true;
out:
	mutex_unlock(&kvm->slots_lock);
	return r;
}

static int allocate_vpid(void)
{
	int vpid;

	if (!enable_vpid)
		return 0;
	spin_lock(&vmx_vpid_lock);
	vpid = find_first_zero_bit(vmx_vpid_bitmap, VMX_NR_VPIDS);
	if (vpid < VMX_NR_VPIDS)
		__set_bit(vpid, vmx_vpid_bitmap);
	else
		vpid = 0;
	spin_unlock(&vmx_vpid_lock);
	return vpid;
}

static void free_vpid(int vpid)
{
	if (!enable_vpid || vpid == 0)
		return;
	spin_lock(&vmx_vpid_lock);
	__clear_bit(vpid, vmx_vpid_bitmap);
	spin_unlock(&vmx_vpid_lock);
}

static void __always_inline vmx_disable_intercept_for_msr(unsigned long *msr_bitmap,
							  u32 msr, int type)
{
	int f = sizeof(unsigned long);

	if (!cpu_has_vmx_msr_bitmap())
		return;

	if (static_branch_unlikely(&enable_evmcs))
		evmcs_touch_msr_bitmap();

	/*
	 * See Intel PRM Vol. 3, 20.6.9 (MSR-Bitmap Address). Early manuals
	 * have the write-low and read-high bitmap offsets the wrong way round.
	 * We can control MSRs 0x00000000-0x00001fff and 0xc0000000-0xc0001fff.
	 */
	if (msr <= 0x1fff) {
		if (type & MSR_TYPE_R)
			/* read-low */
			__clear_bit(msr, msr_bitmap + 0x000 / f);

		if (type & MSR_TYPE_W)
			/* write-low */
			__clear_bit(msr, msr_bitmap + 0x800 / f);

	} else if ((msr >= 0xc0000000) && (msr <= 0xc0001fff)) {
		msr &= 0x1fff;
		if (type & MSR_TYPE_R)
			/* read-high */
			__clear_bit(msr, msr_bitmap + 0x400 / f);

		if (type & MSR_TYPE_W)
			/* write-high */
			__clear_bit(msr, msr_bitmap + 0xc00 / f);

	}
}

static void __always_inline vmx_enable_intercept_for_msr(unsigned long *msr_bitmap,
							 u32 msr, int type)
{
	int f = sizeof(unsigned long);

	if (!cpu_has_vmx_msr_bitmap())
		return;

	if (static_branch_unlikely(&enable_evmcs))
		evmcs_touch_msr_bitmap();

	/*
	 * See Intel PRM Vol. 3, 20.6.9 (MSR-Bitmap Address). Early manuals
	 * have the write-low and read-high bitmap offsets the wrong way round.
	 * We can control MSRs 0x00000000-0x00001fff and 0xc0000000-0xc0001fff.
	 */
	if (msr <= 0x1fff) {
		if (type & MSR_TYPE_R)
			/* read-low */
			__set_bit(msr, msr_bitmap + 0x000 / f);

		if (type & MSR_TYPE_W)
			/* write-low */
			__set_bit(msr, msr_bitmap + 0x800 / f);

	} else if ((msr >= 0xc0000000) && (msr <= 0xc0001fff)) {
		msr &= 0x1fff;
		if (type & MSR_TYPE_R)
			/* read-high */
			__set_bit(msr, msr_bitmap + 0x400 / f);

		if (type & MSR_TYPE_W)
			/* write-high */
			__set_bit(msr, msr_bitmap + 0xc00 / f);

	}
}

static void __always_inline vmx_set_intercept_for_msr(unsigned long *msr_bitmap,
			     			      u32 msr, int type, bool value)
{
	if (value)
		vmx_enable_intercept_for_msr(msr_bitmap, msr, type);
	else
		vmx_disable_intercept_for_msr(msr_bitmap, msr, type);
}

/*
 * If a msr is allowed by L0, we should check whether it is allowed by L1.
 * The corresponding bit will be cleared unless both of L0 and L1 allow it.
 */
static void nested_vmx_disable_intercept_for_msr(unsigned long *msr_bitmap_l1,
					       unsigned long *msr_bitmap_nested,
					       u32 msr, int type)
{
	int f = sizeof(unsigned long);

	/*
	 * See Intel PRM Vol. 3, 20.6.9 (MSR-Bitmap Address). Early manuals
	 * have the write-low and read-high bitmap offsets the wrong way round.
	 * We can control MSRs 0x00000000-0x00001fff and 0xc0000000-0xc0001fff.
	 */
	if (msr <= 0x1fff) {
		if (type & MSR_TYPE_R &&
		   !test_bit(msr, msr_bitmap_l1 + 0x000 / f))
			/* read-low */
			__clear_bit(msr, msr_bitmap_nested + 0x000 / f);

		if (type & MSR_TYPE_W &&
		   !test_bit(msr, msr_bitmap_l1 + 0x800 / f))
			/* write-low */
			__clear_bit(msr, msr_bitmap_nested + 0x800 / f);

	} else if ((msr >= 0xc0000000) && (msr <= 0xc0001fff)) {
		msr &= 0x1fff;
		if (type & MSR_TYPE_R &&
		   !test_bit(msr, msr_bitmap_l1 + 0x400 / f))
			/* read-high */
			__clear_bit(msr, msr_bitmap_nested + 0x400 / f);

		if (type & MSR_TYPE_W &&
		   !test_bit(msr, msr_bitmap_l1 + 0xc00 / f))
			/* write-high */
			__clear_bit(msr, msr_bitmap_nested + 0xc00 / f);

	}
}

static u8 vmx_msr_bitmap_mode(struct kvm_vcpu *vcpu)
{
	u8 mode = 0;

	if (cpu_has_secondary_exec_ctrls() &&
	    (vmcs_read32(SECONDARY_VM_EXEC_CONTROL) &
	     SECONDARY_EXEC_VIRTUALIZE_X2APIC_MODE)) {
		mode |= MSR_BITMAP_MODE_X2APIC;
		if (enable_apicv && kvm_vcpu_apicv_active(vcpu))
			mode |= MSR_BITMAP_MODE_X2APIC_APICV;
	}

	return mode;
}

#define X2APIC_MSR(r) (APIC_BASE_MSR + ((r) >> 4))

static void vmx_update_msr_bitmap_x2apic(unsigned long *msr_bitmap,
					 u8 mode)
{
	int msr;

	for (msr = 0x800; msr <= 0x8ff; msr += BITS_PER_LONG) {
		unsigned word = msr / BITS_PER_LONG;
		msr_bitmap[word] = (mode & MSR_BITMAP_MODE_X2APIC_APICV) ? 0 : ~0;
		msr_bitmap[word + (0x800 / sizeof(long))] = ~0;
	}

	if (mode & MSR_BITMAP_MODE_X2APIC) {
		/*
		 * TPR reads and writes can be virtualized even if virtual interrupt
		 * delivery is not in use.
		 */
		vmx_disable_intercept_for_msr(msr_bitmap, X2APIC_MSR(APIC_TASKPRI), MSR_TYPE_RW);
		if (mode & MSR_BITMAP_MODE_X2APIC_APICV) {
			vmx_enable_intercept_for_msr(msr_bitmap, X2APIC_MSR(APIC_TMCCT), MSR_TYPE_R);
			vmx_disable_intercept_for_msr(msr_bitmap, X2APIC_MSR(APIC_EOI), MSR_TYPE_W);
			vmx_disable_intercept_for_msr(msr_bitmap, X2APIC_MSR(APIC_SELF_IPI), MSR_TYPE_W);
		}
	}
}

static void vmx_update_msr_bitmap(struct kvm_vcpu *vcpu)
{
	struct vcpu_vmx *vmx = to_vmx(vcpu);
	unsigned long *msr_bitmap = vmx->vmcs01.msr_bitmap;
	u8 mode = vmx_msr_bitmap_mode(vcpu);
	u8 changed = mode ^ vmx->msr_bitmap_mode;

	if (!changed)
		return;

	if (changed & (MSR_BITMAP_MODE_X2APIC | MSR_BITMAP_MODE_X2APIC_APICV))
		vmx_update_msr_bitmap_x2apic(msr_bitmap, mode);

	vmx->msr_bitmap_mode = mode;
}

static bool vmx_get_enable_apicv(struct kvm_vcpu *vcpu)
{
	return enable_apicv;
}

static void nested_mark_vmcs12_pages_dirty(struct kvm_vcpu *vcpu)
{
	struct vmcs12 *vmcs12 = get_vmcs12(vcpu);
	gfn_t gfn;

	/*
	 * Don't need to mark the APIC access page dirty; it is never
	 * written to by the CPU during APIC virtualization.
	 */

	if (nested_cpu_has(vmcs12, CPU_BASED_TPR_SHADOW)) {
		gfn = vmcs12->virtual_apic_page_addr >> PAGE_SHIFT;
		kvm_vcpu_mark_page_dirty(vcpu, gfn);
	}

	if (nested_cpu_has_posted_intr(vmcs12)) {
		gfn = vmcs12->posted_intr_desc_addr >> PAGE_SHIFT;
		kvm_vcpu_mark_page_dirty(vcpu, gfn);
	}
}


static void vmx_complete_nested_posted_interrupt(struct kvm_vcpu *vcpu)
{
	struct vcpu_vmx *vmx = to_vmx(vcpu);
	int max_irr;
	void *vapic_page;
	u16 status;

	if (!vmx->nested.pi_desc || !vmx->nested.pi_pending)
		return;

	vmx->nested.pi_pending = false;
	if (!pi_test_and_clear_on(vmx->nested.pi_desc))
		return;

	max_irr = find_last_bit((unsigned long *)vmx->nested.pi_desc->pir, 256);
	if (max_irr != 256) {
		vapic_page = kmap(vmx->nested.virtual_apic_page);
		__kvm_apic_update_irr(vmx->nested.pi_desc->pir,
			vapic_page, &max_irr);
		kunmap(vmx->nested.virtual_apic_page);

		status = vmcs_read16(GUEST_INTR_STATUS);
		if ((u8)max_irr > ((u8)status & 0xff)) {
			status &= ~0xff;
			status |= (u8)max_irr;
			vmcs_write16(GUEST_INTR_STATUS, status);
		}
	}

	nested_mark_vmcs12_pages_dirty(vcpu);
}

static u8 vmx_get_rvi(void)
{
	return vmcs_read16(GUEST_INTR_STATUS) & 0xff;
}

static bool vmx_guest_apic_has_interrupt(struct kvm_vcpu *vcpu)
{
	struct vcpu_vmx *vmx = to_vmx(vcpu);
	void *vapic_page;
	u32 vppr;
	int rvi;

	if (WARN_ON_ONCE(!is_guest_mode(vcpu)) ||
		!nested_cpu_has_vid(get_vmcs12(vcpu)) ||
		WARN_ON_ONCE(!vmx->nested.virtual_apic_page))
		return false;

	rvi = vmx_get_rvi();

	vapic_page = kmap(vmx->nested.virtual_apic_page);
	vppr = *((u32 *)(vapic_page + APIC_PROCPRI));
	kunmap(vmx->nested.virtual_apic_page);

	return ((rvi & 0xf0) > (vppr & 0xf0));
}

static inline bool kvm_vcpu_trigger_posted_interrupt(struct kvm_vcpu *vcpu,
						     bool nested)
{
#ifdef CONFIG_SMP
	int pi_vec = nested ? POSTED_INTR_NESTED_VECTOR : POSTED_INTR_VECTOR;

	if (vcpu->mode == IN_GUEST_MODE) {
		/*
		 * The vector of interrupt to be delivered to vcpu had
		 * been set in PIR before this function.
		 *
		 * Following cases will be reached in this block, and
		 * we always send a notification event in all cases as
		 * explained below.
		 *
		 * Case 1: vcpu keeps in non-root mode. Sending a
		 * notification event posts the interrupt to vcpu.
		 *
		 * Case 2: vcpu exits to root mode and is still
		 * runnable. PIR will be synced to vIRR before the
		 * next vcpu entry. Sending a notification event in
		 * this case has no effect, as vcpu is not in root
		 * mode.
		 *
		 * Case 3: vcpu exits to root mode and is blocked.
		 * vcpu_block() has already synced PIR to vIRR and
		 * never blocks vcpu if vIRR is not cleared. Therefore,
		 * a blocked vcpu here does not wait for any requested
		 * interrupts in PIR, and sending a notification event
		 * which has no effect is safe here.
		 */

		apic->send_IPI_mask(get_cpu_mask(vcpu->cpu), pi_vec);
		return true;
	}
#endif
	return false;
}

static int vmx_deliver_nested_posted_interrupt(struct kvm_vcpu *vcpu,
						int vector)
{
	struct vcpu_vmx *vmx = to_vmx(vcpu);

	if (is_guest_mode(vcpu) &&
	    vector == vmx->nested.posted_intr_nv) {
		/*
		 * If a posted intr is not recognized by hardware,
		 * we will accomplish it in the next vmentry.
		 */
		vmx->nested.pi_pending = true;
		kvm_make_request(KVM_REQ_EVENT, vcpu);
		/* the PIR and ON have been set by L1. */
		if (!kvm_vcpu_trigger_posted_interrupt(vcpu, true))
			kvm_vcpu_kick(vcpu);
		return 0;
	}
	return -1;
}
/*
 * Send interrupt to vcpu via posted interrupt way.
 * 1. If target vcpu is running(non-root mode), send posted interrupt
 * notification to vcpu and hardware will sync PIR to vIRR atomically.
 * 2. If target vcpu isn't running(root mode), kick it to pick up the
 * interrupt from PIR in next vmentry.
 */
static void vmx_deliver_posted_interrupt(struct kvm_vcpu *vcpu, int vector)
{
	struct vcpu_vmx *vmx = to_vmx(vcpu);
	int r;

	r = vmx_deliver_nested_posted_interrupt(vcpu, vector);
	if (!r)
		return;

	if (pi_test_and_set_pir(vector, &vmx->pi_desc))
		return;

	/* If a previous notification has sent the IPI, nothing to do.  */
	if (pi_test_and_set_on(&vmx->pi_desc))
		return;

	if (!kvm_vcpu_trigger_posted_interrupt(vcpu, false))
		kvm_vcpu_kick(vcpu);
}

/*
 * Set up the vmcs's constant host-state fields, i.e., host-state fields that
 * will not change in the lifetime of the guest.
 * Note that host-state that does change is set elsewhere. E.g., host-state
 * that is set differently for each CPU is set in vmx_vcpu_load(), not here.
 */
static void vmx_set_constant_host_state(struct vcpu_vmx *vmx)
{
	u32 low32, high32;
	unsigned long tmpl;
	struct desc_ptr dt;
	unsigned long cr0, cr3, cr4;

	cr0 = read_cr0();
	WARN_ON(cr0 & X86_CR0_TS);
	vmcs_writel(HOST_CR0, cr0);  /* 22.2.3 */

	/*
	 * Save the most likely value for this task's CR3 in the VMCS.
	 * We can't use __get_current_cr3_fast() because we're not atomic.
	 */
	cr3 = __read_cr3();
	vmcs_writel(HOST_CR3, cr3);		/* 22.2.3  FIXME: shadow tables */
	vmx->loaded_vmcs->host_state.cr3 = cr3;

	/* Save the most likely value for this task's CR4 in the VMCS. */
	cr4 = cr4_read_shadow();
	vmcs_writel(HOST_CR4, cr4);			/* 22.2.3, 22.2.5 */
	vmx->loaded_vmcs->host_state.cr4 = cr4;

	vmcs_write16(HOST_CS_SELECTOR, __KERNEL_CS);  /* 22.2.4 */
#ifdef CONFIG_X86_64
	/*
	 * Load null selectors, so we can avoid reloading them in
	 * vmx_prepare_switch_to_host(), in case userspace uses
	 * the null selectors too (the expected case).
	 */
	vmcs_write16(HOST_DS_SELECTOR, 0);
	vmcs_write16(HOST_ES_SELECTOR, 0);
#else
	vmcs_write16(HOST_DS_SELECTOR, __KERNEL_DS);  /* 22.2.4 */
	vmcs_write16(HOST_ES_SELECTOR, __KERNEL_DS);  /* 22.2.4 */
#endif
	vmcs_write16(HOST_SS_SELECTOR, __KERNEL_DS);  /* 22.2.4 */
	vmcs_write16(HOST_TR_SELECTOR, GDT_ENTRY_TSS*8);  /* 22.2.4 */

	store_idt(&dt);
	vmcs_writel(HOST_IDTR_BASE, dt.address);   /* 22.2.4 */
	vmx->host_idt_base = dt.address;

	vmcs_writel(HOST_RIP, vmx_return); /* 22.2.5 */

	rdmsr(MSR_IA32_SYSENTER_CS, low32, high32);
	vmcs_write32(HOST_IA32_SYSENTER_CS, low32);
	rdmsrl(MSR_IA32_SYSENTER_EIP, tmpl);
	vmcs_writel(HOST_IA32_SYSENTER_EIP, tmpl);   /* 22.2.3 */

	if (vmcs_config.vmexit_ctrl & VM_EXIT_LOAD_IA32_PAT) {
		rdmsr(MSR_IA32_CR_PAT, low32, high32);
		vmcs_write64(HOST_IA32_PAT, low32 | ((u64) high32 << 32));
	}
}

static void set_cr4_guest_host_mask(struct vcpu_vmx *vmx)
{
	vmx->vcpu.arch.cr4_guest_owned_bits = KVM_CR4_GUEST_OWNED_BITS;
	if (enable_ept)
		vmx->vcpu.arch.cr4_guest_owned_bits |= X86_CR4_PGE;
	if (is_guest_mode(&vmx->vcpu))
		vmx->vcpu.arch.cr4_guest_owned_bits &=
			~get_vmcs12(&vmx->vcpu)->cr4_guest_host_mask;
	vmcs_writel(CR4_GUEST_HOST_MASK, ~vmx->vcpu.arch.cr4_guest_owned_bits);
}

static u32 vmx_pin_based_exec_ctrl(struct vcpu_vmx *vmx)
{
	u32 pin_based_exec_ctrl = vmcs_config.pin_based_exec_ctrl;

	if (!kvm_vcpu_apicv_active(&vmx->vcpu))
		pin_based_exec_ctrl &= ~PIN_BASED_POSTED_INTR;

	if (!enable_vnmi)
		pin_based_exec_ctrl &= ~PIN_BASED_VIRTUAL_NMIS;

	/* Enable the preemption timer dynamically */
	pin_based_exec_ctrl &= ~PIN_BASED_VMX_PREEMPTION_TIMER;
	return pin_based_exec_ctrl;
}

static void vmx_refresh_apicv_exec_ctrl(struct kvm_vcpu *vcpu)
{
	struct vcpu_vmx *vmx = to_vmx(vcpu);

	vmcs_write32(PIN_BASED_VM_EXEC_CONTROL, vmx_pin_based_exec_ctrl(vmx));
	if (cpu_has_secondary_exec_ctrls()) {
		if (kvm_vcpu_apicv_active(vcpu))
			vmcs_set_bits(SECONDARY_VM_EXEC_CONTROL,
				      SECONDARY_EXEC_APIC_REGISTER_VIRT |
				      SECONDARY_EXEC_VIRTUAL_INTR_DELIVERY);
		else
			vmcs_clear_bits(SECONDARY_VM_EXEC_CONTROL,
					SECONDARY_EXEC_APIC_REGISTER_VIRT |
					SECONDARY_EXEC_VIRTUAL_INTR_DELIVERY);
	}

	if (cpu_has_vmx_msr_bitmap())
		vmx_update_msr_bitmap(vcpu);
}

static u32 vmx_exec_control(struct vcpu_vmx *vmx)
{
	u32 exec_control = vmcs_config.cpu_based_exec_ctrl;

	if (vmx->vcpu.arch.switch_db_regs & KVM_DEBUGREG_WONT_EXIT)
		exec_control &= ~CPU_BASED_MOV_DR_EXITING;

	if (!cpu_need_tpr_shadow(&vmx->vcpu)) {
		exec_control &= ~CPU_BASED_TPR_SHADOW;
#ifdef CONFIG_X86_64
		exec_control |= CPU_BASED_CR8_STORE_EXITING |
				CPU_BASED_CR8_LOAD_EXITING;
#endif
	}
	if (!enable_ept)
		exec_control |= CPU_BASED_CR3_STORE_EXITING |
				CPU_BASED_CR3_LOAD_EXITING  |
				CPU_BASED_INVLPG_EXITING;
	if (kvm_mwait_in_guest(vmx->vcpu.kvm))
		exec_control &= ~(CPU_BASED_MWAIT_EXITING |
				CPU_BASED_MONITOR_EXITING);
	if (kvm_hlt_in_guest(vmx->vcpu.kvm))
		exec_control &= ~CPU_BASED_HLT_EXITING;
	return exec_control;
}

static bool vmx_rdrand_supported(void)
{
	return vmcs_config.cpu_based_2nd_exec_ctrl &
		SECONDARY_EXEC_RDRAND_EXITING;
}

static bool vmx_rdseed_supported(void)
{
	return vmcs_config.cpu_based_2nd_exec_ctrl &
		SECONDARY_EXEC_RDSEED_EXITING;
}

static void vmx_compute_secondary_exec_control(struct vcpu_vmx *vmx)
{
	struct kvm_vcpu *vcpu = &vmx->vcpu;

	u32 exec_control = vmcs_config.cpu_based_2nd_exec_ctrl;

	if (!cpu_need_virtualize_apic_accesses(vcpu))
		exec_control &= ~SECONDARY_EXEC_VIRTUALIZE_APIC_ACCESSES;
	if (vmx->vpid == 0)
		exec_control &= ~SECONDARY_EXEC_ENABLE_VPID;
	if (!enable_ept) {
		exec_control &= ~SECONDARY_EXEC_ENABLE_EPT;
		enable_unrestricted_guest = 0;
	}
	if (!enable_unrestricted_guest)
		exec_control &= ~SECONDARY_EXEC_UNRESTRICTED_GUEST;
	if (kvm_pause_in_guest(vmx->vcpu.kvm))
		exec_control &= ~SECONDARY_EXEC_PAUSE_LOOP_EXITING;
	if (!kvm_vcpu_apicv_active(vcpu))
		exec_control &= ~(SECONDARY_EXEC_APIC_REGISTER_VIRT |
				  SECONDARY_EXEC_VIRTUAL_INTR_DELIVERY);
	exec_control &= ~SECONDARY_EXEC_VIRTUALIZE_X2APIC_MODE;

	/* SECONDARY_EXEC_DESC is enabled/disabled on writes to CR4.UMIP,
	 * in vmx_set_cr4.  */
	exec_control &= ~SECONDARY_EXEC_DESC;

	/* SECONDARY_EXEC_SHADOW_VMCS is enabled when L1 executes VMPTRLD
	   (handle_vmptrld).
	   We can NOT enable shadow_vmcs here because we don't have yet
	   a current VMCS12
	*/
	exec_control &= ~SECONDARY_EXEC_SHADOW_VMCS;

	if (!enable_pml)
		exec_control &= ~SECONDARY_EXEC_ENABLE_PML;

	if (vmx_xsaves_supported()) {
		/* Exposing XSAVES only when XSAVE is exposed */
		bool xsaves_enabled =
			guest_cpuid_has(vcpu, X86_FEATURE_XSAVE) &&
			guest_cpuid_has(vcpu, X86_FEATURE_XSAVES);

		if (!xsaves_enabled)
			exec_control &= ~SECONDARY_EXEC_XSAVES;

		if (nested) {
			if (xsaves_enabled)
				vmx->nested.msrs.secondary_ctls_high |=
					SECONDARY_EXEC_XSAVES;
			else
				vmx->nested.msrs.secondary_ctls_high &=
					~SECONDARY_EXEC_XSAVES;
		}
	}

	if (vmx_rdtscp_supported()) {
		bool rdtscp_enabled = guest_cpuid_has(vcpu, X86_FEATURE_RDTSCP);
		if (!rdtscp_enabled)
			exec_control &= ~SECONDARY_EXEC_RDTSCP;

		if (nested) {
			if (rdtscp_enabled)
				vmx->nested.msrs.secondary_ctls_high |=
					SECONDARY_EXEC_RDTSCP;
			else
				vmx->nested.msrs.secondary_ctls_high &=
					~SECONDARY_EXEC_RDTSCP;
		}
	}

	if (vmx_invpcid_supported()) {
		/* Exposing INVPCID only when PCID is exposed */
		bool invpcid_enabled =
			guest_cpuid_has(vcpu, X86_FEATURE_INVPCID) &&
			guest_cpuid_has(vcpu, X86_FEATURE_PCID);

		if (!invpcid_enabled) {
			exec_control &= ~SECONDARY_EXEC_ENABLE_INVPCID;
			guest_cpuid_clear(vcpu, X86_FEATURE_INVPCID);
		}

		if (nested) {
			if (invpcid_enabled)
				vmx->nested.msrs.secondary_ctls_high |=
					SECONDARY_EXEC_ENABLE_INVPCID;
			else
				vmx->nested.msrs.secondary_ctls_high &=
					~SECONDARY_EXEC_ENABLE_INVPCID;
		}
	}

	if (vmx_rdrand_supported()) {
		bool rdrand_enabled = guest_cpuid_has(vcpu, X86_FEATURE_RDRAND);
		if (rdrand_enabled)
			exec_control &= ~SECONDARY_EXEC_RDRAND_EXITING;

		if (nested) {
			if (rdrand_enabled)
				vmx->nested.msrs.secondary_ctls_high |=
					SECONDARY_EXEC_RDRAND_EXITING;
			else
				vmx->nested.msrs.secondary_ctls_high &=
					~SECONDARY_EXEC_RDRAND_EXITING;
		}
	}

	if (vmx_rdseed_supported()) {
		bool rdseed_enabled = guest_cpuid_has(vcpu, X86_FEATURE_RDSEED);
		if (rdseed_enabled)
			exec_control &= ~SECONDARY_EXEC_RDSEED_EXITING;

		if (nested) {
			if (rdseed_enabled)
				vmx->nested.msrs.secondary_ctls_high |=
					SECONDARY_EXEC_RDSEED_EXITING;
			else
				vmx->nested.msrs.secondary_ctls_high &=
					~SECONDARY_EXEC_RDSEED_EXITING;
		}
	}

	vmx->secondary_exec_control = exec_control;
}

static void ept_set_mmio_spte_mask(void)
{
	/*
	 * EPT Misconfigurations can be generated if the value of bits 2:0
	 * of an EPT paging-structure entry is 110b (write/execute).
	 */
	kvm_mmu_set_mmio_spte_mask(VMX_EPT_RWX_MASK,
				   VMX_EPT_MISCONFIG_WX_VALUE);
}

#define VMX_XSS_EXIT_BITMAP 0
/*
 * Sets up the vmcs for emulated real mode.
 */
static void vmx_vcpu_setup(struct vcpu_vmx *vmx)
{
	int i;

	if (enable_shadow_vmcs) {
		/*
		 * At vCPU creation, "VMWRITE to any supported field
		 * in the VMCS" is supported, so use the more
		 * permissive vmx_vmread_bitmap to specify both read
		 * and write permissions for the shadow VMCS.
		 */
		vmcs_write64(VMREAD_BITMAP, __pa(vmx_vmread_bitmap));
		vmcs_write64(VMWRITE_BITMAP, __pa(vmx_vmread_bitmap));
	}
	if (cpu_has_vmx_msr_bitmap())
		vmcs_write64(MSR_BITMAP, __pa(vmx->vmcs01.msr_bitmap));

	vmcs_write64(VMCS_LINK_POINTER, -1ull); /* 22.3.1.5 */

	/* Control */
	vmcs_write32(PIN_BASED_VM_EXEC_CONTROL, vmx_pin_based_exec_ctrl(vmx));
	vmx->hv_deadline_tsc = -1;

	vmcs_write32(CPU_BASED_VM_EXEC_CONTROL, vmx_exec_control(vmx));

	if (cpu_has_secondary_exec_ctrls()) {
		vmx_compute_secondary_exec_control(vmx);
		vmcs_write32(SECONDARY_VM_EXEC_CONTROL,
			     vmx->secondary_exec_control);
	}

	if (kvm_vcpu_apicv_active(&vmx->vcpu)) {
		vmcs_write64(EOI_EXIT_BITMAP0, 0);
		vmcs_write64(EOI_EXIT_BITMAP1, 0);
		vmcs_write64(EOI_EXIT_BITMAP2, 0);
		vmcs_write64(EOI_EXIT_BITMAP3, 0);

		vmcs_write16(GUEST_INTR_STATUS, 0);

		vmcs_write16(POSTED_INTR_NV, POSTED_INTR_VECTOR);
		vmcs_write64(POSTED_INTR_DESC_ADDR, __pa((&vmx->pi_desc)));
	}

	if (!kvm_pause_in_guest(vmx->vcpu.kvm)) {
		vmcs_write32(PLE_GAP, ple_gap);
		vmx->ple_window = ple_window;
		vmx->ple_window_dirty = true;
	}

	vmcs_write32(PAGE_FAULT_ERROR_CODE_MASK, 0);
	vmcs_write32(PAGE_FAULT_ERROR_CODE_MATCH, 0);
	vmcs_write32(CR3_TARGET_COUNT, 0);           /* 22.2.1 */

	vmcs_write16(HOST_FS_SELECTOR, 0);            /* 22.2.4 */
	vmcs_write16(HOST_GS_SELECTOR, 0);            /* 22.2.4 */
	vmx_set_constant_host_state(vmx);
	vmcs_writel(HOST_FS_BASE, 0); /* 22.2.4 */
	vmcs_writel(HOST_GS_BASE, 0); /* 22.2.4 */

	if (cpu_has_vmx_vmfunc())
		vmcs_write64(VM_FUNCTION_CONTROL, 0);

	vmcs_write32(VM_EXIT_MSR_STORE_COUNT, 0);
	vmcs_write32(VM_EXIT_MSR_LOAD_COUNT, 0);
	vmcs_write64(VM_EXIT_MSR_LOAD_ADDR, __pa(vmx->msr_autoload.host.val));
	vmcs_write32(VM_ENTRY_MSR_LOAD_COUNT, 0);
	vmcs_write64(VM_ENTRY_MSR_LOAD_ADDR, __pa(vmx->msr_autoload.guest.val));

	if (vmcs_config.vmentry_ctrl & VM_ENTRY_LOAD_IA32_PAT)
		vmcs_write64(GUEST_IA32_PAT, vmx->vcpu.arch.pat);

	for (i = 0; i < ARRAY_SIZE(vmx_msr_index); ++i) {
		u32 index = vmx_msr_index[i];
		u32 data_low, data_high;
		int j = vmx->nmsrs;

		if (rdmsr_safe(index, &data_low, &data_high) < 0)
			continue;
		if (wrmsr_safe(index, data_low, data_high) < 0)
			continue;
		vmx->guest_msrs[j].index = i;
		vmx->guest_msrs[j].data = 0;
		vmx->guest_msrs[j].mask = -1ull;
		++vmx->nmsrs;
	}

	vmx->arch_capabilities = kvm_get_arch_capabilities();

	vm_exit_controls_init(vmx, vmcs_config.vmexit_ctrl);

	/* 22.2.1, 20.8.1 */
	vm_entry_controls_init(vmx, vmcs_config.vmentry_ctrl);

	vmx->vcpu.arch.cr0_guest_owned_bits = X86_CR0_TS;
	vmcs_writel(CR0_GUEST_HOST_MASK, ~X86_CR0_TS);

	set_cr4_guest_host_mask(vmx);

	if (vmx_xsaves_supported())
		vmcs_write64(XSS_EXIT_BITMAP, VMX_XSS_EXIT_BITMAP);

	if (enable_pml) {
		ASSERT(vmx->pml_pg);
		vmcs_write64(PML_ADDRESS, page_to_phys(vmx->pml_pg));
		vmcs_write16(GUEST_PML_INDEX, PML_ENTITY_NUM - 1);
	}

	if (cpu_has_vmx_encls_vmexit())
		vmcs_write64(ENCLS_EXITING_BITMAP, -1ull);
}

static void vmx_vcpu_reset(struct kvm_vcpu *vcpu, bool init_event)
{
	struct vcpu_vmx *vmx = to_vmx(vcpu);
	struct msr_data apic_base_msr;
	u64 cr0;

	vmx->rmode.vm86_active = 0;
	vmx->spec_ctrl = 0;

	vcpu->arch.microcode_version = 0x100000000ULL;
	vmx->vcpu.arch.regs[VCPU_REGS_RDX] = get_rdx_init_val();
	kvm_set_cr8(vcpu, 0);

	if (!init_event) {
		apic_base_msr.data = APIC_DEFAULT_PHYS_BASE |
				     MSR_IA32_APICBASE_ENABLE;
		if (kvm_vcpu_is_reset_bsp(vcpu))
			apic_base_msr.data |= MSR_IA32_APICBASE_BSP;
		apic_base_msr.host_initiated = true;
		kvm_set_apic_base(vcpu, &apic_base_msr);
	}

	vmx_segment_cache_clear(vmx);

	seg_setup(VCPU_SREG_CS);
	vmcs_write16(GUEST_CS_SELECTOR, 0xf000);
	vmcs_writel(GUEST_CS_BASE, 0xffff0000ul);

	seg_setup(VCPU_SREG_DS);
	seg_setup(VCPU_SREG_ES);
	seg_setup(VCPU_SREG_FS);
	seg_setup(VCPU_SREG_GS);
	seg_setup(VCPU_SREG_SS);

	vmcs_write16(GUEST_TR_SELECTOR, 0);
	vmcs_writel(GUEST_TR_BASE, 0);
	vmcs_write32(GUEST_TR_LIMIT, 0xffff);
	vmcs_write32(GUEST_TR_AR_BYTES, 0x008b);

	vmcs_write16(GUEST_LDTR_SELECTOR, 0);
	vmcs_writel(GUEST_LDTR_BASE, 0);
	vmcs_write32(GUEST_LDTR_LIMIT, 0xffff);
	vmcs_write32(GUEST_LDTR_AR_BYTES, 0x00082);

	if (!init_event) {
		vmcs_write32(GUEST_SYSENTER_CS, 0);
		vmcs_writel(GUEST_SYSENTER_ESP, 0);
		vmcs_writel(GUEST_SYSENTER_EIP, 0);
		vmcs_write64(GUEST_IA32_DEBUGCTL, 0);
	}

	kvm_set_rflags(vcpu, X86_EFLAGS_FIXED);
	kvm_rip_write(vcpu, 0xfff0);

	vmcs_writel(GUEST_GDTR_BASE, 0);
	vmcs_write32(GUEST_GDTR_LIMIT, 0xffff);

	vmcs_writel(GUEST_IDTR_BASE, 0);
	vmcs_write32(GUEST_IDTR_LIMIT, 0xffff);

	vmcs_write32(GUEST_ACTIVITY_STATE, GUEST_ACTIVITY_ACTIVE);
	vmcs_write32(GUEST_INTERRUPTIBILITY_INFO, 0);
	vmcs_writel(GUEST_PENDING_DBG_EXCEPTIONS, 0);
	if (kvm_mpx_supported())
		vmcs_write64(GUEST_BNDCFGS, 0);

	setup_msrs(vmx);

	vmcs_write32(VM_ENTRY_INTR_INFO_FIELD, 0);  /* 22.2.1 */

	if (cpu_has_vmx_tpr_shadow() && !init_event) {
		vmcs_write64(VIRTUAL_APIC_PAGE_ADDR, 0);
		if (cpu_need_tpr_shadow(vcpu))
			vmcs_write64(VIRTUAL_APIC_PAGE_ADDR,
				     __pa(vcpu->arch.apic->regs));
		vmcs_write32(TPR_THRESHOLD, 0);
	}

	kvm_make_request(KVM_REQ_APIC_PAGE_RELOAD, vcpu);

	if (vmx->vpid != 0)
		vmcs_write16(VIRTUAL_PROCESSOR_ID, vmx->vpid);

	cr0 = X86_CR0_NW | X86_CR0_CD | X86_CR0_ET;
	vmx->vcpu.arch.cr0 = cr0;
	vmx_set_cr0(vcpu, cr0); /* enter rmode */
	vmx_set_cr4(vcpu, 0);
	vmx_set_efer(vcpu, 0);

	update_exception_bitmap(vcpu);

	vpid_sync_context(vmx->vpid);
	if (init_event)
		vmx_clear_hlt(vcpu);
}

/*
 * In nested virtualization, check if L1 asked to exit on external interrupts.
 * For most existing hypervisors, this will always return true.
 */
static bool nested_exit_on_intr(struct kvm_vcpu *vcpu)
{
	return get_vmcs12(vcpu)->pin_based_vm_exec_control &
		PIN_BASED_EXT_INTR_MASK;
}

/*
 * In nested virtualization, check if L1 has set
 * VM_EXIT_ACK_INTR_ON_EXIT
 */
static bool nested_exit_intr_ack_set(struct kvm_vcpu *vcpu)
{
	return get_vmcs12(vcpu)->vm_exit_controls &
		VM_EXIT_ACK_INTR_ON_EXIT;
}

static bool nested_exit_on_nmi(struct kvm_vcpu *vcpu)
{
	return nested_cpu_has_nmi_exiting(get_vmcs12(vcpu));
}

static void enable_irq_window(struct kvm_vcpu *vcpu)
{
	vmcs_set_bits(CPU_BASED_VM_EXEC_CONTROL,
		      CPU_BASED_VIRTUAL_INTR_PENDING);
}

static void enable_nmi_window(struct kvm_vcpu *vcpu)
{
	if (!enable_vnmi ||
	    vmcs_read32(GUEST_INTERRUPTIBILITY_INFO) & GUEST_INTR_STATE_STI) {
		enable_irq_window(vcpu);
		return;
	}

	vmcs_set_bits(CPU_BASED_VM_EXEC_CONTROL,
		      CPU_BASED_VIRTUAL_NMI_PENDING);
}

static void vmx_inject_irq(struct kvm_vcpu *vcpu)
{
	struct vcpu_vmx *vmx = to_vmx(vcpu);
	uint32_t intr;
	int irq = vcpu->arch.interrupt.nr;

	trace_kvm_inj_virq(irq);

	++vcpu->stat.irq_injections;
	if (vmx->rmode.vm86_active) {
		int inc_eip = 0;
		if (vcpu->arch.interrupt.soft)
			inc_eip = vcpu->arch.event_exit_inst_len;
		if (kvm_inject_realmode_interrupt(vcpu, irq, inc_eip) != EMULATE_DONE)
			kvm_make_request(KVM_REQ_TRIPLE_FAULT, vcpu);
		return;
	}
	intr = irq | INTR_INFO_VALID_MASK;
	if (vcpu->arch.interrupt.soft) {
		intr |= INTR_TYPE_SOFT_INTR;
		vmcs_write32(VM_ENTRY_INSTRUCTION_LEN,
			     vmx->vcpu.arch.event_exit_inst_len);
	} else
		intr |= INTR_TYPE_EXT_INTR;
	vmcs_write32(VM_ENTRY_INTR_INFO_FIELD, intr);

	vmx_clear_hlt(vcpu);
}

static void vmx_inject_nmi(struct kvm_vcpu *vcpu)
{
	struct vcpu_vmx *vmx = to_vmx(vcpu);

	if (!enable_vnmi) {
		/*
		 * Tracking the NMI-blocked state in software is built upon
		 * finding the next open IRQ window. This, in turn, depends on
		 * well-behaving guests: They have to keep IRQs disabled at
		 * least as long as the NMI handler runs. Otherwise we may
		 * cause NMI nesting, maybe breaking the guest. But as this is
		 * highly unlikely, we can live with the residual risk.
		 */
		vmx->loaded_vmcs->soft_vnmi_blocked = 1;
		vmx->loaded_vmcs->vnmi_blocked_time = 0;
	}

	++vcpu->stat.nmi_injections;
	vmx->loaded_vmcs->nmi_known_unmasked = false;

	if (vmx->rmode.vm86_active) {
		if (kvm_inject_realmode_interrupt(vcpu, NMI_VECTOR, 0) != EMULATE_DONE)
			kvm_make_request(KVM_REQ_TRIPLE_FAULT, vcpu);
		return;
	}

	vmcs_write32(VM_ENTRY_INTR_INFO_FIELD,
			INTR_TYPE_NMI_INTR | INTR_INFO_VALID_MASK | NMI_VECTOR);

	vmx_clear_hlt(vcpu);
}

static bool vmx_get_nmi_mask(struct kvm_vcpu *vcpu)
{
	struct vcpu_vmx *vmx = to_vmx(vcpu);
	bool masked;

	if (!enable_vnmi)
		return vmx->loaded_vmcs->soft_vnmi_blocked;
	if (vmx->loaded_vmcs->nmi_known_unmasked)
		return false;
	masked = vmcs_read32(GUEST_INTERRUPTIBILITY_INFO) & GUEST_INTR_STATE_NMI;
	vmx->loaded_vmcs->nmi_known_unmasked = !masked;
	return masked;
}

static void vmx_set_nmi_mask(struct kvm_vcpu *vcpu, bool masked)
{
	struct vcpu_vmx *vmx = to_vmx(vcpu);

	if (!enable_vnmi) {
		if (vmx->loaded_vmcs->soft_vnmi_blocked != masked) {
			vmx->loaded_vmcs->soft_vnmi_blocked = masked;
			vmx->loaded_vmcs->vnmi_blocked_time = 0;
		}
	} else {
		vmx->loaded_vmcs->nmi_known_unmasked = !masked;
		if (masked)
			vmcs_set_bits(GUEST_INTERRUPTIBILITY_INFO,
				      GUEST_INTR_STATE_NMI);
		else
			vmcs_clear_bits(GUEST_INTERRUPTIBILITY_INFO,
					GUEST_INTR_STATE_NMI);
	}
}

static int vmx_nmi_allowed(struct kvm_vcpu *vcpu)
{
	if (to_vmx(vcpu)->nested.nested_run_pending)
		return 0;

	if (!enable_vnmi &&
	    to_vmx(vcpu)->loaded_vmcs->soft_vnmi_blocked)
		return 0;

	return	!(vmcs_read32(GUEST_INTERRUPTIBILITY_INFO) &
		  (GUEST_INTR_STATE_MOV_SS | GUEST_INTR_STATE_STI
		   | GUEST_INTR_STATE_NMI));
}

static int vmx_interrupt_allowed(struct kvm_vcpu *vcpu)
{
	return (!to_vmx(vcpu)->nested.nested_run_pending &&
		vmcs_readl(GUEST_RFLAGS) & X86_EFLAGS_IF) &&
		!(vmcs_read32(GUEST_INTERRUPTIBILITY_INFO) &
			(GUEST_INTR_STATE_STI | GUEST_INTR_STATE_MOV_SS));
}

static int vmx_set_tss_addr(struct kvm *kvm, unsigned int addr)
{
	int ret;

	if (enable_unrestricted_guest)
		return 0;

	ret = x86_set_memory_region(kvm, TSS_PRIVATE_MEMSLOT, addr,
				    PAGE_SIZE * 3);
	if (ret)
		return ret;
	to_kvm_vmx(kvm)->tss_addr = addr;
	return init_rmode_tss(kvm);
}

static int vmx_set_identity_map_addr(struct kvm *kvm, u64 ident_addr)
{
	to_kvm_vmx(kvm)->ept_identity_map_addr = ident_addr;
	return 0;
}

static bool rmode_exception(struct kvm_vcpu *vcpu, int vec)
{
	switch (vec) {
	case BP_VECTOR:
		/*
		 * Update instruction length as we may reinject the exception
		 * from user space while in guest debugging mode.
		 */
		to_vmx(vcpu)->vcpu.arch.event_exit_inst_len =
			vmcs_read32(VM_EXIT_INSTRUCTION_LEN);
		if (vcpu->guest_debug & KVM_GUESTDBG_USE_SW_BP)
			return false;
		/* fall through */
	case DB_VECTOR:
		if (vcpu->guest_debug &
			(KVM_GUESTDBG_SINGLESTEP | KVM_GUESTDBG_USE_HW_BP))
			return false;
		/* fall through */
	case DE_VECTOR:
	case OF_VECTOR:
	case BR_VECTOR:
	case UD_VECTOR:
	case DF_VECTOR:
	case SS_VECTOR:
	case GP_VECTOR:
	case MF_VECTOR:
		return true;
	break;
	}
	return false;
}

static int handle_rmode_exception(struct kvm_vcpu *vcpu,
				  int vec, u32 err_code)
{
	/*
	 * Instruction with address size override prefix opcode 0x67
	 * Cause the #SS fault with 0 error code in VM86 mode.
	 */
	if (((vec == GP_VECTOR) || (vec == SS_VECTOR)) && err_code == 0) {
		if (kvm_emulate_instruction(vcpu, 0) == EMULATE_DONE) {
			if (vcpu->arch.halt_request) {
				vcpu->arch.halt_request = 0;
				return kvm_vcpu_halt(vcpu);
			}
			return 1;
		}
		return 0;
	}

	/*
	 * Forward all other exceptions that are valid in real mode.
	 * FIXME: Breaks guest debugging in real mode, needs to be fixed with
	 *        the required debugging infrastructure rework.
	 */
	kvm_queue_exception(vcpu, vec);
	return 1;
}

/*
 * Trigger machine check on the host. We assume all the MSRs are already set up
 * by the CPU and that we still run on the same CPU as the MCE occurred on.
 * We pass a fake environment to the machine check handler because we want
 * the guest to be always treated like user space, no matter what context
 * it used internally.
 */
static void kvm_machine_check(void)
{
#if defined(CONFIG_X86_MCE) && defined(CONFIG_X86_64)
	struct pt_regs regs = {
		.cs = 3, /* Fake ring 3 no matter what the guest ran on */
		.flags = X86_EFLAGS_IF,
	};

	do_machine_check(&regs, 0);
#endif
}

static int handle_machine_check(struct kvm_vcpu *vcpu)
{
	/* already handled by vcpu_run */
	return 1;
}

static int handle_exception(struct kvm_vcpu *vcpu)
{
	struct vcpu_vmx *vmx = to_vmx(vcpu);
	struct kvm_run *kvm_run = vcpu->run;
	u32 intr_info, ex_no, error_code;
	unsigned long cr2, rip, dr6;
	u32 vect_info;
	enum emulation_result er;

	vect_info = vmx->idt_vectoring_info;
	intr_info = vmx->exit_intr_info;

	if (is_machine_check(intr_info))
		return handle_machine_check(vcpu);

	if (is_nmi(intr_info))
		return 1;  /* already handled by vmx_vcpu_run() */

	if (is_invalid_opcode(intr_info))
		return handle_ud(vcpu);

	error_code = 0;
	if (intr_info & INTR_INFO_DELIVER_CODE_MASK)
		error_code = vmcs_read32(VM_EXIT_INTR_ERROR_CODE);

	if (!vmx->rmode.vm86_active && is_gp_fault(intr_info)) {
		WARN_ON_ONCE(!enable_vmware_backdoor);
		er = kvm_emulate_instruction(vcpu,
			EMULTYPE_VMWARE | EMULTYPE_NO_UD_ON_FAIL);
		if (er == EMULATE_USER_EXIT)
			return 0;
		else if (er != EMULATE_DONE)
			kvm_queue_exception_e(vcpu, GP_VECTOR, error_code);
		return 1;
	}

	/*
	 * The #PF with PFEC.RSVD = 1 indicates the guest is accessing
	 * MMIO, it is better to report an internal error.
	 * See the comments in vmx_handle_exit.
	 */
	if ((vect_info & VECTORING_INFO_VALID_MASK) &&
	    !(is_page_fault(intr_info) && !(error_code & PFERR_RSVD_MASK))) {
		vcpu->run->exit_reason = KVM_EXIT_INTERNAL_ERROR;
		vcpu->run->internal.suberror = KVM_INTERNAL_ERROR_SIMUL_EX;
		vcpu->run->internal.ndata = 3;
		vcpu->run->internal.data[0] = vect_info;
		vcpu->run->internal.data[1] = intr_info;
		vcpu->run->internal.data[2] = error_code;
		return 0;
	}

	if (is_page_fault(intr_info)) {
		cr2 = vmcs_readl(EXIT_QUALIFICATION);
		/* EPT won't cause page fault directly */
		WARN_ON_ONCE(!vcpu->arch.apf.host_apf_reason && enable_ept);
		return kvm_handle_page_fault(vcpu, error_code, cr2, NULL, 0);
	}

	ex_no = intr_info & INTR_INFO_VECTOR_MASK;

	if (vmx->rmode.vm86_active && rmode_exception(vcpu, ex_no))
		return handle_rmode_exception(vcpu, ex_no, error_code);

	switch (ex_no) {
	case AC_VECTOR:
		kvm_queue_exception_e(vcpu, AC_VECTOR, error_code);
		return 1;
	case DB_VECTOR:
		dr6 = vmcs_readl(EXIT_QUALIFICATION);
		if (!(vcpu->guest_debug &
		      (KVM_GUESTDBG_SINGLESTEP | KVM_GUESTDBG_USE_HW_BP))) {
			vcpu->arch.dr6 &= ~15;
			vcpu->arch.dr6 |= dr6 | DR6_RTM;
			if (is_icebp(intr_info))
				skip_emulated_instruction(vcpu);

			kvm_queue_exception(vcpu, DB_VECTOR);
			return 1;
		}
		kvm_run->debug.arch.dr6 = dr6 | DR6_FIXED_1;
		kvm_run->debug.arch.dr7 = vmcs_readl(GUEST_DR7);
		/* fall through */
	case BP_VECTOR:
		/*
		 * Update instruction length as we may reinject #BP from
		 * user space while in guest debugging mode. Reading it for
		 * #DB as well causes no harm, it is not used in that case.
		 */
		vmx->vcpu.arch.event_exit_inst_len =
			vmcs_read32(VM_EXIT_INSTRUCTION_LEN);
		kvm_run->exit_reason = KVM_EXIT_DEBUG;
		rip = kvm_rip_read(vcpu);
		kvm_run->debug.arch.pc = vmcs_readl(GUEST_CS_BASE) + rip;
		kvm_run->debug.arch.exception = ex_no;
		break;
	default:
		kvm_run->exit_reason = KVM_EXIT_EXCEPTION;
		kvm_run->ex.exception = ex_no;
		kvm_run->ex.error_code = error_code;
		break;
	}
	return 0;
}

static int handle_external_interrupt(struct kvm_vcpu *vcpu)
{
	++vcpu->stat.irq_exits;
	return 1;
}

static int handle_triple_fault(struct kvm_vcpu *vcpu)
{
	vcpu->run->exit_reason = KVM_EXIT_SHUTDOWN;
	vcpu->mmio_needed = 0;
	return 0;
}

static int handle_io(struct kvm_vcpu *vcpu)
{
	unsigned long exit_qualification;
	int size, in, string;
	unsigned port;

	exit_qualification = vmcs_readl(EXIT_QUALIFICATION);
	string = (exit_qualification & 16) != 0;

	++vcpu->stat.io_exits;

	if (string)
		return kvm_emulate_instruction(vcpu, 0) == EMULATE_DONE;

	port = exit_qualification >> 16;
	size = (exit_qualification & 7) + 1;
	in = (exit_qualification & 8) != 0;

	return kvm_fast_pio(vcpu, size, port, in);
}

static void
vmx_patch_hypercall(struct kvm_vcpu *vcpu, unsigned char *hypercall)
{
	/*
	 * Patch in the VMCALL instruction:
	 */
	hypercall[0] = 0x0f;
	hypercall[1] = 0x01;
	hypercall[2] = 0xc1;
}

/* called to set cr0 as appropriate for a mov-to-cr0 exit. */
static int handle_set_cr0(struct kvm_vcpu *vcpu, unsigned long val)
{
	if (is_guest_mode(vcpu)) {
		struct vmcs12 *vmcs12 = get_vmcs12(vcpu);
		unsigned long orig_val = val;

		/*
		 * We get here when L2 changed cr0 in a way that did not change
		 * any of L1's shadowed bits (see nested_vmx_exit_handled_cr),
		 * but did change L0 shadowed bits. So we first calculate the
		 * effective cr0 value that L1 would like to write into the
		 * hardware. It consists of the L2-owned bits from the new
		 * value combined with the L1-owned bits from L1's guest_cr0.
		 */
		val = (val & ~vmcs12->cr0_guest_host_mask) |
			(vmcs12->guest_cr0 & vmcs12->cr0_guest_host_mask);

		if (!nested_guest_cr0_valid(vcpu, val))
			return 1;

		if (kvm_set_cr0(vcpu, val))
			return 1;
		vmcs_writel(CR0_READ_SHADOW, orig_val);
		return 0;
	} else {
		if (to_vmx(vcpu)->nested.vmxon &&
		    !nested_host_cr0_valid(vcpu, val))
			return 1;

		return kvm_set_cr0(vcpu, val);
	}
}

static int handle_set_cr4(struct kvm_vcpu *vcpu, unsigned long val)
{
	if (is_guest_mode(vcpu)) {
		struct vmcs12 *vmcs12 = get_vmcs12(vcpu);
		unsigned long orig_val = val;

		/* analogously to handle_set_cr0 */
		val = (val & ~vmcs12->cr4_guest_host_mask) |
			(vmcs12->guest_cr4 & vmcs12->cr4_guest_host_mask);
		if (kvm_set_cr4(vcpu, val))
			return 1;
		vmcs_writel(CR4_READ_SHADOW, orig_val);
		return 0;
	} else
		return kvm_set_cr4(vcpu, val);
}

static int handle_desc(struct kvm_vcpu *vcpu)
{
	WARN_ON(!(vcpu->arch.cr4 & X86_CR4_UMIP));
	return kvm_emulate_instruction(vcpu, 0) == EMULATE_DONE;
}

static int handle_cr(struct kvm_vcpu *vcpu)
{
	unsigned long exit_qualification, val;
	int cr;
	int reg;
	int err;
	int ret;

	exit_qualification = vmcs_readl(EXIT_QUALIFICATION);
	cr = exit_qualification & 15;
	reg = (exit_qualification >> 8) & 15;
	switch ((exit_qualification >> 4) & 3) {
	case 0: /* mov to cr */
		val = kvm_register_readl(vcpu, reg);
		trace_kvm_cr_write(cr, val);
		switch (cr) {
		case 0:
			err = handle_set_cr0(vcpu, val);
			return kvm_complete_insn_gp(vcpu, err);
		case 3:
			WARN_ON_ONCE(enable_unrestricted_guest);
			err = kvm_set_cr3(vcpu, val);
			return kvm_complete_insn_gp(vcpu, err);
		case 4:
			err = handle_set_cr4(vcpu, val);
			return kvm_complete_insn_gp(vcpu, err);
		case 8: {
				u8 cr8_prev = kvm_get_cr8(vcpu);
				u8 cr8 = (u8)val;
				err = kvm_set_cr8(vcpu, cr8);
				ret = kvm_complete_insn_gp(vcpu, err);
				if (lapic_in_kernel(vcpu))
					return ret;
				if (cr8_prev <= cr8)
					return ret;
				/*
				 * TODO: we might be squashing a
				 * KVM_GUESTDBG_SINGLESTEP-triggered
				 * KVM_EXIT_DEBUG here.
				 */
				vcpu->run->exit_reason = KVM_EXIT_SET_TPR;
				return 0;
			}
		}
		break;
	case 2: /* clts */
		WARN_ONCE(1, "Guest should always own CR0.TS");
		vmx_set_cr0(vcpu, kvm_read_cr0_bits(vcpu, ~X86_CR0_TS));
		trace_kvm_cr_write(0, kvm_read_cr0(vcpu));
		return kvm_skip_emulated_instruction(vcpu);
	case 1: /*mov from cr*/
		switch (cr) {
		case 3:
			WARN_ON_ONCE(enable_unrestricted_guest);
			val = kvm_read_cr3(vcpu);
			kvm_register_write(vcpu, reg, val);
			trace_kvm_cr_read(cr, val);
			return kvm_skip_emulated_instruction(vcpu);
		case 8:
			val = kvm_get_cr8(vcpu);
			kvm_register_write(vcpu, reg, val);
			trace_kvm_cr_read(cr, val);
			return kvm_skip_emulated_instruction(vcpu);
		}
		break;
	case 3: /* lmsw */
		val = (exit_qualification >> LMSW_SOURCE_DATA_SHIFT) & 0x0f;
		trace_kvm_cr_write(0, (kvm_read_cr0(vcpu) & ~0xful) | val);
		kvm_lmsw(vcpu, val);

		return kvm_skip_emulated_instruction(vcpu);
	default:
		break;
	}
	vcpu->run->exit_reason = 0;
	vcpu_unimpl(vcpu, "unhandled control register: op %d cr %d\n",
	       (int)(exit_qualification >> 4) & 3, cr);
	return 0;
}

static int handle_dr(struct kvm_vcpu *vcpu)
{
	unsigned long exit_qualification;
	int dr, dr7, reg;

	exit_qualification = vmcs_readl(EXIT_QUALIFICATION);
	dr = exit_qualification & DEBUG_REG_ACCESS_NUM;

	/* First, if DR does not exist, trigger UD */
	if (!kvm_require_dr(vcpu, dr))
		return 1;

	/* Do not handle if the CPL > 0, will trigger GP on re-entry */
	if (!kvm_require_cpl(vcpu, 0))
		return 1;
	dr7 = vmcs_readl(GUEST_DR7);
	if (dr7 & DR7_GD) {
		/*
		 * As the vm-exit takes precedence over the debug trap, we
		 * need to emulate the latter, either for the host or the
		 * guest debugging itself.
		 */
		if (vcpu->guest_debug & KVM_GUESTDBG_USE_HW_BP) {
			vcpu->run->debug.arch.dr6 = vcpu->arch.dr6;
			vcpu->run->debug.arch.dr7 = dr7;
			vcpu->run->debug.arch.pc = kvm_get_linear_rip(vcpu);
			vcpu->run->debug.arch.exception = DB_VECTOR;
			vcpu->run->exit_reason = KVM_EXIT_DEBUG;
			return 0;
		} else {
			vcpu->arch.dr6 &= ~15;
			vcpu->arch.dr6 |= DR6_BD | DR6_RTM;
			kvm_queue_exception(vcpu, DB_VECTOR);
			return 1;
		}
	}

	if (vcpu->guest_debug == 0) {
		vmcs_clear_bits(CPU_BASED_VM_EXEC_CONTROL,
				CPU_BASED_MOV_DR_EXITING);

		/*
		 * No more DR vmexits; force a reload of the debug registers
		 * and reenter on this instruction.  The next vmexit will
		 * retrieve the full state of the debug registers.
		 */
		vcpu->arch.switch_db_regs |= KVM_DEBUGREG_WONT_EXIT;
		return 1;
	}

	reg = DEBUG_REG_ACCESS_REG(exit_qualification);
	if (exit_qualification & TYPE_MOV_FROM_DR) {
		unsigned long val;

		if (kvm_get_dr(vcpu, dr, &val))
			return 1;
		kvm_register_write(vcpu, reg, val);
	} else
		if (kvm_set_dr(vcpu, dr, kvm_register_readl(vcpu, reg)))
			return 1;

	return kvm_skip_emulated_instruction(vcpu);
}

static u64 vmx_get_dr6(struct kvm_vcpu *vcpu)
{
	return vcpu->arch.dr6;
}

static void vmx_set_dr6(struct kvm_vcpu *vcpu, unsigned long val)
{
}

static void vmx_sync_dirty_debug_regs(struct kvm_vcpu *vcpu)
{
	get_debugreg(vcpu->arch.db[0], 0);
	get_debugreg(vcpu->arch.db[1], 1);
	get_debugreg(vcpu->arch.db[2], 2);
	get_debugreg(vcpu->arch.db[3], 3);
	get_debugreg(vcpu->arch.dr6, 6);
	vcpu->arch.dr7 = vmcs_readl(GUEST_DR7);

	vcpu->arch.switch_db_regs &= ~KVM_DEBUGREG_WONT_EXIT;
	vmcs_set_bits(CPU_BASED_VM_EXEC_CONTROL, CPU_BASED_MOV_DR_EXITING);
}

static void vmx_set_dr7(struct kvm_vcpu *vcpu, unsigned long val)
{
	vmcs_writel(GUEST_DR7, val);
}

static int handle_cpuid(struct kvm_vcpu *vcpu)
{
	return kvm_emulate_cpuid(vcpu);
}

static int handle_rdmsr(struct kvm_vcpu *vcpu)
{
	u32 ecx = vcpu->arch.regs[VCPU_REGS_RCX];
	struct msr_data msr_info;

	msr_info.index = ecx;
	msr_info.host_initiated = false;
	if (vmx_get_msr(vcpu, &msr_info)) {
		trace_kvm_msr_read_ex(ecx);
		kvm_inject_gp(vcpu, 0);
		return 1;
	}

	trace_kvm_msr_read(ecx, msr_info.data);

	/* FIXME: handling of bits 32:63 of rax, rdx */
	vcpu->arch.regs[VCPU_REGS_RAX] = msr_info.data & -1u;
	vcpu->arch.regs[VCPU_REGS_RDX] = (msr_info.data >> 32) & -1u;
	return kvm_skip_emulated_instruction(vcpu);
}

static int handle_wrmsr(struct kvm_vcpu *vcpu)
{
	struct msr_data msr;
	u32 ecx = vcpu->arch.regs[VCPU_REGS_RCX];
	u64 data = (vcpu->arch.regs[VCPU_REGS_RAX] & -1u)
		| ((u64)(vcpu->arch.regs[VCPU_REGS_RDX] & -1u) << 32);

	msr.data = data;
	msr.index = ecx;
	msr.host_initiated = false;
	if (kvm_set_msr(vcpu, &msr) != 0) {
		trace_kvm_msr_write_ex(ecx, data);
		kvm_inject_gp(vcpu, 0);
		return 1;
	}

	trace_kvm_msr_write(ecx, data);
	return kvm_skip_emulated_instruction(vcpu);
}

static int handle_tpr_below_threshold(struct kvm_vcpu *vcpu)
{
	kvm_apic_update_ppr(vcpu);
	return 1;
}

static int handle_interrupt_window(struct kvm_vcpu *vcpu)
{
	vmcs_clear_bits(CPU_BASED_VM_EXEC_CONTROL,
			CPU_BASED_VIRTUAL_INTR_PENDING);

	kvm_make_request(KVM_REQ_EVENT, vcpu);

	++vcpu->stat.irq_window_exits;
	return 1;
}

static int handle_halt(struct kvm_vcpu *vcpu)
{
	return kvm_emulate_halt(vcpu);
}

static int handle_vmcall(struct kvm_vcpu *vcpu)
{
	return kvm_emulate_hypercall(vcpu);
}

static int handle_invd(struct kvm_vcpu *vcpu)
{
	return kvm_emulate_instruction(vcpu, 0) == EMULATE_DONE;
}

static int handle_invlpg(struct kvm_vcpu *vcpu)
{
	unsigned long exit_qualification = vmcs_readl(EXIT_QUALIFICATION);

	kvm_mmu_invlpg(vcpu, exit_qualification);
	return kvm_skip_emulated_instruction(vcpu);
}

static int handle_rdpmc(struct kvm_vcpu *vcpu)
{
	int err;

	err = kvm_rdpmc(vcpu);
	return kvm_complete_insn_gp(vcpu, err);
}

static int handle_wbinvd(struct kvm_vcpu *vcpu)
{
	return kvm_emulate_wbinvd(vcpu);
}

static int handle_xsetbv(struct kvm_vcpu *vcpu)
{
	u64 new_bv = kvm_read_edx_eax(vcpu);
	u32 index = kvm_register_read(vcpu, VCPU_REGS_RCX);

	if (kvm_set_xcr(vcpu, index, new_bv) == 0)
		return kvm_skip_emulated_instruction(vcpu);
	return 1;
}

static int handle_xsaves(struct kvm_vcpu *vcpu)
{
	kvm_skip_emulated_instruction(vcpu);
	WARN(1, "this should never happen\n");
	return 1;
}

static int handle_xrstors(struct kvm_vcpu *vcpu)
{
	kvm_skip_emulated_instruction(vcpu);
	WARN(1, "this should never happen\n");
	return 1;
}

static int handle_apic_access(struct kvm_vcpu *vcpu)
{
	if (likely(fasteoi)) {
		unsigned long exit_qualification = vmcs_readl(EXIT_QUALIFICATION);
		int access_type, offset;

		access_type = exit_qualification & APIC_ACCESS_TYPE;
		offset = exit_qualification & APIC_ACCESS_OFFSET;
		/*
		 * Sane guest uses MOV to write EOI, with written value
		 * not cared. So make a short-circuit here by avoiding
		 * heavy instruction emulation.
		 */
		if ((access_type == TYPE_LINEAR_APIC_INST_WRITE) &&
		    (offset == APIC_EOI)) {
			kvm_lapic_set_eoi(vcpu);
			return kvm_skip_emulated_instruction(vcpu);
		}
	}
	return kvm_emulate_instruction(vcpu, 0) == EMULATE_DONE;
}

static int handle_apic_eoi_induced(struct kvm_vcpu *vcpu)
{
	unsigned long exit_qualification = vmcs_readl(EXIT_QUALIFICATION);
	int vector = exit_qualification & 0xff;

	/* EOI-induced VM exit is trap-like and thus no need to adjust IP */
	kvm_apic_set_eoi_accelerated(vcpu, vector);
	return 1;
}

static int handle_apic_write(struct kvm_vcpu *vcpu)
{
	unsigned long exit_qualification = vmcs_readl(EXIT_QUALIFICATION);
	u32 offset = exit_qualification & 0xfff;

	/* APIC-write VM exit is trap-like and thus no need to adjust IP */
	kvm_apic_write_nodecode(vcpu, offset);
	return 1;
}

static int handle_task_switch(struct kvm_vcpu *vcpu)
{
	struct vcpu_vmx *vmx = to_vmx(vcpu);
	unsigned long exit_qualification;
	bool has_error_code = false;
	u32 error_code = 0;
	u16 tss_selector;
	int reason, type, idt_v, idt_index;

	idt_v = (vmx->idt_vectoring_info & VECTORING_INFO_VALID_MASK);
	idt_index = (vmx->idt_vectoring_info & VECTORING_INFO_VECTOR_MASK);
	type = (vmx->idt_vectoring_info & VECTORING_INFO_TYPE_MASK);

	exit_qualification = vmcs_readl(EXIT_QUALIFICATION);

	reason = (u32)exit_qualification >> 30;
	if (reason == TASK_SWITCH_GATE && idt_v) {
		switch (type) {
		case INTR_TYPE_NMI_INTR:
			vcpu->arch.nmi_injected = false;
			vmx_set_nmi_mask(vcpu, true);
			break;
		case INTR_TYPE_EXT_INTR:
		case INTR_TYPE_SOFT_INTR:
			kvm_clear_interrupt_queue(vcpu);
			break;
		case INTR_TYPE_HARD_EXCEPTION:
			if (vmx->idt_vectoring_info &
			    VECTORING_INFO_DELIVER_CODE_MASK) {
				has_error_code = true;
				error_code =
					vmcs_read32(IDT_VECTORING_ERROR_CODE);
			}
			/* fall through */
		case INTR_TYPE_SOFT_EXCEPTION:
			kvm_clear_exception_queue(vcpu);
			break;
		default:
			break;
		}
	}
	tss_selector = exit_qualification;

	if (!idt_v || (type != INTR_TYPE_HARD_EXCEPTION &&
		       type != INTR_TYPE_EXT_INTR &&
		       type != INTR_TYPE_NMI_INTR))
		skip_emulated_instruction(vcpu);

	if (kvm_task_switch(vcpu, tss_selector,
			    type == INTR_TYPE_SOFT_INTR ? idt_index : -1, reason,
			    has_error_code, error_code) == EMULATE_FAIL) {
		vcpu->run->exit_reason = KVM_EXIT_INTERNAL_ERROR;
		vcpu->run->internal.suberror = KVM_INTERNAL_ERROR_EMULATION;
		vcpu->run->internal.ndata = 0;
		return 0;
	}

	/*
	 * TODO: What about debug traps on tss switch?
	 *       Are we supposed to inject them and update dr6?
	 */

	return 1;
}

static int handle_ept_violation(struct kvm_vcpu *vcpu)
{
	unsigned long exit_qualification;
	gpa_t gpa;
	u64 error_code;

	exit_qualification = vmcs_readl(EXIT_QUALIFICATION);

	/*
	 * EPT violation happened while executing iret from NMI,
	 * "blocked by NMI" bit has to be set before next VM entry.
	 * There are errata that may cause this bit to not be set:
	 * AAK134, BY25.
	 */
	if (!(to_vmx(vcpu)->idt_vectoring_info & VECTORING_INFO_VALID_MASK) &&
			enable_vnmi &&
			(exit_qualification & INTR_INFO_UNBLOCK_NMI))
		vmcs_set_bits(GUEST_INTERRUPTIBILITY_INFO, GUEST_INTR_STATE_NMI);

	gpa = vmcs_read64(GUEST_PHYSICAL_ADDRESS);
	trace_kvm_page_fault(gpa, exit_qualification);

	/* Is it a read fault? */
	error_code = (exit_qualification & EPT_VIOLATION_ACC_READ)
		     ? PFERR_USER_MASK : 0;
	/* Is it a write fault? */
	error_code |= (exit_qualification & EPT_VIOLATION_ACC_WRITE)
		      ? PFERR_WRITE_MASK : 0;
	/* Is it a fetch fault? */
	error_code |= (exit_qualification & EPT_VIOLATION_ACC_INSTR)
		      ? PFERR_FETCH_MASK : 0;
	/* ept page table entry is present? */
	error_code |= (exit_qualification &
		       (EPT_VIOLATION_READABLE | EPT_VIOLATION_WRITABLE |
			EPT_VIOLATION_EXECUTABLE))
		      ? PFERR_PRESENT_MASK : 0;

	error_code |= (exit_qualification & 0x100) != 0 ?
	       PFERR_GUEST_FINAL_MASK : PFERR_GUEST_PAGE_MASK;

	vcpu->arch.exit_qualification = exit_qualification;
	return kvm_mmu_page_fault(vcpu, gpa, error_code, NULL, 0);
}

static int handle_ept_misconfig(struct kvm_vcpu *vcpu)
{
	gpa_t gpa;

	/*
	 * A nested guest cannot optimize MMIO vmexits, because we have an
	 * nGPA here instead of the required GPA.
	 */
	gpa = vmcs_read64(GUEST_PHYSICAL_ADDRESS);
	if (!is_guest_mode(vcpu) &&
	    !kvm_io_bus_write(vcpu, KVM_FAST_MMIO_BUS, gpa, 0, NULL)) {
		trace_kvm_fast_mmio(gpa);
		/*
		 * Doing kvm_skip_emulated_instruction() depends on undefined
		 * behavior: Intel's manual doesn't mandate
		 * VM_EXIT_INSTRUCTION_LEN to be set in VMCS when EPT MISCONFIG
		 * occurs and while on real hardware it was observed to be set,
		 * other hypervisors (namely Hyper-V) don't set it, we end up
		 * advancing IP with some random value. Disable fast mmio when
		 * running nested and keep it for real hardware in hope that
		 * VM_EXIT_INSTRUCTION_LEN will always be set correctly.
		 */
		if (!static_cpu_has(X86_FEATURE_HYPERVISOR))
			return kvm_skip_emulated_instruction(vcpu);
		else
			return kvm_emulate_instruction(vcpu, EMULTYPE_SKIP) ==
								EMULATE_DONE;
	}

	return kvm_mmu_page_fault(vcpu, gpa, PFERR_RSVD_MASK, NULL, 0);
}

static int handle_nmi_window(struct kvm_vcpu *vcpu)
{
	WARN_ON_ONCE(!enable_vnmi);
	vmcs_clear_bits(CPU_BASED_VM_EXEC_CONTROL,
			CPU_BASED_VIRTUAL_NMI_PENDING);
	++vcpu->stat.nmi_window_exits;
	kvm_make_request(KVM_REQ_EVENT, vcpu);

	return 1;
}

static int handle_invalid_guest_state(struct kvm_vcpu *vcpu)
{
	struct vcpu_vmx *vmx = to_vmx(vcpu);
	enum emulation_result err = EMULATE_DONE;
	int ret = 1;
	u32 cpu_exec_ctrl;
	bool intr_window_requested;
	unsigned count = 130;

	/*
	 * We should never reach the point where we are emulating L2
	 * due to invalid guest state as that means we incorrectly
	 * allowed a nested VMEntry with an invalid vmcs12.
	 */
	WARN_ON_ONCE(vmx->emulation_required && vmx->nested.nested_run_pending);

	cpu_exec_ctrl = vmcs_read32(CPU_BASED_VM_EXEC_CONTROL);
	intr_window_requested = cpu_exec_ctrl & CPU_BASED_VIRTUAL_INTR_PENDING;

	while (vmx->emulation_required && count-- != 0) {
		if (intr_window_requested && vmx_interrupt_allowed(vcpu))
			return handle_interrupt_window(&vmx->vcpu);

		if (kvm_test_request(KVM_REQ_EVENT, vcpu))
			return 1;

		err = kvm_emulate_instruction(vcpu, 0);

		if (err == EMULATE_USER_EXIT) {
			++vcpu->stat.mmio_exits;
			ret = 0;
			goto out;
		}

		if (err != EMULATE_DONE)
			goto emulation_error;

		if (vmx->emulation_required && !vmx->rmode.vm86_active &&
		    vcpu->arch.exception.pending)
			goto emulation_error;

		if (vcpu->arch.halt_request) {
			vcpu->arch.halt_request = 0;
			ret = kvm_vcpu_halt(vcpu);
			goto out;
		}

		if (signal_pending(current))
			goto out;
		if (need_resched())
			schedule();
	}

out:
	return ret;

emulation_error:
	vcpu->run->exit_reason = KVM_EXIT_INTERNAL_ERROR;
	vcpu->run->internal.suberror = KVM_INTERNAL_ERROR_EMULATION;
	vcpu->run->internal.ndata = 0;
	return 0;
}

static void grow_ple_window(struct kvm_vcpu *vcpu)
{
	struct vcpu_vmx *vmx = to_vmx(vcpu);
	int old = vmx->ple_window;

	vmx->ple_window = __grow_ple_window(old, ple_window,
					    ple_window_grow,
					    ple_window_max);

	if (vmx->ple_window != old)
		vmx->ple_window_dirty = true;

	trace_kvm_ple_window_grow(vcpu->vcpu_id, vmx->ple_window, old);
}

static void shrink_ple_window(struct kvm_vcpu *vcpu)
{
	struct vcpu_vmx *vmx = to_vmx(vcpu);
	int old = vmx->ple_window;

	vmx->ple_window = __shrink_ple_window(old, ple_window,
					      ple_window_shrink,
					      ple_window);

	if (vmx->ple_window != old)
		vmx->ple_window_dirty = true;

	trace_kvm_ple_window_shrink(vcpu->vcpu_id, vmx->ple_window, old);
}

/*
 * Handler for POSTED_INTERRUPT_WAKEUP_VECTOR.
 */
static void wakeup_handler(void)
{
	struct kvm_vcpu *vcpu;
	int cpu = smp_processor_id();

	spin_lock(&per_cpu(blocked_vcpu_on_cpu_lock, cpu));
	list_for_each_entry(vcpu, &per_cpu(blocked_vcpu_on_cpu, cpu),
			blocked_vcpu_list) {
		struct pi_desc *pi_desc = vcpu_to_pi_desc(vcpu);

		if (pi_test_on(pi_desc) == 1)
			kvm_vcpu_kick(vcpu);
	}
	spin_unlock(&per_cpu(blocked_vcpu_on_cpu_lock, cpu));
}

static void vmx_enable_tdp(void)
{
	kvm_mmu_set_mask_ptes(VMX_EPT_READABLE_MASK,
		enable_ept_ad_bits ? VMX_EPT_ACCESS_BIT : 0ull,
		enable_ept_ad_bits ? VMX_EPT_DIRTY_BIT : 0ull,
		0ull, VMX_EPT_EXECUTABLE_MASK,
		cpu_has_vmx_ept_execute_only() ? 0ull : VMX_EPT_READABLE_MASK,
		VMX_EPT_RWX_MASK, 0ull);

	ept_set_mmio_spte_mask();
	kvm_enable_tdp();
}

static __init int hardware_setup(void)
{
	unsigned long host_bndcfgs;
	int r = -ENOMEM, i;

	rdmsrl_safe(MSR_EFER, &host_efer);

	for (i = 0; i < ARRAY_SIZE(vmx_msr_index); ++i)
		kvm_define_shared_msr(i, vmx_msr_index[i]);

	for (i = 0; i < VMX_BITMAP_NR; i++) {
		vmx_bitmap[i] = (unsigned long *)__get_free_page(GFP_KERNEL);
		if (!vmx_bitmap[i])
			goto out;
	}

	memset(vmx_vmread_bitmap, 0xff, PAGE_SIZE);
	memset(vmx_vmwrite_bitmap, 0xff, PAGE_SIZE);

	if (setup_vmcs_config(&vmcs_config) < 0) {
		r = -EIO;
		goto out;
	}

	if (boot_cpu_has(X86_FEATURE_NX))
		kvm_enable_efer_bits(EFER_NX);

	if (boot_cpu_has(X86_FEATURE_MPX)) {
		rdmsrl(MSR_IA32_BNDCFGS, host_bndcfgs);
		WARN_ONCE(host_bndcfgs, "KVM: BNDCFGS in host will be lost");
	}

	if (!cpu_has_vmx_vpid() || !cpu_has_vmx_invvpid() ||
		!(cpu_has_vmx_invvpid_single() || cpu_has_vmx_invvpid_global()))
		enable_vpid = 0;

	if (!cpu_has_vmx_ept() ||
	    !cpu_has_vmx_ept_4levels() ||
	    !cpu_has_vmx_ept_mt_wb() ||
	    !cpu_has_vmx_invept_global())
		enable_ept = 0;

	if (!cpu_has_vmx_ept_ad_bits() || !enable_ept)
		enable_ept_ad_bits = 0;

	if (!cpu_has_vmx_unrestricted_guest() || !enable_ept)
		enable_unrestricted_guest = 0;

	if (!cpu_has_vmx_flexpriority())
		flexpriority_enabled = 0;

	if (!cpu_has_virtual_nmis())
		enable_vnmi = 0;

	/*
	 * set_apic_access_page_addr() is used to reload apic access
	 * page upon invalidation.  No need to do anything if not
	 * using the APIC_ACCESS_ADDR VMCS field.
	 */
	if (!flexpriority_enabled)
		kvm_x86_ops->set_apic_access_page_addr = NULL;

	if (!cpu_has_vmx_tpr_shadow())
		kvm_x86_ops->update_cr8_intercept = NULL;

	if (enable_ept && !cpu_has_vmx_ept_2m_page())
		kvm_disable_largepages();

#if IS_ENABLED(CONFIG_HYPERV)
	if (ms_hyperv.nested_features & HV_X64_NESTED_GUEST_MAPPING_FLUSH
	    && enable_ept)
		kvm_x86_ops->tlb_remote_flush = vmx_hv_remote_flush_tlb;
#endif

	if (!cpu_has_vmx_ple()) {
		ple_gap = 0;
		ple_window = 0;
		ple_window_grow = 0;
		ple_window_max = 0;
		ple_window_shrink = 0;
	}

	if (!cpu_has_vmx_apicv()) {
		enable_apicv = 0;
		kvm_x86_ops->sync_pir_to_irr = NULL;
	}

	if (cpu_has_vmx_tsc_scaling()) {
		kvm_has_tsc_control = true;
		kvm_max_tsc_scaling_ratio = KVM_VMX_TSC_MULTIPLIER_MAX;
		kvm_tsc_scaling_ratio_frac_bits = 48;
	}

	set_bit(0, vmx_vpid_bitmap); /* 0 is reserved for host */

	if (enable_ept)
		vmx_enable_tdp();
	else
		kvm_disable_tdp();

	if (!nested) {
		kvm_x86_ops->get_nested_state = NULL;
		kvm_x86_ops->set_nested_state = NULL;
	}

	/*
	 * Only enable PML when hardware supports PML feature, and both EPT
	 * and EPT A/D bit features are enabled -- PML depends on them to work.
	 */
	if (!enable_ept || !enable_ept_ad_bits || !cpu_has_vmx_pml())
		enable_pml = 0;

	if (!enable_pml) {
		kvm_x86_ops->slot_enable_log_dirty = NULL;
		kvm_x86_ops->slot_disable_log_dirty = NULL;
		kvm_x86_ops->flush_log_dirty = NULL;
		kvm_x86_ops->enable_log_dirty_pt_masked = NULL;
	}

	if (!cpu_has_vmx_preemption_timer())
		kvm_x86_ops->request_immediate_exit = __kvm_request_immediate_exit;

	if (cpu_has_vmx_preemption_timer() && enable_preemption_timer) {
		u64 vmx_msr;

		rdmsrl(MSR_IA32_VMX_MISC, vmx_msr);
		cpu_preemption_timer_multi =
			 vmx_msr & VMX_MISC_PREEMPTION_TIMER_RATE_MASK;
	} else {
		kvm_x86_ops->set_hv_timer = NULL;
		kvm_x86_ops->cancel_hv_timer = NULL;
	}

	if (!cpu_has_vmx_shadow_vmcs())
		enable_shadow_vmcs = 0;
	if (enable_shadow_vmcs)
		init_vmcs_shadow_fields();

	kvm_set_posted_intr_wakeup_handler(wakeup_handler);
	nested_vmx_setup_ctls_msrs(&vmcs_config.nested, enable_apicv);

	kvm_mce_cap_supported |= MCG_LMCE_P;

	return alloc_kvm_area();

out:
	for (i = 0; i < VMX_BITMAP_NR; i++)
		free_page((unsigned long)vmx_bitmap[i]);

    return r;
}

static __exit void hardware_unsetup(void)
{
	int i;

	for (i = 0; i < VMX_BITMAP_NR; i++)
		free_page((unsigned long)vmx_bitmap[i]);

	free_kvm_area();
}

/*
 * Indicate a busy-waiting vcpu in spinlock. We do not enable the PAUSE
 * exiting, so only get here on cpu with PAUSE-Loop-Exiting.
 */
static int handle_pause(struct kvm_vcpu *vcpu)
{
	if (!kvm_pause_in_guest(vcpu->kvm))
		grow_ple_window(vcpu);

	/*
	 * Intel sdm vol3 ch-25.1.3 says: The "PAUSE-loop exiting"
	 * VM-execution control is ignored if CPL > 0. OTOH, KVM
	 * never set PAUSE_EXITING and just set PLE if supported,
	 * so the vcpu must be CPL=0 if it gets a PAUSE exit.
	 */
	kvm_vcpu_on_spin(vcpu, true);
	return kvm_skip_emulated_instruction(vcpu);
}

static int handle_nop(struct kvm_vcpu *vcpu)
{
	return kvm_skip_emulated_instruction(vcpu);
}

static int handle_mwait(struct kvm_vcpu *vcpu)
{
	printk_once(KERN_WARNING "kvm: MWAIT instruction emulated as NOP!\n");
	return handle_nop(vcpu);
}

static int handle_invalid_op(struct kvm_vcpu *vcpu)
{
	kvm_queue_exception(vcpu, UD_VECTOR);
	return 1;
}

static int handle_monitor_trap(struct kvm_vcpu *vcpu)
{
	return 1;
}

static int handle_monitor(struct kvm_vcpu *vcpu)
{
	printk_once(KERN_WARNING "kvm: MONITOR instruction emulated as NOP!\n");
	return handle_nop(vcpu);
}

/*
 * The following 3 functions, nested_vmx_succeed()/failValid()/failInvalid(),
 * set the success or error code of an emulated VMX instruction, as specified
 * by Vol 2B, VMX Instruction Reference, "Conventions".
 */
static void nested_vmx_succeed(struct kvm_vcpu *vcpu)
{
	vmx_set_rflags(vcpu, vmx_get_rflags(vcpu)
			& ~(X86_EFLAGS_CF | X86_EFLAGS_PF | X86_EFLAGS_AF |
			    X86_EFLAGS_ZF | X86_EFLAGS_SF | X86_EFLAGS_OF));
}

static void nested_vmx_failInvalid(struct kvm_vcpu *vcpu)
{
	vmx_set_rflags(vcpu, (vmx_get_rflags(vcpu)
			& ~(X86_EFLAGS_PF | X86_EFLAGS_AF | X86_EFLAGS_ZF |
			    X86_EFLAGS_SF | X86_EFLAGS_OF))
			| X86_EFLAGS_CF);
}

static void nested_vmx_failValid(struct kvm_vcpu *vcpu,
					u32 vm_instruction_error)
{
	if (to_vmx(vcpu)->nested.current_vmptr == -1ull) {
		/*
		 * failValid writes the error number to the current VMCS, which
		 * can't be done there isn't a current VMCS.
		 */
		nested_vmx_failInvalid(vcpu);
		return;
	}
	vmx_set_rflags(vcpu, (vmx_get_rflags(vcpu)
			& ~(X86_EFLAGS_CF | X86_EFLAGS_PF | X86_EFLAGS_AF |
			    X86_EFLAGS_SF | X86_EFLAGS_OF))
			| X86_EFLAGS_ZF);
	get_vmcs12(vcpu)->vm_instruction_error = vm_instruction_error;
	/*
	 * We don't need to force a shadow sync because
	 * VM_INSTRUCTION_ERROR is not shadowed
	 */
}

static void nested_vmx_abort(struct kvm_vcpu *vcpu, u32 indicator)
{
	/* TODO: not to reset guest simply here. */
	kvm_make_request(KVM_REQ_TRIPLE_FAULT, vcpu);
	pr_debug_ratelimited("kvm: nested vmx abort, indicator %d\n", indicator);
}

static enum hrtimer_restart vmx_preemption_timer_fn(struct hrtimer *timer)
{
	struct vcpu_vmx *vmx =
		container_of(timer, struct vcpu_vmx, nested.preemption_timer);

	vmx->nested.preemption_timer_expired = true;
	kvm_make_request(KVM_REQ_EVENT, &vmx->vcpu);
	kvm_vcpu_kick(&vmx->vcpu);

	return HRTIMER_NORESTART;
}

/*
 * Decode the memory-address operand of a vmx instruction, as recorded on an
 * exit caused by such an instruction (run by a guest hypervisor).
 * On success, returns 0. When the operand is invalid, returns 1 and throws
 * #UD or #GP.
 */
static int get_vmx_mem_address(struct kvm_vcpu *vcpu,
				 unsigned long exit_qualification,
				 u32 vmx_instruction_info, bool wr, gva_t *ret)
{
	gva_t off;
	bool exn;
	struct kvm_segment s;

	/*
	 * According to Vol. 3B, "Information for VM Exits Due to Instruction
	 * Execution", on an exit, vmx_instruction_info holds most of the
	 * addressing components of the operand. Only the displacement part
	 * is put in exit_qualification (see 3B, "Basic VM-Exit Information").
	 * For how an actual address is calculated from all these components,
	 * refer to Vol. 1, "Operand Addressing".
	 */
	int  scaling = vmx_instruction_info & 3;
	int  addr_size = (vmx_instruction_info >> 7) & 7;
	bool is_reg = vmx_instruction_info & (1u << 10);
	int  seg_reg = (vmx_instruction_info >> 15) & 7;
	int  index_reg = (vmx_instruction_info >> 18) & 0xf;
	bool index_is_valid = !(vmx_instruction_info & (1u << 22));
	int  base_reg       = (vmx_instruction_info >> 23) & 0xf;
	bool base_is_valid  = !(vmx_instruction_info & (1u << 27));

	if (is_reg) {
		kvm_queue_exception(vcpu, UD_VECTOR);
		return 1;
	}

	/* Addr = segment_base + offset */
	/* offset = base + [index * scale] + displacement */
	off = exit_qualification; /* holds the displacement */
	if (base_is_valid)
		off += kvm_register_read(vcpu, base_reg);
	if (index_is_valid)
		off += kvm_register_read(vcpu, index_reg)<<scaling;
	vmx_get_segment(vcpu, &s, seg_reg);
	*ret = s.base + off;

	if (addr_size == 1) /* 32 bit */
		*ret &= 0xffffffff;

	/* Checks for #GP/#SS exceptions. */
	exn = false;
	if (is_long_mode(vcpu)) {
		/* Long mode: #GP(0)/#SS(0) if the memory address is in a
		 * non-canonical form. This is the only check on the memory
		 * destination for long mode!
		 */
		exn = is_noncanonical_address(*ret, vcpu);
	} else if (is_protmode(vcpu)) {
		/* Protected mode: apply checks for segment validity in the
		 * following order:
		 * - segment type check (#GP(0) may be thrown)
		 * - usability check (#GP(0)/#SS(0))
		 * - limit check (#GP(0)/#SS(0))
		 */
		if (wr)
			/* #GP(0) if the destination operand is located in a
			 * read-only data segment or any code segment.
			 */
			exn = ((s.type & 0xa) == 0 || (s.type & 8));
		else
			/* #GP(0) if the source operand is located in an
			 * execute-only code segment
			 */
			exn = ((s.type & 0xa) == 8);
		if (exn) {
			kvm_queue_exception_e(vcpu, GP_VECTOR, 0);
			return 1;
		}
		/* Protected mode: #GP(0)/#SS(0) if the segment is unusable.
		 */
		exn = (s.unusable != 0);
		/* Protected mode: #GP(0)/#SS(0) if the memory
		 * operand is outside the segment limit.
		 */
		exn = exn || (off + sizeof(u64) > s.limit);
	}
	if (exn) {
		kvm_queue_exception_e(vcpu,
				      seg_reg == VCPU_SREG_SS ?
						SS_VECTOR : GP_VECTOR,
				      0);
		return 1;
	}

	return 0;
}

static int nested_vmx_get_vmptr(struct kvm_vcpu *vcpu, gpa_t *vmpointer)
{
	gva_t gva;
	struct x86_exception e;

	if (get_vmx_mem_address(vcpu, vmcs_readl(EXIT_QUALIFICATION),
			vmcs_read32(VMX_INSTRUCTION_INFO), false, &gva))
		return 1;

	if (kvm_read_guest_virt(vcpu, gva, vmpointer, sizeof(*vmpointer), &e)) {
		kvm_inject_page_fault(vcpu, &e);
		return 1;
	}

	return 0;
}

/*
 * Allocate a shadow VMCS and associate it with the currently loaded
 * VMCS, unless such a shadow VMCS already exists. The newly allocated
 * VMCS is also VMCLEARed, so that it is ready for use.
 */
static struct vmcs *alloc_shadow_vmcs(struct kvm_vcpu *vcpu)
{
	struct vcpu_vmx *vmx = to_vmx(vcpu);
	struct loaded_vmcs *loaded_vmcs = vmx->loaded_vmcs;

	/*
	 * We should allocate a shadow vmcs for vmcs01 only when L1
	 * executes VMXON and free it when L1 executes VMXOFF.
	 * As it is invalid to execute VMXON twice, we shouldn't reach
	 * here when vmcs01 already have an allocated shadow vmcs.
	 */
	WARN_ON(loaded_vmcs == &vmx->vmcs01 && loaded_vmcs->shadow_vmcs);

	if (!loaded_vmcs->shadow_vmcs) {
		loaded_vmcs->shadow_vmcs = alloc_vmcs(true);
		if (loaded_vmcs->shadow_vmcs)
			vmcs_clear(loaded_vmcs->shadow_vmcs);
	}
	return loaded_vmcs->shadow_vmcs;
}

static int enter_vmx_operation(struct kvm_vcpu *vcpu)
{
	struct vcpu_vmx *vmx = to_vmx(vcpu);
	int r;

	r = alloc_loaded_vmcs(&vmx->nested.vmcs02);
	if (r < 0)
		goto out_vmcs02;

	vmx->nested.cached_vmcs12 = kmalloc(VMCS12_SIZE, GFP_KERNEL);
	if (!vmx->nested.cached_vmcs12)
		goto out_cached_vmcs12;

	vmx->nested.cached_shadow_vmcs12 = kmalloc(VMCS12_SIZE, GFP_KERNEL);
	if (!vmx->nested.cached_shadow_vmcs12)
		goto out_cached_shadow_vmcs12;

	if (enable_shadow_vmcs && !alloc_shadow_vmcs(vcpu))
		goto out_shadow_vmcs;

	hrtimer_init(&vmx->nested.preemption_timer, CLOCK_MONOTONIC,
		     HRTIMER_MODE_REL_PINNED);
	vmx->nested.preemption_timer.function = vmx_preemption_timer_fn;

	vmx->nested.vpid02 = allocate_vpid();

	vmx->nested.vmxon = true;
	return 0;

out_shadow_vmcs:
	kfree(vmx->nested.cached_shadow_vmcs12);

out_cached_shadow_vmcs12:
	kfree(vmx->nested.cached_vmcs12);

out_cached_vmcs12:
	free_loaded_vmcs(&vmx->nested.vmcs02);

out_vmcs02:
	return -ENOMEM;
}

/*
 * Emulate the VMXON instruction.
 * Currently, we just remember that VMX is active, and do not save or even
 * inspect the argument to VMXON (the so-called "VMXON pointer") because we
 * do not currently need to store anything in that guest-allocated memory
 * region. Consequently, VMCLEAR and VMPTRLD also do not verify that the their
 * argument is different from the VMXON pointer (which the spec says they do).
 */
static int handle_vmon(struct kvm_vcpu *vcpu)
{
	int ret;
	gpa_t vmptr;
	struct page *page;
	struct vcpu_vmx *vmx = to_vmx(vcpu);
	const u64 VMXON_NEEDED_FEATURES = FEATURE_CONTROL_LOCKED
		| FEATURE_CONTROL_VMXON_ENABLED_OUTSIDE_SMX;

	/*
	 * The Intel VMX Instruction Reference lists a bunch of bits that are
	 * prerequisite to running VMXON, most notably cr4.VMXE must be set to
	 * 1 (see vmx_set_cr4() for when we allow the guest to set this).
	 * Otherwise, we should fail with #UD.  But most faulting conditions
	 * have already been checked by hardware, prior to the VM-exit for
	 * VMXON.  We do test guest cr4.VMXE because processor CR4 always has
	 * that bit set to 1 in non-root mode.
	 */
	if (!kvm_read_cr4_bits(vcpu, X86_CR4_VMXE)) {
		kvm_queue_exception(vcpu, UD_VECTOR);
		return 1;
	}

	/* CPL=0 must be checked manually. */
	if (vmx_get_cpl(vcpu)) {
		kvm_inject_gp(vcpu, 0);
		return 1;
	}

	if (vmx->nested.vmxon) {
		nested_vmx_failValid(vcpu, VMXERR_VMXON_IN_VMX_ROOT_OPERATION);
		return kvm_skip_emulated_instruction(vcpu);
	}

	if ((vmx->msr_ia32_feature_control & VMXON_NEEDED_FEATURES)
			!= VMXON_NEEDED_FEATURES) {
		kvm_inject_gp(vcpu, 0);
		return 1;
	}

	if (nested_vmx_get_vmptr(vcpu, &vmptr))
		return 1;

	/*
	 * SDM 3: 24.11.5
	 * The first 4 bytes of VMXON region contain the supported
	 * VMCS revision identifier
	 *
	 * Note - IA32_VMX_BASIC[48] will never be 1 for the nested case;
	 * which replaces physical address width with 32
	 */
	if (!PAGE_ALIGNED(vmptr) || (vmptr >> cpuid_maxphyaddr(vcpu))) {
		nested_vmx_failInvalid(vcpu);
		return kvm_skip_emulated_instruction(vcpu);
	}

	page = kvm_vcpu_gpa_to_page(vcpu, vmptr);
	if (is_error_page(page)) {
		nested_vmx_failInvalid(vcpu);
		return kvm_skip_emulated_instruction(vcpu);
	}
	if (*(u32 *)kmap(page) != VMCS12_REVISION) {
		kunmap(page);
		kvm_release_page_clean(page);
		nested_vmx_failInvalid(vcpu);
		return kvm_skip_emulated_instruction(vcpu);
	}
	kunmap(page);
	kvm_release_page_clean(page);

	vmx->nested.vmxon_ptr = vmptr;
	ret = enter_vmx_operation(vcpu);
	if (ret)
		return ret;

	nested_vmx_succeed(vcpu);
	return kvm_skip_emulated_instruction(vcpu);
}

/*
 * Intel's VMX Instruction Reference specifies a common set of prerequisites
 * for running VMX instructions (except VMXON, whose prerequisites are
 * slightly different). It also specifies what exception to inject otherwise.
 * Note that many of these exceptions have priority over VM exits, so they
 * don't have to be checked again here.
 */
static int nested_vmx_check_permission(struct kvm_vcpu *vcpu)
{
	if (!to_vmx(vcpu)->nested.vmxon) {
		kvm_queue_exception(vcpu, UD_VECTOR);
		return 0;
	}

	if (vmx_get_cpl(vcpu)) {
		kvm_inject_gp(vcpu, 0);
		return 0;
	}

	return 1;
}

static void vmx_disable_shadow_vmcs(struct vcpu_vmx *vmx)
{
	vmcs_clear_bits(SECONDARY_VM_EXEC_CONTROL, SECONDARY_EXEC_SHADOW_VMCS);
	vmcs_write64(VMCS_LINK_POINTER, -1ull);
}

static inline void nested_release_vmcs12(struct vcpu_vmx *vmx)
{
	if (vmx->nested.current_vmptr == -1ull)
		return;

	if (enable_shadow_vmcs) {
		/* copy to memory all shadowed fields in case
		   they were modified */
		copy_shadow_to_vmcs12(vmx);
		vmx->nested.sync_shadow_vmcs = false;
		vmx_disable_shadow_vmcs(vmx);
	}
	vmx->nested.posted_intr_nv = -1;

	/* Flush VMCS12 to guest memory */
	kvm_vcpu_write_guest_page(&vmx->vcpu,
				  vmx->nested.current_vmptr >> PAGE_SHIFT,
				  vmx->nested.cached_vmcs12, 0, VMCS12_SIZE);

	vmx->nested.current_vmptr = -1ull;
}

/*
 * Free whatever needs to be freed from vmx->nested when L1 goes down, or
 * just stops using VMX.
 */
static void free_nested(struct vcpu_vmx *vmx)
{
	if (!vmx->nested.vmxon && !vmx->nested.smm.vmxon)
		return;

	vmx->nested.vmxon = false;
	vmx->nested.smm.vmxon = false;
	free_vpid(vmx->nested.vpid02);
	vmx->nested.posted_intr_nv = -1;
	vmx->nested.current_vmptr = -1ull;
	if (enable_shadow_vmcs) {
		vmx_disable_shadow_vmcs(vmx);
		vmcs_clear(vmx->vmcs01.shadow_vmcs);
		free_vmcs(vmx->vmcs01.shadow_vmcs);
		vmx->vmcs01.shadow_vmcs = NULL;
	}
	kfree(vmx->nested.cached_vmcs12);
	kfree(vmx->nested.cached_shadow_vmcs12);
	/* Unpin physical memory we referred to in the vmcs02 */
	if (vmx->nested.apic_access_page) {
		kvm_release_page_dirty(vmx->nested.apic_access_page);
		vmx->nested.apic_access_page = NULL;
	}
	if (vmx->nested.virtual_apic_page) {
		kvm_release_page_dirty(vmx->nested.virtual_apic_page);
		vmx->nested.virtual_apic_page = NULL;
	}
	if (vmx->nested.pi_desc_page) {
		kunmap(vmx->nested.pi_desc_page);
		kvm_release_page_dirty(vmx->nested.pi_desc_page);
		vmx->nested.pi_desc_page = NULL;
		vmx->nested.pi_desc = NULL;
	}

	free_loaded_vmcs(&vmx->nested.vmcs02);
}

/* Emulate the VMXOFF instruction */
static int handle_vmoff(struct kvm_vcpu *vcpu)
{
	if (!nested_vmx_check_permission(vcpu))
		return 1;
	free_nested(to_vmx(vcpu));
	nested_vmx_succeed(vcpu);
	return kvm_skip_emulated_instruction(vcpu);
}

/* Emulate the VMCLEAR instruction */
static int handle_vmclear(struct kvm_vcpu *vcpu)
{
	struct vcpu_vmx *vmx = to_vmx(vcpu);
	u32 zero = 0;
	gpa_t vmptr;

	if (!nested_vmx_check_permission(vcpu))
		return 1;

	if (nested_vmx_get_vmptr(vcpu, &vmptr))
		return 1;

	if (!PAGE_ALIGNED(vmptr) || (vmptr >> cpuid_maxphyaddr(vcpu))) {
		nested_vmx_failValid(vcpu, VMXERR_VMCLEAR_INVALID_ADDRESS);
		return kvm_skip_emulated_instruction(vcpu);
	}

	if (vmptr == vmx->nested.vmxon_ptr) {
		nested_vmx_failValid(vcpu, VMXERR_VMCLEAR_VMXON_POINTER);
		return kvm_skip_emulated_instruction(vcpu);
	}

	if (vmptr == vmx->nested.current_vmptr)
		nested_release_vmcs12(vmx);

	kvm_vcpu_write_guest(vcpu,
			vmptr + offsetof(struct vmcs12, launch_state),
			&zero, sizeof(zero));

	nested_vmx_succeed(vcpu);
	return kvm_skip_emulated_instruction(vcpu);
}

static int nested_vmx_run(struct kvm_vcpu *vcpu, bool launch);

/* Emulate the VMLAUNCH instruction */
static int handle_vmlaunch(struct kvm_vcpu *vcpu)
{
	return nested_vmx_run(vcpu, true);
}

/* Emulate the VMRESUME instruction */
static int handle_vmresume(struct kvm_vcpu *vcpu)
{

	return nested_vmx_run(vcpu, false);
}

/*
 * Read a vmcs12 field. Since these can have varying lengths and we return
 * one type, we chose the biggest type (u64) and zero-extend the return value
 * to that size. Note that the caller, handle_vmread, might need to use only
 * some of the bits we return here (e.g., on 32-bit guests, only 32 bits of
 * 64-bit fields are to be returned).
 */
static inline int vmcs12_read_any(struct vmcs12 *vmcs12,
				  unsigned long field, u64 *ret)
{
	short offset = vmcs_field_to_offset(field);
	char *p;

	if (offset < 0)
		return offset;

	p = (char *)vmcs12 + offset;

	switch (vmcs_field_width(field)) {
	case VMCS_FIELD_WIDTH_NATURAL_WIDTH:
		*ret = *((natural_width *)p);
		return 0;
	case VMCS_FIELD_WIDTH_U16:
		*ret = *((u16 *)p);
		return 0;
	case VMCS_FIELD_WIDTH_U32:
		*ret = *((u32 *)p);
		return 0;
	case VMCS_FIELD_WIDTH_U64:
		*ret = *((u64 *)p);
		return 0;
	default:
		WARN_ON(1);
		return -ENOENT;
	}
}


static inline int vmcs12_write_any(struct vmcs12 *vmcs12,
				   unsigned long field, u64 field_value){
	short offset = vmcs_field_to_offset(field);
	char *p = (char *)vmcs12 + offset;
	if (offset < 0)
		return offset;

	switch (vmcs_field_width(field)) {
	case VMCS_FIELD_WIDTH_U16:
		*(u16 *)p = field_value;
		return 0;
	case VMCS_FIELD_WIDTH_U32:
		*(u32 *)p = field_value;
		return 0;
	case VMCS_FIELD_WIDTH_U64:
		*(u64 *)p = field_value;
		return 0;
	case VMCS_FIELD_WIDTH_NATURAL_WIDTH:
		*(natural_width *)p = field_value;
		return 0;
	default:
		WARN_ON(1);
		return -ENOENT;
	}

}

/*
 * Copy the writable VMCS shadow fields back to the VMCS12, in case
 * they have been modified by the L1 guest. Note that the "read-only"
 * VM-exit information fields are actually writable if the vCPU is
 * configured to support "VMWRITE to any supported field in the VMCS."
 */
static void copy_shadow_to_vmcs12(struct vcpu_vmx *vmx)
{
	const u16 *fields[] = {
		shadow_read_write_fields,
		shadow_read_only_fields
	};
	const int max_fields[] = {
		max_shadow_read_write_fields,
		max_shadow_read_only_fields
	};
	int i, q;
	unsigned long field;
	u64 field_value;
	struct vmcs *shadow_vmcs = vmx->vmcs01.shadow_vmcs;

	preempt_disable();

	vmcs_load(shadow_vmcs);

	for (q = 0; q < ARRAY_SIZE(fields); q++) {
		for (i = 0; i < max_fields[q]; i++) {
			field = fields[q][i];
			field_value = __vmcs_readl(field);
			vmcs12_write_any(get_vmcs12(&vmx->vcpu), field, field_value);
		}
		/*
		 * Skip the VM-exit information fields if they are read-only.
		 */
		if (!nested_cpu_has_vmwrite_any_field(&vmx->vcpu))
			break;
	}

	vmcs_clear(shadow_vmcs);
	vmcs_load(vmx->loaded_vmcs->vmcs);

	preempt_enable();
}

static void copy_vmcs12_to_shadow(struct vcpu_vmx *vmx)
{
	const u16 *fields[] = {
		shadow_read_write_fields,
		shadow_read_only_fields
	};
	const int max_fields[] = {
		max_shadow_read_write_fields,
		max_shadow_read_only_fields
	};
	int i, q;
	unsigned long field;
	u64 field_value = 0;
	struct vmcs *shadow_vmcs = vmx->vmcs01.shadow_vmcs;

	vmcs_load(shadow_vmcs);

	for (q = 0; q < ARRAY_SIZE(fields); q++) {
		for (i = 0; i < max_fields[q]; i++) {
			field = fields[q][i];
			vmcs12_read_any(get_vmcs12(&vmx->vcpu), field, &field_value);
			__vmcs_writel(field, field_value);
		}
	}

	vmcs_clear(shadow_vmcs);
	vmcs_load(vmx->loaded_vmcs->vmcs);
}

/*
 * VMX instructions which assume a current vmcs12 (i.e., that VMPTRLD was
 * used before) all generate the same failure when it is missing.
 */
static int nested_vmx_check_vmcs12(struct kvm_vcpu *vcpu)
{
	struct vcpu_vmx *vmx = to_vmx(vcpu);
	if (vmx->nested.current_vmptr == -1ull) {
		nested_vmx_failInvalid(vcpu);
		return 0;
	}
	return 1;
}

static int handle_vmread(struct kvm_vcpu *vcpu)
{
	unsigned long field;
	u64 field_value;
	unsigned long exit_qualification = vmcs_readl(EXIT_QUALIFICATION);
	u32 vmx_instruction_info = vmcs_read32(VMX_INSTRUCTION_INFO);
	gva_t gva = 0;
	struct vmcs12 *vmcs12;

	if (!nested_vmx_check_permission(vcpu))
		return 1;

	if (!nested_vmx_check_vmcs12(vcpu))
		return kvm_skip_emulated_instruction(vcpu);

	if (!is_guest_mode(vcpu))
		vmcs12 = get_vmcs12(vcpu);
	else {
		/*
		 * When vmcs->vmcs_link_pointer is -1ull, any VMREAD
		 * to shadowed-field sets the ALU flags for VMfailInvalid.
		 */
		if (get_vmcs12(vcpu)->vmcs_link_pointer == -1ull) {
			nested_vmx_failInvalid(vcpu);
			return kvm_skip_emulated_instruction(vcpu);
		}
		vmcs12 = get_shadow_vmcs12(vcpu);
	}

	/* Decode instruction info and find the field to read */
	field = kvm_register_readl(vcpu, (((vmx_instruction_info) >> 28) & 0xf));
	/* Read the field, zero-extended to a u64 field_value */
	if (vmcs12_read_any(vmcs12, field, &field_value) < 0) {
		nested_vmx_failValid(vcpu, VMXERR_UNSUPPORTED_VMCS_COMPONENT);
		return kvm_skip_emulated_instruction(vcpu);
	}
	/*
	 * Now copy part of this value to register or memory, as requested.
	 * Note that the number of bits actually copied is 32 or 64 depending
	 * on the guest's mode (32 or 64 bit), not on the given field's length.
	 */
	if (vmx_instruction_info & (1u << 10)) {
		kvm_register_writel(vcpu, (((vmx_instruction_info) >> 3) & 0xf),
			field_value);
	} else {
		if (get_vmx_mem_address(vcpu, exit_qualification,
				vmx_instruction_info, true, &gva))
			return 1;
		/* _system ok, nested_vmx_check_permission has verified cpl=0 */
		kvm_write_guest_virt_system(vcpu, gva, &field_value,
					    (is_long_mode(vcpu) ? 8 : 4), NULL);
	}

	nested_vmx_succeed(vcpu);
	return kvm_skip_emulated_instruction(vcpu);
}


static int handle_vmwrite(struct kvm_vcpu *vcpu)
{
	unsigned long field;
	gva_t gva;
	struct vcpu_vmx *vmx = to_vmx(vcpu);
	unsigned long exit_qualification = vmcs_readl(EXIT_QUALIFICATION);
	u32 vmx_instruction_info = vmcs_read32(VMX_INSTRUCTION_INFO);

	/* The value to write might be 32 or 64 bits, depending on L1's long
	 * mode, and eventually we need to write that into a field of several
	 * possible lengths. The code below first zero-extends the value to 64
	 * bit (field_value), and then copies only the appropriate number of
	 * bits into the vmcs12 field.
	 */
	u64 field_value = 0;
	struct x86_exception e;
	struct vmcs12 *vmcs12;

	if (!nested_vmx_check_permission(vcpu))
		return 1;

	if (!nested_vmx_check_vmcs12(vcpu))
		return kvm_skip_emulated_instruction(vcpu);

	if (vmx_instruction_info & (1u << 10))
		field_value = kvm_register_readl(vcpu,
			(((vmx_instruction_info) >> 3) & 0xf));
	else {
		if (get_vmx_mem_address(vcpu, exit_qualification,
				vmx_instruction_info, false, &gva))
			return 1;
		if (kvm_read_guest_virt(vcpu, gva, &field_value,
					(is_64_bit_mode(vcpu) ? 8 : 4), &e)) {
			kvm_inject_page_fault(vcpu, &e);
			return 1;
		}
	}


	field = kvm_register_readl(vcpu, (((vmx_instruction_info) >> 28) & 0xf));
	/*
	 * If the vCPU supports "VMWRITE to any supported field in the
	 * VMCS," then the "read-only" fields are actually read/write.
	 */
	if (vmcs_field_readonly(field) &&
	    !nested_cpu_has_vmwrite_any_field(vcpu)) {
		nested_vmx_failValid(vcpu,
			VMXERR_VMWRITE_READ_ONLY_VMCS_COMPONENT);
		return kvm_skip_emulated_instruction(vcpu);
	}

	if (!is_guest_mode(vcpu))
		vmcs12 = get_vmcs12(vcpu);
	else {
		/*
		 * When vmcs->vmcs_link_pointer is -1ull, any VMWRITE
		 * to shadowed-field sets the ALU flags for VMfailInvalid.
		 */
		if (get_vmcs12(vcpu)->vmcs_link_pointer == -1ull) {
			nested_vmx_failInvalid(vcpu);
			return kvm_skip_emulated_instruction(vcpu);
		}
		vmcs12 = get_shadow_vmcs12(vcpu);

	}

	if (vmcs12_write_any(vmcs12, field, field_value) < 0) {
		nested_vmx_failValid(vcpu, VMXERR_UNSUPPORTED_VMCS_COMPONENT);
		return kvm_skip_emulated_instruction(vcpu);
	}

	/*
	 * Do not track vmcs12 dirty-state if in guest-mode
	 * as we actually dirty shadow vmcs12 instead of vmcs12.
	 */
	if (!is_guest_mode(vcpu)) {
		switch (field) {
#define SHADOW_FIELD_RW(x) case x:
#include "vmx_shadow_fields.h"
			/*
			 * The fields that can be updated by L1 without a vmexit are
			 * always updated in the vmcs02, the others go down the slow
			 * path of prepare_vmcs02.
			 */
			break;
		default:
			vmx->nested.dirty_vmcs12 = true;
			break;
		}
	}

	nested_vmx_succeed(vcpu);
	return kvm_skip_emulated_instruction(vcpu);
}

static void set_current_vmptr(struct vcpu_vmx *vmx, gpa_t vmptr)
{
	vmx->nested.current_vmptr = vmptr;
	if (enable_shadow_vmcs) {
		vmcs_set_bits(SECONDARY_VM_EXEC_CONTROL,
			      SECONDARY_EXEC_SHADOW_VMCS);
		vmcs_write64(VMCS_LINK_POINTER,
			     __pa(vmx->vmcs01.shadow_vmcs));
		vmx->nested.sync_shadow_vmcs = true;
	}
	vmx->nested.dirty_vmcs12 = true;
}

/* Emulate the VMPTRLD instruction */
static int handle_vmptrld(struct kvm_vcpu *vcpu)
{
	struct vcpu_vmx *vmx = to_vmx(vcpu);
	gpa_t vmptr;

	if (!nested_vmx_check_permission(vcpu))
		return 1;

	if (nested_vmx_get_vmptr(vcpu, &vmptr))
		return 1;

	if (!PAGE_ALIGNED(vmptr) || (vmptr >> cpuid_maxphyaddr(vcpu))) {
		nested_vmx_failValid(vcpu, VMXERR_VMPTRLD_INVALID_ADDRESS);
		return kvm_skip_emulated_instruction(vcpu);
	}

	if (vmptr == vmx->nested.vmxon_ptr) {
		nested_vmx_failValid(vcpu, VMXERR_VMPTRLD_VMXON_POINTER);
		return kvm_skip_emulated_instruction(vcpu);
	}

	if (vmx->nested.current_vmptr != vmptr) {
		struct vmcs12 *new_vmcs12;
		struct page *page;
		page = kvm_vcpu_gpa_to_page(vcpu, vmptr);
		if (is_error_page(page)) {
			nested_vmx_failInvalid(vcpu);
			return kvm_skip_emulated_instruction(vcpu);
		}
		new_vmcs12 = kmap(page);
		if (new_vmcs12->hdr.revision_id != VMCS12_REVISION ||
		    (new_vmcs12->hdr.shadow_vmcs &&
		     !nested_cpu_has_vmx_shadow_vmcs(vcpu))) {
			kunmap(page);
			kvm_release_page_clean(page);
			nested_vmx_failValid(vcpu,
				VMXERR_VMPTRLD_INCORRECT_VMCS_REVISION_ID);
			return kvm_skip_emulated_instruction(vcpu);
		}

		nested_release_vmcs12(vmx);
		/*
		 * Load VMCS12 from guest memory since it is not already
		 * cached.
		 */
		memcpy(vmx->nested.cached_vmcs12, new_vmcs12, VMCS12_SIZE);
		kunmap(page);
		kvm_release_page_clean(page);

		set_current_vmptr(vmx, vmptr);
	}

	nested_vmx_succeed(vcpu);
	return kvm_skip_emulated_instruction(vcpu);
}

/* Emulate the VMPTRST instruction */
static int handle_vmptrst(struct kvm_vcpu *vcpu)
{
	unsigned long exit_qual = vmcs_readl(EXIT_QUALIFICATION);
	u32 instr_info = vmcs_read32(VMX_INSTRUCTION_INFO);
	gpa_t current_vmptr = to_vmx(vcpu)->nested.current_vmptr;
	struct x86_exception e;
	gva_t gva;

	if (!nested_vmx_check_permission(vcpu))
		return 1;

	if (get_vmx_mem_address(vcpu, exit_qual, instr_info, true, &gva))
		return 1;
	/* *_system ok, nested_vmx_check_permission has verified cpl=0 */
	if (kvm_write_guest_virt_system(vcpu, gva, (void *)&current_vmptr,
					sizeof(gpa_t), &e)) {
		kvm_inject_page_fault(vcpu, &e);
		return 1;
	}
	nested_vmx_succeed(vcpu);
	return kvm_skip_emulated_instruction(vcpu);
}

/* Emulate the INVEPT instruction */
static int handle_invept(struct kvm_vcpu *vcpu)
{
	struct vcpu_vmx *vmx = to_vmx(vcpu);
	u32 vmx_instruction_info, types;
	unsigned long type;
	gva_t gva;
	struct x86_exception e;
	struct {
		u64 eptp, gpa;
	} operand;

	if (!(vmx->nested.msrs.secondary_ctls_high &
	      SECONDARY_EXEC_ENABLE_EPT) ||
	    !(vmx->nested.msrs.ept_caps & VMX_EPT_INVEPT_BIT)) {
		kvm_queue_exception(vcpu, UD_VECTOR);
		return 1;
	}

	if (!nested_vmx_check_permission(vcpu))
		return 1;

	vmx_instruction_info = vmcs_read32(VMX_INSTRUCTION_INFO);
	type = kvm_register_readl(vcpu, (vmx_instruction_info >> 28) & 0xf);

	types = (vmx->nested.msrs.ept_caps >> VMX_EPT_EXTENT_SHIFT) & 6;

	if (type >= 32 || !(types & (1 << type))) {
		nested_vmx_failValid(vcpu,
				VMXERR_INVALID_OPERAND_TO_INVEPT_INVVPID);
		return kvm_skip_emulated_instruction(vcpu);
	}

	/* According to the Intel VMX instruction reference, the memory
	 * operand is read even if it isn't needed (e.g., for type==global)
	 */
	if (get_vmx_mem_address(vcpu, vmcs_readl(EXIT_QUALIFICATION),
			vmx_instruction_info, false, &gva))
		return 1;
	if (kvm_read_guest_virt(vcpu, gva, &operand, sizeof(operand), &e)) {
		kvm_inject_page_fault(vcpu, &e);
		return 1;
	}

	switch (type) {
	case VMX_EPT_EXTENT_GLOBAL:
	/*
	 * TODO: track mappings and invalidate
	 * single context requests appropriately
	 */
	case VMX_EPT_EXTENT_CONTEXT:
		kvm_mmu_sync_roots(vcpu);
		kvm_make_request(KVM_REQ_TLB_FLUSH, vcpu);
		nested_vmx_succeed(vcpu);
		break;
	default:
		BUG_ON(1);
		break;
	}

	return kvm_skip_emulated_instruction(vcpu);
}

static int handle_invvpid(struct kvm_vcpu *vcpu)
{
	struct vcpu_vmx *vmx = to_vmx(vcpu);
	u32 vmx_instruction_info;
	unsigned long type, types;
	gva_t gva;
	struct x86_exception e;
	struct {
		u64 vpid;
		u64 gla;
	} operand;

	if (!(vmx->nested.msrs.secondary_ctls_high &
	      SECONDARY_EXEC_ENABLE_VPID) ||
			!(vmx->nested.msrs.vpid_caps & VMX_VPID_INVVPID_BIT)) {
		kvm_queue_exception(vcpu, UD_VECTOR);
		return 1;
	}

	if (!nested_vmx_check_permission(vcpu))
		return 1;

	vmx_instruction_info = vmcs_read32(VMX_INSTRUCTION_INFO);
	type = kvm_register_readl(vcpu, (vmx_instruction_info >> 28) & 0xf);

	types = (vmx->nested.msrs.vpid_caps &
			VMX_VPID_EXTENT_SUPPORTED_MASK) >> 8;

	if (type >= 32 || !(types & (1 << type))) {
		nested_vmx_failValid(vcpu,
			VMXERR_INVALID_OPERAND_TO_INVEPT_INVVPID);
		return kvm_skip_emulated_instruction(vcpu);
	}

	/* according to the intel vmx instruction reference, the memory
	 * operand is read even if it isn't needed (e.g., for type==global)
	 */
	if (get_vmx_mem_address(vcpu, vmcs_readl(EXIT_QUALIFICATION),
			vmx_instruction_info, false, &gva))
		return 1;
	if (kvm_read_guest_virt(vcpu, gva, &operand, sizeof(operand), &e)) {
		kvm_inject_page_fault(vcpu, &e);
		return 1;
	}
	if (operand.vpid >> 16) {
		nested_vmx_failValid(vcpu,
			VMXERR_INVALID_OPERAND_TO_INVEPT_INVVPID);
		return kvm_skip_emulated_instruction(vcpu);
	}

	switch (type) {
	case VMX_VPID_EXTENT_INDIVIDUAL_ADDR:
		if (!operand.vpid ||
		    is_noncanonical_address(operand.gla, vcpu)) {
			nested_vmx_failValid(vcpu,
				VMXERR_INVALID_OPERAND_TO_INVEPT_INVVPID);
			return kvm_skip_emulated_instruction(vcpu);
		}
		if (cpu_has_vmx_invvpid_individual_addr() &&
		    vmx->nested.vpid02) {
			__invvpid(VMX_VPID_EXTENT_INDIVIDUAL_ADDR,
				vmx->nested.vpid02, operand.gla);
		} else
			__vmx_flush_tlb(vcpu, vmx->nested.vpid02, true);
		break;
	case VMX_VPID_EXTENT_SINGLE_CONTEXT:
	case VMX_VPID_EXTENT_SINGLE_NON_GLOBAL:
		if (!operand.vpid) {
			nested_vmx_failValid(vcpu,
				VMXERR_INVALID_OPERAND_TO_INVEPT_INVVPID);
			return kvm_skip_emulated_instruction(vcpu);
		}
		__vmx_flush_tlb(vcpu, vmx->nested.vpid02, true);
		break;
	case VMX_VPID_EXTENT_ALL_CONTEXT:
		__vmx_flush_tlb(vcpu, vmx->nested.vpid02, true);
		break;
	default:
		WARN_ON_ONCE(1);
		return kvm_skip_emulated_instruction(vcpu);
	}

	nested_vmx_succeed(vcpu);

	return kvm_skip_emulated_instruction(vcpu);
}

static int handle_invpcid(struct kvm_vcpu *vcpu)
{
	u32 vmx_instruction_info;
	unsigned long type;
	bool pcid_enabled;
	gva_t gva;
	struct x86_exception e;
	unsigned i;
	unsigned long roots_to_free = 0;
	struct {
		u64 pcid;
		u64 gla;
	} operand;

	if (!guest_cpuid_has(vcpu, X86_FEATURE_INVPCID)) {
		kvm_queue_exception(vcpu, UD_VECTOR);
		return 1;
	}

	vmx_instruction_info = vmcs_read32(VMX_INSTRUCTION_INFO);
	type = kvm_register_readl(vcpu, (vmx_instruction_info >> 28) & 0xf);

	if (type > 3) {
		kvm_inject_gp(vcpu, 0);
		return 1;
	}

	/* According to the Intel instruction reference, the memory operand
	 * is read even if it isn't needed (e.g., for type==all)
	 */
	if (get_vmx_mem_address(vcpu, vmcs_readl(EXIT_QUALIFICATION),
				vmx_instruction_info, false, &gva))
		return 1;

	if (kvm_read_guest_virt(vcpu, gva, &operand, sizeof(operand), &e)) {
		kvm_inject_page_fault(vcpu, &e);
		return 1;
	}

	if (operand.pcid >> 12 != 0) {
		kvm_inject_gp(vcpu, 0);
		return 1;
	}

	pcid_enabled = kvm_read_cr4_bits(vcpu, X86_CR4_PCIDE);

	switch (type) {
	case INVPCID_TYPE_INDIV_ADDR:
		if ((!pcid_enabled && (operand.pcid != 0)) ||
		    is_noncanonical_address(operand.gla, vcpu)) {
			kvm_inject_gp(vcpu, 0);
			return 1;
		}
		kvm_mmu_invpcid_gva(vcpu, operand.gla, operand.pcid);
		return kvm_skip_emulated_instruction(vcpu);

	case INVPCID_TYPE_SINGLE_CTXT:
		if (!pcid_enabled && (operand.pcid != 0)) {
			kvm_inject_gp(vcpu, 0);
			return 1;
		}

		if (kvm_get_active_pcid(vcpu) == operand.pcid) {
			kvm_mmu_sync_roots(vcpu);
			kvm_make_request(KVM_REQ_TLB_FLUSH, vcpu);
		}

		for (i = 0; i < KVM_MMU_NUM_PREV_ROOTS; i++)
			if (kvm_get_pcid(vcpu, vcpu->arch.mmu.prev_roots[i].cr3)
			    == operand.pcid)
				roots_to_free |= KVM_MMU_ROOT_PREVIOUS(i);

		kvm_mmu_free_roots(vcpu, roots_to_free);
		/*
		 * If neither the current cr3 nor any of the prev_roots use the
		 * given PCID, then nothing needs to be done here because a
		 * resync will happen anyway before switching to any other CR3.
		 */

		return kvm_skip_emulated_instruction(vcpu);

	case INVPCID_TYPE_ALL_NON_GLOBAL:
		/*
		 * Currently, KVM doesn't mark global entries in the shadow
		 * page tables, so a non-global flush just degenerates to a
		 * global flush. If needed, we could optimize this later by
		 * keeping track of global entries in shadow page tables.
		 */

		/* fall-through */
	case INVPCID_TYPE_ALL_INCL_GLOBAL:
		kvm_mmu_unload(vcpu);
		return kvm_skip_emulated_instruction(vcpu);

	default:
		BUG(); /* We have already checked above that type <= 3 */
	}
}

static int handle_pml_full(struct kvm_vcpu *vcpu)
{
	unsigned long exit_qualification;

	trace_kvm_pml_full(vcpu->vcpu_id);

	exit_qualification = vmcs_readl(EXIT_QUALIFICATION);

	/*
	 * PML buffer FULL happened while executing iret from NMI,
	 * "blocked by NMI" bit has to be set before next VM entry.
	 */
	if (!(to_vmx(vcpu)->idt_vectoring_info & VECTORING_INFO_VALID_MASK) &&
			enable_vnmi &&
			(exit_qualification & INTR_INFO_UNBLOCK_NMI))
		vmcs_set_bits(GUEST_INTERRUPTIBILITY_INFO,
				GUEST_INTR_STATE_NMI);

	/*
	 * PML buffer already flushed at beginning of VMEXIT. Nothing to do
	 * here.., and there's no userspace involvement needed for PML.
	 */
	return 1;
}

static int handle_preemption_timer(struct kvm_vcpu *vcpu)
{
	if (!to_vmx(vcpu)->req_immediate_exit)
		kvm_lapic_expired_hv_timer(vcpu);
	return 1;
}

static bool valid_ept_address(struct kvm_vcpu *vcpu, u64 address)
{
	struct vcpu_vmx *vmx = to_vmx(vcpu);
	int maxphyaddr = cpuid_maxphyaddr(vcpu);

	/* Check for memory type validity */
	switch (address & VMX_EPTP_MT_MASK) {
	case VMX_EPTP_MT_UC:
		if (!(vmx->nested.msrs.ept_caps & VMX_EPTP_UC_BIT))
			return false;
		break;
	case VMX_EPTP_MT_WB:
		if (!(vmx->nested.msrs.ept_caps & VMX_EPTP_WB_BIT))
			return false;
		break;
	default:
		return false;
	}

	/* only 4 levels page-walk length are valid */
	if ((address & VMX_EPTP_PWL_MASK) != VMX_EPTP_PWL_4)
		return false;

	/* Reserved bits should not be set */
	if (address >> maxphyaddr || ((address >> 7) & 0x1f))
		return false;

	/* AD, if set, should be supported */
	if (address & VMX_EPTP_AD_ENABLE_BIT) {
		if (!(vmx->nested.msrs.ept_caps & VMX_EPT_AD_BIT))
			return false;
	}

	return true;
}

static int nested_vmx_eptp_switching(struct kvm_vcpu *vcpu,
				     struct vmcs12 *vmcs12)
{
	u32 index = vcpu->arch.regs[VCPU_REGS_RCX];
	u64 address;
	bool accessed_dirty;
	struct kvm_mmu *mmu = vcpu->arch.walk_mmu;

	if (!nested_cpu_has_eptp_switching(vmcs12) ||
	    !nested_cpu_has_ept(vmcs12))
		return 1;

	if (index >= VMFUNC_EPTP_ENTRIES)
		return 1;


	if (kvm_vcpu_read_guest_page(vcpu, vmcs12->eptp_list_address >> PAGE_SHIFT,
				     &address, index * 8, 8))
		return 1;

	accessed_dirty = !!(address & VMX_EPTP_AD_ENABLE_BIT);

	/*
	 * If the (L2) guest does a vmfunc to the currently
	 * active ept pointer, we don't have to do anything else
	 */
	if (vmcs12->ept_pointer != address) {
		if (!valid_ept_address(vcpu, address))
			return 1;

		kvm_mmu_unload(vcpu);
		mmu->ept_ad = accessed_dirty;
		mmu->base_role.ad_disabled = !accessed_dirty;
		vmcs12->ept_pointer = address;
		/*
		 * TODO: Check what's the correct approach in case
		 * mmu reload fails. Currently, we just let the next
		 * reload potentially fail
		 */
		kvm_mmu_reload(vcpu);
	}

	return 0;
}

static int handle_vmfunc(struct kvm_vcpu *vcpu)
{
	struct vcpu_vmx *vmx = to_vmx(vcpu);
	struct vmcs12 *vmcs12;
	u32 function = vcpu->arch.regs[VCPU_REGS_RAX];

	/*
	 * VMFUNC is only supported for nested guests, but we always enable the
	 * secondary control for simplicity; for non-nested mode, fake that we
	 * didn't by injecting #UD.
	 */
	if (!is_guest_mode(vcpu)) {
		kvm_queue_exception(vcpu, UD_VECTOR);
		return 1;
	}

	vmcs12 = get_vmcs12(vcpu);
	if ((vmcs12->vm_function_control & (1 << function)) == 0)
		goto fail;

	switch (function) {
	case 0:
		if (nested_vmx_eptp_switching(vcpu, vmcs12))
			goto fail;
		break;
	default:
		goto fail;
	}
	return kvm_skip_emulated_instruction(vcpu);

fail:
	nested_vmx_vmexit(vcpu, vmx->exit_reason,
			  vmcs_read32(VM_EXIT_INTR_INFO),
			  vmcs_readl(EXIT_QUALIFICATION));
	return 1;
}

static int handle_encls(struct kvm_vcpu *vcpu)
{
	/*
	 * SGX virtualization is not yet supported.  There is no software
	 * enable bit for SGX, so we have to trap ENCLS and inject a #UD
	 * to prevent the guest from executing ENCLS.
	 */
	kvm_queue_exception(vcpu, UD_VECTOR);
	return 1;
}

/*
 * The exit handlers return 1 if the exit was handled fully and guest execution
 * may resume.  Otherwise they set the kvm_run parameter to indicate what needs
 * to be done to userspace and return 0.
 */
static int (*const kvm_vmx_exit_handlers[])(struct kvm_vcpu *vcpu) = {
	[EXIT_REASON_EXCEPTION_NMI]           = handle_exception,
	[EXIT_REASON_EXTERNAL_INTERRUPT]      = handle_external_interrupt,
	[EXIT_REASON_TRIPLE_FAULT]            = handle_triple_fault,
	[EXIT_REASON_NMI_WINDOW]	      = handle_nmi_window,
	[EXIT_REASON_IO_INSTRUCTION]          = handle_io,
	[EXIT_REASON_CR_ACCESS]               = handle_cr,
	[EXIT_REASON_DR_ACCESS]               = handle_dr,
	[EXIT_REASON_CPUID]                   = handle_cpuid,
	[EXIT_REASON_MSR_READ]                = handle_rdmsr,
	[EXIT_REASON_MSR_WRITE]               = handle_wrmsr,
	[EXIT_REASON_PENDING_INTERRUPT]       = handle_interrupt_window,
	[EXIT_REASON_HLT]                     = handle_halt,
	[EXIT_REASON_INVD]		      = handle_invd,
	[EXIT_REASON_INVLPG]		      = handle_invlpg,
	[EXIT_REASON_RDPMC]                   = handle_rdpmc,
	[EXIT_REASON_VMCALL]                  = handle_vmcall,
	[EXIT_REASON_VMCLEAR]	              = handle_vmclear,
	[EXIT_REASON_VMLAUNCH]                = handle_vmlaunch,
	[EXIT_REASON_VMPTRLD]                 = handle_vmptrld,
	[EXIT_REASON_VMPTRST]                 = handle_vmptrst,
	[EXIT_REASON_VMREAD]                  = handle_vmread,
	[EXIT_REASON_VMRESUME]                = handle_vmresume,
	[EXIT_REASON_VMWRITE]                 = handle_vmwrite,
	[EXIT_REASON_VMOFF]                   = handle_vmoff,
	[EXIT_REASON_VMON]                    = handle_vmon,
	[EXIT_REASON_TPR_BELOW_THRESHOLD]     = handle_tpr_below_threshold,
	[EXIT_REASON_APIC_ACCESS]             = handle_apic_access,
	[EXIT_REASON_APIC_WRITE]              = handle_apic_write,
	[EXIT_REASON_EOI_INDUCED]             = handle_apic_eoi_induced,
	[EXIT_REASON_WBINVD]                  = handle_wbinvd,
	[EXIT_REASON_XSETBV]                  = handle_xsetbv,
	[EXIT_REASON_TASK_SWITCH]             = handle_task_switch,
	[EXIT_REASON_MCE_DURING_VMENTRY]      = handle_machine_check,
	[EXIT_REASON_GDTR_IDTR]		      = handle_desc,
	[EXIT_REASON_LDTR_TR]		      = handle_desc,
	[EXIT_REASON_EPT_VIOLATION]	      = handle_ept_violation,
	[EXIT_REASON_EPT_MISCONFIG]           = handle_ept_misconfig,
	[EXIT_REASON_PAUSE_INSTRUCTION]       = handle_pause,
	[EXIT_REASON_MWAIT_INSTRUCTION]	      = handle_mwait,
	[EXIT_REASON_MONITOR_TRAP_FLAG]       = handle_monitor_trap,
	[EXIT_REASON_MONITOR_INSTRUCTION]     = handle_monitor,
	[EXIT_REASON_INVEPT]                  = handle_invept,
	[EXIT_REASON_INVVPID]                 = handle_invvpid,
	[EXIT_REASON_RDRAND]                  = handle_invalid_op,
	[EXIT_REASON_RDSEED]                  = handle_invalid_op,
	[EXIT_REASON_XSAVES]                  = handle_xsaves,
	[EXIT_REASON_XRSTORS]                 = handle_xrstors,
	[EXIT_REASON_PML_FULL]		      = handle_pml_full,
	[EXIT_REASON_INVPCID]                 = handle_invpcid,
	[EXIT_REASON_VMFUNC]                  = handle_vmfunc,
	[EXIT_REASON_PREEMPTION_TIMER]	      = handle_preemption_timer,
	[EXIT_REASON_ENCLS]		      = handle_encls,
};

static const int kvm_vmx_max_exit_handlers =
	ARRAY_SIZE(kvm_vmx_exit_handlers);

static bool nested_vmx_exit_handled_io(struct kvm_vcpu *vcpu,
				       struct vmcs12 *vmcs12)
{
	unsigned long exit_qualification;
	gpa_t bitmap, last_bitmap;
	unsigned int port;
	int size;
	u8 b;

	if (!nested_cpu_has(vmcs12, CPU_BASED_USE_IO_BITMAPS))
		return nested_cpu_has(vmcs12, CPU_BASED_UNCOND_IO_EXITING);

	exit_qualification = vmcs_readl(EXIT_QUALIFICATION);

	port = exit_qualification >> 16;
	size = (exit_qualification & 7) + 1;

	last_bitmap = (gpa_t)-1;
	b = -1;

	while (size > 0) {
		if (port < 0x8000)
			bitmap = vmcs12->io_bitmap_a;
		else if (port < 0x10000)
			bitmap = vmcs12->io_bitmap_b;
		else
			return true;
		bitmap += (port & 0x7fff) / 8;

		if (last_bitmap != bitmap)
			if (kvm_vcpu_read_guest(vcpu, bitmap, &b, 1))
				return true;
		if (b & (1 << (port & 7)))
			return true;

		port++;
		size--;
		last_bitmap = bitmap;
	}

	return false;
}

/*
 * Return 1 if we should exit from L2 to L1 to handle an MSR access access,
 * rather than handle it ourselves in L0. I.e., check whether L1 expressed
 * disinterest in the current event (read or write a specific MSR) by using an
 * MSR bitmap. This may be the case even when L0 doesn't use MSR bitmaps.
 */
static bool nested_vmx_exit_handled_msr(struct kvm_vcpu *vcpu,
	struct vmcs12 *vmcs12, u32 exit_reason)
{
	u32 msr_index = vcpu->arch.regs[VCPU_REGS_RCX];
	gpa_t bitmap;

	if (!nested_cpu_has(vmcs12, CPU_BASED_USE_MSR_BITMAPS))
		return true;

	/*
	 * The MSR_BITMAP page is divided into four 1024-byte bitmaps,
	 * for the four combinations of read/write and low/high MSR numbers.
	 * First we need to figure out which of the four to use:
	 */
	bitmap = vmcs12->msr_bitmap;
	if (exit_reason == EXIT_REASON_MSR_WRITE)
		bitmap += 2048;
	if (msr_index >= 0xc0000000) {
		msr_index -= 0xc0000000;
		bitmap += 1024;
	}

	/* Then read the msr_index'th bit from this bitmap: */
	if (msr_index < 1024*8) {
		unsigned char b;
		if (kvm_vcpu_read_guest(vcpu, bitmap + msr_index/8, &b, 1))
			return true;
		return 1 & (b >> (msr_index & 7));
	} else
		return true; /* let L1 handle the wrong parameter */
}

/*
 * Return 1 if we should exit from L2 to L1 to handle a CR access exit,
 * rather than handle it ourselves in L0. I.e., check if L1 wanted to
 * intercept (via guest_host_mask etc.) the current event.
 */
static bool nested_vmx_exit_handled_cr(struct kvm_vcpu *vcpu,
	struct vmcs12 *vmcs12)
{
	unsigned long exit_qualification = vmcs_readl(EXIT_QUALIFICATION);
	int cr = exit_qualification & 15;
	int reg;
	unsigned long val;

	switch ((exit_qualification >> 4) & 3) {
	case 0: /* mov to cr */
		reg = (exit_qualification >> 8) & 15;
		val = kvm_register_readl(vcpu, reg);
		switch (cr) {
		case 0:
			if (vmcs12->cr0_guest_host_mask &
			    (val ^ vmcs12->cr0_read_shadow))
				return true;
			break;
		case 3:
			if ((vmcs12->cr3_target_count >= 1 &&
					vmcs12->cr3_target_value0 == val) ||
				(vmcs12->cr3_target_count >= 2 &&
					vmcs12->cr3_target_value1 == val) ||
				(vmcs12->cr3_target_count >= 3 &&
					vmcs12->cr3_target_value2 == val) ||
				(vmcs12->cr3_target_count >= 4 &&
					vmcs12->cr3_target_value3 == val))
				return false;
			if (nested_cpu_has(vmcs12, CPU_BASED_CR3_LOAD_EXITING))
				return true;
			break;
		case 4:
			if (vmcs12->cr4_guest_host_mask &
			    (vmcs12->cr4_read_shadow ^ val))
				return true;
			break;
		case 8:
			if (nested_cpu_has(vmcs12, CPU_BASED_CR8_LOAD_EXITING))
				return true;
			break;
		}
		break;
	case 2: /* clts */
		if ((vmcs12->cr0_guest_host_mask & X86_CR0_TS) &&
		    (vmcs12->cr0_read_shadow & X86_CR0_TS))
			return true;
		break;
	case 1: /* mov from cr */
		switch (cr) {
		case 3:
			if (vmcs12->cpu_based_vm_exec_control &
			    CPU_BASED_CR3_STORE_EXITING)
				return true;
			break;
		case 8:
			if (vmcs12->cpu_based_vm_exec_control &
			    CPU_BASED_CR8_STORE_EXITING)
				return true;
			break;
		}
		break;
	case 3: /* lmsw */
		/*
		 * lmsw can change bits 1..3 of cr0, and only set bit 0 of
		 * cr0. Other attempted changes are ignored, with no exit.
		 */
		val = (exit_qualification >> LMSW_SOURCE_DATA_SHIFT) & 0x0f;
		if (vmcs12->cr0_guest_host_mask & 0xe &
		    (val ^ vmcs12->cr0_read_shadow))
			return true;
		if ((vmcs12->cr0_guest_host_mask & 0x1) &&
		    !(vmcs12->cr0_read_shadow & 0x1) &&
		    (val & 0x1))
			return true;
		break;
	}
	return false;
}

static bool nested_vmx_exit_handled_vmcs_access(struct kvm_vcpu *vcpu,
	struct vmcs12 *vmcs12, gpa_t bitmap)
{
	u32 vmx_instruction_info;
	unsigned long field;
	u8 b;

	if (!nested_cpu_has_shadow_vmcs(vmcs12))
		return true;

	/* Decode instruction info and find the field to access */
	vmx_instruction_info = vmcs_read32(VMX_INSTRUCTION_INFO);
	field = kvm_register_read(vcpu, (((vmx_instruction_info) >> 28) & 0xf));

	/* Out-of-range fields always cause a VM exit from L2 to L1 */
	if (field >> 15)
		return true;

	if (kvm_vcpu_read_guest(vcpu, bitmap + field/8, &b, 1))
		return true;

	return 1 & (b >> (field & 7));
}

/*
 * Return 1 if we should exit from L2 to L1 to handle an exit, or 0 if we
 * should handle it ourselves in L0 (and then continue L2). Only call this
 * when in is_guest_mode (L2).
 */
static bool nested_vmx_exit_reflected(struct kvm_vcpu *vcpu, u32 exit_reason)
{
	u32 intr_info = vmcs_read32(VM_EXIT_INTR_INFO);
	struct vcpu_vmx *vmx = to_vmx(vcpu);
	struct vmcs12 *vmcs12 = get_vmcs12(vcpu);

	if (vmx->nested.nested_run_pending)
		return false;

	if (unlikely(vmx->fail)) {
		pr_info_ratelimited("%s failed vm entry %x\n", __func__,
				    vmcs_read32(VM_INSTRUCTION_ERROR));
		return true;
	}

	/*
	 * The host physical addresses of some pages of guest memory
	 * are loaded into the vmcs02 (e.g. vmcs12's Virtual APIC
	 * Page). The CPU may write to these pages via their host
	 * physical address while L2 is running, bypassing any
	 * address-translation-based dirty tracking (e.g. EPT write
	 * protection).
	 *
	 * Mark them dirty on every exit from L2 to prevent them from
	 * getting out of sync with dirty tracking.
	 */
	nested_mark_vmcs12_pages_dirty(vcpu);

	trace_kvm_nested_vmexit(kvm_rip_read(vcpu), exit_reason,
				vmcs_readl(EXIT_QUALIFICATION),
				vmx->idt_vectoring_info,
				intr_info,
				vmcs_read32(VM_EXIT_INTR_ERROR_CODE),
				KVM_ISA_VMX);

	switch (exit_reason) {
	case EXIT_REASON_EXCEPTION_NMI:
		if (is_nmi(intr_info))
			return false;
		else if (is_page_fault(intr_info))
			return !vmx->vcpu.arch.apf.host_apf_reason && enable_ept;
		else if (is_no_device(intr_info) &&
			 !(vmcs12->guest_cr0 & X86_CR0_TS))
			return false;
		else if (is_debug(intr_info) &&
			 vcpu->guest_debug &
			 (KVM_GUESTDBG_SINGLESTEP | KVM_GUESTDBG_USE_HW_BP))
			return false;
		else if (is_breakpoint(intr_info) &&
			 vcpu->guest_debug & KVM_GUESTDBG_USE_SW_BP)
			return false;
		return vmcs12->exception_bitmap &
				(1u << (intr_info & INTR_INFO_VECTOR_MASK));
	case EXIT_REASON_EXTERNAL_INTERRUPT:
		return false;
	case EXIT_REASON_TRIPLE_FAULT:
		return true;
	case EXIT_REASON_PENDING_INTERRUPT:
		return nested_cpu_has(vmcs12, CPU_BASED_VIRTUAL_INTR_PENDING);
	case EXIT_REASON_NMI_WINDOW:
		return nested_cpu_has(vmcs12, CPU_BASED_VIRTUAL_NMI_PENDING);
	case EXIT_REASON_TASK_SWITCH:
		return true;
	case EXIT_REASON_CPUID:
		return true;
	case EXIT_REASON_HLT:
		return nested_cpu_has(vmcs12, CPU_BASED_HLT_EXITING);
	case EXIT_REASON_INVD:
		return true;
	case EXIT_REASON_INVLPG:
		return nested_cpu_has(vmcs12, CPU_BASED_INVLPG_EXITING);
	case EXIT_REASON_RDPMC:
		return nested_cpu_has(vmcs12, CPU_BASED_RDPMC_EXITING);
	case EXIT_REASON_RDRAND:
		return nested_cpu_has2(vmcs12, SECONDARY_EXEC_RDRAND_EXITING);
	case EXIT_REASON_RDSEED:
		return nested_cpu_has2(vmcs12, SECONDARY_EXEC_RDSEED_EXITING);
	case EXIT_REASON_RDTSC: case EXIT_REASON_RDTSCP:
		return nested_cpu_has(vmcs12, CPU_BASED_RDTSC_EXITING);
	case EXIT_REASON_VMREAD:
		return nested_vmx_exit_handled_vmcs_access(vcpu, vmcs12,
			vmcs12->vmread_bitmap);
	case EXIT_REASON_VMWRITE:
		return nested_vmx_exit_handled_vmcs_access(vcpu, vmcs12,
			vmcs12->vmwrite_bitmap);
	case EXIT_REASON_VMCALL: case EXIT_REASON_VMCLEAR:
	case EXIT_REASON_VMLAUNCH: case EXIT_REASON_VMPTRLD:
	case EXIT_REASON_VMPTRST: case EXIT_REASON_VMRESUME:
	case EXIT_REASON_VMOFF: case EXIT_REASON_VMON:
	case EXIT_REASON_INVEPT: case EXIT_REASON_INVVPID:
		/*
		 * VMX instructions trap unconditionally. This allows L1 to
		 * emulate them for its L2 guest, i.e., allows 3-level nesting!
		 */
		return true;
	case EXIT_REASON_CR_ACCESS:
		return nested_vmx_exit_handled_cr(vcpu, vmcs12);
	case EXIT_REASON_DR_ACCESS:
		return nested_cpu_has(vmcs12, CPU_BASED_MOV_DR_EXITING);
	case EXIT_REASON_IO_INSTRUCTION:
		return nested_vmx_exit_handled_io(vcpu, vmcs12);
	case EXIT_REASON_GDTR_IDTR: case EXIT_REASON_LDTR_TR:
		return nested_cpu_has2(vmcs12, SECONDARY_EXEC_DESC);
	case EXIT_REASON_MSR_READ:
	case EXIT_REASON_MSR_WRITE:
		return nested_vmx_exit_handled_msr(vcpu, vmcs12, exit_reason);
	case EXIT_REASON_INVALID_STATE:
		return true;
	case EXIT_REASON_MWAIT_INSTRUCTION:
		return nested_cpu_has(vmcs12, CPU_BASED_MWAIT_EXITING);
	case EXIT_REASON_MONITOR_TRAP_FLAG:
		return nested_cpu_has(vmcs12, CPU_BASED_MONITOR_TRAP_FLAG);
	case EXIT_REASON_MONITOR_INSTRUCTION:
		return nested_cpu_has(vmcs12, CPU_BASED_MONITOR_EXITING);
	case EXIT_REASON_PAUSE_INSTRUCTION:
		return nested_cpu_has(vmcs12, CPU_BASED_PAUSE_EXITING) ||
			nested_cpu_has2(vmcs12,
				SECONDARY_EXEC_PAUSE_LOOP_EXITING);
	case EXIT_REASON_MCE_DURING_VMENTRY:
		return false;
	case EXIT_REASON_TPR_BELOW_THRESHOLD:
		return nested_cpu_has(vmcs12, CPU_BASED_TPR_SHADOW);
	case EXIT_REASON_APIC_ACCESS:
	case EXIT_REASON_APIC_WRITE:
	case EXIT_REASON_EOI_INDUCED:
		/*
		 * The controls for "virtualize APIC accesses," "APIC-
		 * register virtualization," and "virtual-interrupt
		 * delivery" only come from vmcs12.
		 */
		return true;
	case EXIT_REASON_EPT_VIOLATION:
		/*
		 * L0 always deals with the EPT violation. If nested EPT is
		 * used, and the nested mmu code discovers that the address is
		 * missing in the guest EPT table (EPT12), the EPT violation
		 * will be injected with nested_ept_inject_page_fault()
		 */
		return false;
	case EXIT_REASON_EPT_MISCONFIG:
		/*
		 * L2 never uses directly L1's EPT, but rather L0's own EPT
		 * table (shadow on EPT) or a merged EPT table that L0 built
		 * (EPT on EPT). So any problems with the structure of the
		 * table is L0's fault.
		 */
		return false;
	case EXIT_REASON_INVPCID:
		return
			nested_cpu_has2(vmcs12, SECONDARY_EXEC_ENABLE_INVPCID) &&
			nested_cpu_has(vmcs12, CPU_BASED_INVLPG_EXITING);
	case EXIT_REASON_WBINVD:
		return nested_cpu_has2(vmcs12, SECONDARY_EXEC_WBINVD_EXITING);
	case EXIT_REASON_XSETBV:
		return true;
	case EXIT_REASON_XSAVES: case EXIT_REASON_XRSTORS:
		/*
		 * This should never happen, since it is not possible to
		 * set XSS to a non-zero value---neither in L1 nor in L2.
		 * If if it were, XSS would have to be checked against
		 * the XSS exit bitmap in vmcs12.
		 */
		return nested_cpu_has2(vmcs12, SECONDARY_EXEC_XSAVES);
	case EXIT_REASON_PREEMPTION_TIMER:
		return false;
	case EXIT_REASON_PML_FULL:
		/* We emulate PML support to L1. */
		return false;
	case EXIT_REASON_VMFUNC:
		/* VM functions are emulated through L2->L0 vmexits. */
		return false;
	case EXIT_REASON_ENCLS:
		/* SGX is never exposed to L1 */
		return false;
	default:
		return true;
	}
}

static int nested_vmx_reflect_vmexit(struct kvm_vcpu *vcpu, u32 exit_reason)
{
	u32 exit_intr_info = vmcs_read32(VM_EXIT_INTR_INFO);

	/*
	 * At this point, the exit interruption info in exit_intr_info
	 * is only valid for EXCEPTION_NMI exits.  For EXTERNAL_INTERRUPT
	 * we need to query the in-kernel LAPIC.
	 */
	WARN_ON(exit_reason == EXIT_REASON_EXTERNAL_INTERRUPT);
	if ((exit_intr_info &
	     (INTR_INFO_VALID_MASK | INTR_INFO_DELIVER_CODE_MASK)) ==
	    (INTR_INFO_VALID_MASK | INTR_INFO_DELIVER_CODE_MASK)) {
		struct vmcs12 *vmcs12 = get_vmcs12(vcpu);
		vmcs12->vm_exit_intr_error_code =
			vmcs_read32(VM_EXIT_INTR_ERROR_CODE);
	}

	nested_vmx_vmexit(vcpu, exit_reason, exit_intr_info,
			  vmcs_readl(EXIT_QUALIFICATION));
	return 1;
}

static void vmx_get_exit_info(struct kvm_vcpu *vcpu, u64 *info1, u64 *info2)
{
	*info1 = vmcs_readl(EXIT_QUALIFICATION);
	*info2 = vmcs_read32(VM_EXIT_INTR_INFO);
}

static void vmx_destroy_pml_buffer(struct vcpu_vmx *vmx)
{
	if (vmx->pml_pg) {
		__free_page(vmx->pml_pg);
		vmx->pml_pg = NULL;
	}
}

static void vmx_flush_pml_buffer(struct kvm_vcpu *vcpu)
{
	struct vcpu_vmx *vmx = to_vmx(vcpu);
	u64 *pml_buf;
	u16 pml_idx;

	pml_idx = vmcs_read16(GUEST_PML_INDEX);

	/* Do nothing if PML buffer is empty */
	if (pml_idx == (PML_ENTITY_NUM - 1))
		return;

	/* PML index always points to next available PML buffer entity */
	if (pml_idx >= PML_ENTITY_NUM)
		pml_idx = 0;
	else
		pml_idx++;

	pml_buf = page_address(vmx->pml_pg);
	for (; pml_idx < PML_ENTITY_NUM; pml_idx++) {
		u64 gpa;

		gpa = pml_buf[pml_idx];
		WARN_ON(gpa & (PAGE_SIZE - 1));
		kvm_vcpu_mark_page_dirty(vcpu, gpa >> PAGE_SHIFT);
	}

	/* reset PML index */
	vmcs_write16(GUEST_PML_INDEX, PML_ENTITY_NUM - 1);
}

/*
 * Flush all vcpus' PML buffer and update logged GPAs to dirty_bitmap.
 * Called before reporting dirty_bitmap to userspace.
 */
static void kvm_flush_pml_buffers(struct kvm *kvm)
{
	int i;
	struct kvm_vcpu *vcpu;
	/*
	 * We only need to kick vcpu out of guest mode here, as PML buffer
	 * is flushed at beginning of all VMEXITs, and it's obvious that only
	 * vcpus running in guest are possible to have unflushed GPAs in PML
	 * buffer.
	 */
	kvm_for_each_vcpu(i, vcpu, kvm)
		kvm_vcpu_kick(vcpu);
}

static void vmx_dump_sel(char *name, uint32_t sel)
{
	pr_err("%s sel=0x%04x, attr=0x%05x, limit=0x%08x, base=0x%016lx\n",
	       name, vmcs_read16(sel),
	       vmcs_read32(sel + GUEST_ES_AR_BYTES - GUEST_ES_SELECTOR),
	       vmcs_read32(sel + GUEST_ES_LIMIT - GUEST_ES_SELECTOR),
	       vmcs_readl(sel + GUEST_ES_BASE - GUEST_ES_SELECTOR));
}

static void vmx_dump_dtsel(char *name, uint32_t limit)
{
	pr_err("%s                           limit=0x%08x, base=0x%016lx\n",
	       name, vmcs_read32(limit),
	       vmcs_readl(limit + GUEST_GDTR_BASE - GUEST_GDTR_LIMIT));
}

static void dump_vmcs(void)
{
	u32 vmentry_ctl = vmcs_read32(VM_ENTRY_CONTROLS);
	u32 vmexit_ctl = vmcs_read32(VM_EXIT_CONTROLS);
	u32 cpu_based_exec_ctrl = vmcs_read32(CPU_BASED_VM_EXEC_CONTROL);
	u32 pin_based_exec_ctrl = vmcs_read32(PIN_BASED_VM_EXEC_CONTROL);
	u32 secondary_exec_control = 0;
	unsigned long cr4 = vmcs_readl(GUEST_CR4);
	u64 efer = vmcs_read64(GUEST_IA32_EFER);
	int i, n;

	if (cpu_has_secondary_exec_ctrls())
		secondary_exec_control = vmcs_read32(SECONDARY_VM_EXEC_CONTROL);

	pr_err("*** Guest State ***\n");
	pr_err("CR0: actual=0x%016lx, shadow=0x%016lx, gh_mask=%016lx\n",
	       vmcs_readl(GUEST_CR0), vmcs_readl(CR0_READ_SHADOW),
	       vmcs_readl(CR0_GUEST_HOST_MASK));
	pr_err("CR4: actual=0x%016lx, shadow=0x%016lx, gh_mask=%016lx\n",
	       cr4, vmcs_readl(CR4_READ_SHADOW), vmcs_readl(CR4_GUEST_HOST_MASK));
	pr_err("CR3 = 0x%016lx\n", vmcs_readl(GUEST_CR3));
	if ((secondary_exec_control & SECONDARY_EXEC_ENABLE_EPT) &&
	    (cr4 & X86_CR4_PAE) && !(efer & EFER_LMA))
	{
		pr_err("PDPTR0 = 0x%016llx  PDPTR1 = 0x%016llx\n",
		       vmcs_read64(GUEST_PDPTR0), vmcs_read64(GUEST_PDPTR1));
		pr_err("PDPTR2 = 0x%016llx  PDPTR3 = 0x%016llx\n",
		       vmcs_read64(GUEST_PDPTR2), vmcs_read64(GUEST_PDPTR3));
	}
	pr_err("RSP = 0x%016lx  RIP = 0x%016lx\n",
	       vmcs_readl(GUEST_RSP), vmcs_readl(GUEST_RIP));
	pr_err("RFLAGS=0x%08lx         DR7 = 0x%016lx\n",
	       vmcs_readl(GUEST_RFLAGS), vmcs_readl(GUEST_DR7));
	pr_err("Sysenter RSP=%016lx CS:RIP=%04x:%016lx\n",
	       vmcs_readl(GUEST_SYSENTER_ESP),
	       vmcs_read32(GUEST_SYSENTER_CS), vmcs_readl(GUEST_SYSENTER_EIP));
	vmx_dump_sel("CS:  ", GUEST_CS_SELECTOR);
	vmx_dump_sel("DS:  ", GUEST_DS_SELECTOR);
	vmx_dump_sel("SS:  ", GUEST_SS_SELECTOR);
	vmx_dump_sel("ES:  ", GUEST_ES_SELECTOR);
	vmx_dump_sel("FS:  ", GUEST_FS_SELECTOR);
	vmx_dump_sel("GS:  ", GUEST_GS_SELECTOR);
	vmx_dump_dtsel("GDTR:", GUEST_GDTR_LIMIT);
	vmx_dump_sel("LDTR:", GUEST_LDTR_SELECTOR);
	vmx_dump_dtsel("IDTR:", GUEST_IDTR_LIMIT);
	vmx_dump_sel("TR:  ", GUEST_TR_SELECTOR);
	if ((vmexit_ctl & (VM_EXIT_SAVE_IA32_PAT | VM_EXIT_SAVE_IA32_EFER)) ||
	    (vmentry_ctl & (VM_ENTRY_LOAD_IA32_PAT | VM_ENTRY_LOAD_IA32_EFER)))
		pr_err("EFER =     0x%016llx  PAT = 0x%016llx\n",
		       efer, vmcs_read64(GUEST_IA32_PAT));
	pr_err("DebugCtl = 0x%016llx  DebugExceptions = 0x%016lx\n",
	       vmcs_read64(GUEST_IA32_DEBUGCTL),
	       vmcs_readl(GUEST_PENDING_DBG_EXCEPTIONS));
	if (cpu_has_load_perf_global_ctrl &&
	    vmentry_ctl & VM_ENTRY_LOAD_IA32_PERF_GLOBAL_CTRL)
		pr_err("PerfGlobCtl = 0x%016llx\n",
		       vmcs_read64(GUEST_IA32_PERF_GLOBAL_CTRL));
	if (vmentry_ctl & VM_ENTRY_LOAD_BNDCFGS)
		pr_err("BndCfgS = 0x%016llx\n", vmcs_read64(GUEST_BNDCFGS));
	pr_err("Interruptibility = %08x  ActivityState = %08x\n",
	       vmcs_read32(GUEST_INTERRUPTIBILITY_INFO),
	       vmcs_read32(GUEST_ACTIVITY_STATE));
	if (secondary_exec_control & SECONDARY_EXEC_VIRTUAL_INTR_DELIVERY)
		pr_err("InterruptStatus = %04x\n",
		       vmcs_read16(GUEST_INTR_STATUS));

	pr_err("*** Host State ***\n");
	pr_err("RIP = 0x%016lx  RSP = 0x%016lx\n",
	       vmcs_readl(HOST_RIP), vmcs_readl(HOST_RSP));
	pr_err("CS=%04x SS=%04x DS=%04x ES=%04x FS=%04x GS=%04x TR=%04x\n",
	       vmcs_read16(HOST_CS_SELECTOR), vmcs_read16(HOST_SS_SELECTOR),
	       vmcs_read16(HOST_DS_SELECTOR), vmcs_read16(HOST_ES_SELECTOR),
	       vmcs_read16(HOST_FS_SELECTOR), vmcs_read16(HOST_GS_SELECTOR),
	       vmcs_read16(HOST_TR_SELECTOR));
	pr_err("FSBase=%016lx GSBase=%016lx TRBase=%016lx\n",
	       vmcs_readl(HOST_FS_BASE), vmcs_readl(HOST_GS_BASE),
	       vmcs_readl(HOST_TR_BASE));
	pr_err("GDTBase=%016lx IDTBase=%016lx\n",
	       vmcs_readl(HOST_GDTR_BASE), vmcs_readl(HOST_IDTR_BASE));
	pr_err("CR0=%016lx CR3=%016lx CR4=%016lx\n",
	       vmcs_readl(HOST_CR0), vmcs_readl(HOST_CR3),
	       vmcs_readl(HOST_CR4));
	pr_err("Sysenter RSP=%016lx CS:RIP=%04x:%016lx\n",
	       vmcs_readl(HOST_IA32_SYSENTER_ESP),
	       vmcs_read32(HOST_IA32_SYSENTER_CS),
	       vmcs_readl(HOST_IA32_SYSENTER_EIP));
	if (vmexit_ctl & (VM_EXIT_LOAD_IA32_PAT | VM_EXIT_LOAD_IA32_EFER))
		pr_err("EFER = 0x%016llx  PAT = 0x%016llx\n",
		       vmcs_read64(HOST_IA32_EFER),
		       vmcs_read64(HOST_IA32_PAT));
	if (cpu_has_load_perf_global_ctrl &&
	    vmexit_ctl & VM_EXIT_LOAD_IA32_PERF_GLOBAL_CTRL)
		pr_err("PerfGlobCtl = 0x%016llx\n",
		       vmcs_read64(HOST_IA32_PERF_GLOBAL_CTRL));

	pr_err("*** Control State ***\n");
	pr_err("PinBased=%08x CPUBased=%08x SecondaryExec=%08x\n",
	       pin_based_exec_ctrl, cpu_based_exec_ctrl, secondary_exec_control);
	pr_err("EntryControls=%08x ExitControls=%08x\n", vmentry_ctl, vmexit_ctl);
	pr_err("ExceptionBitmap=%08x PFECmask=%08x PFECmatch=%08x\n",
	       vmcs_read32(EXCEPTION_BITMAP),
	       vmcs_read32(PAGE_FAULT_ERROR_CODE_MASK),
	       vmcs_read32(PAGE_FAULT_ERROR_CODE_MATCH));
	pr_err("VMEntry: intr_info=%08x errcode=%08x ilen=%08x\n",
	       vmcs_read32(VM_ENTRY_INTR_INFO_FIELD),
	       vmcs_read32(VM_ENTRY_EXCEPTION_ERROR_CODE),
	       vmcs_read32(VM_ENTRY_INSTRUCTION_LEN));
	pr_err("VMExit: intr_info=%08x errcode=%08x ilen=%08x\n",
	       vmcs_read32(VM_EXIT_INTR_INFO),
	       vmcs_read32(VM_EXIT_INTR_ERROR_CODE),
	       vmcs_read32(VM_EXIT_INSTRUCTION_LEN));
	pr_err("        reason=%08x qualification=%016lx\n",
	       vmcs_read32(VM_EXIT_REASON), vmcs_readl(EXIT_QUALIFICATION));
	pr_err("IDTVectoring: info=%08x errcode=%08x\n",
	       vmcs_read32(IDT_VECTORING_INFO_FIELD),
	       vmcs_read32(IDT_VECTORING_ERROR_CODE));
	pr_err("TSC Offset = 0x%016llx\n", vmcs_read64(TSC_OFFSET));
	if (secondary_exec_control & SECONDARY_EXEC_TSC_SCALING)
		pr_err("TSC Multiplier = 0x%016llx\n",
		       vmcs_read64(TSC_MULTIPLIER));
	if (cpu_based_exec_ctrl & CPU_BASED_TPR_SHADOW)
		pr_err("TPR Threshold = 0x%02x\n", vmcs_read32(TPR_THRESHOLD));
	if (pin_based_exec_ctrl & PIN_BASED_POSTED_INTR)
		pr_err("PostedIntrVec = 0x%02x\n", vmcs_read16(POSTED_INTR_NV));
	if ((secondary_exec_control & SECONDARY_EXEC_ENABLE_EPT))
		pr_err("EPT pointer = 0x%016llx\n", vmcs_read64(EPT_POINTER));
	n = vmcs_read32(CR3_TARGET_COUNT);
	for (i = 0; i + 1 < n; i += 4)
		pr_err("CR3 target%u=%016lx target%u=%016lx\n",
		       i, vmcs_readl(CR3_TARGET_VALUE0 + i * 2),
		       i + 1, vmcs_readl(CR3_TARGET_VALUE0 + i * 2 + 2));
	if (i < n)
		pr_err("CR3 target%u=%016lx\n",
		       i, vmcs_readl(CR3_TARGET_VALUE0 + i * 2));
	if (secondary_exec_control & SECONDARY_EXEC_PAUSE_LOOP_EXITING)
		pr_err("PLE Gap=%08x Window=%08x\n",
		       vmcs_read32(PLE_GAP), vmcs_read32(PLE_WINDOW));
	if (secondary_exec_control & SECONDARY_EXEC_ENABLE_VPID)
		pr_err("Virtual processor ID = 0x%04x\n",
		       vmcs_read16(VIRTUAL_PROCESSOR_ID));
}

/*
 * The guest has exited.  See if we can fix it or if we need userspace
 * assistance.
 */
static int vmx_handle_exit(struct kvm_vcpu *vcpu)
{
	struct vcpu_vmx *vmx = to_vmx(vcpu);
	u32 exit_reason = vmx->exit_reason;
	u32 vectoring_info = vmx->idt_vectoring_info;

	trace_kvm_exit(exit_reason, vcpu, KVM_ISA_VMX);

	/*
	 * Flush logged GPAs PML buffer, this will make dirty_bitmap more
	 * updated. Another good is, in kvm_vm_ioctl_get_dirty_log, before
	 * querying dirty_bitmap, we only need to kick all vcpus out of guest
	 * mode as if vcpus is in root mode, the PML buffer must has been
	 * flushed already.
	 */
	if (enable_pml)
		vmx_flush_pml_buffer(vcpu);

	/* If guest state is invalid, start emulating */
	if (vmx->emulation_required)
		return handle_invalid_guest_state(vcpu);

	if (is_guest_mode(vcpu) && nested_vmx_exit_reflected(vcpu, exit_reason))
		return nested_vmx_reflect_vmexit(vcpu, exit_reason);

	if (exit_reason & VMX_EXIT_REASONS_FAILED_VMENTRY) {
		dump_vmcs();
		vcpu->run->exit_reason = KVM_EXIT_FAIL_ENTRY;
		vcpu->run->fail_entry.hardware_entry_failure_reason
			= exit_reason;
		return 0;
	}

	if (unlikely(vmx->fail)) {
		vcpu->run->exit_reason = KVM_EXIT_FAIL_ENTRY;
		vcpu->run->fail_entry.hardware_entry_failure_reason
			= vmcs_read32(VM_INSTRUCTION_ERROR);
		return 0;
	}

	/*
	 * Note:
	 * Do not try to fix EXIT_REASON_EPT_MISCONFIG if it caused by
	 * delivery event since it indicates guest is accessing MMIO.
	 * The vm-exit can be triggered again after return to guest that
	 * will cause infinite loop.
	 */
	if ((vectoring_info & VECTORING_INFO_VALID_MASK) &&
			(exit_reason != EXIT_REASON_EXCEPTION_NMI &&
			exit_reason != EXIT_REASON_EPT_VIOLATION &&
			exit_reason != EXIT_REASON_PML_FULL &&
			exit_reason != EXIT_REASON_TASK_SWITCH)) {
		vcpu->run->exit_reason = KVM_EXIT_INTERNAL_ERROR;
		vcpu->run->internal.suberror = KVM_INTERNAL_ERROR_DELIVERY_EV;
		vcpu->run->internal.ndata = 3;
		vcpu->run->internal.data[0] = vectoring_info;
		vcpu->run->internal.data[1] = exit_reason;
		vcpu->run->internal.data[2] = vcpu->arch.exit_qualification;
		if (exit_reason == EXIT_REASON_EPT_MISCONFIG) {
			vcpu->run->internal.ndata++;
			vcpu->run->internal.data[3] =
				vmcs_read64(GUEST_PHYSICAL_ADDRESS);
		}
		return 0;
	}

	if (unlikely(!enable_vnmi &&
		     vmx->loaded_vmcs->soft_vnmi_blocked)) {
		if (vmx_interrupt_allowed(vcpu)) {
			vmx->loaded_vmcs->soft_vnmi_blocked = 0;
		} else if (vmx->loaded_vmcs->vnmi_blocked_time > 1000000000LL &&
			   vcpu->arch.nmi_pending) {
			/*
			 * This CPU don't support us in finding the end of an
			 * NMI-blocked window if the guest runs with IRQs
			 * disabled. So we pull the trigger after 1 s of
			 * futile waiting, but inform the user about this.
			 */
			printk(KERN_WARNING "%s: Breaking out of NMI-blocked "
			       "state on VCPU %d after 1 s timeout\n",
			       __func__, vcpu->vcpu_id);
			vmx->loaded_vmcs->soft_vnmi_blocked = 0;
		}
	}

	if (exit_reason < kvm_vmx_max_exit_handlers
	    && kvm_vmx_exit_handlers[exit_reason])
		return kvm_vmx_exit_handlers[exit_reason](vcpu);
	else {
		vcpu_unimpl(vcpu, "vmx: unexpected exit reason 0x%x\n",
				exit_reason);
		kvm_queue_exception(vcpu, UD_VECTOR);
		return 1;
	}
}

/*
 * Software based L1D cache flush which is used when microcode providing
 * the cache control MSR is not loaded.
 *
 * The L1D cache is 32 KiB on Nehalem and later microarchitectures, but to
 * flush it is required to read in 64 KiB because the replacement algorithm
 * is not exactly LRU. This could be sized at runtime via topology
 * information but as all relevant affected CPUs have 32KiB L1D cache size
 * there is no point in doing so.
 */
static void vmx_l1d_flush(struct kvm_vcpu *vcpu)
{
	int size = PAGE_SIZE << L1D_CACHE_ORDER;

	/*
	 * This code is only executed when the the flush mode is 'cond' or
	 * 'always'
	 */
	if (static_branch_likely(&vmx_l1d_flush_cond)) {
		bool flush_l1d;

		/*
		 * Clear the per-vcpu flush bit, it gets set again
		 * either from vcpu_run() or from one of the unsafe
		 * VMEXIT handlers.
		 */
		flush_l1d = vcpu->arch.l1tf_flush_l1d;
		vcpu->arch.l1tf_flush_l1d = false;

		/*
		 * Clear the per-cpu flush bit, it gets set again from
		 * the interrupt handlers.
		 */
		flush_l1d |= kvm_get_cpu_l1tf_flush_l1d();
		kvm_clear_cpu_l1tf_flush_l1d();

		if (!flush_l1d)
			return;
	}

	vcpu->stat.l1d_flush++;

	if (static_cpu_has(X86_FEATURE_FLUSH_L1D)) {
		wrmsrl(MSR_IA32_FLUSH_CMD, L1D_FLUSH);
		return;
	}

	asm volatile(
		/* First ensure the pages are in the TLB */
		"xorl	%%eax, %%eax\n"
		".Lpopulate_tlb:\n\t"
		"movzbl	(%[flush_pages], %%" _ASM_AX "), %%ecx\n\t"
		"addl	$4096, %%eax\n\t"
		"cmpl	%%eax, %[size]\n\t"
		"jne	.Lpopulate_tlb\n\t"
		"xorl	%%eax, %%eax\n\t"
		"cpuid\n\t"
		/* Now fill the cache */
		"xorl	%%eax, %%eax\n"
		".Lfill_cache:\n"
		"movzbl	(%[flush_pages], %%" _ASM_AX "), %%ecx\n\t"
		"addl	$64, %%eax\n\t"
		"cmpl	%%eax, %[size]\n\t"
		"jne	.Lfill_cache\n\t"
		"lfence\n"
		:: [flush_pages] "r" (vmx_l1d_flush_pages),
		    [size] "r" (size)
		: "eax", "ebx", "ecx", "edx");
}

static void update_cr8_intercept(struct kvm_vcpu *vcpu, int tpr, int irr)
{
	struct vmcs12 *vmcs12 = get_vmcs12(vcpu);

	if (is_guest_mode(vcpu) &&
		nested_cpu_has(vmcs12, CPU_BASED_TPR_SHADOW))
		return;

	if (irr == -1 || tpr < irr) {
		vmcs_write32(TPR_THRESHOLD, 0);
		return;
	}

	vmcs_write32(TPR_THRESHOLD, irr);
}

static void vmx_set_virtual_apic_mode(struct kvm_vcpu *vcpu)
{
	u32 sec_exec_control;

	if (!lapic_in_kernel(vcpu))
		return;

	if (!flexpriority_enabled &&
	    !cpu_has_vmx_virtualize_x2apic_mode())
		return;

	/* Postpone execution until vmcs01 is the current VMCS. */
	if (is_guest_mode(vcpu)) {
		to_vmx(vcpu)->nested.change_vmcs01_virtual_apic_mode = true;
		return;
	}

	sec_exec_control = vmcs_read32(SECONDARY_VM_EXEC_CONTROL);
	sec_exec_control &= ~(SECONDARY_EXEC_VIRTUALIZE_APIC_ACCESSES |
			      SECONDARY_EXEC_VIRTUALIZE_X2APIC_MODE);

	switch (kvm_get_apic_mode(vcpu)) {
	case LAPIC_MODE_INVALID:
		WARN_ONCE(true, "Invalid local APIC state");
	case LAPIC_MODE_DISABLED:
		break;
	case LAPIC_MODE_XAPIC:
		if (flexpriority_enabled) {
			sec_exec_control |=
				SECONDARY_EXEC_VIRTUALIZE_APIC_ACCESSES;
			vmx_flush_tlb(vcpu, true);
		}
		break;
	case LAPIC_MODE_X2APIC:
		if (cpu_has_vmx_virtualize_x2apic_mode())
			sec_exec_control |=
				SECONDARY_EXEC_VIRTUALIZE_X2APIC_MODE;
		break;
	}
	vmcs_write32(SECONDARY_VM_EXEC_CONTROL, sec_exec_control);

	vmx_update_msr_bitmap(vcpu);
}

static void vmx_set_apic_access_page_addr(struct kvm_vcpu *vcpu, hpa_t hpa)
{
	if (!is_guest_mode(vcpu)) {
		vmcs_write64(APIC_ACCESS_ADDR, hpa);
		vmx_flush_tlb(vcpu, true);
	}
}

static void vmx_hwapic_isr_update(struct kvm_vcpu *vcpu, int max_isr)
{
	u16 status;
	u8 old;

	if (max_isr == -1)
		max_isr = 0;

	status = vmcs_read16(GUEST_INTR_STATUS);
	old = status >> 8;
	if (max_isr != old) {
		status &= 0xff;
		status |= max_isr << 8;
		vmcs_write16(GUEST_INTR_STATUS, status);
	}
}

static void vmx_set_rvi(int vector)
{
	u16 status;
	u8 old;

	if (vector == -1)
		vector = 0;

	status = vmcs_read16(GUEST_INTR_STATUS);
	old = (u8)status & 0xff;
	if ((u8)vector != old) {
		status &= ~0xff;
		status |= (u8)vector;
		vmcs_write16(GUEST_INTR_STATUS, status);
	}
}

static void vmx_hwapic_irr_update(struct kvm_vcpu *vcpu, int max_irr)
{
	/*
	 * When running L2, updating RVI is only relevant when
	 * vmcs12 virtual-interrupt-delivery enabled.
	 * However, it can be enabled only when L1 also
	 * intercepts external-interrupts and in that case
	 * we should not update vmcs02 RVI but instead intercept
	 * interrupt. Therefore, do nothing when running L2.
	 */
	if (!is_guest_mode(vcpu))
		vmx_set_rvi(max_irr);
}

static int vmx_sync_pir_to_irr(struct kvm_vcpu *vcpu)
{
	struct vcpu_vmx *vmx = to_vmx(vcpu);
	int max_irr;
	bool max_irr_updated;

	WARN_ON(!vcpu->arch.apicv_active);
	if (pi_test_on(&vmx->pi_desc)) {
		pi_clear_on(&vmx->pi_desc);
		/*
		 * IOMMU can write to PIR.ON, so the barrier matters even on UP.
		 * But on x86 this is just a compiler barrier anyway.
		 */
		smp_mb__after_atomic();
		max_irr_updated =
			kvm_apic_update_irr(vcpu, vmx->pi_desc.pir, &max_irr);

		/*
		 * If we are running L2 and L1 has a new pending interrupt
		 * which can be injected, we should re-evaluate
		 * what should be done with this new L1 interrupt.
		 * If L1 intercepts external-interrupts, we should
		 * exit from L2 to L1. Otherwise, interrupt should be
		 * delivered directly to L2.
		 */
		if (is_guest_mode(vcpu) && max_irr_updated) {
			if (nested_exit_on_intr(vcpu))
				kvm_vcpu_exiting_guest_mode(vcpu);
			else
				kvm_make_request(KVM_REQ_EVENT, vcpu);
		}
	} else {
		max_irr = kvm_lapic_find_highest_irr(vcpu);
	}
	vmx_hwapic_irr_update(vcpu, max_irr);
	return max_irr;
}

static u8 vmx_has_apicv_interrupt(struct kvm_vcpu *vcpu)
{
	u8 rvi = vmx_get_rvi();
	u8 vppr = kvm_lapic_get_reg(vcpu->arch.apic, APIC_PROCPRI);

	return ((rvi & 0xf0) > (vppr & 0xf0));
}

static void vmx_load_eoi_exitmap(struct kvm_vcpu *vcpu, u64 *eoi_exit_bitmap)
{
	if (!kvm_vcpu_apicv_active(vcpu))
		return;

	vmcs_write64(EOI_EXIT_BITMAP0, eoi_exit_bitmap[0]);
	vmcs_write64(EOI_EXIT_BITMAP1, eoi_exit_bitmap[1]);
	vmcs_write64(EOI_EXIT_BITMAP2, eoi_exit_bitmap[2]);
	vmcs_write64(EOI_EXIT_BITMAP3, eoi_exit_bitmap[3]);
}

static void vmx_apicv_post_state_restore(struct kvm_vcpu *vcpu)
{
	struct vcpu_vmx *vmx = to_vmx(vcpu);

	pi_clear_on(&vmx->pi_desc);
	memset(vmx->pi_desc.pir, 0, sizeof(vmx->pi_desc.pir));
}

static void vmx_complete_atomic_exit(struct vcpu_vmx *vmx)
{
	u32 exit_intr_info = 0;
	u16 basic_exit_reason = (u16)vmx->exit_reason;

	if (!(basic_exit_reason == EXIT_REASON_MCE_DURING_VMENTRY
	      || basic_exit_reason == EXIT_REASON_EXCEPTION_NMI))
		return;

	if (!(vmx->exit_reason & VMX_EXIT_REASONS_FAILED_VMENTRY))
		exit_intr_info = vmcs_read32(VM_EXIT_INTR_INFO);
	vmx->exit_intr_info = exit_intr_info;

	/* if exit due to PF check for async PF */
	if (is_page_fault(exit_intr_info))
		vmx->vcpu.arch.apf.host_apf_reason = kvm_read_and_reset_pf_reason();

	/* Handle machine checks before interrupts are enabled */
	if (basic_exit_reason == EXIT_REASON_MCE_DURING_VMENTRY ||
	    is_machine_check(exit_intr_info))
		kvm_machine_check();

	/* We need to handle NMIs before interrupts are enabled */
	if (is_nmi(exit_intr_info)) {
		kvm_before_interrupt(&vmx->vcpu);
		asm("int $2");
		kvm_after_interrupt(&vmx->vcpu);
	}
}

static void vmx_handle_external_intr(struct kvm_vcpu *vcpu)
{
	u32 exit_intr_info = vmcs_read32(VM_EXIT_INTR_INFO);

	if ((exit_intr_info & (INTR_INFO_VALID_MASK | INTR_INFO_INTR_TYPE_MASK))
			== (INTR_INFO_VALID_MASK | INTR_TYPE_EXT_INTR)) {
		unsigned int vector;
		unsigned long entry;
		gate_desc *desc;
		struct vcpu_vmx *vmx = to_vmx(vcpu);
#ifdef CONFIG_X86_64
		unsigned long tmp;
#endif

		vector =  exit_intr_info & INTR_INFO_VECTOR_MASK;
		desc = (gate_desc *)vmx->host_idt_base + vector;
		entry = gate_offset(desc);
		asm volatile(
#ifdef CONFIG_X86_64
			"mov %%" _ASM_SP ", %[sp]\n\t"
			"and $0xfffffffffffffff0, %%" _ASM_SP "\n\t"
			"push $%c[ss]\n\t"
			"push %[sp]\n\t"
#endif
			"pushf\n\t"
			__ASM_SIZE(push) " $%c[cs]\n\t"
			CALL_NOSPEC
			:
#ifdef CONFIG_X86_64
			[sp]"=&r"(tmp),
#endif
			ASM_CALL_CONSTRAINT
			:
			THUNK_TARGET(entry),
			[ss]"i"(__KERNEL_DS),
			[cs]"i"(__KERNEL_CS)
			);
	}
}
STACK_FRAME_NON_STANDARD(vmx_handle_external_intr);

static bool vmx_has_emulated_msr(int index)
{
	switch (index) {
	case MSR_IA32_SMBASE:
		/*
		 * We cannot do SMM unless we can run the guest in big
		 * real mode.
		 */
		return enable_unrestricted_guest || emulate_invalid_guest_state;
	case MSR_AMD64_VIRT_SPEC_CTRL:
		/* This is AMD only.  */
		return false;
	default:
		return true;
	}
}

static bool vmx_mpx_supported(void)
{
	return (vmcs_config.vmexit_ctrl & VM_EXIT_CLEAR_BNDCFGS) &&
		(vmcs_config.vmentry_ctrl & VM_ENTRY_LOAD_BNDCFGS);
}

static bool vmx_xsaves_supported(void)
{
	return vmcs_config.cpu_based_2nd_exec_ctrl &
		SECONDARY_EXEC_XSAVES;
}

static void vmx_recover_nmi_blocking(struct vcpu_vmx *vmx)
{
	u32 exit_intr_info;
	bool unblock_nmi;
	u8 vector;
	bool idtv_info_valid;

	idtv_info_valid = vmx->idt_vectoring_info & VECTORING_INFO_VALID_MASK;

	if (enable_vnmi) {
		if (vmx->loaded_vmcs->nmi_known_unmasked)
			return;
		/*
		 * Can't use vmx->exit_intr_info since we're not sure what
		 * the exit reason is.
		 */
		exit_intr_info = vmcs_read32(VM_EXIT_INTR_INFO);
		unblock_nmi = (exit_intr_info & INTR_INFO_UNBLOCK_NMI) != 0;
		vector = exit_intr_info & INTR_INFO_VECTOR_MASK;
		/*
		 * SDM 3: 27.7.1.2 (September 2008)
		 * Re-set bit "block by NMI" before VM entry if vmexit caused by
		 * a guest IRET fault.
		 * SDM 3: 23.2.2 (September 2008)
		 * Bit 12 is undefined in any of the following cases:
		 *  If the VM exit sets the valid bit in the IDT-vectoring
		 *   information field.
		 *  If the VM exit is due to a double fault.
		 */
		if ((exit_intr_info & INTR_INFO_VALID_MASK) && unblock_nmi &&
		    vector != DF_VECTOR && !idtv_info_valid)
			vmcs_set_bits(GUEST_INTERRUPTIBILITY_INFO,
				      GUEST_INTR_STATE_NMI);
		else
			vmx->loaded_vmcs->nmi_known_unmasked =
				!(vmcs_read32(GUEST_INTERRUPTIBILITY_INFO)
				  & GUEST_INTR_STATE_NMI);
	} else if (unlikely(vmx->loaded_vmcs->soft_vnmi_blocked))
		vmx->loaded_vmcs->vnmi_blocked_time +=
			ktime_to_ns(ktime_sub(ktime_get(),
					      vmx->loaded_vmcs->entry_time));
}

static void __vmx_complete_interrupts(struct kvm_vcpu *vcpu,
				      u32 idt_vectoring_info,
				      int instr_len_field,
				      int error_code_field)
{
	u8 vector;
	int type;
	bool idtv_info_valid;

	idtv_info_valid = idt_vectoring_info & VECTORING_INFO_VALID_MASK;

	vcpu->arch.nmi_injected = false;
	kvm_clear_exception_queue(vcpu);
	kvm_clear_interrupt_queue(vcpu);

	if (!idtv_info_valid)
		return;

	kvm_make_request(KVM_REQ_EVENT, vcpu);

	vector = idt_vectoring_info & VECTORING_INFO_VECTOR_MASK;
	type = idt_vectoring_info & VECTORING_INFO_TYPE_MASK;

	switch (type) {
	case INTR_TYPE_NMI_INTR:
		vcpu->arch.nmi_injected = true;
		/*
		 * SDM 3: 27.7.1.2 (September 2008)
		 * Clear bit "block by NMI" before VM entry if a NMI
		 * delivery faulted.
		 */
		vmx_set_nmi_mask(vcpu, false);
		break;
	case INTR_TYPE_SOFT_EXCEPTION:
		vcpu->arch.event_exit_inst_len = vmcs_read32(instr_len_field);
		/* fall through */
	case INTR_TYPE_HARD_EXCEPTION:
		if (idt_vectoring_info & VECTORING_INFO_DELIVER_CODE_MASK) {
			u32 err = vmcs_read32(error_code_field);
			kvm_requeue_exception_e(vcpu, vector, err);
		} else
			kvm_requeue_exception(vcpu, vector);
		break;
	case INTR_TYPE_SOFT_INTR:
		vcpu->arch.event_exit_inst_len = vmcs_read32(instr_len_field);
		/* fall through */
	case INTR_TYPE_EXT_INTR:
		kvm_queue_interrupt(vcpu, vector, type == INTR_TYPE_SOFT_INTR);
		break;
	default:
		break;
	}
}

static void vmx_complete_interrupts(struct vcpu_vmx *vmx)
{
	__vmx_complete_interrupts(&vmx->vcpu, vmx->idt_vectoring_info,
				  VM_EXIT_INSTRUCTION_LEN,
				  IDT_VECTORING_ERROR_CODE);
}

static void vmx_cancel_injection(struct kvm_vcpu *vcpu)
{
	__vmx_complete_interrupts(vcpu,
				  vmcs_read32(VM_ENTRY_INTR_INFO_FIELD),
				  VM_ENTRY_INSTRUCTION_LEN,
				  VM_ENTRY_EXCEPTION_ERROR_CODE);

	vmcs_write32(VM_ENTRY_INTR_INFO_FIELD, 0);
}

static void atomic_switch_perf_msrs(struct vcpu_vmx *vmx)
{
	int i, nr_msrs;
	struct perf_guest_switch_msr *msrs;

	msrs = perf_guest_get_msrs(&nr_msrs);

	if (!msrs)
		return;

	for (i = 0; i < nr_msrs; i++)
		if (msrs[i].host == msrs[i].guest)
			clear_atomic_switch_msr(vmx, msrs[i].msr);
		else
			add_atomic_switch_msr(vmx, msrs[i].msr, msrs[i].guest,
					msrs[i].host, false);
}

static void vmx_arm_hv_timer(struct vcpu_vmx *vmx, u32 val)
{
	vmcs_write32(VMX_PREEMPTION_TIMER_VALUE, val);
	if (!vmx->loaded_vmcs->hv_timer_armed)
		vmcs_set_bits(PIN_BASED_VM_EXEC_CONTROL,
			      PIN_BASED_VMX_PREEMPTION_TIMER);
	vmx->loaded_vmcs->hv_timer_armed = true;
}

static void vmx_update_hv_timer(struct kvm_vcpu *vcpu)
{
	struct vcpu_vmx *vmx = to_vmx(vcpu);
	u64 tscl;
	u32 delta_tsc;

	if (vmx->req_immediate_exit) {
		vmx_arm_hv_timer(vmx, 0);
		return;
	}

	if (vmx->hv_deadline_tsc != -1) {
		tscl = rdtsc();
		if (vmx->hv_deadline_tsc > tscl)
			/* set_hv_timer ensures the delta fits in 32-bits */
			delta_tsc = (u32)((vmx->hv_deadline_tsc - tscl) >>
				cpu_preemption_timer_multi);
		else
			delta_tsc = 0;

		vmx_arm_hv_timer(vmx, delta_tsc);
		return;
	}

	if (vmx->loaded_vmcs->hv_timer_armed)
		vmcs_clear_bits(PIN_BASED_VM_EXEC_CONTROL,
				PIN_BASED_VMX_PREEMPTION_TIMER);
	vmx->loaded_vmcs->hv_timer_armed = false;
}

static void __noclone vmx_vcpu_run(struct kvm_vcpu *vcpu)
{
	struct vcpu_vmx *vmx = to_vmx(vcpu);
	unsigned long cr3, cr4, evmcs_rsp;

	/* Record the guest's net vcpu time for enforced NMI injections. */
	if (unlikely(!enable_vnmi &&
		     vmx->loaded_vmcs->soft_vnmi_blocked))
		vmx->loaded_vmcs->entry_time = ktime_get();

	/* Don't enter VMX if guest state is invalid, let the exit handler
	   start emulation until we arrive back to a valid state */
	if (vmx->emulation_required)
		return;

	if (vmx->ple_window_dirty) {
		vmx->ple_window_dirty = false;
		vmcs_write32(PLE_WINDOW, vmx->ple_window);
	}

	if (vmx->nested.sync_shadow_vmcs) {
		copy_vmcs12_to_shadow(vmx);
		vmx->nested.sync_shadow_vmcs = false;
	}

	if (test_bit(VCPU_REGS_RSP, (unsigned long *)&vcpu->arch.regs_dirty))
		vmcs_writel(GUEST_RSP, vcpu->arch.regs[VCPU_REGS_RSP]);
	if (test_bit(VCPU_REGS_RIP, (unsigned long *)&vcpu->arch.regs_dirty))
		vmcs_writel(GUEST_RIP, vcpu->arch.regs[VCPU_REGS_RIP]);

	cr3 = __get_current_cr3_fast();
	if (unlikely(cr3 != vmx->loaded_vmcs->host_state.cr3)) {
		vmcs_writel(HOST_CR3, cr3);
		vmx->loaded_vmcs->host_state.cr3 = cr3;
	}

	cr4 = cr4_read_shadow();
	if (unlikely(cr4 != vmx->loaded_vmcs->host_state.cr4)) {
		vmcs_writel(HOST_CR4, cr4);
		vmx->loaded_vmcs->host_state.cr4 = cr4;
	}

	/* When single-stepping over STI and MOV SS, we must clear the
	 * corresponding interruptibility bits in the guest state. Otherwise
	 * vmentry fails as it then expects bit 14 (BS) in pending debug
	 * exceptions being set, but that's not correct for the guest debugging
	 * case. */
	if (vcpu->guest_debug & KVM_GUESTDBG_SINGLESTEP)
		vmx_set_interrupt_shadow(vcpu, 0);

	if (static_cpu_has(X86_FEATURE_PKU) &&
	    kvm_read_cr4_bits(vcpu, X86_CR4_PKE) &&
	    vcpu->arch.pkru != vmx->host_pkru)
		__write_pkru(vcpu->arch.pkru);

	atomic_switch_perf_msrs(vmx);

	vmx_update_hv_timer(vcpu);

	/*
	 * If this vCPU has touched SPEC_CTRL, restore the guest's value if
	 * it's non-zero. Since vmentry is serialising on affected CPUs, there
	 * is no need to worry about the conditional branch over the wrmsr
	 * being speculatively taken.
	 */
	x86_spec_ctrl_set_guest(vmx->spec_ctrl, 0);

	vmx->__launched = vmx->loaded_vmcs->launched;

	evmcs_rsp = static_branch_unlikely(&enable_evmcs) ?
		(unsigned long)&current_evmcs->host_rsp : 0;

	if (static_branch_unlikely(&vmx_l1d_should_flush))
		vmx_l1d_flush(vcpu);

	asm(
		/* Store host registers */
		"push %%" _ASM_DX "; push %%" _ASM_BP ";"
		"push %%" _ASM_CX " \n\t" /* placeholder for guest rcx */
		"push %%" _ASM_CX " \n\t"
		"cmp %%" _ASM_SP ", %c[host_rsp](%0) \n\t"
		"je 1f \n\t"
		"mov %%" _ASM_SP ", %c[host_rsp](%0) \n\t"
		/* Avoid VMWRITE when Enlightened VMCS is in use */
		"test %%" _ASM_SI ", %%" _ASM_SI " \n\t"
		"jz 2f \n\t"
		"mov %%" _ASM_SP ", (%%" _ASM_SI ") \n\t"
		"jmp 1f \n\t"
		"2: \n\t"
		__ex(ASM_VMX_VMWRITE_RSP_RDX) "\n\t"
		"1: \n\t"
		/* Reload cr2 if changed */
		"mov %c[cr2](%0), %%" _ASM_AX " \n\t"
		"mov %%cr2, %%" _ASM_DX " \n\t"
		"cmp %%" _ASM_AX ", %%" _ASM_DX " \n\t"
		"je 3f \n\t"
		"mov %%" _ASM_AX", %%cr2 \n\t"
		"3: \n\t"
		/* Check if vmlaunch of vmresume is needed */
		"cmpl $0, %c[launched](%0) \n\t"
		/* Load guest registers.  Don't clobber flags. */
		"mov %c[rax](%0), %%" _ASM_AX " \n\t"
		"mov %c[rbx](%0), %%" _ASM_BX " \n\t"
		"mov %c[rdx](%0), %%" _ASM_DX " \n\t"
		"mov %c[rsi](%0), %%" _ASM_SI " \n\t"
		"mov %c[rdi](%0), %%" _ASM_DI " \n\t"
		"mov %c[rbp](%0), %%" _ASM_BP " \n\t"
#ifdef CONFIG_X86_64
		"mov %c[r8](%0),  %%r8  \n\t"
		"mov %c[r9](%0),  %%r9  \n\t"
		"mov %c[r10](%0), %%r10 \n\t"
		"mov %c[r11](%0), %%r11 \n\t"
		"mov %c[r12](%0), %%r12 \n\t"
		"mov %c[r13](%0), %%r13 \n\t"
		"mov %c[r14](%0), %%r14 \n\t"
		"mov %c[r15](%0), %%r15 \n\t"
#endif
		"mov %c[rcx](%0), %%" _ASM_CX " \n\t" /* kills %0 (ecx) */

		/* Enter guest mode */
		"jne 1f \n\t"
		__ex(ASM_VMX_VMLAUNCH) "\n\t"
		"jmp 2f \n\t"
		"1: " __ex(ASM_VMX_VMRESUME) "\n\t"
		"2: "
		/* Save guest registers, load host registers, keep flags */
		"mov %0, %c[wordsize](%%" _ASM_SP ") \n\t"
		"pop %0 \n\t"
		"setbe %c[fail](%0)\n\t"
		"mov %%" _ASM_AX ", %c[rax](%0) \n\t"
		"mov %%" _ASM_BX ", %c[rbx](%0) \n\t"
		__ASM_SIZE(pop) " %c[rcx](%0) \n\t"
		"mov %%" _ASM_DX ", %c[rdx](%0) \n\t"
		"mov %%" _ASM_SI ", %c[rsi](%0) \n\t"
		"mov %%" _ASM_DI ", %c[rdi](%0) \n\t"
		"mov %%" _ASM_BP ", %c[rbp](%0) \n\t"
#ifdef CONFIG_X86_64
		"mov %%r8,  %c[r8](%0) \n\t"
		"mov %%r9,  %c[r9](%0) \n\t"
		"mov %%r10, %c[r10](%0) \n\t"
		"mov %%r11, %c[r11](%0) \n\t"
		"mov %%r12, %c[r12](%0) \n\t"
		"mov %%r13, %c[r13](%0) \n\t"
		"mov %%r14, %c[r14](%0) \n\t"
		"mov %%r15, %c[r15](%0) \n\t"
		"xor %%r8d,  %%r8d \n\t"
		"xor %%r9d,  %%r9d \n\t"
		"xor %%r10d, %%r10d \n\t"
		"xor %%r11d, %%r11d \n\t"
		"xor %%r12d, %%r12d \n\t"
		"xor %%r13d, %%r13d \n\t"
		"xor %%r14d, %%r14d \n\t"
		"xor %%r15d, %%r15d \n\t"
#endif
		"mov %%cr2, %%" _ASM_AX "   \n\t"
		"mov %%" _ASM_AX ", %c[cr2](%0) \n\t"

		"xor %%eax, %%eax \n\t"
		"xor %%ebx, %%ebx \n\t"
		"xor %%esi, %%esi \n\t"
		"xor %%edi, %%edi \n\t"
		"pop  %%" _ASM_BP "; pop  %%" _ASM_DX " \n\t"
		".pushsection .rodata \n\t"
		".global vmx_return \n\t"
		"vmx_return: " _ASM_PTR " 2b \n\t"
		".popsection"
	      : : "c"(vmx), "d"((unsigned long)HOST_RSP), "S"(evmcs_rsp),
		[launched]"i"(offsetof(struct vcpu_vmx, __launched)),
		[fail]"i"(offsetof(struct vcpu_vmx, fail)),
		[host_rsp]"i"(offsetof(struct vcpu_vmx, host_rsp)),
		[rax]"i"(offsetof(struct vcpu_vmx, vcpu.arch.regs[VCPU_REGS_RAX])),
		[rbx]"i"(offsetof(struct vcpu_vmx, vcpu.arch.regs[VCPU_REGS_RBX])),
		[rcx]"i"(offsetof(struct vcpu_vmx, vcpu.arch.regs[VCPU_REGS_RCX])),
		[rdx]"i"(offsetof(struct vcpu_vmx, vcpu.arch.regs[VCPU_REGS_RDX])),
		[rsi]"i"(offsetof(struct vcpu_vmx, vcpu.arch.regs[VCPU_REGS_RSI])),
		[rdi]"i"(offsetof(struct vcpu_vmx, vcpu.arch.regs[VCPU_REGS_RDI])),
		[rbp]"i"(offsetof(struct vcpu_vmx, vcpu.arch.regs[VCPU_REGS_RBP])),
#ifdef CONFIG_X86_64
		[r8]"i"(offsetof(struct vcpu_vmx, vcpu.arch.regs[VCPU_REGS_R8])),
		[r9]"i"(offsetof(struct vcpu_vmx, vcpu.arch.regs[VCPU_REGS_R9])),
		[r10]"i"(offsetof(struct vcpu_vmx, vcpu.arch.regs[VCPU_REGS_R10])),
		[r11]"i"(offsetof(struct vcpu_vmx, vcpu.arch.regs[VCPU_REGS_R11])),
		[r12]"i"(offsetof(struct vcpu_vmx, vcpu.arch.regs[VCPU_REGS_R12])),
		[r13]"i"(offsetof(struct vcpu_vmx, vcpu.arch.regs[VCPU_REGS_R13])),
		[r14]"i"(offsetof(struct vcpu_vmx, vcpu.arch.regs[VCPU_REGS_R14])),
		[r15]"i"(offsetof(struct vcpu_vmx, vcpu.arch.regs[VCPU_REGS_R15])),
#endif
		[cr2]"i"(offsetof(struct vcpu_vmx, vcpu.arch.cr2)),
		[wordsize]"i"(sizeof(ulong))
	      : "cc", "memory"
#ifdef CONFIG_X86_64
		, "rax", "rbx", "rdi"
		, "r8", "r9", "r10", "r11", "r12", "r13", "r14", "r15"
#else
		, "eax", "ebx", "edi"
#endif
	      );

	/*
	 * We do not use IBRS in the kernel. If this vCPU has used the
	 * SPEC_CTRL MSR it may have left it on; save the value and
	 * turn it off. This is much more efficient than blindly adding
	 * it to the atomic save/restore list. Especially as the former
	 * (Saving guest MSRs on vmexit) doesn't even exist in KVM.
	 *
	 * For non-nested case:
	 * If the L01 MSR bitmap does not intercept the MSR, then we need to
	 * save it.
	 *
	 * For nested case:
	 * If the L02 MSR bitmap does not intercept the MSR, then we need to
	 * save it.
	 */
	if (unlikely(!msr_write_intercepted(vcpu, MSR_IA32_SPEC_CTRL)))
		vmx->spec_ctrl = native_read_msr(MSR_IA32_SPEC_CTRL);

	x86_spec_ctrl_restore_host(vmx->spec_ctrl, 0);

	/* Eliminate branch target predictions from guest mode */
	vmexit_fill_RSB();

	/* All fields are clean at this point */
	if (static_branch_unlikely(&enable_evmcs))
		current_evmcs->hv_clean_fields |=
			HV_VMX_ENLIGHTENED_CLEAN_FIELD_ALL;

	/* MSR_IA32_DEBUGCTLMSR is zeroed on vmexit. Restore it if needed */
	if (vmx->host_debugctlmsr)
		update_debugctlmsr(vmx->host_debugctlmsr);

#ifndef CONFIG_X86_64
	/*
	 * The sysexit path does not restore ds/es, so we must set them to
	 * a reasonable value ourselves.
	 *
	 * We can't defer this to vmx_prepare_switch_to_host() since that
	 * function may be executed in interrupt context, which saves and
	 * restore segments around it, nullifying its effect.
	 */
	loadsegment(ds, __USER_DS);
	loadsegment(es, __USER_DS);
#endif

	vcpu->arch.regs_avail = ~((1 << VCPU_REGS_RIP) | (1 << VCPU_REGS_RSP)
				  | (1 << VCPU_EXREG_RFLAGS)
				  | (1 << VCPU_EXREG_PDPTR)
				  | (1 << VCPU_EXREG_SEGMENTS)
				  | (1 << VCPU_EXREG_CR3));
	vcpu->arch.regs_dirty = 0;

	/*
	 * eager fpu is enabled if PKEY is supported and CR4 is switched
	 * back on host, so it is safe to read guest PKRU from current
	 * XSAVE.
	 */
	if (static_cpu_has(X86_FEATURE_PKU) &&
	    kvm_read_cr4_bits(vcpu, X86_CR4_PKE)) {
		vcpu->arch.pkru = __read_pkru();
		if (vcpu->arch.pkru != vmx->host_pkru)
			__write_pkru(vmx->host_pkru);
	}

	vmx->nested.nested_run_pending = 0;
	vmx->idt_vectoring_info = 0;

	vmx->exit_reason = vmx->fail ? 0xdead : vmcs_read32(VM_EXIT_REASON);
	if (vmx->fail || (vmx->exit_reason & VMX_EXIT_REASONS_FAILED_VMENTRY))
		return;

	vmx->loaded_vmcs->launched = 1;
	vmx->idt_vectoring_info = vmcs_read32(IDT_VECTORING_INFO_FIELD);

	vmx_complete_atomic_exit(vmx);
	vmx_recover_nmi_blocking(vmx);
	vmx_complete_interrupts(vmx);
}
STACK_FRAME_NON_STANDARD(vmx_vcpu_run);

static struct kvm *vmx_vm_alloc(void)
{
	struct kvm_vmx *kvm_vmx = vzalloc(sizeof(struct kvm_vmx));
	return &kvm_vmx->kvm;
}

static void vmx_vm_free(struct kvm *kvm)
{
	vfree(to_kvm_vmx(kvm));
}

static void vmx_switch_vmcs(struct kvm_vcpu *vcpu, struct loaded_vmcs *vmcs)
{
	struct vcpu_vmx *vmx = to_vmx(vcpu);
	int cpu;

	if (vmx->loaded_vmcs == vmcs)
		return;

	cpu = get_cpu();
	vmx_vcpu_put(vcpu);
	vmx->loaded_vmcs = vmcs;
	vmx_vcpu_load(vcpu, cpu);
	put_cpu();
}

/*
 * Ensure that the current vmcs of the logical processor is the
 * vmcs01 of the vcpu before calling free_nested().
 */
static void vmx_free_vcpu_nested(struct kvm_vcpu *vcpu)
{
       struct vcpu_vmx *vmx = to_vmx(vcpu);

       vcpu_load(vcpu);
       vmx_switch_vmcs(vcpu, &vmx->vmcs01);
       free_nested(vmx);
       vcpu_put(vcpu);
}

static void vmx_free_vcpu(struct kvm_vcpu *vcpu)
{
	struct vcpu_vmx *vmx = to_vmx(vcpu);

	if (enable_pml)
		vmx_destroy_pml_buffer(vmx);
	free_vpid(vmx->vpid);
	leave_guest_mode(vcpu);
	vmx_free_vcpu_nested(vcpu);
	free_loaded_vmcs(vmx->loaded_vmcs);
	kfree(vmx->guest_msrs);
	kvm_vcpu_uninit(vcpu);
	kmem_cache_free(kvm_vcpu_cache, vmx);
}

static struct kvm_vcpu *vmx_create_vcpu(struct kvm *kvm, unsigned int id)
{
	int err;
	struct vcpu_vmx *vmx = kmem_cache_zalloc(kvm_vcpu_cache, GFP_KERNEL);
	unsigned long *msr_bitmap;
	int cpu;

	if (!vmx)
		return ERR_PTR(-ENOMEM);

	vmx->vpid = allocate_vpid();

	err = kvm_vcpu_init(&vmx->vcpu, kvm, id);
	if (err)
		goto free_vcpu;

	err = -ENOMEM;

	/*
	 * If PML is turned on, failure on enabling PML just results in failure
	 * of creating the vcpu, therefore we can simplify PML logic (by
	 * avoiding dealing with cases, such as enabling PML partially on vcpus
	 * for the guest, etc.
	 */
	if (enable_pml) {
		vmx->pml_pg = alloc_page(GFP_KERNEL | __GFP_ZERO);
		if (!vmx->pml_pg)
			goto uninit_vcpu;
	}

	vmx->guest_msrs = kmalloc(PAGE_SIZE, GFP_KERNEL);
	BUILD_BUG_ON(ARRAY_SIZE(vmx_msr_index) * sizeof(vmx->guest_msrs[0])
		     > PAGE_SIZE);

	if (!vmx->guest_msrs)
		goto free_pml;

	err = alloc_loaded_vmcs(&vmx->vmcs01);
	if (err < 0)
		goto free_msrs;

	msr_bitmap = vmx->vmcs01.msr_bitmap;
	vmx_disable_intercept_for_msr(msr_bitmap, MSR_FS_BASE, MSR_TYPE_RW);
	vmx_disable_intercept_for_msr(msr_bitmap, MSR_GS_BASE, MSR_TYPE_RW);
	vmx_disable_intercept_for_msr(msr_bitmap, MSR_KERNEL_GS_BASE, MSR_TYPE_RW);
	vmx_disable_intercept_for_msr(msr_bitmap, MSR_IA32_SYSENTER_CS, MSR_TYPE_RW);
	vmx_disable_intercept_for_msr(msr_bitmap, MSR_IA32_SYSENTER_ESP, MSR_TYPE_RW);
	vmx_disable_intercept_for_msr(msr_bitmap, MSR_IA32_SYSENTER_EIP, MSR_TYPE_RW);
	vmx->msr_bitmap_mode = 0;

	vmx->loaded_vmcs = &vmx->vmcs01;
	cpu = get_cpu();
	vmx_vcpu_load(&vmx->vcpu, cpu);
	vmx->vcpu.cpu = cpu;
	vmx_vcpu_setup(vmx);
	vmx_vcpu_put(&vmx->vcpu);
	put_cpu();
	if (cpu_need_virtualize_apic_accesses(&vmx->vcpu)) {
		err = alloc_apic_access_page(kvm);
		if (err)
			goto free_vmcs;
	}

	if (enable_ept && !enable_unrestricted_guest) {
		err = init_rmode_identity_map(kvm);
		if (err)
			goto free_vmcs;
	}

	if (nested)
		nested_vmx_setup_ctls_msrs(&vmx->nested.msrs,
					   kvm_vcpu_apicv_active(&vmx->vcpu));

	vmx->nested.posted_intr_nv = -1;
	vmx->nested.current_vmptr = -1ull;

	vmx->msr_ia32_feature_control_valid_bits = FEATURE_CONTROL_LOCKED;

	/*
	 * Enforce invariant: pi_desc.nv is always either POSTED_INTR_VECTOR
	 * or POSTED_INTR_WAKEUP_VECTOR.
	 */
	vmx->pi_desc.nv = POSTED_INTR_VECTOR;
	vmx->pi_desc.sn = 1;

	return &vmx->vcpu;

free_vmcs:
	free_loaded_vmcs(vmx->loaded_vmcs);
free_msrs:
	kfree(vmx->guest_msrs);
free_pml:
	vmx_destroy_pml_buffer(vmx);
uninit_vcpu:
	kvm_vcpu_uninit(&vmx->vcpu);
free_vcpu:
	free_vpid(vmx->vpid);
	kmem_cache_free(kvm_vcpu_cache, vmx);
	return ERR_PTR(err);
}

#define L1TF_MSG_SMT "L1TF CPU bug present and SMT on, data leak possible. See CVE-2018-3646 and https://www.kernel.org/doc/html/latest/admin-guide/l1tf.html for details.\n"
#define L1TF_MSG_L1D "L1TF CPU bug present and virtualization mitigation disabled, data leak possible. See CVE-2018-3646 and https://www.kernel.org/doc/html/latest/admin-guide/l1tf.html for details.\n"

static int vmx_vm_init(struct kvm *kvm)
{
	spin_lock_init(&to_kvm_vmx(kvm)->ept_pointer_lock);

	if (!ple_gap)
		kvm->arch.pause_in_guest = true;

	if (boot_cpu_has(X86_BUG_L1TF) && enable_ept) {
		switch (l1tf_mitigation) {
		case L1TF_MITIGATION_OFF:
		case L1TF_MITIGATION_FLUSH_NOWARN:
			/* 'I explicitly don't care' is set */
			break;
		case L1TF_MITIGATION_FLUSH:
		case L1TF_MITIGATION_FLUSH_NOSMT:
		case L1TF_MITIGATION_FULL:
			/*
			 * Warn upon starting the first VM in a potentially
			 * insecure environment.
			 */
			if (cpu_smt_control == CPU_SMT_ENABLED)
				pr_warn_once(L1TF_MSG_SMT);
			if (l1tf_vmx_mitigation == VMENTER_L1D_FLUSH_NEVER)
				pr_warn_once(L1TF_MSG_L1D);
			break;
		case L1TF_MITIGATION_FULL_FORCE:
			/* Flush is enforced */
			break;
		}
	}
	return 0;
}

static void __init vmx_check_processor_compat(void *rtn)
{
	struct vmcs_config vmcs_conf;

	*(int *)rtn = 0;
	if (setup_vmcs_config(&vmcs_conf) < 0)
		*(int *)rtn = -EIO;
	nested_vmx_setup_ctls_msrs(&vmcs_conf.nested, enable_apicv);
	if (memcmp(&vmcs_config, &vmcs_conf, sizeof(struct vmcs_config)) != 0) {
		printk(KERN_ERR "kvm: CPU %d feature inconsistency!\n",
				smp_processor_id());
		*(int *)rtn = -EIO;
	}
}

static u64 vmx_get_mt_mask(struct kvm_vcpu *vcpu, gfn_t gfn, bool is_mmio)
{
	u8 cache;
	u64 ipat = 0;

	/* For VT-d and EPT combination
	 * 1. MMIO: always map as UC
	 * 2. EPT with VT-d:
	 *   a. VT-d without snooping control feature: can't guarantee the
	 *	result, try to trust guest.
	 *   b. VT-d with snooping control feature: snooping control feature of
	 *	VT-d engine can guarantee the cache correctness. Just set it
	 *	to WB to keep consistent with host. So the same as item 3.
	 * 3. EPT without VT-d: always map as WB and set IPAT=1 to keep
	 *    consistent with host MTRR
	 */
	if (is_mmio) {
		cache = MTRR_TYPE_UNCACHABLE;
		goto exit;
	}

	if (!kvm_arch_has_noncoherent_dma(vcpu->kvm)) {
		ipat = VMX_EPT_IPAT_BIT;
		cache = MTRR_TYPE_WRBACK;
		goto exit;
	}

	if (kvm_read_cr0(vcpu) & X86_CR0_CD) {
		ipat = VMX_EPT_IPAT_BIT;
		if (kvm_check_has_quirk(vcpu->kvm, KVM_X86_QUIRK_CD_NW_CLEARED))
			cache = MTRR_TYPE_WRBACK;
		else
			cache = MTRR_TYPE_UNCACHABLE;
		goto exit;
	}

	cache = kvm_mtrr_get_guest_memory_type(vcpu, gfn);

exit:
	return (cache << VMX_EPT_MT_EPTE_SHIFT) | ipat;
}

static int vmx_get_lpage_level(void)
{
	if (enable_ept && !cpu_has_vmx_ept_1g_page())
		return PT_DIRECTORY_LEVEL;
	else
		/* For shadow and EPT supported 1GB page */
		return PT_PDPE_LEVEL;
}

static void vmcs_set_secondary_exec_control(u32 new_ctl)
{
	/*
	 * These bits in the secondary execution controls field
	 * are dynamic, the others are mostly based on the hypervisor
	 * architecture and the guest's CPUID.  Do not touch the
	 * dynamic bits.
	 */
	u32 mask =
		SECONDARY_EXEC_SHADOW_VMCS |
		SECONDARY_EXEC_VIRTUALIZE_X2APIC_MODE |
		SECONDARY_EXEC_VIRTUALIZE_APIC_ACCESSES |
		SECONDARY_EXEC_DESC;

	u32 cur_ctl = vmcs_read32(SECONDARY_VM_EXEC_CONTROL);

	vmcs_write32(SECONDARY_VM_EXEC_CONTROL,
		     (new_ctl & ~mask) | (cur_ctl & mask));
}

/*
 * Generate MSR_IA32_VMX_CR{0,4}_FIXED1 according to CPUID. Only set bits
 * (indicating "allowed-1") if they are supported in the guest's CPUID.
 */
static void nested_vmx_cr_fixed1_bits_update(struct kvm_vcpu *vcpu)
{
	struct vcpu_vmx *vmx = to_vmx(vcpu);
	struct kvm_cpuid_entry2 *entry;

	vmx->nested.msrs.cr0_fixed1 = 0xffffffff;
	vmx->nested.msrs.cr4_fixed1 = X86_CR4_PCE;

#define cr4_fixed1_update(_cr4_mask, _reg, _cpuid_mask) do {		\
	if (entry && (entry->_reg & (_cpuid_mask)))			\
		vmx->nested.msrs.cr4_fixed1 |= (_cr4_mask);	\
} while (0)

	entry = kvm_find_cpuid_entry(vcpu, 0x1, 0);
	cr4_fixed1_update(X86_CR4_VME,        edx, bit(X86_FEATURE_VME));
	cr4_fixed1_update(X86_CR4_PVI,        edx, bit(X86_FEATURE_VME));
	cr4_fixed1_update(X86_CR4_TSD,        edx, bit(X86_FEATURE_TSC));
	cr4_fixed1_update(X86_CR4_DE,         edx, bit(X86_FEATURE_DE));
	cr4_fixed1_update(X86_CR4_PSE,        edx, bit(X86_FEATURE_PSE));
	cr4_fixed1_update(X86_CR4_PAE,        edx, bit(X86_FEATURE_PAE));
	cr4_fixed1_update(X86_CR4_MCE,        edx, bit(X86_FEATURE_MCE));
	cr4_fixed1_update(X86_CR4_PGE,        edx, bit(X86_FEATURE_PGE));
	cr4_fixed1_update(X86_CR4_OSFXSR,     edx, bit(X86_FEATURE_FXSR));
	cr4_fixed1_update(X86_CR4_OSXMMEXCPT, edx, bit(X86_FEATURE_XMM));
	cr4_fixed1_update(X86_CR4_VMXE,       ecx, bit(X86_FEATURE_VMX));
	cr4_fixed1_update(X86_CR4_SMXE,       ecx, bit(X86_FEATURE_SMX));
	cr4_fixed1_update(X86_CR4_PCIDE,      ecx, bit(X86_FEATURE_PCID));
	cr4_fixed1_update(X86_CR4_OSXSAVE,    ecx, bit(X86_FEATURE_XSAVE));

	entry = kvm_find_cpuid_entry(vcpu, 0x7, 0);
	cr4_fixed1_update(X86_CR4_FSGSBASE,   ebx, bit(X86_FEATURE_FSGSBASE));
	cr4_fixed1_update(X86_CR4_SMEP,       ebx, bit(X86_FEATURE_SMEP));
	cr4_fixed1_update(X86_CR4_SMAP,       ebx, bit(X86_FEATURE_SMAP));
	cr4_fixed1_update(X86_CR4_PKE,        ecx, bit(X86_FEATURE_PKU));
	cr4_fixed1_update(X86_CR4_UMIP,       ecx, bit(X86_FEATURE_UMIP));

#undef cr4_fixed1_update
}

static void nested_vmx_entry_exit_ctls_update(struct kvm_vcpu *vcpu)
{
	struct vcpu_vmx *vmx = to_vmx(vcpu);

	if (kvm_mpx_supported()) {
		bool mpx_enabled = guest_cpuid_has(vcpu, X86_FEATURE_MPX);

		if (mpx_enabled) {
			vmx->nested.msrs.entry_ctls_high |= VM_ENTRY_LOAD_BNDCFGS;
			vmx->nested.msrs.exit_ctls_high |= VM_EXIT_CLEAR_BNDCFGS;
		} else {
			vmx->nested.msrs.entry_ctls_high &= ~VM_ENTRY_LOAD_BNDCFGS;
			vmx->nested.msrs.exit_ctls_high &= ~VM_EXIT_CLEAR_BNDCFGS;
		}
	}
}

static void vmx_cpuid_update(struct kvm_vcpu *vcpu)
{
	struct vcpu_vmx *vmx = to_vmx(vcpu);

	if (cpu_has_secondary_exec_ctrls()) {
		vmx_compute_secondary_exec_control(vmx);
		vmcs_set_secondary_exec_control(vmx->secondary_exec_control);
	}

	if (nested_vmx_allowed(vcpu))
		to_vmx(vcpu)->msr_ia32_feature_control_valid_bits |=
			FEATURE_CONTROL_VMXON_ENABLED_OUTSIDE_SMX;
	else
		to_vmx(vcpu)->msr_ia32_feature_control_valid_bits &=
			~FEATURE_CONTROL_VMXON_ENABLED_OUTSIDE_SMX;

	if (nested_vmx_allowed(vcpu)) {
		nested_vmx_cr_fixed1_bits_update(vcpu);
		nested_vmx_entry_exit_ctls_update(vcpu);
	}
}

static void vmx_set_supported_cpuid(u32 func, struct kvm_cpuid_entry2 *entry)
{
	if (func == 1 && nested)
		entry->ecx |= bit(X86_FEATURE_VMX);
}

static void nested_ept_inject_page_fault(struct kvm_vcpu *vcpu,
		struct x86_exception *fault)
{
	struct vmcs12 *vmcs12 = get_vmcs12(vcpu);
	struct vcpu_vmx *vmx = to_vmx(vcpu);
	u32 exit_reason;
	unsigned long exit_qualification = vcpu->arch.exit_qualification;

	if (vmx->nested.pml_full) {
		exit_reason = EXIT_REASON_PML_FULL;
		vmx->nested.pml_full = false;
		exit_qualification &= INTR_INFO_UNBLOCK_NMI;
	} else if (fault->error_code & PFERR_RSVD_MASK)
		exit_reason = EXIT_REASON_EPT_MISCONFIG;
	else
		exit_reason = EXIT_REASON_EPT_VIOLATION;

	nested_vmx_vmexit(vcpu, exit_reason, 0, exit_qualification);
	vmcs12->guest_physical_address = fault->address;
}

static bool nested_ept_ad_enabled(struct kvm_vcpu *vcpu)
{
	return nested_ept_get_cr3(vcpu) & VMX_EPTP_AD_ENABLE_BIT;
}

/* Callbacks for nested_ept_init_mmu_context: */

static unsigned long nested_ept_get_cr3(struct kvm_vcpu *vcpu)
{
	/* return the page table to be shadowed - in our case, EPT12 */
	return get_vmcs12(vcpu)->ept_pointer;
}

static int nested_ept_init_mmu_context(struct kvm_vcpu *vcpu)
{
	WARN_ON(mmu_is_nested(vcpu));
	if (!valid_ept_address(vcpu, nested_ept_get_cr3(vcpu)))
		return 1;

	kvm_init_shadow_ept_mmu(vcpu,
			to_vmx(vcpu)->nested.msrs.ept_caps &
			VMX_EPT_EXECUTE_ONLY_BIT,
			nested_ept_ad_enabled(vcpu),
			nested_ept_get_cr3(vcpu));
	vcpu->arch.mmu.set_cr3           = vmx_set_cr3;
	vcpu->arch.mmu.get_cr3           = nested_ept_get_cr3;
	vcpu->arch.mmu.inject_page_fault = nested_ept_inject_page_fault;

	vcpu->arch.walk_mmu              = &vcpu->arch.nested_mmu;
	return 0;
}

static void nested_ept_uninit_mmu_context(struct kvm_vcpu *vcpu)
{
	vcpu->arch.walk_mmu = &vcpu->arch.mmu;
}

static bool nested_vmx_is_page_fault_vmexit(struct vmcs12 *vmcs12,
					    u16 error_code)
{
	bool inequality, bit;

	bit = (vmcs12->exception_bitmap & (1u << PF_VECTOR)) != 0;
	inequality =
		(error_code & vmcs12->page_fault_error_code_mask) !=
		 vmcs12->page_fault_error_code_match;
	return inequality ^ bit;
}

static void vmx_inject_page_fault_nested(struct kvm_vcpu *vcpu,
		struct x86_exception *fault)
{
	struct vmcs12 *vmcs12 = get_vmcs12(vcpu);

	WARN_ON(!is_guest_mode(vcpu));

	if (nested_vmx_is_page_fault_vmexit(vmcs12, fault->error_code) &&
		!to_vmx(vcpu)->nested.nested_run_pending) {
		vmcs12->vm_exit_intr_error_code = fault->error_code;
		nested_vmx_vmexit(vcpu, EXIT_REASON_EXCEPTION_NMI,
				  PF_VECTOR | INTR_TYPE_HARD_EXCEPTION |
				  INTR_INFO_DELIVER_CODE_MASK | INTR_INFO_VALID_MASK,
				  fault->address);
	} else {
		kvm_inject_page_fault(vcpu, fault);
	}
}

static inline bool nested_vmx_prepare_msr_bitmap(struct kvm_vcpu *vcpu,
						 struct vmcs12 *vmcs12);

static void nested_get_vmcs12_pages(struct kvm_vcpu *vcpu)
{
	struct vmcs12 *vmcs12 = get_vmcs12(vcpu);
	struct vcpu_vmx *vmx = to_vmx(vcpu);
	struct page *page;
	u64 hpa;

	if (nested_cpu_has2(vmcs12, SECONDARY_EXEC_VIRTUALIZE_APIC_ACCESSES)) {
		/*
		 * Translate L1 physical address to host physical
		 * address for vmcs02. Keep the page pinned, so this
		 * physical address remains valid. We keep a reference
		 * to it so we can release it later.
		 */
		if (vmx->nested.apic_access_page) { /* shouldn't happen */
			kvm_release_page_dirty(vmx->nested.apic_access_page);
			vmx->nested.apic_access_page = NULL;
		}
		page = kvm_vcpu_gpa_to_page(vcpu, vmcs12->apic_access_addr);
		/*
		 * If translation failed, no matter: This feature asks
		 * to exit when accessing the given address, and if it
		 * can never be accessed, this feature won't do
		 * anything anyway.
		 */
		if (!is_error_page(page)) {
			vmx->nested.apic_access_page = page;
			hpa = page_to_phys(vmx->nested.apic_access_page);
			vmcs_write64(APIC_ACCESS_ADDR, hpa);
		} else {
			vmcs_clear_bits(SECONDARY_VM_EXEC_CONTROL,
					SECONDARY_EXEC_VIRTUALIZE_APIC_ACCESSES);
		}
	}

	if (nested_cpu_has(vmcs12, CPU_BASED_TPR_SHADOW)) {
		if (vmx->nested.virtual_apic_page) { /* shouldn't happen */
			kvm_release_page_dirty(vmx->nested.virtual_apic_page);
			vmx->nested.virtual_apic_page = NULL;
		}
		page = kvm_vcpu_gpa_to_page(vcpu, vmcs12->virtual_apic_page_addr);

		/*
		 * If translation failed, VM entry will fail because
		 * prepare_vmcs02 set VIRTUAL_APIC_PAGE_ADDR to -1ull.
		 * Failing the vm entry is _not_ what the processor
		 * does but it's basically the only possibility we
		 * have.  We could still enter the guest if CR8 load
		 * exits are enabled, CR8 store exits are enabled, and
		 * virtualize APIC access is disabled; in this case
		 * the processor would never use the TPR shadow and we
		 * could simply clear the bit from the execution
		 * control.  But such a configuration is useless, so
		 * let's keep the code simple.
		 */
		if (!is_error_page(page)) {
			vmx->nested.virtual_apic_page = page;
			hpa = page_to_phys(vmx->nested.virtual_apic_page);
			vmcs_write64(VIRTUAL_APIC_PAGE_ADDR, hpa);
		}
	}

	if (nested_cpu_has_posted_intr(vmcs12)) {
		if (vmx->nested.pi_desc_page) { /* shouldn't happen */
			kunmap(vmx->nested.pi_desc_page);
			kvm_release_page_dirty(vmx->nested.pi_desc_page);
			vmx->nested.pi_desc_page = NULL;
		}
		page = kvm_vcpu_gpa_to_page(vcpu, vmcs12->posted_intr_desc_addr);
		if (is_error_page(page))
			return;
		vmx->nested.pi_desc_page = page;
		vmx->nested.pi_desc = kmap(vmx->nested.pi_desc_page);
		vmx->nested.pi_desc =
			(struct pi_desc *)((void *)vmx->nested.pi_desc +
			(unsigned long)(vmcs12->posted_intr_desc_addr &
			(PAGE_SIZE - 1)));
		vmcs_write64(POSTED_INTR_DESC_ADDR,
			page_to_phys(vmx->nested.pi_desc_page) +
			(unsigned long)(vmcs12->posted_intr_desc_addr &
			(PAGE_SIZE - 1)));
	}
	if (nested_vmx_prepare_msr_bitmap(vcpu, vmcs12))
		vmcs_set_bits(CPU_BASED_VM_EXEC_CONTROL,
			      CPU_BASED_USE_MSR_BITMAPS);
	else
		vmcs_clear_bits(CPU_BASED_VM_EXEC_CONTROL,
				CPU_BASED_USE_MSR_BITMAPS);
}

static void vmx_start_preemption_timer(struct kvm_vcpu *vcpu)
{
	u64 preemption_timeout = get_vmcs12(vcpu)->vmx_preemption_timer_value;
	struct vcpu_vmx *vmx = to_vmx(vcpu);

	/*
	 * A timer value of zero is architecturally guaranteed to cause
	 * a VMExit prior to executing any instructions in the guest.
	 */
	if (preemption_timeout == 0) {
		vmx_preemption_timer_fn(&vmx->nested.preemption_timer);
		return;
	}

	if (vcpu->arch.virtual_tsc_khz == 0)
		return;

	preemption_timeout <<= VMX_MISC_EMULATED_PREEMPTION_TIMER_RATE;
	preemption_timeout *= 1000000;
	do_div(preemption_timeout, vcpu->arch.virtual_tsc_khz);
	hrtimer_start(&vmx->nested.preemption_timer,
		      ns_to_ktime(preemption_timeout), HRTIMER_MODE_REL);
}

static int nested_vmx_check_io_bitmap_controls(struct kvm_vcpu *vcpu,
					       struct vmcs12 *vmcs12)
{
	if (!nested_cpu_has(vmcs12, CPU_BASED_USE_IO_BITMAPS))
		return 0;

	if (!page_address_valid(vcpu, vmcs12->io_bitmap_a) ||
	    !page_address_valid(vcpu, vmcs12->io_bitmap_b))
		return -EINVAL;

	return 0;
}

static int nested_vmx_check_msr_bitmap_controls(struct kvm_vcpu *vcpu,
						struct vmcs12 *vmcs12)
{
	if (!nested_cpu_has(vmcs12, CPU_BASED_USE_MSR_BITMAPS))
		return 0;

	if (!page_address_valid(vcpu, vmcs12->msr_bitmap))
		return -EINVAL;

	return 0;
}

static int nested_vmx_check_tpr_shadow_controls(struct kvm_vcpu *vcpu,
						struct vmcs12 *vmcs12)
{
	if (!nested_cpu_has(vmcs12, CPU_BASED_TPR_SHADOW))
		return 0;

	if (!page_address_valid(vcpu, vmcs12->virtual_apic_page_addr))
		return -EINVAL;

	return 0;
}

/*
 * Merge L0's and L1's MSR bitmap, return false to indicate that
 * we do not use the hardware.
 */
static inline bool nested_vmx_prepare_msr_bitmap(struct kvm_vcpu *vcpu,
						 struct vmcs12 *vmcs12)
{
	int msr;
	struct page *page;
	unsigned long *msr_bitmap_l1;
	unsigned long *msr_bitmap_l0 = to_vmx(vcpu)->nested.vmcs02.msr_bitmap;
	/*
	 * pred_cmd & spec_ctrl are trying to verify two things:
	 *
	 * 1. L0 gave a permission to L1 to actually passthrough the MSR. This
	 *    ensures that we do not accidentally generate an L02 MSR bitmap
	 *    from the L12 MSR bitmap that is too permissive.
	 * 2. That L1 or L2s have actually used the MSR. This avoids
	 *    unnecessarily merging of the bitmap if the MSR is unused. This
	 *    works properly because we only update the L01 MSR bitmap lazily.
	 *    So even if L0 should pass L1 these MSRs, the L01 bitmap is only
	 *    updated to reflect this when L1 (or its L2s) actually write to
	 *    the MSR.
	 */
	bool pred_cmd = !msr_write_intercepted_l01(vcpu, MSR_IA32_PRED_CMD);
	bool spec_ctrl = !msr_write_intercepted_l01(vcpu, MSR_IA32_SPEC_CTRL);

	/* Nothing to do if the MSR bitmap is not in use.  */
	if (!cpu_has_vmx_msr_bitmap() ||
	    !nested_cpu_has(vmcs12, CPU_BASED_USE_MSR_BITMAPS))
		return false;

	if (!nested_cpu_has_virt_x2apic_mode(vmcs12) &&
	    !pred_cmd && !spec_ctrl)
		return false;

	page = kvm_vcpu_gpa_to_page(vcpu, vmcs12->msr_bitmap);
	if (is_error_page(page))
		return false;

	msr_bitmap_l1 = (unsigned long *)kmap(page);
	if (nested_cpu_has_apic_reg_virt(vmcs12)) {
		/*
		 * L0 need not intercept reads for MSRs between 0x800 and 0x8ff, it
		 * just lets the processor take the value from the virtual-APIC page;
		 * take those 256 bits directly from the L1 bitmap.
		 */
		for (msr = 0x800; msr <= 0x8ff; msr += BITS_PER_LONG) {
			unsigned word = msr / BITS_PER_LONG;
			msr_bitmap_l0[word] = msr_bitmap_l1[word];
			msr_bitmap_l0[word + (0x800 / sizeof(long))] = ~0;
		}
	} else {
		for (msr = 0x800; msr <= 0x8ff; msr += BITS_PER_LONG) {
			unsigned word = msr / BITS_PER_LONG;
			msr_bitmap_l0[word] = ~0;
			msr_bitmap_l0[word + (0x800 / sizeof(long))] = ~0;
		}
	}

	nested_vmx_disable_intercept_for_msr(
		msr_bitmap_l1, msr_bitmap_l0,
		X2APIC_MSR(APIC_TASKPRI),
		MSR_TYPE_W);

	if (nested_cpu_has_vid(vmcs12)) {
		nested_vmx_disable_intercept_for_msr(
			msr_bitmap_l1, msr_bitmap_l0,
			X2APIC_MSR(APIC_EOI),
			MSR_TYPE_W);
		nested_vmx_disable_intercept_for_msr(
			msr_bitmap_l1, msr_bitmap_l0,
			X2APIC_MSR(APIC_SELF_IPI),
			MSR_TYPE_W);
	}

	if (spec_ctrl)
		nested_vmx_disable_intercept_for_msr(
					msr_bitmap_l1, msr_bitmap_l0,
					MSR_IA32_SPEC_CTRL,
					MSR_TYPE_R | MSR_TYPE_W);

	if (pred_cmd)
		nested_vmx_disable_intercept_for_msr(
					msr_bitmap_l1, msr_bitmap_l0,
					MSR_IA32_PRED_CMD,
					MSR_TYPE_W);

	kunmap(page);
	kvm_release_page_clean(page);

	return true;
}

static void nested_cache_shadow_vmcs12(struct kvm_vcpu *vcpu,
				       struct vmcs12 *vmcs12)
{
	struct vmcs12 *shadow;
	struct page *page;

	if (!nested_cpu_has_shadow_vmcs(vmcs12) ||
	    vmcs12->vmcs_link_pointer == -1ull)
		return;

	shadow = get_shadow_vmcs12(vcpu);
	page = kvm_vcpu_gpa_to_page(vcpu, vmcs12->vmcs_link_pointer);

	memcpy(shadow, kmap(page), VMCS12_SIZE);

	kunmap(page);
	kvm_release_page_clean(page);
}

static void nested_flush_cached_shadow_vmcs12(struct kvm_vcpu *vcpu,
					      struct vmcs12 *vmcs12)
{
	struct vcpu_vmx *vmx = to_vmx(vcpu);

	if (!nested_cpu_has_shadow_vmcs(vmcs12) ||
	    vmcs12->vmcs_link_pointer == -1ull)
		return;

	kvm_write_guest(vmx->vcpu.kvm, vmcs12->vmcs_link_pointer,
			get_shadow_vmcs12(vcpu), VMCS12_SIZE);
}

static int nested_vmx_check_apic_access_controls(struct kvm_vcpu *vcpu,
					  struct vmcs12 *vmcs12)
{
	if (nested_cpu_has2(vmcs12, SECONDARY_EXEC_VIRTUALIZE_APIC_ACCESSES) &&
	    !page_address_valid(vcpu, vmcs12->apic_access_addr))
		return -EINVAL;
	else
		return 0;
}

static int nested_vmx_check_apicv_controls(struct kvm_vcpu *vcpu,
					   struct vmcs12 *vmcs12)
{
	if (!nested_cpu_has_virt_x2apic_mode(vmcs12) &&
	    !nested_cpu_has_apic_reg_virt(vmcs12) &&
	    !nested_cpu_has_vid(vmcs12) &&
	    !nested_cpu_has_posted_intr(vmcs12))
		return 0;

	/*
	 * If virtualize x2apic mode is enabled,
	 * virtualize apic access must be disabled.
	 */
	if (nested_cpu_has_virt_x2apic_mode(vmcs12) &&
	    nested_cpu_has2(vmcs12, SECONDARY_EXEC_VIRTUALIZE_APIC_ACCESSES))
		return -EINVAL;

	/*
	 * If virtual interrupt delivery is enabled,
	 * we must exit on external interrupts.
	 */
	if (nested_cpu_has_vid(vmcs12) &&
	   !nested_exit_on_intr(vcpu))
		return -EINVAL;

	/*
	 * bits 15:8 should be zero in posted_intr_nv,
	 * the descriptor address has been already checked
	 * in nested_get_vmcs12_pages.
	 *
	 * bits 5:0 of posted_intr_desc_addr should be zero.
	 */
	if (nested_cpu_has_posted_intr(vmcs12) &&
	   (!nested_cpu_has_vid(vmcs12) ||
	    !nested_exit_intr_ack_set(vcpu) ||
	    (vmcs12->posted_intr_nv & 0xff00) ||
	    (vmcs12->posted_intr_desc_addr & 0x3f) ||
	    (!page_address_valid(vcpu, vmcs12->posted_intr_desc_addr))))
		return -EINVAL;

	/* tpr shadow is needed by all apicv features. */
	if (!nested_cpu_has(vmcs12, CPU_BASED_TPR_SHADOW))
		return -EINVAL;

	return 0;
}

static int nested_vmx_check_msr_switch(struct kvm_vcpu *vcpu,
				       unsigned long count_field,
				       unsigned long addr_field)
{
	struct vmcs12 *vmcs12 = get_vmcs12(vcpu);
	int maxphyaddr;
	u64 count, addr;

	if (vmcs12_read_any(vmcs12, count_field, &count) ||
	    vmcs12_read_any(vmcs12, addr_field, &addr)) {
		WARN_ON(1);
		return -EINVAL;
	}
	if (count == 0)
		return 0;
	maxphyaddr = cpuid_maxphyaddr(vcpu);
	if (!IS_ALIGNED(addr, 16) || addr >> maxphyaddr ||
	    (addr + count * sizeof(struct vmx_msr_entry) - 1) >> maxphyaddr) {
		pr_debug_ratelimited(
			"nVMX: invalid MSR switch (0x%lx, %d, %llu, 0x%08llx)",
			addr_field, maxphyaddr, count, addr);
		return -EINVAL;
	}
	return 0;
}

static int nested_vmx_check_msr_switch_controls(struct kvm_vcpu *vcpu,
						struct vmcs12 *vmcs12)
{
	if (vmcs12->vm_exit_msr_load_count == 0 &&
	    vmcs12->vm_exit_msr_store_count == 0 &&
	    vmcs12->vm_entry_msr_load_count == 0)
		return 0; /* Fast path */
	if (nested_vmx_check_msr_switch(vcpu, VM_EXIT_MSR_LOAD_COUNT,
					VM_EXIT_MSR_LOAD_ADDR) ||
	    nested_vmx_check_msr_switch(vcpu, VM_EXIT_MSR_STORE_COUNT,
					VM_EXIT_MSR_STORE_ADDR) ||
	    nested_vmx_check_msr_switch(vcpu, VM_ENTRY_MSR_LOAD_COUNT,
					VM_ENTRY_MSR_LOAD_ADDR))
		return -EINVAL;
	return 0;
}

static int nested_vmx_check_pml_controls(struct kvm_vcpu *vcpu,
					 struct vmcs12 *vmcs12)
{
	u64 address = vmcs12->pml_address;
	int maxphyaddr = cpuid_maxphyaddr(vcpu);

	if (nested_cpu_has2(vmcs12, SECONDARY_EXEC_ENABLE_PML)) {
		if (!nested_cpu_has_ept(vmcs12) ||
		    !IS_ALIGNED(address, 4096)  ||
		    address >> maxphyaddr)
			return -EINVAL;
	}

	return 0;
}

static int nested_vmx_check_shadow_vmcs_controls(struct kvm_vcpu *vcpu,
						 struct vmcs12 *vmcs12)
{
	if (!nested_cpu_has_shadow_vmcs(vmcs12))
		return 0;

	if (!page_address_valid(vcpu, vmcs12->vmread_bitmap) ||
	    !page_address_valid(vcpu, vmcs12->vmwrite_bitmap))
		return -EINVAL;

	return 0;
}

static int nested_vmx_msr_check_common(struct kvm_vcpu *vcpu,
				       struct vmx_msr_entry *e)
{
	/* x2APIC MSR accesses are not allowed */
	if (vcpu->arch.apic_base & X2APIC_ENABLE && e->index >> 8 == 0x8)
		return -EINVAL;
	if (e->index == MSR_IA32_UCODE_WRITE || /* SDM Table 35-2 */
	    e->index == MSR_IA32_UCODE_REV)
		return -EINVAL;
	if (e->reserved != 0)
		return -EINVAL;
	return 0;
}

static int nested_vmx_load_msr_check(struct kvm_vcpu *vcpu,
				     struct vmx_msr_entry *e)
{
	if (e->index == MSR_FS_BASE ||
	    e->index == MSR_GS_BASE ||
	    e->index == MSR_IA32_SMM_MONITOR_CTL || /* SMM is not supported */
	    nested_vmx_msr_check_common(vcpu, e))
		return -EINVAL;
	return 0;
}

static int nested_vmx_store_msr_check(struct kvm_vcpu *vcpu,
				      struct vmx_msr_entry *e)
{
	if (e->index == MSR_IA32_SMBASE || /* SMM is not supported */
	    nested_vmx_msr_check_common(vcpu, e))
		return -EINVAL;
	return 0;
}

/*
 * Load guest's/host's msr at nested entry/exit.
 * return 0 for success, entry index for failure.
 */
static u32 nested_vmx_load_msr(struct kvm_vcpu *vcpu, u64 gpa, u32 count)
{
	u32 i;
	struct vmx_msr_entry e;
	struct msr_data msr;

	msr.host_initiated = false;
	for (i = 0; i < count; i++) {
		if (kvm_vcpu_read_guest(vcpu, gpa + i * sizeof(e),
					&e, sizeof(e))) {
			pr_debug_ratelimited(
				"%s cannot read MSR entry (%u, 0x%08llx)\n",
				__func__, i, gpa + i * sizeof(e));
			goto fail;
		}
		if (nested_vmx_load_msr_check(vcpu, &e)) {
			pr_debug_ratelimited(
				"%s check failed (%u, 0x%x, 0x%x)\n",
				__func__, i, e.index, e.reserved);
			goto fail;
		}
		msr.index = e.index;
		msr.data = e.value;
		if (kvm_set_msr(vcpu, &msr)) {
			pr_debug_ratelimited(
				"%s cannot write MSR (%u, 0x%x, 0x%llx)\n",
				__func__, i, e.index, e.value);
			goto fail;
		}
	}
	return 0;
fail:
	return i + 1;
}

static int nested_vmx_store_msr(struct kvm_vcpu *vcpu, u64 gpa, u32 count)
{
	u32 i;
	struct vmx_msr_entry e;

	for (i = 0; i < count; i++) {
		struct msr_data msr_info;
		if (kvm_vcpu_read_guest(vcpu,
					gpa + i * sizeof(e),
					&e, 2 * sizeof(u32))) {
			pr_debug_ratelimited(
				"%s cannot read MSR entry (%u, 0x%08llx)\n",
				__func__, i, gpa + i * sizeof(e));
			return -EINVAL;
		}
		if (nested_vmx_store_msr_check(vcpu, &e)) {
			pr_debug_ratelimited(
				"%s check failed (%u, 0x%x, 0x%x)\n",
				__func__, i, e.index, e.reserved);
			return -EINVAL;
		}
		msr_info.host_initiated = false;
		msr_info.index = e.index;
		if (kvm_get_msr(vcpu, &msr_info)) {
			pr_debug_ratelimited(
				"%s cannot read MSR (%u, 0x%x)\n",
				__func__, i, e.index);
			return -EINVAL;
		}
		if (kvm_vcpu_write_guest(vcpu,
					 gpa + i * sizeof(e) +
					     offsetof(struct vmx_msr_entry, value),
					 &msr_info.data, sizeof(msr_info.data))) {
			pr_debug_ratelimited(
				"%s cannot write MSR (%u, 0x%x, 0x%llx)\n",
				__func__, i, e.index, msr_info.data);
			return -EINVAL;
		}
	}
	return 0;
}

static bool nested_cr3_valid(struct kvm_vcpu *vcpu, unsigned long val)
{
	unsigned long invalid_mask;

	invalid_mask = (~0ULL) << cpuid_maxphyaddr(vcpu);
	return (val & invalid_mask) == 0;
}

/*
 * Load guest's/host's cr3 at nested entry/exit. nested_ept is true if we are
 * emulating VM entry into a guest with EPT enabled.
 * Returns 0 on success, 1 on failure. Invalid state exit qualification code
 * is assigned to entry_failure_code on failure.
 */
static int nested_vmx_load_cr3(struct kvm_vcpu *vcpu, unsigned long cr3, bool nested_ept,
			       u32 *entry_failure_code)
{
	if (cr3 != kvm_read_cr3(vcpu) || (!nested_ept && pdptrs_changed(vcpu))) {
		if (!nested_cr3_valid(vcpu, cr3)) {
			*entry_failure_code = ENTRY_FAIL_DEFAULT;
			return 1;
		}

		/*
		 * If PAE paging and EPT are both on, CR3 is not used by the CPU and
		 * must not be dereferenced.
		 */
		if (!is_long_mode(vcpu) && is_pae(vcpu) && is_paging(vcpu) &&
		    !nested_ept) {
			if (!load_pdptrs(vcpu, vcpu->arch.walk_mmu, cr3)) {
				*entry_failure_code = ENTRY_FAIL_PDPTE;
				return 1;
			}
		}
	}

	if (!nested_ept)
		kvm_mmu_new_cr3(vcpu, cr3, false);

	vcpu->arch.cr3 = cr3;
	__set_bit(VCPU_EXREG_CR3, (ulong *)&vcpu->arch.regs_avail);

	kvm_init_mmu(vcpu, false);

	return 0;
}

static void prepare_vmcs02_full(struct kvm_vcpu *vcpu, struct vmcs12 *vmcs12)
{
	struct vcpu_vmx *vmx = to_vmx(vcpu);

	vmcs_write16(GUEST_ES_SELECTOR, vmcs12->guest_es_selector);
	vmcs_write16(GUEST_SS_SELECTOR, vmcs12->guest_ss_selector);
	vmcs_write16(GUEST_DS_SELECTOR, vmcs12->guest_ds_selector);
	vmcs_write16(GUEST_FS_SELECTOR, vmcs12->guest_fs_selector);
	vmcs_write16(GUEST_GS_SELECTOR, vmcs12->guest_gs_selector);
	vmcs_write16(GUEST_LDTR_SELECTOR, vmcs12->guest_ldtr_selector);
	vmcs_write16(GUEST_TR_SELECTOR, vmcs12->guest_tr_selector);
	vmcs_write32(GUEST_ES_LIMIT, vmcs12->guest_es_limit);
	vmcs_write32(GUEST_SS_LIMIT, vmcs12->guest_ss_limit);
	vmcs_write32(GUEST_DS_LIMIT, vmcs12->guest_ds_limit);
	vmcs_write32(GUEST_FS_LIMIT, vmcs12->guest_fs_limit);
	vmcs_write32(GUEST_GS_LIMIT, vmcs12->guest_gs_limit);
	vmcs_write32(GUEST_LDTR_LIMIT, vmcs12->guest_ldtr_limit);
	vmcs_write32(GUEST_TR_LIMIT, vmcs12->guest_tr_limit);
	vmcs_write32(GUEST_GDTR_LIMIT, vmcs12->guest_gdtr_limit);
	vmcs_write32(GUEST_IDTR_LIMIT, vmcs12->guest_idtr_limit);
	vmcs_write32(GUEST_ES_AR_BYTES, vmcs12->guest_es_ar_bytes);
	vmcs_write32(GUEST_SS_AR_BYTES, vmcs12->guest_ss_ar_bytes);
	vmcs_write32(GUEST_DS_AR_BYTES, vmcs12->guest_ds_ar_bytes);
	vmcs_write32(GUEST_FS_AR_BYTES, vmcs12->guest_fs_ar_bytes);
	vmcs_write32(GUEST_GS_AR_BYTES, vmcs12->guest_gs_ar_bytes);
	vmcs_write32(GUEST_LDTR_AR_BYTES, vmcs12->guest_ldtr_ar_bytes);
	vmcs_write32(GUEST_TR_AR_BYTES, vmcs12->guest_tr_ar_bytes);
	vmcs_writel(GUEST_SS_BASE, vmcs12->guest_ss_base);
	vmcs_writel(GUEST_DS_BASE, vmcs12->guest_ds_base);
	vmcs_writel(GUEST_FS_BASE, vmcs12->guest_fs_base);
	vmcs_writel(GUEST_GS_BASE, vmcs12->guest_gs_base);
	vmcs_writel(GUEST_LDTR_BASE, vmcs12->guest_ldtr_base);
	vmcs_writel(GUEST_TR_BASE, vmcs12->guest_tr_base);
	vmcs_writel(GUEST_GDTR_BASE, vmcs12->guest_gdtr_base);
	vmcs_writel(GUEST_IDTR_BASE, vmcs12->guest_idtr_base);

	vmcs_write32(GUEST_SYSENTER_CS, vmcs12->guest_sysenter_cs);
	vmcs_writel(GUEST_PENDING_DBG_EXCEPTIONS,
		vmcs12->guest_pending_dbg_exceptions);
	vmcs_writel(GUEST_SYSENTER_ESP, vmcs12->guest_sysenter_esp);
	vmcs_writel(GUEST_SYSENTER_EIP, vmcs12->guest_sysenter_eip);

	if (nested_cpu_has_xsaves(vmcs12))
		vmcs_write64(XSS_EXIT_BITMAP, vmcs12->xss_exit_bitmap);
	vmcs_write64(VMCS_LINK_POINTER, -1ull);

	if (cpu_has_vmx_posted_intr())
		vmcs_write16(POSTED_INTR_NV, POSTED_INTR_NESTED_VECTOR);

	/*
	 * Whether page-faults are trapped is determined by a combination of
	 * 3 settings: PFEC_MASK, PFEC_MATCH and EXCEPTION_BITMAP.PF.
	 * If enable_ept, L0 doesn't care about page faults and we should
	 * set all of these to L1's desires. However, if !enable_ept, L0 does
	 * care about (at least some) page faults, and because it is not easy
	 * (if at all possible?) to merge L0 and L1's desires, we simply ask
	 * to exit on each and every L2 page fault. This is done by setting
	 * MASK=MATCH=0 and (see below) EB.PF=1.
	 * Note that below we don't need special code to set EB.PF beyond the
	 * "or"ing of the EB of vmcs01 and vmcs12, because when enable_ept,
	 * vmcs01's EB.PF is 0 so the "or" will take vmcs12's value, and when
	 * !enable_ept, EB.PF is 1, so the "or" will always be 1.
	 */
	vmcs_write32(PAGE_FAULT_ERROR_CODE_MASK,
		enable_ept ? vmcs12->page_fault_error_code_mask : 0);
	vmcs_write32(PAGE_FAULT_ERROR_CODE_MATCH,
		enable_ept ? vmcs12->page_fault_error_code_match : 0);

	/* All VMFUNCs are currently emulated through L0 vmexits.  */
	if (cpu_has_vmx_vmfunc())
		vmcs_write64(VM_FUNCTION_CONTROL, 0);

	if (cpu_has_vmx_apicv()) {
		vmcs_write64(EOI_EXIT_BITMAP0, vmcs12->eoi_exit_bitmap0);
		vmcs_write64(EOI_EXIT_BITMAP1, vmcs12->eoi_exit_bitmap1);
		vmcs_write64(EOI_EXIT_BITMAP2, vmcs12->eoi_exit_bitmap2);
		vmcs_write64(EOI_EXIT_BITMAP3, vmcs12->eoi_exit_bitmap3);
	}

	/*
	 * Set host-state according to L0's settings (vmcs12 is irrelevant here)
	 * Some constant fields are set here by vmx_set_constant_host_state().
	 * Other fields are different per CPU, and will be set later when
	 * vmx_vcpu_load() is called, and when vmx_prepare_switch_to_guest()
	 * is called.
	 */
	vmx_set_constant_host_state(vmx);

	/*
	 * Set the MSR load/store lists to match L0's settings.
	 */
	vmcs_write32(VM_EXIT_MSR_STORE_COUNT, 0);
	vmcs_write32(VM_EXIT_MSR_LOAD_COUNT, vmx->msr_autoload.host.nr);
	vmcs_write64(VM_EXIT_MSR_LOAD_ADDR, __pa(vmx->msr_autoload.host.val));
	vmcs_write32(VM_ENTRY_MSR_LOAD_COUNT, vmx->msr_autoload.guest.nr);
	vmcs_write64(VM_ENTRY_MSR_LOAD_ADDR, __pa(vmx->msr_autoload.guest.val));

	set_cr4_guest_host_mask(vmx);

	if (kvm_mpx_supported()) {
		if (vmx->nested.nested_run_pending &&
			(vmcs12->vm_entry_controls & VM_ENTRY_LOAD_BNDCFGS))
			vmcs_write64(GUEST_BNDCFGS, vmcs12->guest_bndcfgs);
		else
			vmcs_write64(GUEST_BNDCFGS, vmx->nested.vmcs01_guest_bndcfgs);
	}

	if (enable_vpid) {
		if (nested_cpu_has_vpid(vmcs12) && vmx->nested.vpid02)
			vmcs_write16(VIRTUAL_PROCESSOR_ID, vmx->nested.vpid02);
		else
			vmcs_write16(VIRTUAL_PROCESSOR_ID, vmx->vpid);
	}

	/*
	 * L1 may access the L2's PDPTR, so save them to construct vmcs12
	 */
	if (enable_ept) {
		vmcs_write64(GUEST_PDPTR0, vmcs12->guest_pdptr0);
		vmcs_write64(GUEST_PDPTR1, vmcs12->guest_pdptr1);
		vmcs_write64(GUEST_PDPTR2, vmcs12->guest_pdptr2);
		vmcs_write64(GUEST_PDPTR3, vmcs12->guest_pdptr3);
	}

	if (cpu_has_vmx_msr_bitmap())
		vmcs_write64(MSR_BITMAP, __pa(vmx->nested.vmcs02.msr_bitmap));
}

/*
 * prepare_vmcs02 is called when the L1 guest hypervisor runs its nested
 * L2 guest. L1 has a vmcs for L2 (vmcs12), and this function "merges" it
 * with L0's requirements for its guest (a.k.a. vmcs01), so we can run the L2
 * guest in a way that will both be appropriate to L1's requests, and our
 * needs. In addition to modifying the active vmcs (which is vmcs02), this
 * function also has additional necessary side-effects, like setting various
 * vcpu->arch fields.
 * Returns 0 on success, 1 on failure. Invalid state exit qualification code
 * is assigned to entry_failure_code on failure.
 */
static int prepare_vmcs02(struct kvm_vcpu *vcpu, struct vmcs12 *vmcs12,
			  u32 *entry_failure_code)
{
	struct vcpu_vmx *vmx = to_vmx(vcpu);
	u32 exec_control, vmcs12_exec_ctrl;

	if (vmx->nested.dirty_vmcs12) {
		prepare_vmcs02_full(vcpu, vmcs12);
		vmx->nested.dirty_vmcs12 = false;
	}

	/*
	 * First, the fields that are shadowed.  This must be kept in sync
	 * with vmx_shadow_fields.h.
	 */

	vmcs_write16(GUEST_CS_SELECTOR, vmcs12->guest_cs_selector);
	vmcs_write32(GUEST_CS_LIMIT, vmcs12->guest_cs_limit);
	vmcs_write32(GUEST_CS_AR_BYTES, vmcs12->guest_cs_ar_bytes);
	vmcs_writel(GUEST_ES_BASE, vmcs12->guest_es_base);
	vmcs_writel(GUEST_CS_BASE, vmcs12->guest_cs_base);

	if (vmx->nested.nested_run_pending &&
	    (vmcs12->vm_entry_controls & VM_ENTRY_LOAD_DEBUG_CONTROLS)) {
		kvm_set_dr(vcpu, 7, vmcs12->guest_dr7);
		vmcs_write64(GUEST_IA32_DEBUGCTL, vmcs12->guest_ia32_debugctl);
	} else {
		kvm_set_dr(vcpu, 7, vcpu->arch.dr7);
		vmcs_write64(GUEST_IA32_DEBUGCTL, vmx->nested.vmcs01_debugctl);
	}
	if (vmx->nested.nested_run_pending) {
		vmcs_write32(VM_ENTRY_INTR_INFO_FIELD,
			     vmcs12->vm_entry_intr_info_field);
		vmcs_write32(VM_ENTRY_EXCEPTION_ERROR_CODE,
			     vmcs12->vm_entry_exception_error_code);
		vmcs_write32(VM_ENTRY_INSTRUCTION_LEN,
			     vmcs12->vm_entry_instruction_len);
		vmcs_write32(GUEST_INTERRUPTIBILITY_INFO,
			     vmcs12->guest_interruptibility_info);
		vmx->loaded_vmcs->nmi_known_unmasked =
			!(vmcs12->guest_interruptibility_info & GUEST_INTR_STATE_NMI);
	} else {
		vmcs_write32(VM_ENTRY_INTR_INFO_FIELD, 0);
	}
	vmx_set_rflags(vcpu, vmcs12->guest_rflags);

	exec_control = vmcs12->pin_based_vm_exec_control;

	/* Preemption timer setting is computed directly in vmx_vcpu_run.  */
	exec_control |= vmcs_config.pin_based_exec_ctrl;
	exec_control &= ~PIN_BASED_VMX_PREEMPTION_TIMER;
	vmx->loaded_vmcs->hv_timer_armed = false;

	/* Posted interrupts setting is only taken from vmcs12.  */
	if (nested_cpu_has_posted_intr(vmcs12)) {
		vmx->nested.posted_intr_nv = vmcs12->posted_intr_nv;
		vmx->nested.pi_pending = false;
	} else {
		exec_control &= ~PIN_BASED_POSTED_INTR;
	}

	vmcs_write32(PIN_BASED_VM_EXEC_CONTROL, exec_control);

	vmx->nested.preemption_timer_expired = false;
	if (nested_cpu_has_preemption_timer(vmcs12))
		vmx_start_preemption_timer(vcpu);

	if (cpu_has_secondary_exec_ctrls()) {
		exec_control = vmx->secondary_exec_control;

		/* Take the following fields only from vmcs12 */
		exec_control &= ~(SECONDARY_EXEC_VIRTUALIZE_APIC_ACCESSES |
				  SECONDARY_EXEC_ENABLE_INVPCID |
				  SECONDARY_EXEC_RDTSCP |
				  SECONDARY_EXEC_XSAVES |
				  SECONDARY_EXEC_VIRTUAL_INTR_DELIVERY |
				  SECONDARY_EXEC_APIC_REGISTER_VIRT |
				  SECONDARY_EXEC_ENABLE_VMFUNC);
		if (nested_cpu_has(vmcs12,
				   CPU_BASED_ACTIVATE_SECONDARY_CONTROLS)) {
			vmcs12_exec_ctrl = vmcs12->secondary_vm_exec_control &
				~SECONDARY_EXEC_ENABLE_PML;
			exec_control |= vmcs12_exec_ctrl;
		}

		/* VMCS shadowing for L2 is emulated for now */
		exec_control &= ~SECONDARY_EXEC_SHADOW_VMCS;

		if (exec_control & SECONDARY_EXEC_VIRTUAL_INTR_DELIVERY)
			vmcs_write16(GUEST_INTR_STATUS,
				vmcs12->guest_intr_status);

		/*
		 * Write an illegal value to APIC_ACCESS_ADDR. Later,
		 * nested_get_vmcs12_pages will either fix it up or
		 * remove the VM execution control.
		 */
		if (exec_control & SECONDARY_EXEC_VIRTUALIZE_APIC_ACCESSES)
			vmcs_write64(APIC_ACCESS_ADDR, -1ull);

		if (exec_control & SECONDARY_EXEC_ENCLS_EXITING)
			vmcs_write64(ENCLS_EXITING_BITMAP, -1ull);

		vmcs_write32(SECONDARY_VM_EXEC_CONTROL, exec_control);
	}

	/*
	 * HOST_RSP is normally set correctly in vmx_vcpu_run() just before
	 * entry, but only if the current (host) sp changed from the value
	 * we wrote last (vmx->host_rsp). This cache is no longer relevant
	 * if we switch vmcs, and rather than hold a separate cache per vmcs,
	 * here we just force the write to happen on entry.
	 */
	vmx->host_rsp = 0;

	exec_control = vmx_exec_control(vmx); /* L0's desires */
	exec_control &= ~CPU_BASED_VIRTUAL_INTR_PENDING;
	exec_control &= ~CPU_BASED_VIRTUAL_NMI_PENDING;
	exec_control &= ~CPU_BASED_TPR_SHADOW;
	exec_control |= vmcs12->cpu_based_vm_exec_control;

	/*
	 * Write an illegal value to VIRTUAL_APIC_PAGE_ADDR. Later, if
	 * nested_get_vmcs12_pages can't fix it up, the illegal value
	 * will result in a VM entry failure.
	 */
	if (exec_control & CPU_BASED_TPR_SHADOW) {
		vmcs_write64(VIRTUAL_APIC_PAGE_ADDR, -1ull);
		vmcs_write32(TPR_THRESHOLD, vmcs12->tpr_threshold);
	} else {
#ifdef CONFIG_X86_64
		exec_control |= CPU_BASED_CR8_LOAD_EXITING |
				CPU_BASED_CR8_STORE_EXITING;
#endif
	}

	/*
	 * A vmexit (to either L1 hypervisor or L0 userspace) is always needed
	 * for I/O port accesses.
	 */
	exec_control &= ~CPU_BASED_USE_IO_BITMAPS;
	exec_control |= CPU_BASED_UNCOND_IO_EXITING;

	vmcs_write32(CPU_BASED_VM_EXEC_CONTROL, exec_control);

	/* EXCEPTION_BITMAP and CR0_GUEST_HOST_MASK should basically be the
	 * bitwise-or of what L1 wants to trap for L2, and what we want to
	 * trap. Note that CR0.TS also needs updating - we do this later.
	 */
	update_exception_bitmap(vcpu);
	vcpu->arch.cr0_guest_owned_bits &= ~vmcs12->cr0_guest_host_mask;
	vmcs_writel(CR0_GUEST_HOST_MASK, ~vcpu->arch.cr0_guest_owned_bits);

	/* L2->L1 exit controls are emulated - the hardware exit is to L0 so
	 * we should use its exit controls. Note that VM_EXIT_LOAD_IA32_EFER
	 * bits are further modified by vmx_set_efer() below.
	 */
	vmcs_write32(VM_EXIT_CONTROLS, vmcs_config.vmexit_ctrl);

	/* vmcs12's VM_ENTRY_LOAD_IA32_EFER and VM_ENTRY_IA32E_MODE are
	 * emulated by vmx_set_efer(), below.
	 */
	vm_entry_controls_init(vmx, 
		(vmcs12->vm_entry_controls & ~VM_ENTRY_LOAD_IA32_EFER &
			~VM_ENTRY_IA32E_MODE) |
		(vmcs_config.vmentry_ctrl & ~VM_ENTRY_IA32E_MODE));

	if (vmx->nested.nested_run_pending &&
	    (vmcs12->vm_entry_controls & VM_ENTRY_LOAD_IA32_PAT)) {
		vmcs_write64(GUEST_IA32_PAT, vmcs12->guest_ia32_pat);
		vcpu->arch.pat = vmcs12->guest_ia32_pat;
	} else if (vmcs_config.vmentry_ctrl & VM_ENTRY_LOAD_IA32_PAT) {
		vmcs_write64(GUEST_IA32_PAT, vmx->vcpu.arch.pat);
	}

	vmcs_write64(TSC_OFFSET, vcpu->arch.tsc_offset);

	if (kvm_has_tsc_control)
		decache_tsc_multiplier(vmx);

	if (enable_vpid) {
		/*
		 * There is no direct mapping between vpid02 and vpid12, the
		 * vpid02 is per-vCPU for L0 and reused while the value of
		 * vpid12 is changed w/ one invvpid during nested vmentry.
		 * The vpid12 is allocated by L1 for L2, so it will not
		 * influence global bitmap(for vpid01 and vpid02 allocation)
		 * even if spawn a lot of nested vCPUs.
		 */
		if (nested_cpu_has_vpid(vmcs12) && vmx->nested.vpid02) {
			if (vmcs12->virtual_processor_id != vmx->nested.last_vpid) {
				vmx->nested.last_vpid = vmcs12->virtual_processor_id;
				__vmx_flush_tlb(vcpu, vmx->nested.vpid02, true);
			}
		} else {
			vmx_flush_tlb(vcpu, true);
		}
	}

	if (enable_pml) {
		/*
		 * Conceptually we want to copy the PML address and index from
		 * vmcs01 here, and then back to vmcs01 on nested vmexit. But,
		 * since we always flush the log on each vmexit, this happens
		 * to be equivalent to simply resetting the fields in vmcs02.
		 */
		ASSERT(vmx->pml_pg);
		vmcs_write64(PML_ADDRESS, page_to_phys(vmx->pml_pg));
		vmcs_write16(GUEST_PML_INDEX, PML_ENTITY_NUM - 1);
	}

	if (nested_cpu_has_ept(vmcs12)) {
		if (nested_ept_init_mmu_context(vcpu)) {
			*entry_failure_code = ENTRY_FAIL_DEFAULT;
			return 1;
		}
	} else if (nested_cpu_has2(vmcs12,
				   SECONDARY_EXEC_VIRTUALIZE_APIC_ACCESSES)) {
		vmx_flush_tlb(vcpu, true);
	}

	/*
	 * This sets GUEST_CR0 to vmcs12->guest_cr0, possibly modifying those
	 * bits which we consider mandatory enabled.
	 * The CR0_READ_SHADOW is what L2 should have expected to read given
	 * the specifications by L1; It's not enough to take
	 * vmcs12->cr0_read_shadow because on our cr0_guest_host_mask we we
	 * have more bits than L1 expected.
	 */
	vmx_set_cr0(vcpu, vmcs12->guest_cr0);
	vmcs_writel(CR0_READ_SHADOW, nested_read_cr0(vmcs12));

	vmx_set_cr4(vcpu, vmcs12->guest_cr4);
	vmcs_writel(CR4_READ_SHADOW, nested_read_cr4(vmcs12));

	if (vmx->nested.nested_run_pending &&
	    (vmcs12->vm_entry_controls & VM_ENTRY_LOAD_IA32_EFER))
		vcpu->arch.efer = vmcs12->guest_ia32_efer;
	else if (vmcs12->vm_entry_controls & VM_ENTRY_IA32E_MODE)
		vcpu->arch.efer |= (EFER_LMA | EFER_LME);
	else
		vcpu->arch.efer &= ~(EFER_LMA | EFER_LME);
	/* Note: modifies VM_ENTRY/EXIT_CONTROLS and GUEST/HOST_IA32_EFER */
	vmx_set_efer(vcpu, vcpu->arch.efer);

	/*
	 * Guest state is invalid and unrestricted guest is disabled,
	 * which means L1 attempted VMEntry to L2 with invalid state.
	 * Fail the VMEntry.
	 */
	if (vmx->emulation_required) {
		*entry_failure_code = ENTRY_FAIL_DEFAULT;
		return 1;
	}

	/* Shadow page tables on either EPT or shadow page tables. */
	if (nested_vmx_load_cr3(vcpu, vmcs12->guest_cr3, nested_cpu_has_ept(vmcs12),
				entry_failure_code))
		return 1;

	if (!enable_ept)
		vcpu->arch.walk_mmu->inject_page_fault = vmx_inject_page_fault_nested;

	kvm_register_write(vcpu, VCPU_REGS_RSP, vmcs12->guest_rsp);
	kvm_register_write(vcpu, VCPU_REGS_RIP, vmcs12->guest_rip);
	return 0;
}

static int nested_vmx_check_nmi_controls(struct vmcs12 *vmcs12)
{
	if (!nested_cpu_has_nmi_exiting(vmcs12) &&
	    nested_cpu_has_virtual_nmis(vmcs12))
		return -EINVAL;

	if (!nested_cpu_has_virtual_nmis(vmcs12) &&
	    nested_cpu_has(vmcs12, CPU_BASED_VIRTUAL_NMI_PENDING))
		return -EINVAL;

	return 0;
}

static int check_vmentry_prereqs(struct kvm_vcpu *vcpu, struct vmcs12 *vmcs12)
{
	struct vcpu_vmx *vmx = to_vmx(vcpu);

	if (vmcs12->guest_activity_state != GUEST_ACTIVITY_ACTIVE &&
	    vmcs12->guest_activity_state != GUEST_ACTIVITY_HLT)
		return VMXERR_ENTRY_INVALID_CONTROL_FIELD;

	if (nested_cpu_has_vpid(vmcs12) && !vmcs12->virtual_processor_id)
		return VMXERR_ENTRY_INVALID_CONTROL_FIELD;

	if (nested_vmx_check_io_bitmap_controls(vcpu, vmcs12))
		return VMXERR_ENTRY_INVALID_CONTROL_FIELD;

	if (nested_vmx_check_msr_bitmap_controls(vcpu, vmcs12))
		return VMXERR_ENTRY_INVALID_CONTROL_FIELD;

	if (nested_vmx_check_apic_access_controls(vcpu, vmcs12))
		return VMXERR_ENTRY_INVALID_CONTROL_FIELD;

	if (nested_vmx_check_tpr_shadow_controls(vcpu, vmcs12))
		return VMXERR_ENTRY_INVALID_CONTROL_FIELD;

	if (nested_vmx_check_apicv_controls(vcpu, vmcs12))
		return VMXERR_ENTRY_INVALID_CONTROL_FIELD;

	if (nested_vmx_check_msr_switch_controls(vcpu, vmcs12))
		return VMXERR_ENTRY_INVALID_CONTROL_FIELD;

	if (nested_vmx_check_pml_controls(vcpu, vmcs12))
		return VMXERR_ENTRY_INVALID_CONTROL_FIELD;

	if (nested_vmx_check_shadow_vmcs_controls(vcpu, vmcs12))
		return VMXERR_ENTRY_INVALID_CONTROL_FIELD;

	if (!vmx_control_verify(vmcs12->cpu_based_vm_exec_control,
				vmx->nested.msrs.procbased_ctls_low,
				vmx->nested.msrs.procbased_ctls_high) ||
	    (nested_cpu_has(vmcs12, CPU_BASED_ACTIVATE_SECONDARY_CONTROLS) &&
	     !vmx_control_verify(vmcs12->secondary_vm_exec_control,
				 vmx->nested.msrs.secondary_ctls_low,
				 vmx->nested.msrs.secondary_ctls_high)) ||
	    !vmx_control_verify(vmcs12->pin_based_vm_exec_control,
				vmx->nested.msrs.pinbased_ctls_low,
				vmx->nested.msrs.pinbased_ctls_high) ||
	    !vmx_control_verify(vmcs12->vm_exit_controls,
				vmx->nested.msrs.exit_ctls_low,
				vmx->nested.msrs.exit_ctls_high) ||
	    !vmx_control_verify(vmcs12->vm_entry_controls,
				vmx->nested.msrs.entry_ctls_low,
				vmx->nested.msrs.entry_ctls_high))
		return VMXERR_ENTRY_INVALID_CONTROL_FIELD;

	if (nested_vmx_check_nmi_controls(vmcs12))
		return VMXERR_ENTRY_INVALID_CONTROL_FIELD;

	if (nested_cpu_has_vmfunc(vmcs12)) {
		if (vmcs12->vm_function_control &
		    ~vmx->nested.msrs.vmfunc_controls)
			return VMXERR_ENTRY_INVALID_CONTROL_FIELD;

		if (nested_cpu_has_eptp_switching(vmcs12)) {
			if (!nested_cpu_has_ept(vmcs12) ||
			    !page_address_valid(vcpu, vmcs12->eptp_list_address))
				return VMXERR_ENTRY_INVALID_CONTROL_FIELD;
		}
	}

	if (vmcs12->cr3_target_count > nested_cpu_vmx_misc_cr3_count(vcpu))
		return VMXERR_ENTRY_INVALID_CONTROL_FIELD;

	if (!nested_host_cr0_valid(vcpu, vmcs12->host_cr0) ||
	    !nested_host_cr4_valid(vcpu, vmcs12->host_cr4) ||
	    !nested_cr3_valid(vcpu, vmcs12->host_cr3))
		return VMXERR_ENTRY_INVALID_HOST_STATE_FIELD;

	/*
	 * From the Intel SDM, volume 3:
	 * Fields relevant to VM-entry event injection must be set properly.
	 * These fields are the VM-entry interruption-information field, the
	 * VM-entry exception error code, and the VM-entry instruction length.
	 */
	if (vmcs12->vm_entry_intr_info_field & INTR_INFO_VALID_MASK) {
		u32 intr_info = vmcs12->vm_entry_intr_info_field;
		u8 vector = intr_info & INTR_INFO_VECTOR_MASK;
		u32 intr_type = intr_info & INTR_INFO_INTR_TYPE_MASK;
		bool has_error_code = intr_info & INTR_INFO_DELIVER_CODE_MASK;
		bool should_have_error_code;
		bool urg = nested_cpu_has2(vmcs12,
					   SECONDARY_EXEC_UNRESTRICTED_GUEST);
		bool prot_mode = !urg || vmcs12->guest_cr0 & X86_CR0_PE;

		/* VM-entry interruption-info field: interruption type */
		if (intr_type == INTR_TYPE_RESERVED ||
		    (intr_type == INTR_TYPE_OTHER_EVENT &&
		     !nested_cpu_supports_monitor_trap_flag(vcpu)))
			return VMXERR_ENTRY_INVALID_CONTROL_FIELD;

		/* VM-entry interruption-info field: vector */
		if ((intr_type == INTR_TYPE_NMI_INTR && vector != NMI_VECTOR) ||
		    (intr_type == INTR_TYPE_HARD_EXCEPTION && vector > 31) ||
		    (intr_type == INTR_TYPE_OTHER_EVENT && vector != 0))
			return VMXERR_ENTRY_INVALID_CONTROL_FIELD;

		/* VM-entry interruption-info field: deliver error code */
		should_have_error_code =
			intr_type == INTR_TYPE_HARD_EXCEPTION && prot_mode &&
			x86_exception_has_error_code(vector);
		if (has_error_code != should_have_error_code)
			return VMXERR_ENTRY_INVALID_CONTROL_FIELD;

		/* VM-entry exception error code */
		if (has_error_code &&
		    vmcs12->vm_entry_exception_error_code & GENMASK(31, 15))
			return VMXERR_ENTRY_INVALID_CONTROL_FIELD;

		/* VM-entry interruption-info field: reserved bits */
		if (intr_info & INTR_INFO_RESVD_BITS_MASK)
			return VMXERR_ENTRY_INVALID_CONTROL_FIELD;

		/* VM-entry instruction length */
		switch (intr_type) {
		case INTR_TYPE_SOFT_EXCEPTION:
		case INTR_TYPE_SOFT_INTR:
		case INTR_TYPE_PRIV_SW_EXCEPTION:
			if ((vmcs12->vm_entry_instruction_len > 15) ||
			    (vmcs12->vm_entry_instruction_len == 0 &&
			     !nested_cpu_has_zero_length_injection(vcpu)))
				return VMXERR_ENTRY_INVALID_CONTROL_FIELD;
		}
	}

	return 0;
}

static int nested_vmx_check_vmcs_link_ptr(struct kvm_vcpu *vcpu,
					  struct vmcs12 *vmcs12)
{
	int r;
	struct page *page;
	struct vmcs12 *shadow;

	if (vmcs12->vmcs_link_pointer == -1ull)
		return 0;

	if (!page_address_valid(vcpu, vmcs12->vmcs_link_pointer))
		return -EINVAL;

	page = kvm_vcpu_gpa_to_page(vcpu, vmcs12->vmcs_link_pointer);
	if (is_error_page(page))
		return -EINVAL;

	r = 0;
	shadow = kmap(page);
	if (shadow->hdr.revision_id != VMCS12_REVISION ||
	    shadow->hdr.shadow_vmcs != nested_cpu_has_shadow_vmcs(vmcs12))
		r = -EINVAL;
	kunmap(page);
	kvm_release_page_clean(page);
	return r;
}

static int check_vmentry_postreqs(struct kvm_vcpu *vcpu, struct vmcs12 *vmcs12,
				  u32 *exit_qual)
{
	bool ia32e;

	*exit_qual = ENTRY_FAIL_DEFAULT;

	if (!nested_guest_cr0_valid(vcpu, vmcs12->guest_cr0) ||
	    !nested_guest_cr4_valid(vcpu, vmcs12->guest_cr4))
		return 1;

	if (nested_vmx_check_vmcs_link_ptr(vcpu, vmcs12)) {
		*exit_qual = ENTRY_FAIL_VMCS_LINK_PTR;
		return 1;
	}

	/*
	 * If the load IA32_EFER VM-entry control is 1, the following checks
	 * are performed on the field for the IA32_EFER MSR:
	 * - Bits reserved in the IA32_EFER MSR must be 0.
	 * - Bit 10 (corresponding to IA32_EFER.LMA) must equal the value of
	 *   the IA-32e mode guest VM-exit control. It must also be identical
	 *   to bit 8 (LME) if bit 31 in the CR0 field (corresponding to
	 *   CR0.PG) is 1.
	 */
	if (to_vmx(vcpu)->nested.nested_run_pending &&
	    (vmcs12->vm_entry_controls & VM_ENTRY_LOAD_IA32_EFER)) {
		ia32e = (vmcs12->vm_entry_controls & VM_ENTRY_IA32E_MODE) != 0;
		if (!kvm_valid_efer(vcpu, vmcs12->guest_ia32_efer) ||
		    ia32e != !!(vmcs12->guest_ia32_efer & EFER_LMA) ||
		    ((vmcs12->guest_cr0 & X86_CR0_PG) &&
		     ia32e != !!(vmcs12->guest_ia32_efer & EFER_LME)))
			return 1;
	}

	/*
	 * If the load IA32_EFER VM-exit control is 1, bits reserved in the
	 * IA32_EFER MSR must be 0 in the field for that register. In addition,
	 * the values of the LMA and LME bits in the field must each be that of
	 * the host address-space size VM-exit control.
	 */
	if (vmcs12->vm_exit_controls & VM_EXIT_LOAD_IA32_EFER) {
		ia32e = (vmcs12->vm_exit_controls &
			 VM_EXIT_HOST_ADDR_SPACE_SIZE) != 0;
		if (!kvm_valid_efer(vcpu, vmcs12->host_ia32_efer) ||
		    ia32e != !!(vmcs12->host_ia32_efer & EFER_LMA) ||
		    ia32e != !!(vmcs12->host_ia32_efer & EFER_LME))
			return 1;
	}

	if ((vmcs12->vm_entry_controls & VM_ENTRY_LOAD_BNDCFGS) &&
		(is_noncanonical_address(vmcs12->guest_bndcfgs & PAGE_MASK, vcpu) ||
		(vmcs12->guest_bndcfgs & MSR_IA32_BNDCFGS_RSVD)))
			return 1;

	return 0;
}

/*
 * If exit_qual is NULL, this is being called from state restore (either RSM
 * or KVM_SET_NESTED_STATE).  Otherwise it's called from vmlaunch/vmresume.
 */
static int enter_vmx_non_root_mode(struct kvm_vcpu *vcpu, u32 *exit_qual)
{
	struct vcpu_vmx *vmx = to_vmx(vcpu);
	struct vmcs12 *vmcs12 = get_vmcs12(vcpu);
	bool from_vmentry = !!exit_qual;
	u32 dummy_exit_qual;
<<<<<<< HEAD
	u32 vmcs01_cpu_exec_ctrl;
	int r = 0;

	vmcs01_cpu_exec_ctrl = vmcs_read32(CPU_BASED_VM_EXEC_CONTROL);
=======
	bool evaluate_pending_interrupts;
	int r = 0;

	evaluate_pending_interrupts = vmcs_read32(CPU_BASED_VM_EXEC_CONTROL) &
		(CPU_BASED_VIRTUAL_INTR_PENDING | CPU_BASED_VIRTUAL_NMI_PENDING);
	if (likely(!evaluate_pending_interrupts) && kvm_vcpu_apicv_active(vcpu))
		evaluate_pending_interrupts |= vmx_has_apicv_interrupt(vcpu);
>>>>>>> 3bf0fb6f

	enter_guest_mode(vcpu);

	if (!(vmcs12->vm_entry_controls & VM_ENTRY_LOAD_DEBUG_CONTROLS))
		vmx->nested.vmcs01_debugctl = vmcs_read64(GUEST_IA32_DEBUGCTL);
	if (kvm_mpx_supported() &&
		!(vmcs12->vm_entry_controls & VM_ENTRY_LOAD_BNDCFGS))
		vmx->nested.vmcs01_guest_bndcfgs = vmcs_read64(GUEST_BNDCFGS);

	vmx_switch_vmcs(vcpu, &vmx->nested.vmcs02);
	vmx_segment_cache_clear(vmx);

	if (vmcs12->cpu_based_vm_exec_control & CPU_BASED_USE_TSC_OFFSETING)
		vcpu->arch.tsc_offset += vmcs12->tsc_offset;

	r = EXIT_REASON_INVALID_STATE;
	if (prepare_vmcs02(vcpu, vmcs12, from_vmentry ? exit_qual : &dummy_exit_qual))
		goto fail;

	if (from_vmentry) {
		nested_get_vmcs12_pages(vcpu);

		r = EXIT_REASON_MSR_LOAD_FAIL;
		*exit_qual = nested_vmx_load_msr(vcpu,
	     					 vmcs12->vm_entry_msr_load_addr,
					      	 vmcs12->vm_entry_msr_load_count);
		if (*exit_qual)
			goto fail;
	} else {
		/*
		 * The MMU is not initialized to point at the right entities yet and
		 * "get pages" would need to read data from the guest (i.e. we will
		 * need to perform gpa to hpa translation). Request a call
		 * to nested_get_vmcs12_pages before the next VM-entry.  The MSRs
		 * have already been set at vmentry time and should not be reset.
		 */
		kvm_make_request(KVM_REQ_GET_VMCS12_PAGES, vcpu);
	}

	/*
	 * If L1 had a pending IRQ/NMI until it executed
	 * VMLAUNCH/VMRESUME which wasn't delivered because it was
	 * disallowed (e.g. interrupts disabled), L0 needs to
	 * evaluate if this pending event should cause an exit from L2
	 * to L1 or delivered directly to L2 (e.g. In case L1 don't
	 * intercept EXTERNAL_INTERRUPT).
	 *
<<<<<<< HEAD
	 * Usually this would be handled by L0 requesting a
	 * IRQ/NMI window by setting VMCS accordingly. However,
	 * this setting was done on VMCS01 and now VMCS02 is active
	 * instead. Thus, we force L0 to perform pending event
	 * evaluation by requesting a KVM_REQ_EVENT.
	 */
	if (vmcs01_cpu_exec_ctrl &
		(CPU_BASED_VIRTUAL_INTR_PENDING | CPU_BASED_VIRTUAL_NMI_PENDING)) {
		kvm_make_request(KVM_REQ_EVENT, vcpu);
	}
=======
	 * Usually this would be handled by the processor noticing an
	 * IRQ/NMI window request, or checking RVI during evaluation of
	 * pending virtual interrupts.  However, this setting was done
	 * on VMCS01 and now VMCS02 is active instead. Thus, we force L0
	 * to perform pending event evaluation by requesting a KVM_REQ_EVENT.
	 */
	if (unlikely(evaluate_pending_interrupts))
		kvm_make_request(KVM_REQ_EVENT, vcpu);
>>>>>>> 3bf0fb6f

	/*
	 * Note no nested_vmx_succeed or nested_vmx_fail here. At this point
	 * we are no longer running L1, and VMLAUNCH/VMRESUME has not yet
	 * returned as far as L1 is concerned. It will only return (and set
	 * the success flag) when L2 exits (see nested_vmx_vmexit()).
	 */
	return 0;

fail:
	if (vmcs12->cpu_based_vm_exec_control & CPU_BASED_USE_TSC_OFFSETING)
		vcpu->arch.tsc_offset -= vmcs12->tsc_offset;
	leave_guest_mode(vcpu);
	vmx_switch_vmcs(vcpu, &vmx->vmcs01);
	return r;
}

/*
 * nested_vmx_run() handles a nested entry, i.e., a VMLAUNCH or VMRESUME on L1
 * for running an L2 nested guest.
 */
static int nested_vmx_run(struct kvm_vcpu *vcpu, bool launch)
{
	struct vmcs12 *vmcs12;
	struct vcpu_vmx *vmx = to_vmx(vcpu);
	u32 interrupt_shadow = vmx_get_interrupt_shadow(vcpu);
	u32 exit_qual;
	int ret;

	if (!nested_vmx_check_permission(vcpu))
		return 1;

	if (!nested_vmx_check_vmcs12(vcpu))
		goto out;

	vmcs12 = get_vmcs12(vcpu);

	/*
	 * Can't VMLAUNCH or VMRESUME a shadow VMCS. Despite the fact
	 * that there *is* a valid VMCS pointer, RFLAGS.CF is set
	 * rather than RFLAGS.ZF, and no error number is stored to the
	 * VM-instruction error field.
	 */
	if (vmcs12->hdr.shadow_vmcs) {
		nested_vmx_failInvalid(vcpu);
		goto out;
	}

	if (enable_shadow_vmcs)
		copy_shadow_to_vmcs12(vmx);

	/*
	 * The nested entry process starts with enforcing various prerequisites
	 * on vmcs12 as required by the Intel SDM, and act appropriately when
	 * they fail: As the SDM explains, some conditions should cause the
	 * instruction to fail, while others will cause the instruction to seem
	 * to succeed, but return an EXIT_REASON_INVALID_STATE.
	 * To speed up the normal (success) code path, we should avoid checking
	 * for misconfigurations which will anyway be caught by the processor
	 * when using the merged vmcs02.
	 */
	if (interrupt_shadow & KVM_X86_SHADOW_INT_MOV_SS) {
		nested_vmx_failValid(vcpu,
				     VMXERR_ENTRY_EVENTS_BLOCKED_BY_MOV_SS);
		goto out;
	}

	if (vmcs12->launch_state == launch) {
		nested_vmx_failValid(vcpu,
			launch ? VMXERR_VMLAUNCH_NONCLEAR_VMCS
			       : VMXERR_VMRESUME_NONLAUNCHED_VMCS);
		goto out;
	}

	ret = check_vmentry_prereqs(vcpu, vmcs12);
	if (ret) {
		nested_vmx_failValid(vcpu, ret);
		goto out;
	}

	/*
	 * After this point, the trap flag no longer triggers a singlestep trap
	 * on the vm entry instructions; don't call kvm_skip_emulated_instruction.
	 * This is not 100% correct; for performance reasons, we delegate most
	 * of the checks on host state to the processor.  If those fail,
	 * the singlestep trap is missed.
	 */
	skip_emulated_instruction(vcpu);

	ret = check_vmentry_postreqs(vcpu, vmcs12, &exit_qual);
	if (ret) {
		nested_vmx_entry_failure(vcpu, vmcs12,
					 EXIT_REASON_INVALID_STATE, exit_qual);
		return 1;
	}

	/*
	 * We're finally done with prerequisite checking, and can start with
	 * the nested entry.
	 */

	vmx->nested.nested_run_pending = 1;
	ret = enter_vmx_non_root_mode(vcpu, &exit_qual);
	if (ret) {
		nested_vmx_entry_failure(vcpu, vmcs12, ret, exit_qual);
		vmx->nested.nested_run_pending = 0;
		return 1;
	}

	/* Hide L1D cache contents from the nested guest.  */
	vmx->vcpu.arch.l1tf_flush_l1d = true;

	/*
	 * Must happen outside of enter_vmx_non_root_mode() as it will
	 * also be used as part of restoring nVMX state for
	 * snapshot restore (migration).
	 *
	 * In this flow, it is assumed that vmcs12 cache was
	 * trasferred as part of captured nVMX state and should
	 * therefore not be read from guest memory (which may not
	 * exist on destination host yet).
	 */
	nested_cache_shadow_vmcs12(vcpu, vmcs12);

	/*
	 * If we're entering a halted L2 vcpu and the L2 vcpu won't be woken
	 * by event injection, halt vcpu.
	 */
	if ((vmcs12->guest_activity_state == GUEST_ACTIVITY_HLT) &&
	    !(vmcs12->vm_entry_intr_info_field & INTR_INFO_VALID_MASK)) {
		vmx->nested.nested_run_pending = 0;
		return kvm_vcpu_halt(vcpu);
	}
	return 1;

out:
	return kvm_skip_emulated_instruction(vcpu);
}

/*
 * On a nested exit from L2 to L1, vmcs12.guest_cr0 might not be up-to-date
 * because L2 may have changed some cr0 bits directly (CRO_GUEST_HOST_MASK).
 * This function returns the new value we should put in vmcs12.guest_cr0.
 * It's not enough to just return the vmcs02 GUEST_CR0. Rather,
 *  1. Bits that neither L0 nor L1 trapped, were set directly by L2 and are now
 *     available in vmcs02 GUEST_CR0. (Note: It's enough to check that L0
 *     didn't trap the bit, because if L1 did, so would L0).
 *  2. Bits that L1 asked to trap (and therefore L0 also did) could not have
 *     been modified by L2, and L1 knows it. So just leave the old value of
 *     the bit from vmcs12.guest_cr0. Note that the bit from vmcs02 GUEST_CR0
 *     isn't relevant, because if L0 traps this bit it can set it to anything.
 *  3. Bits that L1 didn't trap, but L0 did. L1 believes the guest could have
 *     changed these bits, and therefore they need to be updated, but L0
 *     didn't necessarily allow them to be changed in GUEST_CR0 - and rather
 *     put them in vmcs02 CR0_READ_SHADOW. So take these bits from there.
 */
static inline unsigned long
vmcs12_guest_cr0(struct kvm_vcpu *vcpu, struct vmcs12 *vmcs12)
{
	return
	/*1*/	(vmcs_readl(GUEST_CR0) & vcpu->arch.cr0_guest_owned_bits) |
	/*2*/	(vmcs12->guest_cr0 & vmcs12->cr0_guest_host_mask) |
	/*3*/	(vmcs_readl(CR0_READ_SHADOW) & ~(vmcs12->cr0_guest_host_mask |
			vcpu->arch.cr0_guest_owned_bits));
}

static inline unsigned long
vmcs12_guest_cr4(struct kvm_vcpu *vcpu, struct vmcs12 *vmcs12)
{
	return
	/*1*/	(vmcs_readl(GUEST_CR4) & vcpu->arch.cr4_guest_owned_bits) |
	/*2*/	(vmcs12->guest_cr4 & vmcs12->cr4_guest_host_mask) |
	/*3*/	(vmcs_readl(CR4_READ_SHADOW) & ~(vmcs12->cr4_guest_host_mask |
			vcpu->arch.cr4_guest_owned_bits));
}

static void vmcs12_save_pending_event(struct kvm_vcpu *vcpu,
				       struct vmcs12 *vmcs12)
{
	u32 idt_vectoring;
	unsigned int nr;

	if (vcpu->arch.exception.injected) {
		nr = vcpu->arch.exception.nr;
		idt_vectoring = nr | VECTORING_INFO_VALID_MASK;

		if (kvm_exception_is_soft(nr)) {
			vmcs12->vm_exit_instruction_len =
				vcpu->arch.event_exit_inst_len;
			idt_vectoring |= INTR_TYPE_SOFT_EXCEPTION;
		} else
			idt_vectoring |= INTR_TYPE_HARD_EXCEPTION;

		if (vcpu->arch.exception.has_error_code) {
			idt_vectoring |= VECTORING_INFO_DELIVER_CODE_MASK;
			vmcs12->idt_vectoring_error_code =
				vcpu->arch.exception.error_code;
		}

		vmcs12->idt_vectoring_info_field = idt_vectoring;
	} else if (vcpu->arch.nmi_injected) {
		vmcs12->idt_vectoring_info_field =
			INTR_TYPE_NMI_INTR | INTR_INFO_VALID_MASK | NMI_VECTOR;
	} else if (vcpu->arch.interrupt.injected) {
		nr = vcpu->arch.interrupt.nr;
		idt_vectoring = nr | VECTORING_INFO_VALID_MASK;

		if (vcpu->arch.interrupt.soft) {
			idt_vectoring |= INTR_TYPE_SOFT_INTR;
			vmcs12->vm_entry_instruction_len =
				vcpu->arch.event_exit_inst_len;
		} else
			idt_vectoring |= INTR_TYPE_EXT_INTR;

		vmcs12->idt_vectoring_info_field = idt_vectoring;
	}
}

static int vmx_check_nested_events(struct kvm_vcpu *vcpu, bool external_intr)
{
	struct vcpu_vmx *vmx = to_vmx(vcpu);
	unsigned long exit_qual;
	bool block_nested_events =
	    vmx->nested.nested_run_pending || kvm_event_needs_reinjection(vcpu);

	if (vcpu->arch.exception.pending &&
		nested_vmx_check_exception(vcpu, &exit_qual)) {
		if (block_nested_events)
			return -EBUSY;
		nested_vmx_inject_exception_vmexit(vcpu, exit_qual);
		return 0;
	}

	if (nested_cpu_has_preemption_timer(get_vmcs12(vcpu)) &&
	    vmx->nested.preemption_timer_expired) {
		if (block_nested_events)
			return -EBUSY;
		nested_vmx_vmexit(vcpu, EXIT_REASON_PREEMPTION_TIMER, 0, 0);
		return 0;
	}

	if (vcpu->arch.nmi_pending && nested_exit_on_nmi(vcpu)) {
		if (block_nested_events)
			return -EBUSY;
		nested_vmx_vmexit(vcpu, EXIT_REASON_EXCEPTION_NMI,
				  NMI_VECTOR | INTR_TYPE_NMI_INTR |
				  INTR_INFO_VALID_MASK, 0);
		/*
		 * The NMI-triggered VM exit counts as injection:
		 * clear this one and block further NMIs.
		 */
		vcpu->arch.nmi_pending = 0;
		vmx_set_nmi_mask(vcpu, true);
		return 0;
	}

	if ((kvm_cpu_has_interrupt(vcpu) || external_intr) &&
	    nested_exit_on_intr(vcpu)) {
		if (block_nested_events)
			return -EBUSY;
		nested_vmx_vmexit(vcpu, EXIT_REASON_EXTERNAL_INTERRUPT, 0, 0);
		return 0;
	}

	vmx_complete_nested_posted_interrupt(vcpu);
	return 0;
}

static void vmx_request_immediate_exit(struct kvm_vcpu *vcpu)
{
	to_vmx(vcpu)->req_immediate_exit = true;
}

static u32 vmx_get_preemption_timer_value(struct kvm_vcpu *vcpu)
{
	ktime_t remaining =
		hrtimer_get_remaining(&to_vmx(vcpu)->nested.preemption_timer);
	u64 value;

	if (ktime_to_ns(remaining) <= 0)
		return 0;

	value = ktime_to_ns(remaining) * vcpu->arch.virtual_tsc_khz;
	do_div(value, 1000000);
	return value >> VMX_MISC_EMULATED_PREEMPTION_TIMER_RATE;
}

/*
 * Update the guest state fields of vmcs12 to reflect changes that
 * occurred while L2 was running. (The "IA-32e mode guest" bit of the
 * VM-entry controls is also updated, since this is really a guest
 * state bit.)
 */
static void sync_vmcs12(struct kvm_vcpu *vcpu, struct vmcs12 *vmcs12)
{
	vmcs12->guest_cr0 = vmcs12_guest_cr0(vcpu, vmcs12);
	vmcs12->guest_cr4 = vmcs12_guest_cr4(vcpu, vmcs12);

	vmcs12->guest_rsp = kvm_register_read(vcpu, VCPU_REGS_RSP);
	vmcs12->guest_rip = kvm_register_read(vcpu, VCPU_REGS_RIP);
	vmcs12->guest_rflags = vmcs_readl(GUEST_RFLAGS);

	vmcs12->guest_es_selector = vmcs_read16(GUEST_ES_SELECTOR);
	vmcs12->guest_cs_selector = vmcs_read16(GUEST_CS_SELECTOR);
	vmcs12->guest_ss_selector = vmcs_read16(GUEST_SS_SELECTOR);
	vmcs12->guest_ds_selector = vmcs_read16(GUEST_DS_SELECTOR);
	vmcs12->guest_fs_selector = vmcs_read16(GUEST_FS_SELECTOR);
	vmcs12->guest_gs_selector = vmcs_read16(GUEST_GS_SELECTOR);
	vmcs12->guest_ldtr_selector = vmcs_read16(GUEST_LDTR_SELECTOR);
	vmcs12->guest_tr_selector = vmcs_read16(GUEST_TR_SELECTOR);
	vmcs12->guest_es_limit = vmcs_read32(GUEST_ES_LIMIT);
	vmcs12->guest_cs_limit = vmcs_read32(GUEST_CS_LIMIT);
	vmcs12->guest_ss_limit = vmcs_read32(GUEST_SS_LIMIT);
	vmcs12->guest_ds_limit = vmcs_read32(GUEST_DS_LIMIT);
	vmcs12->guest_fs_limit = vmcs_read32(GUEST_FS_LIMIT);
	vmcs12->guest_gs_limit = vmcs_read32(GUEST_GS_LIMIT);
	vmcs12->guest_ldtr_limit = vmcs_read32(GUEST_LDTR_LIMIT);
	vmcs12->guest_tr_limit = vmcs_read32(GUEST_TR_LIMIT);
	vmcs12->guest_gdtr_limit = vmcs_read32(GUEST_GDTR_LIMIT);
	vmcs12->guest_idtr_limit = vmcs_read32(GUEST_IDTR_LIMIT);
	vmcs12->guest_es_ar_bytes = vmcs_read32(GUEST_ES_AR_BYTES);
	vmcs12->guest_cs_ar_bytes = vmcs_read32(GUEST_CS_AR_BYTES);
	vmcs12->guest_ss_ar_bytes = vmcs_read32(GUEST_SS_AR_BYTES);
	vmcs12->guest_ds_ar_bytes = vmcs_read32(GUEST_DS_AR_BYTES);
	vmcs12->guest_fs_ar_bytes = vmcs_read32(GUEST_FS_AR_BYTES);
	vmcs12->guest_gs_ar_bytes = vmcs_read32(GUEST_GS_AR_BYTES);
	vmcs12->guest_ldtr_ar_bytes = vmcs_read32(GUEST_LDTR_AR_BYTES);
	vmcs12->guest_tr_ar_bytes = vmcs_read32(GUEST_TR_AR_BYTES);
	vmcs12->guest_es_base = vmcs_readl(GUEST_ES_BASE);
	vmcs12->guest_cs_base = vmcs_readl(GUEST_CS_BASE);
	vmcs12->guest_ss_base = vmcs_readl(GUEST_SS_BASE);
	vmcs12->guest_ds_base = vmcs_readl(GUEST_DS_BASE);
	vmcs12->guest_fs_base = vmcs_readl(GUEST_FS_BASE);
	vmcs12->guest_gs_base = vmcs_readl(GUEST_GS_BASE);
	vmcs12->guest_ldtr_base = vmcs_readl(GUEST_LDTR_BASE);
	vmcs12->guest_tr_base = vmcs_readl(GUEST_TR_BASE);
	vmcs12->guest_gdtr_base = vmcs_readl(GUEST_GDTR_BASE);
	vmcs12->guest_idtr_base = vmcs_readl(GUEST_IDTR_BASE);

	vmcs12->guest_interruptibility_info =
		vmcs_read32(GUEST_INTERRUPTIBILITY_INFO);
	vmcs12->guest_pending_dbg_exceptions =
		vmcs_readl(GUEST_PENDING_DBG_EXCEPTIONS);
	if (vcpu->arch.mp_state == KVM_MP_STATE_HALTED)
		vmcs12->guest_activity_state = GUEST_ACTIVITY_HLT;
	else
		vmcs12->guest_activity_state = GUEST_ACTIVITY_ACTIVE;

	if (nested_cpu_has_preemption_timer(vmcs12)) {
		if (vmcs12->vm_exit_controls &
		    VM_EXIT_SAVE_VMX_PREEMPTION_TIMER)
			vmcs12->vmx_preemption_timer_value =
				vmx_get_preemption_timer_value(vcpu);
		hrtimer_cancel(&to_vmx(vcpu)->nested.preemption_timer);
	}

	/*
	 * In some cases (usually, nested EPT), L2 is allowed to change its
	 * own CR3 without exiting. If it has changed it, we must keep it.
	 * Of course, if L0 is using shadow page tables, GUEST_CR3 was defined
	 * by L0, not L1 or L2, so we mustn't unconditionally copy it to vmcs12.
	 *
	 * Additionally, restore L2's PDPTR to vmcs12.
	 */
	if (enable_ept) {
		vmcs12->guest_cr3 = vmcs_readl(GUEST_CR3);
		vmcs12->guest_pdptr0 = vmcs_read64(GUEST_PDPTR0);
		vmcs12->guest_pdptr1 = vmcs_read64(GUEST_PDPTR1);
		vmcs12->guest_pdptr2 = vmcs_read64(GUEST_PDPTR2);
		vmcs12->guest_pdptr3 = vmcs_read64(GUEST_PDPTR3);
	}

	vmcs12->guest_linear_address = vmcs_readl(GUEST_LINEAR_ADDRESS);

	if (nested_cpu_has_vid(vmcs12))
		vmcs12->guest_intr_status = vmcs_read16(GUEST_INTR_STATUS);

	vmcs12->vm_entry_controls =
		(vmcs12->vm_entry_controls & ~VM_ENTRY_IA32E_MODE) |
		(vm_entry_controls_get(to_vmx(vcpu)) & VM_ENTRY_IA32E_MODE);

	if (vmcs12->vm_exit_controls & VM_EXIT_SAVE_DEBUG_CONTROLS) {
		kvm_get_dr(vcpu, 7, (unsigned long *)&vmcs12->guest_dr7);
		vmcs12->guest_ia32_debugctl = vmcs_read64(GUEST_IA32_DEBUGCTL);
	}

	/* TODO: These cannot have changed unless we have MSR bitmaps and
	 * the relevant bit asks not to trap the change */
	if (vmcs12->vm_exit_controls & VM_EXIT_SAVE_IA32_PAT)
		vmcs12->guest_ia32_pat = vmcs_read64(GUEST_IA32_PAT);
	if (vmcs12->vm_exit_controls & VM_EXIT_SAVE_IA32_EFER)
		vmcs12->guest_ia32_efer = vcpu->arch.efer;
	vmcs12->guest_sysenter_cs = vmcs_read32(GUEST_SYSENTER_CS);
	vmcs12->guest_sysenter_esp = vmcs_readl(GUEST_SYSENTER_ESP);
	vmcs12->guest_sysenter_eip = vmcs_readl(GUEST_SYSENTER_EIP);
	if (kvm_mpx_supported())
		vmcs12->guest_bndcfgs = vmcs_read64(GUEST_BNDCFGS);
}

/*
 * prepare_vmcs12 is part of what we need to do when the nested L2 guest exits
 * and we want to prepare to run its L1 parent. L1 keeps a vmcs for L2 (vmcs12),
 * and this function updates it to reflect the changes to the guest state while
 * L2 was running (and perhaps made some exits which were handled directly by L0
 * without going back to L1), and to reflect the exit reason.
 * Note that we do not have to copy here all VMCS fields, just those that
 * could have changed by the L2 guest or the exit - i.e., the guest-state and
 * exit-information fields only. Other fields are modified by L1 with VMWRITE,
 * which already writes to vmcs12 directly.
 */
static void prepare_vmcs12(struct kvm_vcpu *vcpu, struct vmcs12 *vmcs12,
			   u32 exit_reason, u32 exit_intr_info,
			   unsigned long exit_qualification)
{
	/* update guest state fields: */
	sync_vmcs12(vcpu, vmcs12);

	/* update exit information fields: */

	vmcs12->vm_exit_reason = exit_reason;
	vmcs12->exit_qualification = exit_qualification;
	vmcs12->vm_exit_intr_info = exit_intr_info;

	vmcs12->idt_vectoring_info_field = 0;
	vmcs12->vm_exit_instruction_len = vmcs_read32(VM_EXIT_INSTRUCTION_LEN);
	vmcs12->vmx_instruction_info = vmcs_read32(VMX_INSTRUCTION_INFO);

	if (!(vmcs12->vm_exit_reason & VMX_EXIT_REASONS_FAILED_VMENTRY)) {
		vmcs12->launch_state = 1;

		/* vm_entry_intr_info_field is cleared on exit. Emulate this
		 * instead of reading the real value. */
		vmcs12->vm_entry_intr_info_field &= ~INTR_INFO_VALID_MASK;

		/*
		 * Transfer the event that L0 or L1 may wanted to inject into
		 * L2 to IDT_VECTORING_INFO_FIELD.
		 */
		vmcs12_save_pending_event(vcpu, vmcs12);
	}

	/*
	 * Drop what we picked up for L2 via vmx_complete_interrupts. It is
	 * preserved above and would only end up incorrectly in L1.
	 */
	vcpu->arch.nmi_injected = false;
	kvm_clear_exception_queue(vcpu);
	kvm_clear_interrupt_queue(vcpu);
}

static void load_vmcs12_mmu_host_state(struct kvm_vcpu *vcpu,
			struct vmcs12 *vmcs12)
{
	u32 entry_failure_code;

	nested_ept_uninit_mmu_context(vcpu);

	/*
	 * Only PDPTE load can fail as the value of cr3 was checked on entry and
	 * couldn't have changed.
	 */
	if (nested_vmx_load_cr3(vcpu, vmcs12->host_cr3, false, &entry_failure_code))
		nested_vmx_abort(vcpu, VMX_ABORT_LOAD_HOST_PDPTE_FAIL);

	if (!enable_ept)
		vcpu->arch.walk_mmu->inject_page_fault = kvm_inject_page_fault;
}

/*
 * A part of what we need to when the nested L2 guest exits and we want to
 * run its L1 parent, is to reset L1's guest state to the host state specified
 * in vmcs12.
 * This function is to be called not only on normal nested exit, but also on
 * a nested entry failure, as explained in Intel's spec, 3B.23.7 ("VM-Entry
 * Failures During or After Loading Guest State").
 * This function should be called when the active VMCS is L1's (vmcs01).
 */
static void load_vmcs12_host_state(struct kvm_vcpu *vcpu,
				   struct vmcs12 *vmcs12)
{
	struct kvm_segment seg;

	if (vmcs12->vm_exit_controls & VM_EXIT_LOAD_IA32_EFER)
		vcpu->arch.efer = vmcs12->host_ia32_efer;
	else if (vmcs12->vm_exit_controls & VM_EXIT_HOST_ADDR_SPACE_SIZE)
		vcpu->arch.efer |= (EFER_LMA | EFER_LME);
	else
		vcpu->arch.efer &= ~(EFER_LMA | EFER_LME);
	vmx_set_efer(vcpu, vcpu->arch.efer);

	kvm_register_write(vcpu, VCPU_REGS_RSP, vmcs12->host_rsp);
	kvm_register_write(vcpu, VCPU_REGS_RIP, vmcs12->host_rip);
	vmx_set_rflags(vcpu, X86_EFLAGS_FIXED);
	/*
	 * Note that calling vmx_set_cr0 is important, even if cr0 hasn't
	 * actually changed, because vmx_set_cr0 refers to efer set above.
	 *
	 * CR0_GUEST_HOST_MASK is already set in the original vmcs01
	 * (KVM doesn't change it);
	 */
	vcpu->arch.cr0_guest_owned_bits = X86_CR0_TS;
	vmx_set_cr0(vcpu, vmcs12->host_cr0);

	/* Same as above - no reason to call set_cr4_guest_host_mask().  */
	vcpu->arch.cr4_guest_owned_bits = ~vmcs_readl(CR4_GUEST_HOST_MASK);
	vmx_set_cr4(vcpu, vmcs12->host_cr4);

	load_vmcs12_mmu_host_state(vcpu, vmcs12);

	/*
	 * If vmcs01 don't use VPID, CPU flushes TLB on every
	 * VMEntry/VMExit. Thus, no need to flush TLB.
	 *
	 * If vmcs12 uses VPID, TLB entries populated by L2 are
	 * tagged with vmx->nested.vpid02 while L1 entries are tagged
	 * with vmx->vpid. Thus, no need to flush TLB.
	 *
	 * Therefore, flush TLB only in case vmcs01 uses VPID and
	 * vmcs12 don't use VPID as in this case L1 & L2 TLB entries
	 * are both tagged with vmx->vpid.
	 */
	if (enable_vpid &&
	    !(nested_cpu_has_vpid(vmcs12) && to_vmx(vcpu)->nested.vpid02)) {
		vmx_flush_tlb(vcpu, true);
	}

	vmcs_write32(GUEST_SYSENTER_CS, vmcs12->host_ia32_sysenter_cs);
	vmcs_writel(GUEST_SYSENTER_ESP, vmcs12->host_ia32_sysenter_esp);
	vmcs_writel(GUEST_SYSENTER_EIP, vmcs12->host_ia32_sysenter_eip);
	vmcs_writel(GUEST_IDTR_BASE, vmcs12->host_idtr_base);
	vmcs_writel(GUEST_GDTR_BASE, vmcs12->host_gdtr_base);
	vmcs_write32(GUEST_IDTR_LIMIT, 0xFFFF);
	vmcs_write32(GUEST_GDTR_LIMIT, 0xFFFF);

	/* If not VM_EXIT_CLEAR_BNDCFGS, the L2 value propagates to L1.  */
	if (vmcs12->vm_exit_controls & VM_EXIT_CLEAR_BNDCFGS)
		vmcs_write64(GUEST_BNDCFGS, 0);

	if (vmcs12->vm_exit_controls & VM_EXIT_LOAD_IA32_PAT) {
		vmcs_write64(GUEST_IA32_PAT, vmcs12->host_ia32_pat);
		vcpu->arch.pat = vmcs12->host_ia32_pat;
	}
	if (vmcs12->vm_exit_controls & VM_EXIT_LOAD_IA32_PERF_GLOBAL_CTRL)
		vmcs_write64(GUEST_IA32_PERF_GLOBAL_CTRL,
			vmcs12->host_ia32_perf_global_ctrl);

	/* Set L1 segment info according to Intel SDM
	    27.5.2 Loading Host Segment and Descriptor-Table Registers */
	seg = (struct kvm_segment) {
		.base = 0,
		.limit = 0xFFFFFFFF,
		.selector = vmcs12->host_cs_selector,
		.type = 11,
		.present = 1,
		.s = 1,
		.g = 1
	};
	if (vmcs12->vm_exit_controls & VM_EXIT_HOST_ADDR_SPACE_SIZE)
		seg.l = 1;
	else
		seg.db = 1;
	vmx_set_segment(vcpu, &seg, VCPU_SREG_CS);
	seg = (struct kvm_segment) {
		.base = 0,
		.limit = 0xFFFFFFFF,
		.type = 3,
		.present = 1,
		.s = 1,
		.db = 1,
		.g = 1
	};
	seg.selector = vmcs12->host_ds_selector;
	vmx_set_segment(vcpu, &seg, VCPU_SREG_DS);
	seg.selector = vmcs12->host_es_selector;
	vmx_set_segment(vcpu, &seg, VCPU_SREG_ES);
	seg.selector = vmcs12->host_ss_selector;
	vmx_set_segment(vcpu, &seg, VCPU_SREG_SS);
	seg.selector = vmcs12->host_fs_selector;
	seg.base = vmcs12->host_fs_base;
	vmx_set_segment(vcpu, &seg, VCPU_SREG_FS);
	seg.selector = vmcs12->host_gs_selector;
	seg.base = vmcs12->host_gs_base;
	vmx_set_segment(vcpu, &seg, VCPU_SREG_GS);
	seg = (struct kvm_segment) {
		.base = vmcs12->host_tr_base,
		.limit = 0x67,
		.selector = vmcs12->host_tr_selector,
		.type = 11,
		.present = 1
	};
	vmx_set_segment(vcpu, &seg, VCPU_SREG_TR);

	kvm_set_dr(vcpu, 7, 0x400);
	vmcs_write64(GUEST_IA32_DEBUGCTL, 0);

	if (cpu_has_vmx_msr_bitmap())
		vmx_update_msr_bitmap(vcpu);

	if (nested_vmx_load_msr(vcpu, vmcs12->vm_exit_msr_load_addr,
				vmcs12->vm_exit_msr_load_count))
		nested_vmx_abort(vcpu, VMX_ABORT_LOAD_HOST_MSR_FAIL);
}

/*
 * Emulate an exit from nested guest (L2) to L1, i.e., prepare to run L1
 * and modify vmcs12 to make it see what it would expect to see there if
 * L2 was its real guest. Must only be called when in L2 (is_guest_mode())
 */
static void nested_vmx_vmexit(struct kvm_vcpu *vcpu, u32 exit_reason,
			      u32 exit_intr_info,
			      unsigned long exit_qualification)
{
	struct vcpu_vmx *vmx = to_vmx(vcpu);
	struct vmcs12 *vmcs12 = get_vmcs12(vcpu);

	/* trying to cancel vmlaunch/vmresume is a bug */
	WARN_ON_ONCE(vmx->nested.nested_run_pending);

	/*
	 * The only expected VM-instruction error is "VM entry with
	 * invalid control field(s)." Anything else indicates a
	 * problem with L0.
	 */
	WARN_ON_ONCE(vmx->fail && (vmcs_read32(VM_INSTRUCTION_ERROR) !=
				   VMXERR_ENTRY_INVALID_CONTROL_FIELD));

	leave_guest_mode(vcpu);

	if (vmcs12->cpu_based_vm_exec_control & CPU_BASED_USE_TSC_OFFSETING)
		vcpu->arch.tsc_offset -= vmcs12->tsc_offset;

	if (likely(!vmx->fail)) {
		if (exit_reason == -1)
			sync_vmcs12(vcpu, vmcs12);
		else
			prepare_vmcs12(vcpu, vmcs12, exit_reason, exit_intr_info,
				       exit_qualification);

		/*
		 * Must happen outside of sync_vmcs12() as it will
		 * also be used to capture vmcs12 cache as part of
		 * capturing nVMX state for snapshot (migration).
		 *
		 * Otherwise, this flush will dirty guest memory at a
		 * point it is already assumed by user-space to be
		 * immutable.
		 */
		nested_flush_cached_shadow_vmcs12(vcpu, vmcs12);

		if (nested_vmx_store_msr(vcpu, vmcs12->vm_exit_msr_store_addr,
					 vmcs12->vm_exit_msr_store_count))
			nested_vmx_abort(vcpu, VMX_ABORT_SAVE_GUEST_MSR_FAIL);
	}

	vmx_switch_vmcs(vcpu, &vmx->vmcs01);
	vm_entry_controls_reset_shadow(vmx);
	vm_exit_controls_reset_shadow(vmx);
	vmx_segment_cache_clear(vmx);

	/* Update any VMCS fields that might have changed while L2 ran */
	vmcs_write32(VM_EXIT_MSR_LOAD_COUNT, vmx->msr_autoload.host.nr);
	vmcs_write32(VM_ENTRY_MSR_LOAD_COUNT, vmx->msr_autoload.guest.nr);
	vmcs_write64(TSC_OFFSET, vcpu->arch.tsc_offset);

	if (kvm_has_tsc_control)
		decache_tsc_multiplier(vmx);

	if (vmx->nested.change_vmcs01_virtual_apic_mode) {
		vmx->nested.change_vmcs01_virtual_apic_mode = false;
		vmx_set_virtual_apic_mode(vcpu);
	} else if (!nested_cpu_has_ept(vmcs12) &&
		   nested_cpu_has2(vmcs12,
				   SECONDARY_EXEC_VIRTUALIZE_APIC_ACCESSES)) {
		vmx_flush_tlb(vcpu, true);
	}

	/* This is needed for same reason as it was needed in prepare_vmcs02 */
	vmx->host_rsp = 0;

	/* Unpin physical memory we referred to in vmcs02 */
	if (vmx->nested.apic_access_page) {
		kvm_release_page_dirty(vmx->nested.apic_access_page);
		vmx->nested.apic_access_page = NULL;
	}
	if (vmx->nested.virtual_apic_page) {
		kvm_release_page_dirty(vmx->nested.virtual_apic_page);
		vmx->nested.virtual_apic_page = NULL;
	}
	if (vmx->nested.pi_desc_page) {
		kunmap(vmx->nested.pi_desc_page);
		kvm_release_page_dirty(vmx->nested.pi_desc_page);
		vmx->nested.pi_desc_page = NULL;
		vmx->nested.pi_desc = NULL;
	}

	/*
	 * We are now running in L2, mmu_notifier will force to reload the
	 * page's hpa for L2 vmcs. Need to reload it for L1 before entering L1.
	 */
	kvm_make_request(KVM_REQ_APIC_PAGE_RELOAD, vcpu);

	if (enable_shadow_vmcs && exit_reason != -1)
		vmx->nested.sync_shadow_vmcs = true;

	/* in case we halted in L2 */
	vcpu->arch.mp_state = KVM_MP_STATE_RUNNABLE;

	if (likely(!vmx->fail)) {
		/*
		 * TODO: SDM says that with acknowledge interrupt on
		 * exit, bit 31 of the VM-exit interrupt information
		 * (valid interrupt) is always set to 1 on
		 * EXIT_REASON_EXTERNAL_INTERRUPT, so we shouldn't
		 * need kvm_cpu_has_interrupt().  See the commit
		 * message for details.
		 */
		if (nested_exit_intr_ack_set(vcpu) &&
		    exit_reason == EXIT_REASON_EXTERNAL_INTERRUPT &&
		    kvm_cpu_has_interrupt(vcpu)) {
			int irq = kvm_cpu_get_interrupt(vcpu);
			WARN_ON(irq < 0);
			vmcs12->vm_exit_intr_info = irq |
				INTR_INFO_VALID_MASK | INTR_TYPE_EXT_INTR;
		}

		if (exit_reason != -1)
			trace_kvm_nested_vmexit_inject(vmcs12->vm_exit_reason,
						       vmcs12->exit_qualification,
						       vmcs12->idt_vectoring_info_field,
						       vmcs12->vm_exit_intr_info,
						       vmcs12->vm_exit_intr_error_code,
						       KVM_ISA_VMX);

		load_vmcs12_host_state(vcpu, vmcs12);

		return;
	}
	
	/*
	 * After an early L2 VM-entry failure, we're now back
	 * in L1 which thinks it just finished a VMLAUNCH or
	 * VMRESUME instruction, so we need to set the failure
	 * flag and the VM-instruction error field of the VMCS
	 * accordingly.
	 */
	nested_vmx_failValid(vcpu, VMXERR_ENTRY_INVALID_CONTROL_FIELD);

	load_vmcs12_mmu_host_state(vcpu, vmcs12);

	/*
	 * The emulated instruction was already skipped in
	 * nested_vmx_run, but the updated RIP was never
	 * written back to the vmcs01.
	 */
	skip_emulated_instruction(vcpu);
	vmx->fail = 0;
}

/*
 * Forcibly leave nested mode in order to be able to reset the VCPU later on.
 */
static void vmx_leave_nested(struct kvm_vcpu *vcpu)
{
	if (is_guest_mode(vcpu)) {
		to_vmx(vcpu)->nested.nested_run_pending = 0;
		nested_vmx_vmexit(vcpu, -1, 0, 0);
	}
	free_nested(to_vmx(vcpu));
}

/*
 * L1's failure to enter L2 is a subset of a normal exit, as explained in
 * 23.7 "VM-entry failures during or after loading guest state" (this also
 * lists the acceptable exit-reason and exit-qualification parameters).
 * It should only be called before L2 actually succeeded to run, and when
 * vmcs01 is current (it doesn't leave_guest_mode() or switch vmcss).
 */
static void nested_vmx_entry_failure(struct kvm_vcpu *vcpu,
			struct vmcs12 *vmcs12,
			u32 reason, unsigned long qualification)
{
	load_vmcs12_host_state(vcpu, vmcs12);
	vmcs12->vm_exit_reason = reason | VMX_EXIT_REASONS_FAILED_VMENTRY;
	vmcs12->exit_qualification = qualification;
	nested_vmx_succeed(vcpu);
	if (enable_shadow_vmcs)
		to_vmx(vcpu)->nested.sync_shadow_vmcs = true;
}

static int vmx_check_intercept(struct kvm_vcpu *vcpu,
			       struct x86_instruction_info *info,
			       enum x86_intercept_stage stage)
{
	struct vmcs12 *vmcs12 = get_vmcs12(vcpu);
	struct x86_emulate_ctxt *ctxt = &vcpu->arch.emulate_ctxt;

	/*
	 * RDPID causes #UD if disabled through secondary execution controls.
	 * Because it is marked as EmulateOnUD, we need to intercept it here.
	 */
	if (info->intercept == x86_intercept_rdtscp &&
	    !nested_cpu_has2(vmcs12, SECONDARY_EXEC_RDTSCP)) {
		ctxt->exception.vector = UD_VECTOR;
		ctxt->exception.error_code_valid = false;
		return X86EMUL_PROPAGATE_FAULT;
	}

	/* TODO: check more intercepts... */
	return X86EMUL_CONTINUE;
}

#ifdef CONFIG_X86_64
/* (a << shift) / divisor, return 1 if overflow otherwise 0 */
static inline int u64_shl_div_u64(u64 a, unsigned int shift,
				  u64 divisor, u64 *result)
{
	u64 low = a << shift, high = a >> (64 - shift);

	/* To avoid the overflow on divq */
	if (high >= divisor)
		return 1;

	/* Low hold the result, high hold rem which is discarded */
	asm("divq %2\n\t" : "=a" (low), "=d" (high) :
	    "rm" (divisor), "0" (low), "1" (high));
	*result = low;

	return 0;
}

static int vmx_set_hv_timer(struct kvm_vcpu *vcpu, u64 guest_deadline_tsc)
{
	struct vcpu_vmx *vmx;
	u64 tscl, guest_tscl, delta_tsc, lapic_timer_advance_cycles;

	if (kvm_mwait_in_guest(vcpu->kvm))
		return -EOPNOTSUPP;

	vmx = to_vmx(vcpu);
	tscl = rdtsc();
	guest_tscl = kvm_read_l1_tsc(vcpu, tscl);
	delta_tsc = max(guest_deadline_tsc, guest_tscl) - guest_tscl;
	lapic_timer_advance_cycles = nsec_to_cycles(vcpu, lapic_timer_advance_ns);

	if (delta_tsc > lapic_timer_advance_cycles)
		delta_tsc -= lapic_timer_advance_cycles;
	else
		delta_tsc = 0;

	/* Convert to host delta tsc if tsc scaling is enabled */
	if (vcpu->arch.tsc_scaling_ratio != kvm_default_tsc_scaling_ratio &&
			u64_shl_div_u64(delta_tsc,
				kvm_tsc_scaling_ratio_frac_bits,
				vcpu->arch.tsc_scaling_ratio,
				&delta_tsc))
		return -ERANGE;

	/*
	 * If the delta tsc can't fit in the 32 bit after the multi shift,
	 * we can't use the preemption timer.
	 * It's possible that it fits on later vmentries, but checking
	 * on every vmentry is costly so we just use an hrtimer.
	 */
	if (delta_tsc >> (cpu_preemption_timer_multi + 32))
		return -ERANGE;

	vmx->hv_deadline_tsc = tscl + delta_tsc;
	return delta_tsc == 0;
}

static void vmx_cancel_hv_timer(struct kvm_vcpu *vcpu)
{
	to_vmx(vcpu)->hv_deadline_tsc = -1;
}
#endif

static void vmx_sched_in(struct kvm_vcpu *vcpu, int cpu)
{
	if (!kvm_pause_in_guest(vcpu->kvm))
		shrink_ple_window(vcpu);
}

static void vmx_slot_enable_log_dirty(struct kvm *kvm,
				     struct kvm_memory_slot *slot)
{
	kvm_mmu_slot_leaf_clear_dirty(kvm, slot);
	kvm_mmu_slot_largepage_remove_write_access(kvm, slot);
}

static void vmx_slot_disable_log_dirty(struct kvm *kvm,
				       struct kvm_memory_slot *slot)
{
	kvm_mmu_slot_set_dirty(kvm, slot);
}

static void vmx_flush_log_dirty(struct kvm *kvm)
{
	kvm_flush_pml_buffers(kvm);
}

static int vmx_write_pml_buffer(struct kvm_vcpu *vcpu)
{
	struct vmcs12 *vmcs12;
	struct vcpu_vmx *vmx = to_vmx(vcpu);
	gpa_t gpa;
	struct page *page = NULL;
	u64 *pml_address;

	if (is_guest_mode(vcpu)) {
		WARN_ON_ONCE(vmx->nested.pml_full);

		/*
		 * Check if PML is enabled for the nested guest.
		 * Whether eptp bit 6 is set is already checked
		 * as part of A/D emulation.
		 */
		vmcs12 = get_vmcs12(vcpu);
		if (!nested_cpu_has_pml(vmcs12))
			return 0;

		if (vmcs12->guest_pml_index >= PML_ENTITY_NUM) {
			vmx->nested.pml_full = true;
			return 1;
		}

		gpa = vmcs_read64(GUEST_PHYSICAL_ADDRESS) & ~0xFFFull;

		page = kvm_vcpu_gpa_to_page(vcpu, vmcs12->pml_address);
		if (is_error_page(page))
			return 0;

		pml_address = kmap(page);
		pml_address[vmcs12->guest_pml_index--] = gpa;
		kunmap(page);
		kvm_release_page_clean(page);
	}

	return 0;
}

static void vmx_enable_log_dirty_pt_masked(struct kvm *kvm,
					   struct kvm_memory_slot *memslot,
					   gfn_t offset, unsigned long mask)
{
	kvm_mmu_clear_dirty_pt_masked(kvm, memslot, offset, mask);
}

static void __pi_post_block(struct kvm_vcpu *vcpu)
{
	struct pi_desc *pi_desc = vcpu_to_pi_desc(vcpu);
	struct pi_desc old, new;
	unsigned int dest;

	do {
		old.control = new.control = pi_desc->control;
		WARN(old.nv != POSTED_INTR_WAKEUP_VECTOR,
		     "Wakeup handler not enabled while the VCPU is blocked\n");

		dest = cpu_physical_id(vcpu->cpu);

		if (x2apic_enabled())
			new.ndst = dest;
		else
			new.ndst = (dest << 8) & 0xFF00;

		/* set 'NV' to 'notification vector' */
		new.nv = POSTED_INTR_VECTOR;
	} while (cmpxchg64(&pi_desc->control, old.control,
			   new.control) != old.control);

	if (!WARN_ON_ONCE(vcpu->pre_pcpu == -1)) {
		spin_lock(&per_cpu(blocked_vcpu_on_cpu_lock, vcpu->pre_pcpu));
		list_del(&vcpu->blocked_vcpu_list);
		spin_unlock(&per_cpu(blocked_vcpu_on_cpu_lock, vcpu->pre_pcpu));
		vcpu->pre_pcpu = -1;
	}
}

/*
 * This routine does the following things for vCPU which is going
 * to be blocked if VT-d PI is enabled.
 * - Store the vCPU to the wakeup list, so when interrupts happen
 *   we can find the right vCPU to wake up.
 * - Change the Posted-interrupt descriptor as below:
 *      'NDST' <-- vcpu->pre_pcpu
 *      'NV' <-- POSTED_INTR_WAKEUP_VECTOR
 * - If 'ON' is set during this process, which means at least one
 *   interrupt is posted for this vCPU, we cannot block it, in
 *   this case, return 1, otherwise, return 0.
 *
 */
static int pi_pre_block(struct kvm_vcpu *vcpu)
{
	unsigned int dest;
	struct pi_desc old, new;
	struct pi_desc *pi_desc = vcpu_to_pi_desc(vcpu);

	if (!kvm_arch_has_assigned_device(vcpu->kvm) ||
		!irq_remapping_cap(IRQ_POSTING_CAP)  ||
		!kvm_vcpu_apicv_active(vcpu))
		return 0;

	WARN_ON(irqs_disabled());
	local_irq_disable();
	if (!WARN_ON_ONCE(vcpu->pre_pcpu != -1)) {
		vcpu->pre_pcpu = vcpu->cpu;
		spin_lock(&per_cpu(blocked_vcpu_on_cpu_lock, vcpu->pre_pcpu));
		list_add_tail(&vcpu->blocked_vcpu_list,
			      &per_cpu(blocked_vcpu_on_cpu,
				       vcpu->pre_pcpu));
		spin_unlock(&per_cpu(blocked_vcpu_on_cpu_lock, vcpu->pre_pcpu));
	}

	do {
		old.control = new.control = pi_desc->control;

		WARN((pi_desc->sn == 1),
		     "Warning: SN field of posted-interrupts "
		     "is set before blocking\n");

		/*
		 * Since vCPU can be preempted during this process,
		 * vcpu->cpu could be different with pre_pcpu, we
		 * need to set pre_pcpu as the destination of wakeup
		 * notification event, then we can find the right vCPU
		 * to wakeup in wakeup handler if interrupts happen
		 * when the vCPU is in blocked state.
		 */
		dest = cpu_physical_id(vcpu->pre_pcpu);

		if (x2apic_enabled())
			new.ndst = dest;
		else
			new.ndst = (dest << 8) & 0xFF00;

		/* set 'NV' to 'wakeup vector' */
		new.nv = POSTED_INTR_WAKEUP_VECTOR;
	} while (cmpxchg64(&pi_desc->control, old.control,
			   new.control) != old.control);

	/* We should not block the vCPU if an interrupt is posted for it.  */
	if (pi_test_on(pi_desc) == 1)
		__pi_post_block(vcpu);

	local_irq_enable();
	return (vcpu->pre_pcpu == -1);
}

static int vmx_pre_block(struct kvm_vcpu *vcpu)
{
	if (pi_pre_block(vcpu))
		return 1;

	if (kvm_lapic_hv_timer_in_use(vcpu))
		kvm_lapic_switch_to_sw_timer(vcpu);

	return 0;
}

static void pi_post_block(struct kvm_vcpu *vcpu)
{
	if (vcpu->pre_pcpu == -1)
		return;

	WARN_ON(irqs_disabled());
	local_irq_disable();
	__pi_post_block(vcpu);
	local_irq_enable();
}

static void vmx_post_block(struct kvm_vcpu *vcpu)
{
	if (kvm_x86_ops->set_hv_timer)
		kvm_lapic_switch_to_hv_timer(vcpu);

	pi_post_block(vcpu);
}

/*
 * vmx_update_pi_irte - set IRTE for Posted-Interrupts
 *
 * @kvm: kvm
 * @host_irq: host irq of the interrupt
 * @guest_irq: gsi of the interrupt
 * @set: set or unset PI
 * returns 0 on success, < 0 on failure
 */
static int vmx_update_pi_irte(struct kvm *kvm, unsigned int host_irq,
			      uint32_t guest_irq, bool set)
{
	struct kvm_kernel_irq_routing_entry *e;
	struct kvm_irq_routing_table *irq_rt;
	struct kvm_lapic_irq irq;
	struct kvm_vcpu *vcpu;
	struct vcpu_data vcpu_info;
	int idx, ret = 0;

	if (!kvm_arch_has_assigned_device(kvm) ||
		!irq_remapping_cap(IRQ_POSTING_CAP) ||
		!kvm_vcpu_apicv_active(kvm->vcpus[0]))
		return 0;

	idx = srcu_read_lock(&kvm->irq_srcu);
	irq_rt = srcu_dereference(kvm->irq_routing, &kvm->irq_srcu);
	if (guest_irq >= irq_rt->nr_rt_entries ||
	    hlist_empty(&irq_rt->map[guest_irq])) {
		pr_warn_once("no route for guest_irq %u/%u (broken user space?)\n",
			     guest_irq, irq_rt->nr_rt_entries);
		goto out;
	}

	hlist_for_each_entry(e, &irq_rt->map[guest_irq], link) {
		if (e->type != KVM_IRQ_ROUTING_MSI)
			continue;
		/*
		 * VT-d PI cannot support posting multicast/broadcast
		 * interrupts to a vCPU, we still use interrupt remapping
		 * for these kind of interrupts.
		 *
		 * For lowest-priority interrupts, we only support
		 * those with single CPU as the destination, e.g. user
		 * configures the interrupts via /proc/irq or uses
		 * irqbalance to make the interrupts single-CPU.
		 *
		 * We will support full lowest-priority interrupt later.
		 */

		kvm_set_msi_irq(kvm, e, &irq);
		if (!kvm_intr_is_single_vcpu(kvm, &irq, &vcpu)) {
			/*
			 * Make sure the IRTE is in remapped mode if
			 * we don't handle it in posted mode.
			 */
			ret = irq_set_vcpu_affinity(host_irq, NULL);
			if (ret < 0) {
				printk(KERN_INFO
				   "failed to back to remapped mode, irq: %u\n",
				   host_irq);
				goto out;
			}

			continue;
		}

		vcpu_info.pi_desc_addr = __pa(vcpu_to_pi_desc(vcpu));
		vcpu_info.vector = irq.vector;

		trace_kvm_pi_irte_update(host_irq, vcpu->vcpu_id, e->gsi,
				vcpu_info.vector, vcpu_info.pi_desc_addr, set);

		if (set)
			ret = irq_set_vcpu_affinity(host_irq, &vcpu_info);
		else
			ret = irq_set_vcpu_affinity(host_irq, NULL);

		if (ret < 0) {
			printk(KERN_INFO "%s: failed to update PI IRTE\n",
					__func__);
			goto out;
		}
	}

	ret = 0;
out:
	srcu_read_unlock(&kvm->irq_srcu, idx);
	return ret;
}

static void vmx_setup_mce(struct kvm_vcpu *vcpu)
{
	if (vcpu->arch.mcg_cap & MCG_LMCE_P)
		to_vmx(vcpu)->msr_ia32_feature_control_valid_bits |=
			FEATURE_CONTROL_LMCE;
	else
		to_vmx(vcpu)->msr_ia32_feature_control_valid_bits &=
			~FEATURE_CONTROL_LMCE;
}

static int vmx_smi_allowed(struct kvm_vcpu *vcpu)
{
	/* we need a nested vmexit to enter SMM, postpone if run is pending */
	if (to_vmx(vcpu)->nested.nested_run_pending)
		return 0;
	return 1;
}

static int vmx_pre_enter_smm(struct kvm_vcpu *vcpu, char *smstate)
{
	struct vcpu_vmx *vmx = to_vmx(vcpu);

	vmx->nested.smm.guest_mode = is_guest_mode(vcpu);
	if (vmx->nested.smm.guest_mode)
		nested_vmx_vmexit(vcpu, -1, 0, 0);

	vmx->nested.smm.vmxon = vmx->nested.vmxon;
	vmx->nested.vmxon = false;
	vmx_clear_hlt(vcpu);
	return 0;
}

static int vmx_pre_leave_smm(struct kvm_vcpu *vcpu, u64 smbase)
{
	struct vcpu_vmx *vmx = to_vmx(vcpu);
	int ret;

	if (vmx->nested.smm.vmxon) {
		vmx->nested.vmxon = true;
		vmx->nested.smm.vmxon = false;
	}

	if (vmx->nested.smm.guest_mode) {
		vcpu->arch.hflags &= ~HF_SMM_MASK;
		ret = enter_vmx_non_root_mode(vcpu, NULL);
		vcpu->arch.hflags |= HF_SMM_MASK;
		if (ret)
			return ret;

		vmx->nested.smm.guest_mode = false;
	}
	return 0;
}

static int enable_smi_window(struct kvm_vcpu *vcpu)
{
	return 0;
}

static int vmx_get_nested_state(struct kvm_vcpu *vcpu,
				struct kvm_nested_state __user *user_kvm_nested_state,
				u32 user_data_size)
{
	struct vcpu_vmx *vmx;
	struct vmcs12 *vmcs12;
	struct kvm_nested_state kvm_state = {
		.flags = 0,
		.format = 0,
		.size = sizeof(kvm_state),
		.vmx.vmxon_pa = -1ull,
		.vmx.vmcs_pa = -1ull,
	};

	if (!vcpu)
		return kvm_state.size + 2 * VMCS12_SIZE;

	vmx = to_vmx(vcpu);
	vmcs12 = get_vmcs12(vcpu);
	if (nested_vmx_allowed(vcpu) &&
	    (vmx->nested.vmxon || vmx->nested.smm.vmxon)) {
		kvm_state.vmx.vmxon_pa = vmx->nested.vmxon_ptr;
		kvm_state.vmx.vmcs_pa = vmx->nested.current_vmptr;

		if (vmx->nested.current_vmptr != -1ull) {
			kvm_state.size += VMCS12_SIZE;

			if (is_guest_mode(vcpu) &&
			    nested_cpu_has_shadow_vmcs(vmcs12) &&
			    vmcs12->vmcs_link_pointer != -1ull)
				kvm_state.size += VMCS12_SIZE;
		}

		if (vmx->nested.smm.vmxon)
			kvm_state.vmx.smm.flags |= KVM_STATE_NESTED_SMM_VMXON;

		if (vmx->nested.smm.guest_mode)
			kvm_state.vmx.smm.flags |= KVM_STATE_NESTED_SMM_GUEST_MODE;

		if (is_guest_mode(vcpu)) {
			kvm_state.flags |= KVM_STATE_NESTED_GUEST_MODE;

			if (vmx->nested.nested_run_pending)
				kvm_state.flags |= KVM_STATE_NESTED_RUN_PENDING;
		}
	}

	if (user_data_size < kvm_state.size)
		goto out;

	if (copy_to_user(user_kvm_nested_state, &kvm_state, sizeof(kvm_state)))
		return -EFAULT;

	if (vmx->nested.current_vmptr == -1ull)
		goto out;

	/*
	 * When running L2, the authoritative vmcs12 state is in the
	 * vmcs02. When running L1, the authoritative vmcs12 state is
	 * in the shadow vmcs linked to vmcs01, unless
	 * sync_shadow_vmcs is set, in which case, the authoritative
	 * vmcs12 state is in the vmcs12 already.
	 */
	if (is_guest_mode(vcpu))
		sync_vmcs12(vcpu, vmcs12);
	else if (enable_shadow_vmcs && !vmx->nested.sync_shadow_vmcs)
		copy_shadow_to_vmcs12(vmx);

	if (copy_to_user(user_kvm_nested_state->data, vmcs12, sizeof(*vmcs12)))
		return -EFAULT;

	if (nested_cpu_has_shadow_vmcs(vmcs12) &&
	    vmcs12->vmcs_link_pointer != -1ull) {
		if (copy_to_user(user_kvm_nested_state->data + VMCS12_SIZE,
				 get_shadow_vmcs12(vcpu), sizeof(*vmcs12)))
			return -EFAULT;
	}

out:
	return kvm_state.size;
}

static int vmx_set_nested_state(struct kvm_vcpu *vcpu,
				struct kvm_nested_state __user *user_kvm_nested_state,
				struct kvm_nested_state *kvm_state)
{
	struct vcpu_vmx *vmx = to_vmx(vcpu);
	struct vmcs12 *vmcs12;
	u32 exit_qual;
	int ret;

	if (kvm_state->format != 0)
		return -EINVAL;

	if (!nested_vmx_allowed(vcpu))
		return kvm_state->vmx.vmxon_pa == -1ull ? 0 : -EINVAL;

	if (kvm_state->vmx.vmxon_pa == -1ull) {
		if (kvm_state->vmx.smm.flags)
			return -EINVAL;

		if (kvm_state->vmx.vmcs_pa != -1ull)
			return -EINVAL;

		vmx_leave_nested(vcpu);
		return 0;
	}

	if (!page_address_valid(vcpu, kvm_state->vmx.vmxon_pa))
		return -EINVAL;

	if (kvm_state->size < sizeof(kvm_state) + sizeof(*vmcs12))
		return -EINVAL;

	if (kvm_state->vmx.vmcs_pa == kvm_state->vmx.vmxon_pa ||
	    !page_address_valid(vcpu, kvm_state->vmx.vmcs_pa))
		return -EINVAL;

	if ((kvm_state->vmx.smm.flags & KVM_STATE_NESTED_SMM_GUEST_MODE) &&
	    (kvm_state->flags & KVM_STATE_NESTED_GUEST_MODE))
		return -EINVAL;

	if (kvm_state->vmx.smm.flags &
	    ~(KVM_STATE_NESTED_SMM_GUEST_MODE | KVM_STATE_NESTED_SMM_VMXON))
		return -EINVAL;

	/*
	 * SMM temporarily disables VMX, so we cannot be in guest mode,
	 * nor can VMLAUNCH/VMRESUME be pending.  Outside SMM, SMM flags
	 * must be zero.
	 */
	if (is_smm(vcpu) ? kvm_state->flags : kvm_state->vmx.smm.flags)
		return -EINVAL;

	if ((kvm_state->vmx.smm.flags & KVM_STATE_NESTED_SMM_GUEST_MODE) &&
	    !(kvm_state->vmx.smm.flags & KVM_STATE_NESTED_SMM_VMXON))
		return -EINVAL;

	vmx_leave_nested(vcpu);
	if (kvm_state->vmx.vmxon_pa == -1ull)
		return 0;

	vmx->nested.vmxon_ptr = kvm_state->vmx.vmxon_pa;
	ret = enter_vmx_operation(vcpu);
	if (ret)
		return ret;

	set_current_vmptr(vmx, kvm_state->vmx.vmcs_pa);

	if (kvm_state->vmx.smm.flags & KVM_STATE_NESTED_SMM_VMXON) {
		vmx->nested.smm.vmxon = true;
		vmx->nested.vmxon = false;

		if (kvm_state->vmx.smm.flags & KVM_STATE_NESTED_SMM_GUEST_MODE)
			vmx->nested.smm.guest_mode = true;
	}

	vmcs12 = get_vmcs12(vcpu);
	if (copy_from_user(vmcs12, user_kvm_nested_state->data, sizeof(*vmcs12)))
		return -EFAULT;

	if (vmcs12->hdr.revision_id != VMCS12_REVISION)
		return -EINVAL;

	if (!(kvm_state->flags & KVM_STATE_NESTED_GUEST_MODE))
		return 0;

	vmx->nested.nested_run_pending =
		!!(kvm_state->flags & KVM_STATE_NESTED_RUN_PENDING);

	if (nested_cpu_has_shadow_vmcs(vmcs12) &&
	    vmcs12->vmcs_link_pointer != -1ull) {
		struct vmcs12 *shadow_vmcs12 = get_shadow_vmcs12(vcpu);
		if (kvm_state->size < sizeof(kvm_state) + 2 * sizeof(*vmcs12))
			return -EINVAL;

		if (copy_from_user(shadow_vmcs12,
				   user_kvm_nested_state->data + VMCS12_SIZE,
				   sizeof(*vmcs12)))
			return -EFAULT;

		if (shadow_vmcs12->hdr.revision_id != VMCS12_REVISION ||
		    !shadow_vmcs12->hdr.shadow_vmcs)
			return -EINVAL;
	}

	if (check_vmentry_prereqs(vcpu, vmcs12) ||
	    check_vmentry_postreqs(vcpu, vmcs12, &exit_qual))
		return -EINVAL;

	vmx->nested.dirty_vmcs12 = true;
	ret = enter_vmx_non_root_mode(vcpu, NULL);
	if (ret)
		return -EINVAL;

	return 0;
}

static struct kvm_x86_ops vmx_x86_ops __ro_after_init = {
	.cpu_has_kvm_support = cpu_has_kvm_support,
	.disabled_by_bios = vmx_disabled_by_bios,
	.hardware_setup = hardware_setup,
	.hardware_unsetup = hardware_unsetup,
	.check_processor_compatibility = vmx_check_processor_compat,
	.hardware_enable = hardware_enable,
	.hardware_disable = hardware_disable,
	.cpu_has_accelerated_tpr = report_flexpriority,
	.has_emulated_msr = vmx_has_emulated_msr,

	.vm_init = vmx_vm_init,
	.vm_alloc = vmx_vm_alloc,
	.vm_free = vmx_vm_free,

	.vcpu_create = vmx_create_vcpu,
	.vcpu_free = vmx_free_vcpu,
	.vcpu_reset = vmx_vcpu_reset,

	.prepare_guest_switch = vmx_prepare_switch_to_guest,
	.vcpu_load = vmx_vcpu_load,
	.vcpu_put = vmx_vcpu_put,

	.update_bp_intercept = update_exception_bitmap,
	.get_msr_feature = vmx_get_msr_feature,
	.get_msr = vmx_get_msr,
	.set_msr = vmx_set_msr,
	.get_segment_base = vmx_get_segment_base,
	.get_segment = vmx_get_segment,
	.set_segment = vmx_set_segment,
	.get_cpl = vmx_get_cpl,
	.get_cs_db_l_bits = vmx_get_cs_db_l_bits,
	.decache_cr0_guest_bits = vmx_decache_cr0_guest_bits,
	.decache_cr3 = vmx_decache_cr3,
	.decache_cr4_guest_bits = vmx_decache_cr4_guest_bits,
	.set_cr0 = vmx_set_cr0,
	.set_cr3 = vmx_set_cr3,
	.set_cr4 = vmx_set_cr4,
	.set_efer = vmx_set_efer,
	.get_idt = vmx_get_idt,
	.set_idt = vmx_set_idt,
	.get_gdt = vmx_get_gdt,
	.set_gdt = vmx_set_gdt,
	.get_dr6 = vmx_get_dr6,
	.set_dr6 = vmx_set_dr6,
	.set_dr7 = vmx_set_dr7,
	.sync_dirty_debug_regs = vmx_sync_dirty_debug_regs,
	.cache_reg = vmx_cache_reg,
	.get_rflags = vmx_get_rflags,
	.set_rflags = vmx_set_rflags,

	.tlb_flush = vmx_flush_tlb,
	.tlb_flush_gva = vmx_flush_tlb_gva,

	.run = vmx_vcpu_run,
	.handle_exit = vmx_handle_exit,
	.skip_emulated_instruction = skip_emulated_instruction,
	.set_interrupt_shadow = vmx_set_interrupt_shadow,
	.get_interrupt_shadow = vmx_get_interrupt_shadow,
	.patch_hypercall = vmx_patch_hypercall,
	.set_irq = vmx_inject_irq,
	.set_nmi = vmx_inject_nmi,
	.queue_exception = vmx_queue_exception,
	.cancel_injection = vmx_cancel_injection,
	.interrupt_allowed = vmx_interrupt_allowed,
	.nmi_allowed = vmx_nmi_allowed,
	.get_nmi_mask = vmx_get_nmi_mask,
	.set_nmi_mask = vmx_set_nmi_mask,
	.enable_nmi_window = enable_nmi_window,
	.enable_irq_window = enable_irq_window,
	.update_cr8_intercept = update_cr8_intercept,
	.set_virtual_apic_mode = vmx_set_virtual_apic_mode,
	.set_apic_access_page_addr = vmx_set_apic_access_page_addr,
	.get_enable_apicv = vmx_get_enable_apicv,
	.refresh_apicv_exec_ctrl = vmx_refresh_apicv_exec_ctrl,
	.load_eoi_exitmap = vmx_load_eoi_exitmap,
	.apicv_post_state_restore = vmx_apicv_post_state_restore,
	.hwapic_irr_update = vmx_hwapic_irr_update,
	.hwapic_isr_update = vmx_hwapic_isr_update,
	.guest_apic_has_interrupt = vmx_guest_apic_has_interrupt,
	.sync_pir_to_irr = vmx_sync_pir_to_irr,
	.deliver_posted_interrupt = vmx_deliver_posted_interrupt,

	.set_tss_addr = vmx_set_tss_addr,
	.set_identity_map_addr = vmx_set_identity_map_addr,
	.get_tdp_level = get_ept_level,
	.get_mt_mask = vmx_get_mt_mask,

	.get_exit_info = vmx_get_exit_info,

	.get_lpage_level = vmx_get_lpage_level,

	.cpuid_update = vmx_cpuid_update,

	.rdtscp_supported = vmx_rdtscp_supported,
	.invpcid_supported = vmx_invpcid_supported,

	.set_supported_cpuid = vmx_set_supported_cpuid,

	.has_wbinvd_exit = cpu_has_vmx_wbinvd_exit,

	.read_l1_tsc_offset = vmx_read_l1_tsc_offset,
	.write_tsc_offset = vmx_write_tsc_offset,

	.set_tdp_cr3 = vmx_set_cr3,

	.check_intercept = vmx_check_intercept,
	.handle_external_intr = vmx_handle_external_intr,
	.mpx_supported = vmx_mpx_supported,
	.xsaves_supported = vmx_xsaves_supported,
	.umip_emulated = vmx_umip_emulated,

	.check_nested_events = vmx_check_nested_events,
	.request_immediate_exit = vmx_request_immediate_exit,

	.sched_in = vmx_sched_in,

	.slot_enable_log_dirty = vmx_slot_enable_log_dirty,
	.slot_disable_log_dirty = vmx_slot_disable_log_dirty,
	.flush_log_dirty = vmx_flush_log_dirty,
	.enable_log_dirty_pt_masked = vmx_enable_log_dirty_pt_masked,
	.write_log_dirty = vmx_write_pml_buffer,

	.pre_block = vmx_pre_block,
	.post_block = vmx_post_block,

	.pmu_ops = &intel_pmu_ops,

	.update_pi_irte = vmx_update_pi_irte,

#ifdef CONFIG_X86_64
	.set_hv_timer = vmx_set_hv_timer,
	.cancel_hv_timer = vmx_cancel_hv_timer,
#endif

	.setup_mce = vmx_setup_mce,

	.get_nested_state = vmx_get_nested_state,
	.set_nested_state = vmx_set_nested_state,
	.get_vmcs12_pages = nested_get_vmcs12_pages,

	.smi_allowed = vmx_smi_allowed,
	.pre_enter_smm = vmx_pre_enter_smm,
	.pre_leave_smm = vmx_pre_leave_smm,
	.enable_smi_window = enable_smi_window,
};

static void vmx_cleanup_l1d_flush(void)
{
	if (vmx_l1d_flush_pages) {
		free_pages((unsigned long)vmx_l1d_flush_pages, L1D_CACHE_ORDER);
		vmx_l1d_flush_pages = NULL;
	}
	/* Restore state so sysfs ignores VMX */
	l1tf_vmx_mitigation = VMENTER_L1D_FLUSH_AUTO;
}

static void vmx_exit(void)
{
#ifdef CONFIG_KEXEC_CORE
	RCU_INIT_POINTER(crash_vmclear_loaded_vmcss, NULL);
	synchronize_rcu();
#endif

	kvm_exit();

#if IS_ENABLED(CONFIG_HYPERV)
	if (static_branch_unlikely(&enable_evmcs)) {
		int cpu;
		struct hv_vp_assist_page *vp_ap;
		/*
		 * Reset everything to support using non-enlightened VMCS
		 * access later (e.g. when we reload the module with
		 * enlightened_vmcs=0)
		 */
		for_each_online_cpu(cpu) {
			vp_ap =	hv_get_vp_assist_page(cpu);

			if (!vp_ap)
				continue;

			vp_ap->current_nested_vmcs = 0;
			vp_ap->enlighten_vmentry = 0;
		}

		static_branch_disable(&enable_evmcs);
	}
#endif
	vmx_cleanup_l1d_flush();
}
module_exit(vmx_exit);

static int __init vmx_init(void)
{
	int r;

#if IS_ENABLED(CONFIG_HYPERV)
	/*
	 * Enlightened VMCS usage should be recommended and the host needs
	 * to support eVMCS v1 or above. We can also disable eVMCS support
	 * with module parameter.
	 */
	if (enlightened_vmcs &&
	    ms_hyperv.hints & HV_X64_ENLIGHTENED_VMCS_RECOMMENDED &&
	    (ms_hyperv.nested_features & HV_X64_ENLIGHTENED_VMCS_VERSION) >=
	    KVM_EVMCS_VERSION) {
		int cpu;

		/* Check that we have assist pages on all online CPUs */
		for_each_online_cpu(cpu) {
			if (!hv_get_vp_assist_page(cpu)) {
				enlightened_vmcs = false;
				break;
			}
		}

		if (enlightened_vmcs) {
			pr_info("KVM: vmx: using Hyper-V Enlightened VMCS\n");
			static_branch_enable(&enable_evmcs);
		}
	} else {
		enlightened_vmcs = false;
	}
#endif

	r = kvm_init(&vmx_x86_ops, sizeof(struct vcpu_vmx),
		     __alignof__(struct vcpu_vmx), THIS_MODULE);
	if (r)
		return r;

	/*
	 * Must be called after kvm_init() so enable_ept is properly set
	 * up. Hand the parameter mitigation value in which was stored in
	 * the pre module init parser. If no parameter was given, it will
	 * contain 'auto' which will be turned into the default 'cond'
	 * mitigation mode.
	 */
	if (boot_cpu_has(X86_BUG_L1TF)) {
		r = vmx_setup_l1d_flush(vmentry_l1d_flush_param);
		if (r) {
			vmx_exit();
			return r;
		}
	}

#ifdef CONFIG_KEXEC_CORE
	rcu_assign_pointer(crash_vmclear_loaded_vmcss,
			   crash_vmclear_local_loaded_vmcss);
#endif
	vmx_check_vmcs12_offsets();

	return 0;
}
module_init(vmx_init);<|MERGE_RESOLUTION|>--- conflicted
+++ resolved
@@ -12610,12 +12610,6 @@
 	struct vmcs12 *vmcs12 = get_vmcs12(vcpu);
 	bool from_vmentry = !!exit_qual;
 	u32 dummy_exit_qual;
-<<<<<<< HEAD
-	u32 vmcs01_cpu_exec_ctrl;
-	int r = 0;
-
-	vmcs01_cpu_exec_ctrl = vmcs_read32(CPU_BASED_VM_EXEC_CONTROL);
-=======
 	bool evaluate_pending_interrupts;
 	int r = 0;
 
@@ -12623,7 +12617,6 @@
 		(CPU_BASED_VIRTUAL_INTR_PENDING | CPU_BASED_VIRTUAL_NMI_PENDING);
 	if (likely(!evaluate_pending_interrupts) && kvm_vcpu_apicv_active(vcpu))
 		evaluate_pending_interrupts |= vmx_has_apicv_interrupt(vcpu);
->>>>>>> 3bf0fb6f
 
 	enter_guest_mode(vcpu);
 
@@ -12671,18 +12664,6 @@
 	 * to L1 or delivered directly to L2 (e.g. In case L1 don't
 	 * intercept EXTERNAL_INTERRUPT).
 	 *
-<<<<<<< HEAD
-	 * Usually this would be handled by L0 requesting a
-	 * IRQ/NMI window by setting VMCS accordingly. However,
-	 * this setting was done on VMCS01 and now VMCS02 is active
-	 * instead. Thus, we force L0 to perform pending event
-	 * evaluation by requesting a KVM_REQ_EVENT.
-	 */
-	if (vmcs01_cpu_exec_ctrl &
-		(CPU_BASED_VIRTUAL_INTR_PENDING | CPU_BASED_VIRTUAL_NMI_PENDING)) {
-		kvm_make_request(KVM_REQ_EVENT, vcpu);
-	}
-=======
 	 * Usually this would be handled by the processor noticing an
 	 * IRQ/NMI window request, or checking RVI during evaluation of
 	 * pending virtual interrupts.  However, this setting was done
@@ -12691,7 +12672,6 @@
 	 */
 	if (unlikely(evaluate_pending_interrupts))
 		kvm_make_request(KVM_REQ_EVENT, vcpu);
->>>>>>> 3bf0fb6f
 
 	/*
 	 * Note no nested_vmx_succeed or nested_vmx_fail here. At this point

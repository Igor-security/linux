// SPDX-License-Identifier: GPL-2.0
/*
 * Implement CPU time clocks for the POSIX clock interface.
 */

#include <linux/sched/signal.h>
#include <linux/sched/cputime.h>
#include <linux/posix-timers.h>
#include <linux/errno.h>
#include <linux/math64.h>
#include <linux/uaccess.h>
#include <linux/kernel_stat.h>
#include <trace/events/timer.h>
#include <linux/tick.h>
#include <linux/workqueue.h>
#include <linux/compat.h>
#include <linux/sched/deadline.h>

#include "posix-timers.h"

static void posix_cpu_timer_rearm(struct k_itimer *timer);

/*
 * Called after updating RLIMIT_CPU to run cpu timer and update
 * tsk->signal->cputime_expires expiration cache if necessary. Needs
 * siglock protection since other code may update expiration cache as
 * well.
 */
void update_rlimit_cpu(struct task_struct *task, unsigned long rlim_new)
{
	u64 nsecs = rlim_new * NSEC_PER_SEC;

	spin_lock_irq(&task->sighand->siglock);
	set_process_cpu_timer(task, CPUCLOCK_PROF, &nsecs, NULL);
	spin_unlock_irq(&task->sighand->siglock);
}

static int check_clock(const clockid_t which_clock)
{
	int error = 0;
	struct task_struct *p;
	const pid_t pid = CPUCLOCK_PID(which_clock);

	if (CPUCLOCK_WHICH(which_clock) >= CPUCLOCK_MAX)
		return -EINVAL;

	if (pid == 0)
		return 0;

	rcu_read_lock();
	p = find_task_by_vpid(pid);
	if (!p || !(CPUCLOCK_PERTHREAD(which_clock) ?
		   same_thread_group(p, current) : has_group_leader_pid(p))) {
		error = -EINVAL;
	}
	rcu_read_unlock();

	return error;
}

/*
 * Update expiry time from increment, and increase overrun count,
 * given the current clock sample.
 */
static void bump_cpu_timer(struct k_itimer *timer, u64 now)
{
	int i;
	u64 delta, incr;

	if (!timer->it_interval)
		return;

	if (now < timer->it.cpu.expires)
		return;

	incr = timer->it_interval;
	delta = now + incr - timer->it.cpu.expires;

	/* Don't use (incr*2 < delta), incr*2 might overflow. */
	for (i = 0; incr < delta - incr; i++)
		incr = incr << 1;

	for (; i >= 0; incr >>= 1, i--) {
		if (delta < incr)
			continue;

		timer->it.cpu.expires += incr;
		timer->it_overrun += 1LL << i;
		delta -= incr;
	}
}

/**
 * task_cputime_zero - Check a task_cputime struct for all zero fields.
 *
 * @cputime:	The struct to compare.
 *
 * Checks @cputime to see if all fields are zero.  Returns true if all fields
 * are zero, false if any field is nonzero.
 */
static inline int task_cputime_zero(const struct task_cputime *cputime)
{
	if (!cputime->utime && !cputime->stime && !cputime->sum_exec_runtime)
		return 1;
	return 0;
}

static inline u64 prof_ticks(struct task_struct *p)
{
	u64 utime, stime;

	task_cputime(p, &utime, &stime);

	return utime + stime;
}
static inline u64 virt_ticks(struct task_struct *p)
{
	u64 utime, stime;

	task_cputime(p, &utime, &stime);

	return utime;
}

static int
posix_cpu_clock_getres(const clockid_t which_clock, struct timespec64 *tp)
{
	int error = check_clock(which_clock);
	if (!error) {
		tp->tv_sec = 0;
		tp->tv_nsec = ((NSEC_PER_SEC + HZ - 1) / HZ);
		if (CPUCLOCK_WHICH(which_clock) == CPUCLOCK_SCHED) {
			/*
			 * If sched_clock is using a cycle counter, we
			 * don't have any idea of its true resolution
			 * exported, but it is much more than 1s/HZ.
			 */
			tp->tv_nsec = 1;
		}
	}
	return error;
}

static int
posix_cpu_clock_set(const clockid_t which_clock, const struct timespec64 *tp)
{
	/*
	 * You can never reset a CPU clock, but we check for other errors
	 * in the call before failing with EPERM.
	 */
	int error = check_clock(which_clock);
	if (error == 0) {
		error = -EPERM;
	}
	return error;
}


/*
 * Sample a per-thread clock for the given task.
 */
static int cpu_clock_sample(const clockid_t which_clock,
			    struct task_struct *p, u64 *sample)
{
	switch (CPUCLOCK_WHICH(which_clock)) {
	default:
		return -EINVAL;
	case CPUCLOCK_PROF:
		*sample = prof_ticks(p);
		break;
	case CPUCLOCK_VIRT:
		*sample = virt_ticks(p);
		break;
	case CPUCLOCK_SCHED:
		*sample = task_sched_runtime(p);
		break;
	}
	return 0;
}

/*
 * Set cputime to sum_cputime if sum_cputime > cputime. Use cmpxchg
 * to avoid race conditions with concurrent updates to cputime.
 */
static inline void __update_gt_cputime(atomic64_t *cputime, u64 sum_cputime)
{
	u64 curr_cputime;
retry:
	curr_cputime = atomic64_read(cputime);
	if (sum_cputime > curr_cputime) {
		if (atomic64_cmpxchg(cputime, curr_cputime, sum_cputime) != curr_cputime)
			goto retry;
	}
}

static void update_gt_cputime(struct task_cputime_atomic *cputime_atomic, struct task_cputime *sum)
{
	__update_gt_cputime(&cputime_atomic->utime, sum->utime);
	__update_gt_cputime(&cputime_atomic->stime, sum->stime);
	__update_gt_cputime(&cputime_atomic->sum_exec_runtime, sum->sum_exec_runtime);
}

/* Sample task_cputime_atomic values in "atomic_timers", store results in "times". */
static inline void sample_cputime_atomic(struct task_cputime *times,
					 struct task_cputime_atomic *atomic_times)
{
	times->utime = atomic64_read(&atomic_times->utime);
	times->stime = atomic64_read(&atomic_times->stime);
	times->sum_exec_runtime = atomic64_read(&atomic_times->sum_exec_runtime);
}

void thread_group_cputimer(struct task_struct *tsk, struct task_cputime *times)
{
	struct thread_group_cputimer *cputimer = &tsk->signal->cputimer;
	struct task_cputime sum;

	/* Check if cputimer isn't running. This is accessed without locking. */
	if (!READ_ONCE(cputimer->running)) {
		/*
		 * The POSIX timer interface allows for absolute time expiry
		 * values through the TIMER_ABSTIME flag, therefore we have
		 * to synchronize the timer to the clock every time we start it.
		 */
		thread_group_cputime(tsk, &sum);
		update_gt_cputime(&cputimer->cputime_atomic, &sum);

		/*
		 * We're setting cputimer->running without a lock. Ensure
		 * this only gets written to in one operation. We set
		 * running after update_gt_cputime() as a small optimization,
		 * but barriers are not required because update_gt_cputime()
		 * can handle concurrent updates.
		 */
		WRITE_ONCE(cputimer->running, true);
	}
	sample_cputime_atomic(times, &cputimer->cputime_atomic);
}

/*
 * Sample a process (thread group) clock for the given group_leader task.
 * Must be called with task sighand lock held for safe while_each_thread()
 * traversal.
 */
static int cpu_clock_sample_group(const clockid_t which_clock,
				  struct task_struct *p,
				  u64 *sample)
{
	struct task_cputime cputime;

	switch (CPUCLOCK_WHICH(which_clock)) {
	default:
		return -EINVAL;
	case CPUCLOCK_PROF:
		thread_group_cputime(p, &cputime);
		*sample = cputime.utime + cputime.stime;
		break;
	case CPUCLOCK_VIRT:
		thread_group_cputime(p, &cputime);
		*sample = cputime.utime;
		break;
	case CPUCLOCK_SCHED:
		thread_group_cputime(p, &cputime);
		*sample = cputime.sum_exec_runtime;
		break;
	}
	return 0;
}

static int posix_cpu_clock_get_task(struct task_struct *tsk,
				    const clockid_t which_clock,
				    struct timespec64 *tp)
{
	int err = -EINVAL;
	u64 rtn;

	if (CPUCLOCK_PERTHREAD(which_clock)) {
		if (same_thread_group(tsk, current))
			err = cpu_clock_sample(which_clock, tsk, &rtn);
	} else {
		if (tsk == current || thread_group_leader(tsk))
			err = cpu_clock_sample_group(which_clock, tsk, &rtn);
	}

	if (!err)
		*tp = ns_to_timespec64(rtn);

	return err;
}


static int posix_cpu_clock_get(const clockid_t which_clock, struct timespec64 *tp)
{
	const pid_t pid = CPUCLOCK_PID(which_clock);
	int err = -EINVAL;

	if (pid == 0) {
		/*
		 * Special case constant value for our own clocks.
		 * We don't have to do any lookup to find ourselves.
		 */
		err = posix_cpu_clock_get_task(current, which_clock, tp);
	} else {
		/*
		 * Find the given PID, and validate that the caller
		 * should be able to see it.
		 */
		struct task_struct *p;
		rcu_read_lock();
		p = find_task_by_vpid(pid);
		if (p)
			err = posix_cpu_clock_get_task(p, which_clock, tp);
		rcu_read_unlock();
	}

	return err;
}

/*
 * Validate the clockid_t for a new CPU-clock timer, and initialize the timer.
 * This is called from sys_timer_create() and do_cpu_nanosleep() with the
 * new timer already all-zeros initialized.
 */
static int posix_cpu_timer_create(struct k_itimer *new_timer)
{
	int ret = 0;
	const pid_t pid = CPUCLOCK_PID(new_timer->it_clock);
	struct task_struct *p;

	if (CPUCLOCK_WHICH(new_timer->it_clock) >= CPUCLOCK_MAX)
		return -EINVAL;

	new_timer->kclock = &clock_posix_cpu;

	INIT_LIST_HEAD(&new_timer->it.cpu.entry);

	rcu_read_lock();
	if (CPUCLOCK_PERTHREAD(new_timer->it_clock)) {
		if (pid == 0) {
			p = current;
		} else {
			p = find_task_by_vpid(pid);
			if (p && !same_thread_group(p, current))
				p = NULL;
		}
	} else {
		if (pid == 0) {
			p = current->group_leader;
		} else {
			p = find_task_by_vpid(pid);
			if (p && !has_group_leader_pid(p))
				p = NULL;
		}
	}
	new_timer->it.cpu.task = p;
	if (p) {
		get_task_struct(p);
	} else {
		ret = -EINVAL;
	}
	rcu_read_unlock();

	return ret;
}

/*
 * Clean up a CPU-clock timer that is about to be destroyed.
 * This is called from timer deletion with the timer already locked.
 * If we return TIMER_RETRY, it's necessary to release the timer's lock
 * and try again.  (This happens when the timer is in the middle of firing.)
 */
static int posix_cpu_timer_del(struct k_itimer *timer)
{
	int ret = 0;
	unsigned long flags;
	struct sighand_struct *sighand;
	struct task_struct *p = timer->it.cpu.task;

	WARN_ON_ONCE(p == NULL);

	/*
	 * Protect against sighand release/switch in exit/exec and process/
	 * thread timer list entry concurrent read/writes.
	 */
	sighand = lock_task_sighand(p, &flags);
	if (unlikely(sighand == NULL)) {
		/*
		 * We raced with the reaping of the task.
		 * The deletion should have cleared us off the list.
		 */
		WARN_ON_ONCE(!list_empty(&timer->it.cpu.entry));
	} else {
		if (timer->it.cpu.firing)
			ret = TIMER_RETRY;
		else
			list_del(&timer->it.cpu.entry);

		unlock_task_sighand(p, &flags);
	}

	if (!ret)
		put_task_struct(p);

	return ret;
}

static void cleanup_timers_list(struct list_head *head)
{
	struct cpu_timer_list *timer, *next;

	list_for_each_entry_safe(timer, next, head, entry)
		list_del_init(&timer->entry);
}

/*
 * Clean out CPU timers still ticking when a thread exited.  The task
 * pointer is cleared, and the expiry time is replaced with the residual
 * time for later timer_gettime calls to return.
 * This must be called with the siglock held.
 */
static void cleanup_timers(struct list_head *head)
{
	cleanup_timers_list(head);
	cleanup_timers_list(++head);
	cleanup_timers_list(++head);
}

/*
 * These are both called with the siglock held, when the current thread
 * is being reaped.  When the final (leader) thread in the group is reaped,
 * posix_cpu_timers_exit_group will be called after posix_cpu_timers_exit.
 */
void posix_cpu_timers_exit(struct task_struct *tsk)
{
	cleanup_timers(tsk->cpu_timers);
}
void posix_cpu_timers_exit_group(struct task_struct *tsk)
{
	cleanup_timers(tsk->signal->cpu_timers);
}

static inline int expires_gt(u64 expires, u64 new_exp)
{
	return expires == 0 || expires > new_exp;
}

/*
 * Insert the timer on the appropriate list before any timers that
 * expire later.  This must be called with the sighand lock held.
 */
static void arm_timer(struct k_itimer *timer)
{
	struct task_struct *p = timer->it.cpu.task;
	struct list_head *head, *listpos;
	struct task_cputime *cputime_expires;
	struct cpu_timer_list *const nt = &timer->it.cpu;
	struct cpu_timer_list *next;

	if (CPUCLOCK_PERTHREAD(timer->it_clock)) {
		head = p->cpu_timers;
		cputime_expires = &p->cputime_expires;
	} else {
		head = p->signal->cpu_timers;
		cputime_expires = &p->signal->cputime_expires;
	}
	head += CPUCLOCK_WHICH(timer->it_clock);

	listpos = head;
	list_for_each_entry(next, head, entry) {
		if (nt->expires < next->expires)
			break;
		listpos = &next->entry;
	}
	list_add(&nt->entry, listpos);

	if (listpos == head) {
		u64 exp = nt->expires;

		/*
		 * We are the new earliest-expiring POSIX 1.b timer, hence
		 * need to update expiration cache. Take into account that
		 * for process timers we share expiration cache with itimers
		 * and RLIMIT_CPU and for thread timers with RLIMIT_RTTIME.
		 */

		switch (CPUCLOCK_WHICH(timer->it_clock)) {
		case CPUCLOCK_PROF:
			if (expires_gt(cputime_expires->prof_exp, exp))
				cputime_expires->prof_exp = exp;
			break;
		case CPUCLOCK_VIRT:
			if (expires_gt(cputime_expires->virt_exp, exp))
				cputime_expires->virt_exp = exp;
			break;
		case CPUCLOCK_SCHED:
			if (expires_gt(cputime_expires->sched_exp, exp))
				cputime_expires->sched_exp = exp;
			break;
		}
		if (CPUCLOCK_PERTHREAD(timer->it_clock))
			tick_dep_set_task(p, TICK_DEP_BIT_POSIX_TIMER);
		else
			tick_dep_set_signal(p->signal, TICK_DEP_BIT_POSIX_TIMER);
	}
}

/*
 * The timer is locked, fire it and arrange for its reload.
 */
static void cpu_timer_fire(struct k_itimer *timer)
{
	if ((timer->it_sigev_notify & ~SIGEV_THREAD_ID) == SIGEV_NONE) {
		/*
		 * User don't want any signal.
		 */
		timer->it.cpu.expires = 0;
	} else if (unlikely(timer->sigq == NULL)) {
		/*
		 * This a special case for clock_nanosleep,
		 * not a normal timer from sys_timer_create.
		 */
		wake_up_process(timer->it_process);
		timer->it.cpu.expires = 0;
	} else if (!timer->it_interval) {
		/*
		 * One-shot timer.  Clear it as soon as it's fired.
		 */
		posix_timer_event(timer, 0);
		timer->it.cpu.expires = 0;
	} else if (posix_timer_event(timer, ++timer->it_requeue_pending)) {
		/*
		 * The signal did not get queued because the signal
		 * was ignored, so we won't get any callback to
		 * reload the timer.  But we need to keep it
		 * ticking in case the signal is deliverable next time.
		 */
		posix_cpu_timer_rearm(timer);
		++timer->it_requeue_pending;
	}
}

/*
 * Sample a process (thread group) timer for the given group_leader task.
 * Must be called with task sighand lock held for safe while_each_thread()
 * traversal.
 */
static int cpu_timer_sample_group(const clockid_t which_clock,
				  struct task_struct *p, u64 *sample)
{
	struct task_cputime cputime;

	thread_group_cputimer(p, &cputime);
	switch (CPUCLOCK_WHICH(which_clock)) {
	default:
		return -EINVAL;
	case CPUCLOCK_PROF:
		*sample = cputime.utime + cputime.stime;
		break;
	case CPUCLOCK_VIRT:
		*sample = cputime.utime;
		break;
	case CPUCLOCK_SCHED:
		*sample = cputime.sum_exec_runtime;
		break;
	}
	return 0;
}

/*
 * Guts of sys_timer_settime for CPU timers.
 * This is called with the timer locked and interrupts disabled.
 * If we return TIMER_RETRY, it's necessary to release the timer's lock
 * and try again.  (This happens when the timer is in the middle of firing.)
 */
static int posix_cpu_timer_set(struct k_itimer *timer, int timer_flags,
			       struct itimerspec64 *new, struct itimerspec64 *old)
{
	unsigned long flags;
	struct sighand_struct *sighand;
	struct task_struct *p = timer->it.cpu.task;
	u64 old_expires, new_expires, old_incr, val;
	int ret;

	WARN_ON_ONCE(p == NULL);

	/*
	 * Use the to_ktime conversion because that clamps the maximum
	 * value to KTIME_MAX and avoid multiplication overflows.
	 */
	new_expires = ktime_to_ns(timespec64_to_ktime(new->it_value));

	/*
	 * Protect against sighand release/switch in exit/exec and p->cpu_timers
	 * and p->signal->cpu_timers read/write in arm_timer()
	 */
	sighand = lock_task_sighand(p, &flags);
	/*
	 * If p has just been reaped, we can no
	 * longer get any information about it at all.
	 */
	if (unlikely(sighand == NULL)) {
		return -ESRCH;
	}

	/*
	 * Disarm any old timer after extracting its expiry time.
	 */

	ret = 0;
	old_incr = timer->it_interval;
	old_expires = timer->it.cpu.expires;
	if (unlikely(timer->it.cpu.firing)) {
		timer->it.cpu.firing = -1;
		ret = TIMER_RETRY;
	} else
		list_del_init(&timer->it.cpu.entry);

	/*
	 * We need to sample the current value to convert the new
	 * value from to relative and absolute, and to convert the
	 * old value from absolute to relative.  To set a process
	 * timer, we need a sample to balance the thread expiry
	 * times (in arm_timer).  With an absolute time, we must
	 * check if it's already passed.  In short, we need a sample.
	 */
	if (CPUCLOCK_PERTHREAD(timer->it_clock)) {
		cpu_clock_sample(timer->it_clock, p, &val);
	} else {
		cpu_timer_sample_group(timer->it_clock, p, &val);
	}

	if (old) {
		if (old_expires == 0) {
			old->it_value.tv_sec = 0;
			old->it_value.tv_nsec = 0;
		} else {
			/*
			 * Update the timer in case it has
			 * overrun already.  If it has,
			 * we'll report it as having overrun
			 * and with the next reloaded timer
			 * already ticking, though we are
			 * swallowing that pending
			 * notification here to install the
			 * new setting.
			 */
			bump_cpu_timer(timer, val);
			if (val < timer->it.cpu.expires) {
				old_expires = timer->it.cpu.expires - val;
				old->it_value = ns_to_timespec64(old_expires);
			} else {
				old->it_value.tv_nsec = 1;
				old->it_value.tv_sec = 0;
			}
		}
	}

	if (unlikely(ret)) {
		/*
		 * We are colliding with the timer actually firing.
		 * Punt after filling in the timer's old value, and
		 * disable this firing since we are already reporting
		 * it as an overrun (thanks to bump_cpu_timer above).
		 */
		unlock_task_sighand(p, &flags);
		goto out;
	}

	if (new_expires != 0 && !(timer_flags & TIMER_ABSTIME)) {
		new_expires += val;
	}

	/*
	 * Install the new expiry time (or zero).
	 * For a timer with no notification action, we don't actually
	 * arm the timer (we'll just fake it for timer_gettime).
	 */
	timer->it.cpu.expires = new_expires;
	if (new_expires != 0 && val < new_expires) {
		arm_timer(timer);
	}

	unlock_task_sighand(p, &flags);
	/*
	 * Install the new reload setting, and
	 * set up the signal and overrun bookkeeping.
	 */
<<<<<<< HEAD
	timer->it.cpu.incr = timespec64_to_ns(&new->it_interval);
	timer->it_interval = ns_to_ktime(timer->it.cpu.incr);
=======
	timer->it_interval = timespec64_to_ktime(new->it_interval);
>>>>>>> 7bb20976

	/*
	 * This acts as a modification timestamp for the timer,
	 * so any automatic reload attempt will punt on seeing
	 * that we have reset the timer manually.
	 */
	timer->it_requeue_pending = (timer->it_requeue_pending + 2) &
		~REQUEUE_PENDING;
	timer->it_overrun_last = 0;
	timer->it_overrun = -1;

	if (new_expires != 0 && !(val < new_expires)) {
		/*
		 * The designated time already passed, so we notify
		 * immediately, even if the thread never runs to
		 * accumulate more time on this clock.
		 */
		cpu_timer_fire(timer);
	}

	ret = 0;
 out:
	if (old)
		old->it_interval = ns_to_timespec64(old_incr);

	return ret;
}

static void posix_cpu_timer_get(struct k_itimer *timer, struct itimerspec64 *itp)
{
	u64 now;
	struct task_struct *p = timer->it.cpu.task;

	WARN_ON_ONCE(p == NULL);

	/*
	 * Easy part: convert the reload time.
	 */
	itp->it_interval = ktime_to_timespec64(timer->it_interval);

	if (!timer->it.cpu.expires)
		return;

	/*
	 * Sample the clock to take the difference with the expiry time.
	 */
	if (CPUCLOCK_PERTHREAD(timer->it_clock)) {
		cpu_clock_sample(timer->it_clock, p, &now);
	} else {
		struct sighand_struct *sighand;
		unsigned long flags;

		/*
		 * Protect against sighand release/switch in exit/exec and
		 * also make timer sampling safe if it ends up calling
		 * thread_group_cputime().
		 */
		sighand = lock_task_sighand(p, &flags);
		if (unlikely(sighand == NULL)) {
			/*
			 * The process has been reaped.
			 * We can't even collect a sample any more.
			 * Call the timer disarmed, nothing else to do.
			 */
			timer->it.cpu.expires = 0;
			return;
		} else {
			cpu_timer_sample_group(timer->it_clock, p, &now);
			unlock_task_sighand(p, &flags);
		}
	}

	if (now < timer->it.cpu.expires) {
		itp->it_value = ns_to_timespec64(timer->it.cpu.expires - now);
	} else {
		/*
		 * The timer should have expired already, but the firing
		 * hasn't taken place yet.  Say it's just about to expire.
		 */
		itp->it_value.tv_nsec = 1;
		itp->it_value.tv_sec = 0;
	}
}

static unsigned long long
check_timers_list(struct list_head *timers,
		  struct list_head *firing,
		  unsigned long long curr)
{
	int maxfire = 20;

	while (!list_empty(timers)) {
		struct cpu_timer_list *t;

		t = list_first_entry(timers, struct cpu_timer_list, entry);

		if (!--maxfire || curr < t->expires)
			return t->expires;

		t->firing = 1;
		list_move_tail(&t->entry, firing);
	}

	return 0;
}

static inline void check_dl_overrun(struct task_struct *tsk)
{
	if (tsk->dl.dl_overrun) {
		tsk->dl.dl_overrun = 0;
		__group_send_sig_info(SIGXCPU, SEND_SIG_PRIV, tsk);
	}
}

/*
 * Check for any per-thread CPU timers that have fired and move them off
 * the tsk->cpu_timers[N] list onto the firing list.  Here we update the
 * tsk->it_*_expires values to reflect the remaining thread CPU timers.
 */
static void check_thread_timers(struct task_struct *tsk,
				struct list_head *firing)
{
	struct list_head *timers = tsk->cpu_timers;
	struct task_cputime *tsk_expires = &tsk->cputime_expires;
	u64 expires;
	unsigned long soft;

	if (dl_task(tsk))
		check_dl_overrun(tsk);

	/*
	 * If cputime_expires is zero, then there are no active
	 * per thread CPU timers.
	 */
	if (task_cputime_zero(&tsk->cputime_expires))
		return;

	expires = check_timers_list(timers, firing, prof_ticks(tsk));
	tsk_expires->prof_exp = expires;

	expires = check_timers_list(++timers, firing, virt_ticks(tsk));
	tsk_expires->virt_exp = expires;

	tsk_expires->sched_exp = check_timers_list(++timers, firing,
						   tsk->se.sum_exec_runtime);

	/*
	 * Check for the special case thread timers.
	 */
	soft = task_rlimit(tsk, RLIMIT_RTTIME);
	if (soft != RLIM_INFINITY) {
		unsigned long hard = task_rlimit_max(tsk, RLIMIT_RTTIME);

		if (hard != RLIM_INFINITY &&
		    tsk->rt.timeout > DIV_ROUND_UP(hard, USEC_PER_SEC/HZ)) {
			/*
			 * At the hard limit, we just die.
			 * No need to calculate anything else now.
			 */
			if (print_fatal_signals) {
				pr_info("CPU Watchdog Timeout (hard): %s[%d]\n",
					tsk->comm, task_pid_nr(tsk));
			}
			__group_send_sig_info(SIGKILL, SEND_SIG_PRIV, tsk);
			return;
		}
		if (tsk->rt.timeout > DIV_ROUND_UP(soft, USEC_PER_SEC/HZ)) {
			/*
			 * At the soft limit, send a SIGXCPU every second.
			 */
			if (soft < hard) {
				soft += USEC_PER_SEC;
				tsk->signal->rlim[RLIMIT_RTTIME].rlim_cur =
					soft;
			}
			if (print_fatal_signals) {
				pr_info("RT Watchdog Timeout (soft): %s[%d]\n",
					tsk->comm, task_pid_nr(tsk));
			}
			__group_send_sig_info(SIGXCPU, SEND_SIG_PRIV, tsk);
		}
	}
	if (task_cputime_zero(tsk_expires))
		tick_dep_clear_task(tsk, TICK_DEP_BIT_POSIX_TIMER);
}

static inline void stop_process_timers(struct signal_struct *sig)
{
	struct thread_group_cputimer *cputimer = &sig->cputimer;

	/* Turn off cputimer->running. This is done without locking. */
	WRITE_ONCE(cputimer->running, false);
	tick_dep_clear_signal(sig, TICK_DEP_BIT_POSIX_TIMER);
}

static void check_cpu_itimer(struct task_struct *tsk, struct cpu_itimer *it,
			     u64 *expires, u64 cur_time, int signo)
{
	if (!it->expires)
		return;

	if (cur_time >= it->expires) {
		if (it->incr)
			it->expires += it->incr;
		else
			it->expires = 0;

		trace_itimer_expire(signo == SIGPROF ?
				    ITIMER_PROF : ITIMER_VIRTUAL,
				    task_tgid(tsk), cur_time);
		__group_send_sig_info(signo, SEND_SIG_PRIV, tsk);
	}

	if (it->expires && (!*expires || it->expires < *expires))
		*expires = it->expires;
}

/*
 * Check for any per-thread CPU timers that have fired and move them
 * off the tsk->*_timers list onto the firing list.  Per-thread timers
 * have already been taken off.
 */
static void check_process_timers(struct task_struct *tsk,
				 struct list_head *firing)
{
	struct signal_struct *const sig = tsk->signal;
	u64 utime, ptime, virt_expires, prof_expires;
	u64 sum_sched_runtime, sched_expires;
	struct list_head *timers = sig->cpu_timers;
	struct task_cputime cputime;
	unsigned long soft;

	/*
	 * If cputimer is not running, then there are no active
	 * process wide timers (POSIX 1.b, itimers, RLIMIT_CPU).
	 */
	if (!READ_ONCE(tsk->signal->cputimer.running))
		return;

        /*
	 * Signify that a thread is checking for process timers.
	 * Write access to this field is protected by the sighand lock.
	 */
	sig->cputimer.checking_timer = true;

	/*
	 * Collect the current process totals.
	 */
	thread_group_cputimer(tsk, &cputime);
	utime = cputime.utime;
	ptime = utime + cputime.stime;
	sum_sched_runtime = cputime.sum_exec_runtime;

	prof_expires = check_timers_list(timers, firing, ptime);
	virt_expires = check_timers_list(++timers, firing, utime);
	sched_expires = check_timers_list(++timers, firing, sum_sched_runtime);

	/*
	 * Check for the special case process timers.
	 */
	check_cpu_itimer(tsk, &sig->it[CPUCLOCK_PROF], &prof_expires, ptime,
			 SIGPROF);
	check_cpu_itimer(tsk, &sig->it[CPUCLOCK_VIRT], &virt_expires, utime,
			 SIGVTALRM);
	soft = task_rlimit(tsk, RLIMIT_CPU);
	if (soft != RLIM_INFINITY) {
		unsigned long psecs = div_u64(ptime, NSEC_PER_SEC);
		unsigned long hard = task_rlimit_max(tsk, RLIMIT_CPU);
		u64 x;
		if (psecs >= hard) {
			/*
			 * At the hard limit, we just die.
			 * No need to calculate anything else now.
			 */
			if (print_fatal_signals) {
				pr_info("RT Watchdog Timeout (hard): %s[%d]\n",
					tsk->comm, task_pid_nr(tsk));
			}
			__group_send_sig_info(SIGKILL, SEND_SIG_PRIV, tsk);
			return;
		}
		if (psecs >= soft) {
			/*
			 * At the soft limit, send a SIGXCPU every second.
			 */
			if (print_fatal_signals) {
				pr_info("CPU Watchdog Timeout (soft): %s[%d]\n",
					tsk->comm, task_pid_nr(tsk));
			}
			__group_send_sig_info(SIGXCPU, SEND_SIG_PRIV, tsk);
			if (soft < hard) {
				soft++;
				sig->rlim[RLIMIT_CPU].rlim_cur = soft;
			}
		}
		x = soft * NSEC_PER_SEC;
		if (!prof_expires || x < prof_expires)
			prof_expires = x;
	}

	sig->cputime_expires.prof_exp = prof_expires;
	sig->cputime_expires.virt_exp = virt_expires;
	sig->cputime_expires.sched_exp = sched_expires;
	if (task_cputime_zero(&sig->cputime_expires))
		stop_process_timers(sig);

	sig->cputimer.checking_timer = false;
}

/*
 * This is called from the signal code (via posixtimer_rearm)
 * when the last timer signal was delivered and we have to reload the timer.
 */
static void posix_cpu_timer_rearm(struct k_itimer *timer)
{
	struct sighand_struct *sighand;
	unsigned long flags;
	struct task_struct *p = timer->it.cpu.task;
	u64 now;

	WARN_ON_ONCE(p == NULL);

	/*
	 * Fetch the current sample and update the timer's expiry time.
	 */
	if (CPUCLOCK_PERTHREAD(timer->it_clock)) {
		cpu_clock_sample(timer->it_clock, p, &now);
		bump_cpu_timer(timer, now);
		if (unlikely(p->exit_state))
			return;

		/* Protect timer list r/w in arm_timer() */
		sighand = lock_task_sighand(p, &flags);
		if (!sighand)
			return;
	} else {
		/*
		 * Protect arm_timer() and timer sampling in case of call to
		 * thread_group_cputime().
		 */
		sighand = lock_task_sighand(p, &flags);
		if (unlikely(sighand == NULL)) {
			/*
			 * The process has been reaped.
			 * We can't even collect a sample any more.
			 */
			timer->it.cpu.expires = 0;
			return;
		} else if (unlikely(p->exit_state) && thread_group_empty(p)) {
			/* If the process is dying, no need to rearm */
			goto unlock;
		}
		cpu_timer_sample_group(timer->it_clock, p, &now);
		bump_cpu_timer(timer, now);
		/* Leave the sighand locked for the call below.  */
	}

	/*
	 * Now re-arm for the new expiry time.
	 */
	arm_timer(timer);
unlock:
	unlock_task_sighand(p, &flags);
}

/**
 * task_cputime_expired - Compare two task_cputime entities.
 *
 * @sample:	The task_cputime structure to be checked for expiration.
 * @expires:	Expiration times, against which @sample will be checked.
 *
 * Checks @sample against @expires to see if any field of @sample has expired.
 * Returns true if any field of the former is greater than the corresponding
 * field of the latter if the latter field is set.  Otherwise returns false.
 */
static inline int task_cputime_expired(const struct task_cputime *sample,
					const struct task_cputime *expires)
{
	if (expires->utime && sample->utime >= expires->utime)
		return 1;
	if (expires->stime && sample->utime + sample->stime >= expires->stime)
		return 1;
	if (expires->sum_exec_runtime != 0 &&
	    sample->sum_exec_runtime >= expires->sum_exec_runtime)
		return 1;
	return 0;
}

/**
 * fastpath_timer_check - POSIX CPU timers fast path.
 *
 * @tsk:	The task (thread) being checked.
 *
 * Check the task and thread group timers.  If both are zero (there are no
 * timers set) return false.  Otherwise snapshot the task and thread group
 * timers and compare them with the corresponding expiration times.  Return
 * true if a timer has expired, else return false.
 */
static inline int fastpath_timer_check(struct task_struct *tsk)
{
	struct signal_struct *sig;

	if (!task_cputime_zero(&tsk->cputime_expires)) {
		struct task_cputime task_sample;

		task_cputime(tsk, &task_sample.utime, &task_sample.stime);
		task_sample.sum_exec_runtime = tsk->se.sum_exec_runtime;
		if (task_cputime_expired(&task_sample, &tsk->cputime_expires))
			return 1;
	}

	sig = tsk->signal;
	/*
	 * Check if thread group timers expired when the cputimer is
	 * running and no other thread in the group is already checking
	 * for thread group cputimers. These fields are read without the
	 * sighand lock. However, this is fine because this is meant to
	 * be a fastpath heuristic to determine whether we should try to
	 * acquire the sighand lock to check/handle timers.
	 *
	 * In the worst case scenario, if 'running' or 'checking_timer' gets
	 * set but the current thread doesn't see the change yet, we'll wait
	 * until the next thread in the group gets a scheduler interrupt to
	 * handle the timer. This isn't an issue in practice because these
	 * types of delays with signals actually getting sent are expected.
	 */
	if (READ_ONCE(sig->cputimer.running) &&
	    !READ_ONCE(sig->cputimer.checking_timer)) {
		struct task_cputime group_sample;

		sample_cputime_atomic(&group_sample, &sig->cputimer.cputime_atomic);

		if (task_cputime_expired(&group_sample, &sig->cputime_expires))
			return 1;
	}

	if (dl_task(tsk) && tsk->dl.dl_overrun)
		return 1;

	return 0;
}

/*
 * This is called from the timer interrupt handler.  The irq handler has
 * already updated our counts.  We need to check if any timers fire now.
 * Interrupts are disabled.
 */
void run_posix_cpu_timers(struct task_struct *tsk)
{
	LIST_HEAD(firing);
	struct k_itimer *timer, *next;
	unsigned long flags;

	lockdep_assert_irqs_disabled();

	/*
	 * The fast path checks that there are no expired thread or thread
	 * group timers.  If that's so, just return.
	 */
	if (!fastpath_timer_check(tsk))
		return;

	if (!lock_task_sighand(tsk, &flags))
		return;
	/*
	 * Here we take off tsk->signal->cpu_timers[N] and
	 * tsk->cpu_timers[N] all the timers that are firing, and
	 * put them on the firing list.
	 */
	check_thread_timers(tsk, &firing);

	check_process_timers(tsk, &firing);

	/*
	 * We must release these locks before taking any timer's lock.
	 * There is a potential race with timer deletion here, as the
	 * siglock now protects our private firing list.  We have set
	 * the firing flag in each timer, so that a deletion attempt
	 * that gets the timer lock before we do will give it up and
	 * spin until we've taken care of that timer below.
	 */
	unlock_task_sighand(tsk, &flags);

	/*
	 * Now that all the timers on our list have the firing flag,
	 * no one will touch their list entries but us.  We'll take
	 * each timer's lock before clearing its firing flag, so no
	 * timer call will interfere.
	 */
	list_for_each_entry_safe(timer, next, &firing, it.cpu.entry) {
		int cpu_firing;

		spin_lock(&timer->it_lock);
		list_del_init(&timer->it.cpu.entry);
		cpu_firing = timer->it.cpu.firing;
		timer->it.cpu.firing = 0;
		/*
		 * The firing flag is -1 if we collided with a reset
		 * of the timer, which already reported this
		 * almost-firing as an overrun.  So don't generate an event.
		 */
		if (likely(cpu_firing >= 0))
			cpu_timer_fire(timer);
		spin_unlock(&timer->it_lock);
	}
}

/*
 * Set one of the process-wide special case CPU timers or RLIMIT_CPU.
 * The tsk->sighand->siglock must be held by the caller.
 */
void set_process_cpu_timer(struct task_struct *tsk, unsigned int clock_idx,
			   u64 *newval, u64 *oldval)
{
	u64 now;
	int ret;

	WARN_ON_ONCE(clock_idx == CPUCLOCK_SCHED);
	ret = cpu_timer_sample_group(clock_idx, tsk, &now);

	if (oldval && ret != -EINVAL) {
		/*
		 * We are setting itimer. The *oldval is absolute and we update
		 * it to be relative, *newval argument is relative and we update
		 * it to be absolute.
		 */
		if (*oldval) {
			if (*oldval <= now) {
				/* Just about to fire. */
				*oldval = TICK_NSEC;
			} else {
				*oldval -= now;
			}
		}

		if (!*newval)
			return;
		*newval += now;
	}

	/*
	 * Update expiration cache if we are the earliest timer, or eventually
	 * RLIMIT_CPU limit is earlier than prof_exp cpu timer expire.
	 */
	switch (clock_idx) {
	case CPUCLOCK_PROF:
		if (expires_gt(tsk->signal->cputime_expires.prof_exp, *newval))
			tsk->signal->cputime_expires.prof_exp = *newval;
		break;
	case CPUCLOCK_VIRT:
		if (expires_gt(tsk->signal->cputime_expires.virt_exp, *newval))
			tsk->signal->cputime_expires.virt_exp = *newval;
		break;
	}

	tick_dep_set_signal(tsk->signal, TICK_DEP_BIT_POSIX_TIMER);
}

static int do_cpu_nanosleep(const clockid_t which_clock, int flags,
			    const struct timespec64 *rqtp)
{
	struct itimerspec64 it;
	struct k_itimer timer;
	u64 expires;
	int error;

	/*
	 * Set up a temporary timer and then wait for it to go off.
	 */
	memset(&timer, 0, sizeof timer);
	spin_lock_init(&timer.it_lock);
	timer.it_clock = which_clock;
	timer.it_overrun = -1;
	error = posix_cpu_timer_create(&timer);
	timer.it_process = current;
	if (!error) {
		static struct itimerspec64 zero_it;
		struct restart_block *restart;

		memset(&it, 0, sizeof(it));
		it.it_value = *rqtp;

		spin_lock_irq(&timer.it_lock);
		error = posix_cpu_timer_set(&timer, flags, &it, NULL);
		if (error) {
			spin_unlock_irq(&timer.it_lock);
			return error;
		}

		while (!signal_pending(current)) {
			if (timer.it.cpu.expires == 0) {
				/*
				 * Our timer fired and was reset, below
				 * deletion can not fail.
				 */
				posix_cpu_timer_del(&timer);
				spin_unlock_irq(&timer.it_lock);
				return 0;
			}

			/*
			 * Block until cpu_timer_fire (or a signal) wakes us.
			 */
			__set_current_state(TASK_INTERRUPTIBLE);
			spin_unlock_irq(&timer.it_lock);
			schedule();
			spin_lock_irq(&timer.it_lock);
		}

		/*
		 * We were interrupted by a signal.
		 */
		expires = timer.it.cpu.expires;
		error = posix_cpu_timer_set(&timer, 0, &zero_it, &it);
		if (!error) {
			/*
			 * Timer is now unarmed, deletion can not fail.
			 */
			posix_cpu_timer_del(&timer);
		}
		spin_unlock_irq(&timer.it_lock);

		while (error == TIMER_RETRY) {
			/*
			 * We need to handle case when timer was or is in the
			 * middle of firing. In other cases we already freed
			 * resources.
			 */
			spin_lock_irq(&timer.it_lock);
			error = posix_cpu_timer_del(&timer);
			spin_unlock_irq(&timer.it_lock);
		}

		if ((it.it_value.tv_sec | it.it_value.tv_nsec) == 0) {
			/*
			 * It actually did fire already.
			 */
			return 0;
		}

		error = -ERESTART_RESTARTBLOCK;
		/*
		 * Report back to the user the time still remaining.
		 */
		restart = &current->restart_block;
		restart->nanosleep.expires = expires;
		if (restart->nanosleep.type != TT_NONE)
			error = nanosleep_copyout(restart, &it.it_value);
	}

	return error;
}

static long posix_cpu_nsleep_restart(struct restart_block *restart_block);

static int posix_cpu_nsleep(const clockid_t which_clock, int flags,
			    const struct timespec64 *rqtp)
{
	struct restart_block *restart_block = &current->restart_block;
	int error;

	/*
	 * Diagnose required errors first.
	 */
	if (CPUCLOCK_PERTHREAD(which_clock) &&
	    (CPUCLOCK_PID(which_clock) == 0 ||
	     CPUCLOCK_PID(which_clock) == task_pid_vnr(current)))
		return -EINVAL;

	error = do_cpu_nanosleep(which_clock, flags, rqtp);

	if (error == -ERESTART_RESTARTBLOCK) {

		if (flags & TIMER_ABSTIME)
			return -ERESTARTNOHAND;

		restart_block->fn = posix_cpu_nsleep_restart;
		restart_block->nanosleep.clockid = which_clock;
	}
	return error;
}

static long posix_cpu_nsleep_restart(struct restart_block *restart_block)
{
	clockid_t which_clock = restart_block->nanosleep.clockid;
	struct timespec64 t;

	t = ns_to_timespec64(restart_block->nanosleep.expires);

	return do_cpu_nanosleep(which_clock, TIMER_ABSTIME, &t);
}

#define PROCESS_CLOCK	make_process_cpuclock(0, CPUCLOCK_SCHED)
#define THREAD_CLOCK	make_thread_cpuclock(0, CPUCLOCK_SCHED)

static int process_cpu_clock_getres(const clockid_t which_clock,
				    struct timespec64 *tp)
{
	return posix_cpu_clock_getres(PROCESS_CLOCK, tp);
}
static int process_cpu_clock_get(const clockid_t which_clock,
				 struct timespec64 *tp)
{
	return posix_cpu_clock_get(PROCESS_CLOCK, tp);
}
static int process_cpu_timer_create(struct k_itimer *timer)
{
	timer->it_clock = PROCESS_CLOCK;
	return posix_cpu_timer_create(timer);
}
static int process_cpu_nsleep(const clockid_t which_clock, int flags,
			      const struct timespec64 *rqtp)
{
	return posix_cpu_nsleep(PROCESS_CLOCK, flags, rqtp);
}
static int thread_cpu_clock_getres(const clockid_t which_clock,
				   struct timespec64 *tp)
{
	return posix_cpu_clock_getres(THREAD_CLOCK, tp);
}
static int thread_cpu_clock_get(const clockid_t which_clock,
				struct timespec64 *tp)
{
	return posix_cpu_clock_get(THREAD_CLOCK, tp);
}
static int thread_cpu_timer_create(struct k_itimer *timer)
{
	timer->it_clock = THREAD_CLOCK;
	return posix_cpu_timer_create(timer);
}

const struct k_clock clock_posix_cpu = {
	.clock_getres	= posix_cpu_clock_getres,
	.clock_set	= posix_cpu_clock_set,
	.clock_get	= posix_cpu_clock_get,
	.timer_create	= posix_cpu_timer_create,
	.nsleep		= posix_cpu_nsleep,
	.timer_set	= posix_cpu_timer_set,
	.timer_del	= posix_cpu_timer_del,
	.timer_get	= posix_cpu_timer_get,
	.timer_rearm	= posix_cpu_timer_rearm,
};

const struct k_clock clock_process = {
	.clock_getres	= process_cpu_clock_getres,
	.clock_get	= process_cpu_clock_get,
	.timer_create	= process_cpu_timer_create,
	.nsleep		= process_cpu_nsleep,
};

const struct k_clock clock_thread = {
	.clock_getres	= thread_cpu_clock_getres,
	.clock_get	= thread_cpu_clock_get,
	.timer_create	= thread_cpu_timer_create,
};<|MERGE_RESOLUTION|>--- conflicted
+++ resolved
@@ -684,12 +684,7 @@
 	 * Install the new reload setting, and
 	 * set up the signal and overrun bookkeeping.
 	 */
-<<<<<<< HEAD
-	timer->it.cpu.incr = timespec64_to_ns(&new->it_interval);
-	timer->it_interval = ns_to_ktime(timer->it.cpu.incr);
-=======
 	timer->it_interval = timespec64_to_ktime(new->it_interval);
->>>>>>> 7bb20976
 
 	/*
 	 * This acts as a modification timestamp for the timer,

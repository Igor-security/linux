--- conflicted
+++ resolved
@@ -648,10 +648,6 @@
 	case ODEBUG_STATE_ACTIVE:
 		WARN_ON(1);
 		/* fall through */
-<<<<<<< HEAD
-
-=======
->>>>>>> 7bb20976
 	default:
 		return false;
 	}

/*
 *  linux/kernel/fork.c
 *
 *  Copyright (C) 1991, 1992  Linus Torvalds
 */

/*
 *  'fork.c' contains the help-routines for the 'fork' system call
 * (see also entry.S and others).
 * Fork is rather simple, once you get the hang of it, but the memory
 * management can be a bitch. See 'mm/memory.c': 'copy_page_range()'
 */

#include <linux/slab.h>
#include <linux/sched/autogroup.h>
#include <linux/sched/mm.h>
#include <linux/sched/coredump.h>
#include <linux/sched/user.h>
#include <linux/sched/numa_balancing.h>
#include <linux/sched/stat.h>
#include <linux/sched/task.h>
#include <linux/sched/task_stack.h>
#include <linux/sched/cputime.h>
#include <linux/rtmutex.h>
#include <linux/init.h>
#include <linux/unistd.h>
#include <linux/module.h>
#include <linux/vmalloc.h>
#include <linux/completion.h>
#include <linux/personality.h>
#include <linux/mempolicy.h>
#include <linux/sem.h>
#include <linux/file.h>
#include <linux/fdtable.h>
#include <linux/iocontext.h>
#include <linux/key.h>
#include <linux/binfmts.h>
#include <linux/mman.h>
#include <linux/mmu_notifier.h>
#include <linux/hmm.h>
#include <linux/fs.h>
#include <linux/mm.h>
#include <linux/vmacache.h>
#include <linux/nsproxy.h>
#include <linux/capability.h>
#include <linux/cpu.h>
#include <linux/cgroup.h>
#include <linux/security.h>
#include <linux/hugetlb.h>
#include <linux/seccomp.h>
#include <linux/swap.h>
#include <linux/syscalls.h>
#include <linux/jiffies.h>
#include <linux/futex.h>
#include <linux/compat.h>
#include <linux/kthread.h>
#include <linux/task_io_accounting_ops.h>
#include <linux/rcupdate.h>
#include <linux/ptrace.h>
#include <linux/mount.h>
#include <linux/audit.h>
#include <linux/memcontrol.h>
#include <linux/ftrace.h>
#include <linux/proc_fs.h>
#include <linux/profile.h>
#include <linux/rmap.h>
#include <linux/ksm.h>
#include <linux/acct.h>
#include <linux/userfaultfd_k.h>
#include <linux/tsacct_kern.h>
#include <linux/cn_proc.h>
#include <linux/freezer.h>
#include <linux/delayacct.h>
#include <linux/taskstats_kern.h>
#include <linux/random.h>
#include <linux/tty.h>
#include <linux/blkdev.h>
#include <linux/fs_struct.h>
#include <linux/magic.h>
#include <linux/sched/mm.h>
#include <linux/perf_event.h>
#include <linux/posix-timers.h>
#include <linux/user-return-notifier.h>
#include <linux/oom.h>
#include <linux/khugepaged.h>
#include <linux/signalfd.h>
#include <linux/uprobes.h>
#include <linux/aio.h>
#include <linux/compiler.h>
#include <linux/sysctl.h>
#include <linux/kcov.h>
#include <linux/livepatch.h>
#include <linux/thread_info.h>

#include <asm/pgtable.h>
#include <asm/pgalloc.h>
#include <linux/uaccess.h>
#include <asm/mmu_context.h>
#include <asm/cacheflush.h>
#include <asm/tlbflush.h>

#include <trace/events/sched.h>

#define CREATE_TRACE_POINTS
#include <trace/events/task.h>

/*
 * Minimum number of threads to boot the kernel
 */
#define MIN_THREADS 20

/*
 * Maximum number of threads
 */
#define MAX_THREADS FUTEX_TID_MASK

/*
 * Protected counters by write_lock_irq(&tasklist_lock)
 */
unsigned long total_forks;	/* Handle normal Linux uptimes. */
int nr_threads;			/* The idle threads do not count.. */

int max_threads;		/* tunable limit on nr_threads */

DEFINE_PER_CPU(unsigned long, process_counts) = 0;

__cacheline_aligned DEFINE_RWLOCK(tasklist_lock);  /* outer */

#ifdef CONFIG_PROVE_RCU
int lockdep_tasklist_lock_is_held(void)
{
	return lockdep_is_held(&tasklist_lock);
}
EXPORT_SYMBOL_GPL(lockdep_tasklist_lock_is_held);
#endif /* #ifdef CONFIG_PROVE_RCU */

int nr_processes(void)
{
	int cpu;
	int total = 0;

	for_each_possible_cpu(cpu)
		total += per_cpu(process_counts, cpu);

	return total;
}

void __weak arch_release_task_struct(struct task_struct *tsk)
{
}

#ifndef CONFIG_ARCH_TASK_STRUCT_ALLOCATOR
static struct kmem_cache *task_struct_cachep;

static inline struct task_struct *alloc_task_struct_node(int node)
{
	return kmem_cache_alloc_node(task_struct_cachep, GFP_KERNEL, node);
}

static inline void free_task_struct(struct task_struct *tsk)
{
	kmem_cache_free(task_struct_cachep, tsk);
}
#endif

void __weak arch_release_thread_stack(unsigned long *stack)
{
}

#ifndef CONFIG_ARCH_THREAD_STACK_ALLOCATOR

/*
 * Allocate pages if THREAD_SIZE is >= PAGE_SIZE, otherwise use a
 * kmemcache based allocator.
 */
# if THREAD_SIZE >= PAGE_SIZE || defined(CONFIG_VMAP_STACK)

#ifdef CONFIG_VMAP_STACK
/*
 * vmalloc() is a bit slow, and calling vfree() enough times will force a TLB
 * flush.  Try to minimize the number of calls by caching stacks.
 */
#define NR_CACHED_STACKS 2
static DEFINE_PER_CPU(struct vm_struct *, cached_stacks[NR_CACHED_STACKS]);

static int free_vm_stack_cache(unsigned int cpu)
{
	struct vm_struct **cached_vm_stacks = per_cpu_ptr(cached_stacks, cpu);
	int i;

	for (i = 0; i < NR_CACHED_STACKS; i++) {
		struct vm_struct *vm_stack = cached_vm_stacks[i];

		if (!vm_stack)
			continue;

		vfree(vm_stack->addr);
		cached_vm_stacks[i] = NULL;
	}

	return 0;
}
#endif

static unsigned long *alloc_thread_stack_node(struct task_struct *tsk, int node)
{
#ifdef CONFIG_VMAP_STACK
	void *stack;
	int i;

	for (i = 0; i < NR_CACHED_STACKS; i++) {
		struct vm_struct *s;

		s = this_cpu_xchg(cached_stacks[i], NULL);

		if (!s)
			continue;

#ifdef CONFIG_DEBUG_KMEMLEAK
		/* Clear stale pointers from reused stack. */
		memset(s->addr, 0, THREAD_SIZE);
#endif
		tsk->stack_vm_area = s;
		return s->addr;
	}

	stack = __vmalloc_node_range(THREAD_SIZE, THREAD_ALIGN,
				     VMALLOC_START, VMALLOC_END,
				     THREADINFO_GFP,
				     PAGE_KERNEL,
				     0, node, __builtin_return_address(0));

	/*
	 * We can't call find_vm_area() in interrupt context, and
	 * free_thread_stack() can be called in interrupt context,
	 * so cache the vm_struct.
	 */
	if (stack)
		tsk->stack_vm_area = find_vm_area(stack);
	return stack;
#else
	struct page *page = alloc_pages_node(node, THREADINFO_GFP,
					     THREAD_SIZE_ORDER);

	return page ? page_address(page) : NULL;
#endif
}

static inline void free_thread_stack(struct task_struct *tsk)
{
#ifdef CONFIG_VMAP_STACK
	if (task_stack_vm_area(tsk)) {
		int i;

		for (i = 0; i < NR_CACHED_STACKS; i++) {
			if (this_cpu_cmpxchg(cached_stacks[i],
					NULL, tsk->stack_vm_area) != NULL)
				continue;

			return;
		}

		vfree_atomic(tsk->stack);
		return;
	}
#endif

	__free_pages(virt_to_page(tsk->stack), THREAD_SIZE_ORDER);
}
# else
static struct kmem_cache *thread_stack_cache;

static unsigned long *alloc_thread_stack_node(struct task_struct *tsk,
						  int node)
{
	return kmem_cache_alloc_node(thread_stack_cache, THREADINFO_GFP, node);
}

static void free_thread_stack(struct task_struct *tsk)
{
	kmem_cache_free(thread_stack_cache, tsk->stack);
}

void thread_stack_cache_init(void)
{
	thread_stack_cache = kmem_cache_create_usercopy("thread_stack",
					THREAD_SIZE, THREAD_SIZE, 0, 0,
					THREAD_SIZE, NULL);
	BUG_ON(thread_stack_cache == NULL);
}
# endif
#endif

/* SLAB cache for signal_struct structures (tsk->signal) */
static struct kmem_cache *signal_cachep;

/* SLAB cache for sighand_struct structures (tsk->sighand) */
struct kmem_cache *sighand_cachep;

/* SLAB cache for files_struct structures (tsk->files) */
struct kmem_cache *files_cachep;

/* SLAB cache for fs_struct structures (tsk->fs) */
struct kmem_cache *fs_cachep;

/* SLAB cache for vm_area_struct structures */
struct kmem_cache *vm_area_cachep;

/* SLAB cache for mm_struct structures (tsk->mm) */
static struct kmem_cache *mm_cachep;

static void account_kernel_stack(struct task_struct *tsk, int account)
{
	void *stack = task_stack_page(tsk);
	struct vm_struct *vm = task_stack_vm_area(tsk);

	BUILD_BUG_ON(IS_ENABLED(CONFIG_VMAP_STACK) && PAGE_SIZE % 1024 != 0);

	if (vm) {
		int i;

		BUG_ON(vm->nr_pages != THREAD_SIZE / PAGE_SIZE);

		for (i = 0; i < THREAD_SIZE / PAGE_SIZE; i++) {
			mod_zone_page_state(page_zone(vm->pages[i]),
					    NR_KERNEL_STACK_KB,
					    PAGE_SIZE / 1024 * account);
		}

		/* All stack pages belong to the same memcg. */
		mod_memcg_page_state(vm->pages[0], MEMCG_KERNEL_STACK_KB,
				     account * (THREAD_SIZE / 1024));
	} else {
		/*
		 * All stack pages are in the same zone and belong to the
		 * same memcg.
		 */
		struct page *first_page = virt_to_page(stack);

		mod_zone_page_state(page_zone(first_page), NR_KERNEL_STACK_KB,
				    THREAD_SIZE / 1024 * account);

		mod_memcg_page_state(first_page, MEMCG_KERNEL_STACK_KB,
				     account * (THREAD_SIZE / 1024));
	}
}

static void release_task_stack(struct task_struct *tsk)
{
	if (WARN_ON(tsk->state != TASK_DEAD))
		return;  /* Better to leak the stack than to free prematurely */

	account_kernel_stack(tsk, -1);
	arch_release_thread_stack(tsk->stack);
	free_thread_stack(tsk);
	tsk->stack = NULL;
#ifdef CONFIG_VMAP_STACK
	tsk->stack_vm_area = NULL;
#endif
}

#ifdef CONFIG_THREAD_INFO_IN_TASK
void put_task_stack(struct task_struct *tsk)
{
	if (atomic_dec_and_test(&tsk->stack_refcount))
		release_task_stack(tsk);
}
#endif

void free_task(struct task_struct *tsk)
{
#ifndef CONFIG_THREAD_INFO_IN_TASK
	/*
	 * The task is finally done with both the stack and thread_info,
	 * so free both.
	 */
	release_task_stack(tsk);
#else
	/*
	 * If the task had a separate stack allocation, it should be gone
	 * by now.
	 */
	WARN_ON_ONCE(atomic_read(&tsk->stack_refcount) != 0);
#endif
	rt_mutex_debug_task_free(tsk);
	ftrace_graph_exit_task(tsk);
	put_seccomp_filter(tsk);
	arch_release_task_struct(tsk);
	if (tsk->flags & PF_KTHREAD)
		free_kthread_struct(tsk);
	free_task_struct(tsk);
}
EXPORT_SYMBOL(free_task);

#ifdef CONFIG_MMU
static __latent_entropy int dup_mmap(struct mm_struct *mm,
					struct mm_struct *oldmm)
{
	struct vm_area_struct *mpnt, *tmp, *prev, **pprev;
	struct rb_node **rb_link, *rb_parent;
	int retval;
	unsigned long charge;
	LIST_HEAD(uf);

	uprobe_start_dup_mmap();
	if (down_write_killable(&oldmm->mmap_sem)) {
		retval = -EINTR;
		goto fail_uprobe_end;
	}
	flush_cache_dup_mm(oldmm);
	uprobe_dup_mmap(oldmm, mm);
	/*
	 * Not linked in yet - no deadlock potential:
	 */
	down_write_nested(&mm->mmap_sem, SINGLE_DEPTH_NESTING);

	/* No ordering required: file already has been exposed. */
	RCU_INIT_POINTER(mm->exe_file, get_mm_exe_file(oldmm));

	mm->total_vm = oldmm->total_vm;
	mm->data_vm = oldmm->data_vm;
	mm->exec_vm = oldmm->exec_vm;
	mm->stack_vm = oldmm->stack_vm;

	rb_link = &mm->mm_rb.rb_node;
	rb_parent = NULL;
	pprev = &mm->mmap;
	retval = ksm_fork(mm, oldmm);
	if (retval)
		goto out;
	retval = khugepaged_fork(mm, oldmm);
	if (retval)
		goto out;

	prev = NULL;
	for (mpnt = oldmm->mmap; mpnt; mpnt = mpnt->vm_next) {
		struct file *file;

		if (mpnt->vm_flags & VM_DONTCOPY) {
			vm_stat_account(mm, mpnt->vm_flags, -vma_pages(mpnt));
			continue;
		}
		charge = 0;
		if (mpnt->vm_flags & VM_ACCOUNT) {
			unsigned long len = vma_pages(mpnt);

			if (security_vm_enough_memory_mm(oldmm, len)) /* sic */
				goto fail_nomem;
			charge = len;
		}
		tmp = kmem_cache_alloc(vm_area_cachep, GFP_KERNEL);
		if (!tmp)
			goto fail_nomem;
		*tmp = *mpnt;
		INIT_LIST_HEAD(&tmp->anon_vma_chain);
		retval = vma_dup_policy(mpnt, tmp);
		if (retval)
			goto fail_nomem_policy;
		tmp->vm_mm = mm;
		retval = dup_userfaultfd(tmp, &uf);
		if (retval)
			goto fail_nomem_anon_vma_fork;
		if (tmp->vm_flags & VM_WIPEONFORK) {
			/* VM_WIPEONFORK gets a clean slate in the child. */
			tmp->anon_vma = NULL;
			if (anon_vma_prepare(tmp))
				goto fail_nomem_anon_vma_fork;
		} else if (anon_vma_fork(tmp, mpnt))
			goto fail_nomem_anon_vma_fork;
		tmp->vm_flags &= ~(VM_LOCKED | VM_LOCKONFAULT);
		tmp->vm_next = tmp->vm_prev = NULL;
		file = tmp->vm_file;
		if (file) {
			struct inode *inode = file_inode(file);
			struct address_space *mapping = file->f_mapping;

			get_file(file);
			if (tmp->vm_flags & VM_DENYWRITE)
				atomic_dec(&inode->i_writecount);
			i_mmap_lock_write(mapping);
			if (tmp->vm_flags & VM_SHARED)
				atomic_inc(&mapping->i_mmap_writable);
			flush_dcache_mmap_lock(mapping);
			/* insert tmp into the share list, just after mpnt */
			vma_interval_tree_insert_after(tmp, mpnt,
					&mapping->i_mmap);
			flush_dcache_mmap_unlock(mapping);
			i_mmap_unlock_write(mapping);
		}

		/*
		 * Clear hugetlb-related page reserves for children. This only
		 * affects MAP_PRIVATE mappings. Faults generated by the child
		 * are not guaranteed to succeed, even if read-only
		 */
		if (is_vm_hugetlb_page(tmp))
			reset_vma_resv_huge_pages(tmp);

		/*
		 * Link in the new vma and copy the page table entries.
		 */
		*pprev = tmp;
		pprev = &tmp->vm_next;
		tmp->vm_prev = prev;
		prev = tmp;

		__vma_link_rb(mm, tmp, rb_link, rb_parent);
		rb_link = &tmp->vm_rb.rb_right;
		rb_parent = &tmp->vm_rb;

		mm->map_count++;
		if (!(tmp->vm_flags & VM_WIPEONFORK))
			retval = copy_page_range(mm, oldmm, mpnt);

		if (tmp->vm_ops && tmp->vm_ops->open)
			tmp->vm_ops->open(tmp);

		if (retval)
			goto out;
	}
	/* a new mm has just been created */
	arch_dup_mmap(oldmm, mm);
	retval = 0;
out:
	up_write(&mm->mmap_sem);
	flush_tlb_mm(oldmm);
	up_write(&oldmm->mmap_sem);
	dup_userfaultfd_complete(&uf);
fail_uprobe_end:
	uprobe_end_dup_mmap();
	return retval;
fail_nomem_anon_vma_fork:
	mpol_put(vma_policy(tmp));
fail_nomem_policy:
	kmem_cache_free(vm_area_cachep, tmp);
fail_nomem:
	retval = -ENOMEM;
	vm_unacct_memory(charge);
	goto out;
}

static inline int mm_alloc_pgd(struct mm_struct *mm)
{
	mm->pgd = pgd_alloc(mm);
	if (unlikely(!mm->pgd))
		return -ENOMEM;
	return 0;
}

static inline void mm_free_pgd(struct mm_struct *mm)
{
	pgd_free(mm, mm->pgd);
}
#else
static int dup_mmap(struct mm_struct *mm, struct mm_struct *oldmm)
{
	down_write(&oldmm->mmap_sem);
	RCU_INIT_POINTER(mm->exe_file, get_mm_exe_file(oldmm));
	up_write(&oldmm->mmap_sem);
	return 0;
}
#define mm_alloc_pgd(mm)	(0)
#define mm_free_pgd(mm)
#endif /* CONFIG_MMU */

static void check_mm(struct mm_struct *mm)
{
	int i;

	for (i = 0; i < NR_MM_COUNTERS; i++) {
		long x = atomic_long_read(&mm->rss_stat.count[i]);

		if (unlikely(x))
			printk(KERN_ALERT "BUG: Bad rss-counter state "
					  "mm:%p idx:%d val:%ld\n", mm, i, x);
	}

	if (mm_pgtables_bytes(mm))
		pr_alert("BUG: non-zero pgtables_bytes on freeing mm: %ld\n",
				mm_pgtables_bytes(mm));

#if defined(CONFIG_TRANSPARENT_HUGEPAGE) && !USE_SPLIT_PMD_PTLOCKS
	VM_BUG_ON_MM(mm->pmd_huge_pte, mm);
#endif
}

#define allocate_mm()	(kmem_cache_alloc(mm_cachep, GFP_KERNEL))
#define free_mm(mm)	(kmem_cache_free(mm_cachep, (mm)))

/*
 * Called when the last reference to the mm
 * is dropped: either by a lazy thread or by
 * mmput. Free the page directory and the mm.
 */
void __mmdrop(struct mm_struct *mm)
{
	BUG_ON(mm == &init_mm);
	mm_free_pgd(mm);
	destroy_context(mm);
	hmm_mm_destroy(mm);
	mmu_notifier_mm_destroy(mm);
	check_mm(mm);
	put_user_ns(mm->user_ns);
	free_mm(mm);
}
<<<<<<< HEAD

void mmdrop(struct mm_struct *mm)
{
	/*
	 * The implicit full barrier implied by atomic_dec_and_test() is
	 * required by the membarrier system call before returning to
	 * user-space, after storing to rq->curr.
	 */
	if (unlikely(atomic_dec_and_test(&mm->mm_count)))
		__mmdrop(mm);
}
EXPORT_SYMBOL_GPL(mmdrop);
=======
EXPORT_SYMBOL_GPL(__mmdrop);
>>>>>>> 5682fa50

static void mmdrop_async_fn(struct work_struct *work)
{
	struct mm_struct *mm;

	mm = container_of(work, struct mm_struct, async_put_work);
	__mmdrop(mm);
}

static void mmdrop_async(struct mm_struct *mm)
{
	if (unlikely(atomic_dec_and_test(&mm->mm_count))) {
		INIT_WORK(&mm->async_put_work, mmdrop_async_fn);
		schedule_work(&mm->async_put_work);
	}
}

static inline void free_signal_struct(struct signal_struct *sig)
{
	taskstats_tgid_free(sig);
	sched_autogroup_exit(sig);
	/*
	 * __mmdrop is not safe to call from softirq context on x86 due to
	 * pgd_dtor so postpone it to the async context
	 */
	if (sig->oom_mm)
		mmdrop_async(sig->oom_mm);
	kmem_cache_free(signal_cachep, sig);
}

static inline void put_signal_struct(struct signal_struct *sig)
{
	if (atomic_dec_and_test(&sig->sigcnt))
		free_signal_struct(sig);
}

void __put_task_struct(struct task_struct *tsk)
{
	WARN_ON(!tsk->exit_state);
	WARN_ON(atomic_read(&tsk->usage));
	WARN_ON(tsk == current);

	cgroup_free(tsk);
	task_numa_free(tsk);
	security_task_free(tsk);
	exit_creds(tsk);
	delayacct_tsk_free(tsk);
	put_signal_struct(tsk->signal);

	if (!profile_handoff_task(tsk))
		free_task(tsk);
}
EXPORT_SYMBOL_GPL(__put_task_struct);

void __init __weak arch_task_cache_init(void) { }

/*
 * set_max_threads
 */
static void set_max_threads(unsigned int max_threads_suggested)
{
	u64 threads;

	/*
	 * The number of threads shall be limited such that the thread
	 * structures may only consume a small part of the available memory.
	 */
	if (fls64(totalram_pages) + fls64(PAGE_SIZE) > 64)
		threads = MAX_THREADS;
	else
		threads = div64_u64((u64) totalram_pages * (u64) PAGE_SIZE,
				    (u64) THREAD_SIZE * 8UL);

	if (threads > max_threads_suggested)
		threads = max_threads_suggested;

	max_threads = clamp_t(u64, threads, MIN_THREADS, MAX_THREADS);
}

#ifdef CONFIG_ARCH_WANTS_DYNAMIC_TASK_STRUCT
/* Initialized by the architecture: */
int arch_task_struct_size __read_mostly;
#endif

static void task_struct_whitelist(unsigned long *offset, unsigned long *size)
{
	/* Fetch thread_struct whitelist for the architecture. */
	arch_thread_struct_whitelist(offset, size);

	/*
	 * Handle zero-sized whitelist or empty thread_struct, otherwise
	 * adjust offset to position of thread_struct in task_struct.
	 */
	if (unlikely(*size == 0))
		*offset = 0;
	else
		*offset += offsetof(struct task_struct, thread);
}

void __init fork_init(void)
{
	int i;
#ifndef CONFIG_ARCH_TASK_STRUCT_ALLOCATOR
#ifndef ARCH_MIN_TASKALIGN
#define ARCH_MIN_TASKALIGN	0
#endif
	int align = max_t(int, L1_CACHE_BYTES, ARCH_MIN_TASKALIGN);
	unsigned long useroffset, usersize;

	/* create a slab on which task_structs can be allocated */
	task_struct_whitelist(&useroffset, &usersize);
	task_struct_cachep = kmem_cache_create_usercopy("task_struct",
			arch_task_struct_size, align,
			SLAB_PANIC|SLAB_ACCOUNT,
			useroffset, usersize, NULL);
#endif

	/* do the arch specific task caches init */
	arch_task_cache_init();

	set_max_threads(MAX_THREADS);

	init_task.signal->rlim[RLIMIT_NPROC].rlim_cur = max_threads/2;
	init_task.signal->rlim[RLIMIT_NPROC].rlim_max = max_threads/2;
	init_task.signal->rlim[RLIMIT_SIGPENDING] =
		init_task.signal->rlim[RLIMIT_NPROC];

	for (i = 0; i < UCOUNT_COUNTS; i++) {
		init_user_ns.ucount_max[i] = max_threads/2;
	}

#ifdef CONFIG_VMAP_STACK
	cpuhp_setup_state(CPUHP_BP_PREPARE_DYN, "fork:vm_stack_cache",
			  NULL, free_vm_stack_cache);
#endif

	lockdep_init_task(&init_task);
}

int __weak arch_dup_task_struct(struct task_struct *dst,
					       struct task_struct *src)
{
	*dst = *src;
	return 0;
}

void set_task_stack_end_magic(struct task_struct *tsk)
{
	unsigned long *stackend;

	stackend = end_of_stack(tsk);
	*stackend = STACK_END_MAGIC;	/* for overflow detection */
}

static struct task_struct *dup_task_struct(struct task_struct *orig, int node)
{
	struct task_struct *tsk;
	unsigned long *stack;
	struct vm_struct *stack_vm_area;
	int err;

	if (node == NUMA_NO_NODE)
		node = tsk_fork_get_node(orig);
	tsk = alloc_task_struct_node(node);
	if (!tsk)
		return NULL;

	stack = alloc_thread_stack_node(tsk, node);
	if (!stack)
		goto free_tsk;

	stack_vm_area = task_stack_vm_area(tsk);

	err = arch_dup_task_struct(tsk, orig);

	/*
	 * arch_dup_task_struct() clobbers the stack-related fields.  Make
	 * sure they're properly initialized before using any stack-related
	 * functions again.
	 */
	tsk->stack = stack;
#ifdef CONFIG_VMAP_STACK
	tsk->stack_vm_area = stack_vm_area;
#endif
#ifdef CONFIG_THREAD_INFO_IN_TASK
	atomic_set(&tsk->stack_refcount, 1);
#endif

	if (err)
		goto free_stack;

#ifdef CONFIG_SECCOMP
	/*
	 * We must handle setting up seccomp filters once we're under
	 * the sighand lock in case orig has changed between now and
	 * then. Until then, filter must be NULL to avoid messing up
	 * the usage counts on the error path calling free_task.
	 */
	tsk->seccomp.filter = NULL;
#endif

	setup_thread_stack(tsk, orig);
	clear_user_return_notifier(tsk);
	clear_tsk_need_resched(tsk);
	set_task_stack_end_magic(tsk);

#ifdef CONFIG_CC_STACKPROTECTOR
	tsk->stack_canary = get_random_canary();
#endif

	/*
	 * One for us, one for whoever does the "release_task()" (usually
	 * parent)
	 */
	atomic_set(&tsk->usage, 2);
#ifdef CONFIG_BLK_DEV_IO_TRACE
	tsk->btrace_seq = 0;
#endif
	tsk->splice_pipe = NULL;
	tsk->task_frag.page = NULL;
	tsk->wake_q.next = NULL;

	account_kernel_stack(tsk, 1);

	kcov_task_init(tsk);

#ifdef CONFIG_FAULT_INJECTION
	tsk->fail_nth = 0;
#endif

	return tsk;

free_stack:
	free_thread_stack(tsk);
free_tsk:
	free_task_struct(tsk);
	return NULL;
}

__cacheline_aligned_in_smp DEFINE_SPINLOCK(mmlist_lock);

static unsigned long default_dump_filter = MMF_DUMP_FILTER_DEFAULT;

static int __init coredump_filter_setup(char *s)
{
	default_dump_filter =
		(simple_strtoul(s, NULL, 0) << MMF_DUMP_FILTER_SHIFT) &
		MMF_DUMP_FILTER_MASK;
	return 1;
}

__setup("coredump_filter=", coredump_filter_setup);

#include <linux/init_task.h>

static void mm_init_aio(struct mm_struct *mm)
{
#ifdef CONFIG_AIO
	spin_lock_init(&mm->ioctx_lock);
	mm->ioctx_table = NULL;
#endif
}

static void mm_init_owner(struct mm_struct *mm, struct task_struct *p)
{
#ifdef CONFIG_MEMCG
	mm->owner = p;
#endif
}

static void mm_init_uprobes_state(struct mm_struct *mm)
{
#ifdef CONFIG_UPROBES
	mm->uprobes_state.xol_area = NULL;
#endif
}

static struct mm_struct *mm_init(struct mm_struct *mm, struct task_struct *p,
	struct user_namespace *user_ns)
{
	mm->mmap = NULL;
	mm->mm_rb = RB_ROOT;
	mm->vmacache_seqnum = 0;
	atomic_set(&mm->mm_users, 1);
	atomic_set(&mm->mm_count, 1);
	init_rwsem(&mm->mmap_sem);
	INIT_LIST_HEAD(&mm->mmlist);
	mm->core_state = NULL;
	mm_pgtables_bytes_init(mm);
	mm->map_count = 0;
	mm->locked_vm = 0;
	mm->pinned_vm = 0;
	memset(&mm->rss_stat, 0, sizeof(mm->rss_stat));
	spin_lock_init(&mm->page_table_lock);
	mm_init_cpumask(mm);
	mm_init_aio(mm);
	mm_init_owner(mm, p);
	RCU_INIT_POINTER(mm->exe_file, NULL);
	mmu_notifier_mm_init(mm);
	hmm_mm_init(mm);
	init_tlb_flush_pending(mm);
#if defined(CONFIG_TRANSPARENT_HUGEPAGE) && !USE_SPLIT_PMD_PTLOCKS
	mm->pmd_huge_pte = NULL;
#endif
	mm_init_uprobes_state(mm);

	if (current->mm) {
		mm->flags = current->mm->flags & MMF_INIT_MASK;
		mm->def_flags = current->mm->def_flags & VM_INIT_DEF_MASK;
	} else {
		mm->flags = default_dump_filter;
		mm->def_flags = 0;
	}

	if (mm_alloc_pgd(mm))
		goto fail_nopgd;

	if (init_new_context(p, mm))
		goto fail_nocontext;

	mm->user_ns = get_user_ns(user_ns);
	return mm;

fail_nocontext:
	mm_free_pgd(mm);
fail_nopgd:
	free_mm(mm);
	return NULL;
}

/*
 * Allocate and initialize an mm_struct.
 */
struct mm_struct *mm_alloc(void)
{
	struct mm_struct *mm;

	mm = allocate_mm();
	if (!mm)
		return NULL;

	memset(mm, 0, sizeof(*mm));
	return mm_init(mm, current, current_user_ns());
}

static inline void __mmput(struct mm_struct *mm)
{
	VM_BUG_ON(atomic_read(&mm->mm_users));

	uprobe_clear_state(mm);
	exit_aio(mm);
	ksm_exit(mm);
	khugepaged_exit(mm); /* must run before exit_mmap */
	exit_mmap(mm);
	mm_put_huge_zero_page(mm);
	set_mm_exe_file(mm, NULL);
	if (!list_empty(&mm->mmlist)) {
		spin_lock(&mmlist_lock);
		list_del(&mm->mmlist);
		spin_unlock(&mmlist_lock);
	}
	if (mm->binfmt)
		module_put(mm->binfmt->module);
	mmdrop(mm);
}

/*
 * Decrement the use count and release all resources for an mm.
 */
void mmput(struct mm_struct *mm)
{
	might_sleep();

	if (atomic_dec_and_test(&mm->mm_users))
		__mmput(mm);
}
EXPORT_SYMBOL_GPL(mmput);

#ifdef CONFIG_MMU
static void mmput_async_fn(struct work_struct *work)
{
	struct mm_struct *mm = container_of(work, struct mm_struct,
					    async_put_work);

	__mmput(mm);
}

void mmput_async(struct mm_struct *mm)
{
	if (atomic_dec_and_test(&mm->mm_users)) {
		INIT_WORK(&mm->async_put_work, mmput_async_fn);
		schedule_work(&mm->async_put_work);
	}
}
#endif

/**
 * set_mm_exe_file - change a reference to the mm's executable file
 *
 * This changes mm's executable file (shown as symlink /proc/[pid]/exe).
 *
 * Main users are mmput() and sys_execve(). Callers prevent concurrent
 * invocations: in mmput() nobody alive left, in execve task is single
 * threaded. sys_prctl(PR_SET_MM_MAP/EXE_FILE) also needs to set the
 * mm->exe_file, but does so without using set_mm_exe_file() in order
 * to do avoid the need for any locks.
 */
void set_mm_exe_file(struct mm_struct *mm, struct file *new_exe_file)
{
	struct file *old_exe_file;

	/*
	 * It is safe to dereference the exe_file without RCU as
	 * this function is only called if nobody else can access
	 * this mm -- see comment above for justification.
	 */
	old_exe_file = rcu_dereference_raw(mm->exe_file);

	if (new_exe_file)
		get_file(new_exe_file);
	rcu_assign_pointer(mm->exe_file, new_exe_file);
	if (old_exe_file)
		fput(old_exe_file);
}

/**
 * get_mm_exe_file - acquire a reference to the mm's executable file
 *
 * Returns %NULL if mm has no associated executable file.
 * User must release file via fput().
 */
struct file *get_mm_exe_file(struct mm_struct *mm)
{
	struct file *exe_file;

	rcu_read_lock();
	exe_file = rcu_dereference(mm->exe_file);
	if (exe_file && !get_file_rcu(exe_file))
		exe_file = NULL;
	rcu_read_unlock();
	return exe_file;
}
EXPORT_SYMBOL(get_mm_exe_file);

/**
 * get_task_exe_file - acquire a reference to the task's executable file
 *
 * Returns %NULL if task's mm (if any) has no associated executable file or
 * this is a kernel thread with borrowed mm (see the comment above get_task_mm).
 * User must release file via fput().
 */
struct file *get_task_exe_file(struct task_struct *task)
{
	struct file *exe_file = NULL;
	struct mm_struct *mm;

	task_lock(task);
	mm = task->mm;
	if (mm) {
		if (!(task->flags & PF_KTHREAD))
			exe_file = get_mm_exe_file(mm);
	}
	task_unlock(task);
	return exe_file;
}
EXPORT_SYMBOL(get_task_exe_file);

/**
 * get_task_mm - acquire a reference to the task's mm
 *
 * Returns %NULL if the task has no mm.  Checks PF_KTHREAD (meaning
 * this kernel workthread has transiently adopted a user mm with use_mm,
 * to do its AIO) is not set and if so returns a reference to it, after
 * bumping up the use count.  User must release the mm via mmput()
 * after use.  Typically used by /proc and ptrace.
 */
struct mm_struct *get_task_mm(struct task_struct *task)
{
	struct mm_struct *mm;

	task_lock(task);
	mm = task->mm;
	if (mm) {
		if (task->flags & PF_KTHREAD)
			mm = NULL;
		else
			mmget(mm);
	}
	task_unlock(task);
	return mm;
}
EXPORT_SYMBOL_GPL(get_task_mm);

struct mm_struct *mm_access(struct task_struct *task, unsigned int mode)
{
	struct mm_struct *mm;
	int err;

	err =  mutex_lock_killable(&task->signal->cred_guard_mutex);
	if (err)
		return ERR_PTR(err);

	mm = get_task_mm(task);
	if (mm && mm != current->mm &&
			!ptrace_may_access(task, mode)) {
		mmput(mm);
		mm = ERR_PTR(-EACCES);
	}
	mutex_unlock(&task->signal->cred_guard_mutex);

	return mm;
}

static void complete_vfork_done(struct task_struct *tsk)
{
	struct completion *vfork;

	task_lock(tsk);
	vfork = tsk->vfork_done;
	if (likely(vfork)) {
		tsk->vfork_done = NULL;
		complete(vfork);
	}
	task_unlock(tsk);
}

static int wait_for_vfork_done(struct task_struct *child,
				struct completion *vfork)
{
	int killed;

	freezer_do_not_count();
	killed = wait_for_completion_killable(vfork);
	freezer_count();

	if (killed) {
		task_lock(child);
		child->vfork_done = NULL;
		task_unlock(child);
	}

	put_task_struct(child);
	return killed;
}

/* Please note the differences between mmput and mm_release.
 * mmput is called whenever we stop holding onto a mm_struct,
 * error success whatever.
 *
 * mm_release is called after a mm_struct has been removed
 * from the current process.
 *
 * This difference is important for error handling, when we
 * only half set up a mm_struct for a new process and need to restore
 * the old one.  Because we mmput the new mm_struct before
 * restoring the old one. . .
 * Eric Biederman 10 January 1998
 */
void mm_release(struct task_struct *tsk, struct mm_struct *mm)
{
	/* Get rid of any futexes when releasing the mm */
#ifdef CONFIG_FUTEX
	if (unlikely(tsk->robust_list)) {
		exit_robust_list(tsk);
		tsk->robust_list = NULL;
	}
#ifdef CONFIG_COMPAT
	if (unlikely(tsk->compat_robust_list)) {
		compat_exit_robust_list(tsk);
		tsk->compat_robust_list = NULL;
	}
#endif
	if (unlikely(!list_empty(&tsk->pi_state_list)))
		exit_pi_state_list(tsk);
#endif

	uprobe_free_utask(tsk);

	/* Get rid of any cached register state */
	deactivate_mm(tsk, mm);

	/*
	 * Signal userspace if we're not exiting with a core dump
	 * because we want to leave the value intact for debugging
	 * purposes.
	 */
	if (tsk->clear_child_tid) {
		if (!(tsk->signal->flags & SIGNAL_GROUP_COREDUMP) &&
		    atomic_read(&mm->mm_users) > 1) {
			/*
			 * We don't check the error code - if userspace has
			 * not set up a proper pointer then tough luck.
			 */
			put_user(0, tsk->clear_child_tid);
			sys_futex(tsk->clear_child_tid, FUTEX_WAKE,
					1, NULL, NULL, 0);
		}
		tsk->clear_child_tid = NULL;
	}

	/*
	 * All done, finally we can wake up parent and return this mm to him.
	 * Also kthread_stop() uses this completion for synchronization.
	 */
	if (tsk->vfork_done)
		complete_vfork_done(tsk);
}

/*
 * Allocate a new mm structure and copy contents from the
 * mm structure of the passed in task structure.
 */
static struct mm_struct *dup_mm(struct task_struct *tsk)
{
	struct mm_struct *mm, *oldmm = current->mm;
	int err;

	mm = allocate_mm();
	if (!mm)
		goto fail_nomem;

	memcpy(mm, oldmm, sizeof(*mm));

	if (!mm_init(mm, tsk, mm->user_ns))
		goto fail_nomem;

	err = dup_mmap(mm, oldmm);
	if (err)
		goto free_pt;

	mm->hiwater_rss = get_mm_rss(mm);
	mm->hiwater_vm = mm->total_vm;

	if (mm->binfmt && !try_module_get(mm->binfmt->module))
		goto free_pt;

	return mm;

free_pt:
	/* don't put binfmt in mmput, we haven't got module yet */
	mm->binfmt = NULL;
	mmput(mm);

fail_nomem:
	return NULL;
}

static int copy_mm(unsigned long clone_flags, struct task_struct *tsk)
{
	struct mm_struct *mm, *oldmm;
	int retval;

	tsk->min_flt = tsk->maj_flt = 0;
	tsk->nvcsw = tsk->nivcsw = 0;
#ifdef CONFIG_DETECT_HUNG_TASK
	tsk->last_switch_count = tsk->nvcsw + tsk->nivcsw;
#endif

	tsk->mm = NULL;
	tsk->active_mm = NULL;

	/*
	 * Are we cloning a kernel thread?
	 *
	 * We need to steal a active VM for that..
	 */
	oldmm = current->mm;
	if (!oldmm)
		return 0;

	/* initialize the new vmacache entries */
	vmacache_flush(tsk);

	if (clone_flags & CLONE_VM) {
		mmget(oldmm);
		mm = oldmm;
		goto good_mm;
	}

	retval = -ENOMEM;
	mm = dup_mm(tsk);
	if (!mm)
		goto fail_nomem;

good_mm:
	tsk->mm = mm;
	tsk->active_mm = mm;
	return 0;

fail_nomem:
	return retval;
}

static int copy_fs(unsigned long clone_flags, struct task_struct *tsk)
{
	struct fs_struct *fs = current->fs;
	if (clone_flags & CLONE_FS) {
		/* tsk->fs is already what we want */
		spin_lock(&fs->lock);
		if (fs->in_exec) {
			spin_unlock(&fs->lock);
			return -EAGAIN;
		}
		fs->users++;
		spin_unlock(&fs->lock);
		return 0;
	}
	tsk->fs = copy_fs_struct(fs);
	if (!tsk->fs)
		return -ENOMEM;
	return 0;
}

static int copy_files(unsigned long clone_flags, struct task_struct *tsk)
{
	struct files_struct *oldf, *newf;
	int error = 0;

	/*
	 * A background process may not have any files ...
	 */
	oldf = current->files;
	if (!oldf)
		goto out;

	if (clone_flags & CLONE_FILES) {
		atomic_inc(&oldf->count);
		goto out;
	}

	newf = dup_fd(oldf, &error);
	if (!newf)
		goto out;

	tsk->files = newf;
	error = 0;
out:
	return error;
}

static int copy_io(unsigned long clone_flags, struct task_struct *tsk)
{
#ifdef CONFIG_BLOCK
	struct io_context *ioc = current->io_context;
	struct io_context *new_ioc;

	if (!ioc)
		return 0;
	/*
	 * Share io context with parent, if CLONE_IO is set
	 */
	if (clone_flags & CLONE_IO) {
		ioc_task_link(ioc);
		tsk->io_context = ioc;
	} else if (ioprio_valid(ioc->ioprio)) {
		new_ioc = get_task_io_context(tsk, GFP_KERNEL, NUMA_NO_NODE);
		if (unlikely(!new_ioc))
			return -ENOMEM;

		new_ioc->ioprio = ioc->ioprio;
		put_io_context(new_ioc);
	}
#endif
	return 0;
}

static int copy_sighand(unsigned long clone_flags, struct task_struct *tsk)
{
	struct sighand_struct *sig;

	if (clone_flags & CLONE_SIGHAND) {
		atomic_inc(&current->sighand->count);
		return 0;
	}
	sig = kmem_cache_alloc(sighand_cachep, GFP_KERNEL);
	rcu_assign_pointer(tsk->sighand, sig);
	if (!sig)
		return -ENOMEM;

	atomic_set(&sig->count, 1);
	memcpy(sig->action, current->sighand->action, sizeof(sig->action));
	return 0;
}

void __cleanup_sighand(struct sighand_struct *sighand)
{
	if (atomic_dec_and_test(&sighand->count)) {
		signalfd_cleanup(sighand);
		/*
		 * sighand_cachep is SLAB_TYPESAFE_BY_RCU so we can free it
		 * without an RCU grace period, see __lock_task_sighand().
		 */
		kmem_cache_free(sighand_cachep, sighand);
	}
}

#ifdef CONFIG_POSIX_TIMERS
/*
 * Initialize POSIX timer handling for a thread group.
 */
static void posix_cpu_timers_init_group(struct signal_struct *sig)
{
	unsigned long cpu_limit;

	cpu_limit = READ_ONCE(sig->rlim[RLIMIT_CPU].rlim_cur);
	if (cpu_limit != RLIM_INFINITY) {
		sig->cputime_expires.prof_exp = cpu_limit * NSEC_PER_SEC;
		sig->cputimer.running = true;
	}

	/* The timer lists. */
	INIT_LIST_HEAD(&sig->cpu_timers[0]);
	INIT_LIST_HEAD(&sig->cpu_timers[1]);
	INIT_LIST_HEAD(&sig->cpu_timers[2]);
}
#else
static inline void posix_cpu_timers_init_group(struct signal_struct *sig) { }
#endif

static int copy_signal(unsigned long clone_flags, struct task_struct *tsk)
{
	struct signal_struct *sig;

	if (clone_flags & CLONE_THREAD)
		return 0;

	sig = kmem_cache_zalloc(signal_cachep, GFP_KERNEL);
	tsk->signal = sig;
	if (!sig)
		return -ENOMEM;

	sig->nr_threads = 1;
	atomic_set(&sig->live, 1);
	atomic_set(&sig->sigcnt, 1);

	/* list_add(thread_node, thread_head) without INIT_LIST_HEAD() */
	sig->thread_head = (struct list_head)LIST_HEAD_INIT(tsk->thread_node);
	tsk->thread_node = (struct list_head)LIST_HEAD_INIT(sig->thread_head);

	init_waitqueue_head(&sig->wait_chldexit);
	sig->curr_target = tsk;
	init_sigpending(&sig->shared_pending);
	seqlock_init(&sig->stats_lock);
	prev_cputime_init(&sig->prev_cputime);

#ifdef CONFIG_POSIX_TIMERS
	INIT_LIST_HEAD(&sig->posix_timers);
	hrtimer_init(&sig->real_timer, CLOCK_MONOTONIC, HRTIMER_MODE_REL);
	sig->real_timer.function = it_real_fn;
#endif

	task_lock(current->group_leader);
	memcpy(sig->rlim, current->signal->rlim, sizeof sig->rlim);
	task_unlock(current->group_leader);

	posix_cpu_timers_init_group(sig);

	tty_audit_fork(sig);
	sched_autogroup_fork(sig);

	sig->oom_score_adj = current->signal->oom_score_adj;
	sig->oom_score_adj_min = current->signal->oom_score_adj_min;

	mutex_init(&sig->cred_guard_mutex);

	sig->pdeath_signal_proc = current->signal->pdeath_signal_proc;

	return 0;
}

static void copy_seccomp(struct task_struct *p)
{
#ifdef CONFIG_SECCOMP
	/*
	 * Must be called with sighand->lock held, which is common to
	 * all threads in the group. Holding cred_guard_mutex is not
	 * needed because this new task is not yet running and cannot
	 * be racing exec.
	 */
	assert_spin_locked(&current->sighand->siglock);

	/* Ref-count the new filter user, and assign it. */
	get_seccomp_filter(current);
	p->seccomp = current->seccomp;

	/*
	 * Explicitly enable no_new_privs here in case it got set
	 * between the task_struct being duplicated and holding the
	 * sighand lock. The seccomp state and nnp must be in sync.
	 */
	if (task_no_new_privs(current))
		task_set_no_new_privs(p);

	/*
	 * If the parent gained a seccomp mode after copying thread
	 * flags and between before we held the sighand lock, we have
	 * to manually enable the seccomp thread flag here.
	 */
	if (p->seccomp.mode != SECCOMP_MODE_DISABLED)
		set_tsk_thread_flag(p, TIF_SECCOMP);
#endif
}

SYSCALL_DEFINE1(set_tid_address, int __user *, tidptr)
{
	current->clear_child_tid = tidptr;

	return task_pid_vnr(current);
}

static void rt_mutex_init_task(struct task_struct *p)
{
	raw_spin_lock_init(&p->pi_lock);
#ifdef CONFIG_RT_MUTEXES
	p->pi_waiters = RB_ROOT_CACHED;
	p->pi_top_task = NULL;
	p->pi_blocked_on = NULL;
#endif
}

#ifdef CONFIG_POSIX_TIMERS
/*
 * Initialize POSIX timer handling for a single task.
 */
static void posix_cpu_timers_init(struct task_struct *tsk)
{
	tsk->cputime_expires.prof_exp = 0;
	tsk->cputime_expires.virt_exp = 0;
	tsk->cputime_expires.sched_exp = 0;
	INIT_LIST_HEAD(&tsk->cpu_timers[0]);
	INIT_LIST_HEAD(&tsk->cpu_timers[1]);
	INIT_LIST_HEAD(&tsk->cpu_timers[2]);
}
#else
static inline void posix_cpu_timers_init(struct task_struct *tsk) { }
#endif

static inline void
init_task_pid(struct task_struct *task, enum pid_type type, struct pid *pid)
{
	 task->pids[type].pid = pid;
}

static inline void rcu_copy_process(struct task_struct *p)
{
#ifdef CONFIG_PREEMPT_RCU
	p->rcu_read_lock_nesting = 0;
	p->rcu_read_unlock_special.s = 0;
	p->rcu_blocked_node = NULL;
	INIT_LIST_HEAD(&p->rcu_node_entry);
#endif /* #ifdef CONFIG_PREEMPT_RCU */
#ifdef CONFIG_TASKS_RCU
	p->rcu_tasks_holdout = false;
	INIT_LIST_HEAD(&p->rcu_tasks_holdout_list);
	p->rcu_tasks_idle_cpu = -1;
#endif /* #ifdef CONFIG_TASKS_RCU */
}

/*
 * This creates a new process as a copy of the old one,
 * but does not actually start it yet.
 *
 * It copies the registers, and all the appropriate
 * parts of the process environment (as per the clone
 * flags). The actual kick-off is left to the caller.
 */
static __latent_entropy struct task_struct *copy_process(
					unsigned long clone_flags,
					unsigned long stack_start,
					unsigned long stack_size,
					int __user *child_tidptr,
					struct pid *pid,
					int trace,
					unsigned long tls,
					int node)
{
	int retval;
	struct task_struct *p;

	/*
	 * Don't allow sharing the root directory with processes in a different
	 * namespace
	 */
	if ((clone_flags & (CLONE_NEWNS|CLONE_FS)) == (CLONE_NEWNS|CLONE_FS))
		return ERR_PTR(-EINVAL);

	if ((clone_flags & (CLONE_NEWUSER|CLONE_FS)) == (CLONE_NEWUSER|CLONE_FS))
		return ERR_PTR(-EINVAL);

	/*
	 * Thread groups must share signals as well, and detached threads
	 * can only be started up within the thread group.
	 */
	if ((clone_flags & CLONE_THREAD) && !(clone_flags & CLONE_SIGHAND))
		return ERR_PTR(-EINVAL);

	/*
	 * Shared signal handlers imply shared VM. By way of the above,
	 * thread groups also imply shared VM. Blocking this case allows
	 * for various simplifications in other code.
	 */
	if ((clone_flags & CLONE_SIGHAND) && !(clone_flags & CLONE_VM))
		return ERR_PTR(-EINVAL);

	/*
	 * Siblings of global init remain as zombies on exit since they are
	 * not reaped by their parent (swapper). To solve this and to avoid
	 * multi-rooted process trees, prevent global and container-inits
	 * from creating siblings.
	 */
	if ((clone_flags & CLONE_PARENT) &&
				current->signal->flags & SIGNAL_UNKILLABLE)
		return ERR_PTR(-EINVAL);

	/*
	 * If the new process will be in a different pid or user namespace
	 * do not allow it to share a thread group with the forking task.
	 */
	if (clone_flags & CLONE_THREAD) {
		if ((clone_flags & (CLONE_NEWUSER | CLONE_NEWPID)) ||
		    (task_active_pid_ns(current) !=
				current->nsproxy->pid_ns_for_children))
			return ERR_PTR(-EINVAL);
	}

	retval = -ENOMEM;
	p = dup_task_struct(current, node);
	if (!p)
		goto fork_out;

	/*
	 * This _must_ happen before we call free_task(), i.e. before we jump
	 * to any of the bad_fork_* labels. This is to avoid freeing
	 * p->set_child_tid which is (ab)used as a kthread's data pointer for
	 * kernel threads (PF_KTHREAD).
	 */
	p->set_child_tid = (clone_flags & CLONE_CHILD_SETTID) ? child_tidptr : NULL;
	/*
	 * Clear TID on mm_release()?
	 */
	p->clear_child_tid = (clone_flags & CLONE_CHILD_CLEARTID) ? child_tidptr : NULL;

	ftrace_graph_init_task(p);

	rt_mutex_init_task(p);

#ifdef CONFIG_PROVE_LOCKING
	DEBUG_LOCKS_WARN_ON(!p->hardirqs_enabled);
	DEBUG_LOCKS_WARN_ON(!p->softirqs_enabled);
#endif
	retval = -EAGAIN;
	if (atomic_read(&p->real_cred->user->processes) >=
			task_rlimit(p, RLIMIT_NPROC)) {
		if (p->real_cred->user != INIT_USER &&
		    !capable(CAP_SYS_RESOURCE) && !capable(CAP_SYS_ADMIN))
			goto bad_fork_free;
	}
	current->flags &= ~PF_NPROC_EXCEEDED;

	retval = copy_creds(p, clone_flags);
	if (retval < 0)
		goto bad_fork_free;

	/*
	 * If multiple threads are within copy_process(), then this check
	 * triggers too late. This doesn't hurt, the check is only there
	 * to stop root fork bombs.
	 */
	retval = -EAGAIN;
	if (nr_threads >= max_threads)
		goto bad_fork_cleanup_count;

	delayacct_tsk_init(p);	/* Must remain after dup_task_struct() */
	p->flags &= ~(PF_SUPERPRIV | PF_WQ_WORKER | PF_IDLE);
	p->flags |= PF_FORKNOEXEC;
	INIT_LIST_HEAD(&p->children);
	INIT_LIST_HEAD(&p->sibling);
	rcu_copy_process(p);
	p->vfork_done = NULL;
	spin_lock_init(&p->alloc_lock);

	init_sigpending(&p->pending);

	p->utime = p->stime = p->gtime = 0;
#ifdef CONFIG_ARCH_HAS_SCALED_CPUTIME
	p->utimescaled = p->stimescaled = 0;
#endif
	prev_cputime_init(&p->prev_cputime);

#ifdef CONFIG_VIRT_CPU_ACCOUNTING_GEN
	seqcount_init(&p->vtime.seqcount);
	p->vtime.starttime = 0;
	p->vtime.state = VTIME_INACTIVE;
#endif

#if defined(SPLIT_RSS_COUNTING)
	memset(&p->rss_stat, 0, sizeof(p->rss_stat));
#endif

	p->default_timer_slack_ns = current->timer_slack_ns;

	task_io_accounting_init(&p->ioac);
	acct_clear_integrals(p);

	posix_cpu_timers_init(p);

	p->start_time = ktime_get_ns();
	p->real_start_time = ktime_get_boot_ns();
	p->io_context = NULL;
	p->audit_context = NULL;
	cgroup_fork(p);
#ifdef CONFIG_NUMA
	p->mempolicy = mpol_dup(p->mempolicy);
	if (IS_ERR(p->mempolicy)) {
		retval = PTR_ERR(p->mempolicy);
		p->mempolicy = NULL;
		goto bad_fork_cleanup_threadgroup_lock;
	}
#endif
#ifdef CONFIG_CPUSETS
	p->cpuset_mem_spread_rotor = NUMA_NO_NODE;
	p->cpuset_slab_spread_rotor = NUMA_NO_NODE;
	seqcount_init(&p->mems_allowed_seq);
#endif
#ifdef CONFIG_TRACE_IRQFLAGS
	p->irq_events = 0;
	p->hardirqs_enabled = 0;
	p->hardirq_enable_ip = 0;
	p->hardirq_enable_event = 0;
	p->hardirq_disable_ip = _THIS_IP_;
	p->hardirq_disable_event = 0;
	p->softirqs_enabled = 1;
	p->softirq_enable_ip = _THIS_IP_;
	p->softirq_enable_event = 0;
	p->softirq_disable_ip = 0;
	p->softirq_disable_event = 0;
	p->hardirq_context = 0;
	p->softirq_context = 0;
#endif

	p->pagefault_disabled = 0;

#ifdef CONFIG_LOCKDEP
	p->lockdep_depth = 0; /* no locks held yet */
	p->curr_chain_key = 0;
	p->lockdep_recursion = 0;
	lockdep_init_task(p);
#endif

#ifdef CONFIG_DEBUG_MUTEXES
	p->blocked_on = NULL; /* not blocked yet */
#endif
#ifdef CONFIG_BCACHE
	p->sequential_io	= 0;
	p->sequential_io_avg	= 0;
#endif

	/* Perform scheduler related setup. Assign this task to a CPU. */
	retval = sched_fork(clone_flags, p);
	if (retval)
		goto bad_fork_cleanup_policy;

	retval = perf_event_init_task(p);
	if (retval)
		goto bad_fork_cleanup_policy;
	retval = audit_alloc(p);
	if (retval)
		goto bad_fork_cleanup_perf;
	/* copy all the process information */
	shm_init_task(p);
	retval = security_task_alloc(p, clone_flags);
	if (retval)
		goto bad_fork_cleanup_audit;
	retval = copy_semundo(clone_flags, p);
	if (retval)
		goto bad_fork_cleanup_security;
	retval = copy_files(clone_flags, p);
	if (retval)
		goto bad_fork_cleanup_semundo;
	retval = copy_fs(clone_flags, p);
	if (retval)
		goto bad_fork_cleanup_files;
	retval = copy_sighand(clone_flags, p);
	if (retval)
		goto bad_fork_cleanup_fs;
	retval = copy_signal(clone_flags, p);
	if (retval)
		goto bad_fork_cleanup_sighand;
	retval = copy_mm(clone_flags, p);
	if (retval)
		goto bad_fork_cleanup_signal;
	retval = copy_namespaces(clone_flags, p);
	if (retval)
		goto bad_fork_cleanup_mm;
	retval = copy_io(clone_flags, p);
	if (retval)
		goto bad_fork_cleanup_namespaces;
	retval = copy_thread_tls(clone_flags, stack_start, stack_size, p, tls);
	if (retval)
		goto bad_fork_cleanup_io;

	if (pid != &init_struct_pid) {
		pid = alloc_pid(p->nsproxy->pid_ns_for_children);
		if (IS_ERR(pid)) {
			retval = PTR_ERR(pid);
			goto bad_fork_cleanup_thread;
		}
	}

#ifdef CONFIG_BLOCK
	p->plug = NULL;
#endif
#ifdef CONFIG_FUTEX
	p->robust_list = NULL;
#ifdef CONFIG_COMPAT
	p->compat_robust_list = NULL;
#endif
	INIT_LIST_HEAD(&p->pi_state_list);
	p->pi_state_cache = NULL;
#endif
	/*
	 * sigaltstack should be cleared when sharing the same VM
	 */
	if ((clone_flags & (CLONE_VM|CLONE_VFORK)) == CLONE_VM)
		sas_ss_reset(p);

	/*
	 * Syscall tracing and stepping should be turned off in the
	 * child regardless of CLONE_PTRACE.
	 */
	user_disable_single_step(p);
	clear_tsk_thread_flag(p, TIF_SYSCALL_TRACE);
#ifdef TIF_SYSCALL_EMU
	clear_tsk_thread_flag(p, TIF_SYSCALL_EMU);
#endif
	clear_all_latency_tracing(p);

	/* ok, now we should be set up.. */
	p->pid = pid_nr(pid);
	if (clone_flags & CLONE_THREAD) {
		p->exit_signal = -1;
		p->group_leader = current->group_leader;
		p->tgid = current->tgid;
	} else {
		if (clone_flags & CLONE_PARENT)
			p->exit_signal = current->group_leader->exit_signal;
		else
			p->exit_signal = (clone_flags & CSIGNAL);
		p->group_leader = p;
		p->tgid = p->pid;
	}

	p->nr_dirtied = 0;
	p->nr_dirtied_pause = 128 >> (PAGE_SHIFT - 10);
	p->dirty_paused_when = 0;

	p->pdeath_signal = 0;
	INIT_LIST_HEAD(&p->thread_group);
	p->task_works = NULL;

	cgroup_threadgroup_change_begin(current);
	/*
	 * Ensure that the cgroup subsystem policies allow the new process to be
	 * forked. It should be noted the the new process's css_set can be changed
	 * between here and cgroup_post_fork() if an organisation operation is in
	 * progress.
	 */
	retval = cgroup_can_fork(p);
	if (retval)
		goto bad_fork_free_pid;

	/*
	 * Make it visible to the rest of the system, but dont wake it up yet.
	 * Need tasklist lock for parent etc handling!
	 */
	write_lock_irq(&tasklist_lock);

	/* CLONE_PARENT re-uses the old parent */
	if (clone_flags & (CLONE_PARENT|CLONE_THREAD)) {
		p->real_parent = current->real_parent;
		p->parent_exec_id = current->parent_exec_id;
	} else {
		p->real_parent = current;
		p->parent_exec_id = current->self_exec_id;
	}

	klp_copy_process(p);

	spin_lock(&current->sighand->siglock);

	/*
	 * Copy seccomp details explicitly here, in case they were changed
	 * before holding sighand lock.
	 */
	copy_seccomp(p);

	/*
	 * Process group and session signals need to be delivered to just the
	 * parent before the fork or both the parent and the child after the
	 * fork. Restart if a signal comes in before we add the new process to
	 * it's process group.
	 * A fatal signal pending means that current will exit, so the new
	 * thread can't slip out of an OOM kill (or normal SIGKILL).
	*/
	recalc_sigpending();
	if (signal_pending(current)) {
		retval = -ERESTARTNOINTR;
		goto bad_fork_cancel_cgroup;
	}
	if (unlikely(!(ns_of_pid(pid)->pid_allocated & PIDNS_ADDING))) {
		retval = -ENOMEM;
		goto bad_fork_cancel_cgroup;
	}

	if (likely(p->pid)) {
		ptrace_init_task(p, (clone_flags & CLONE_PTRACE) || trace);

		init_task_pid(p, PIDTYPE_PID, pid);
		if (thread_group_leader(p)) {
			init_task_pid(p, PIDTYPE_PGID, task_pgrp(current));
			init_task_pid(p, PIDTYPE_SID, task_session(current));

			if (is_child_reaper(pid)) {
				ns_of_pid(pid)->child_reaper = p;
				p->signal->flags |= SIGNAL_UNKILLABLE;
			}

			p->signal->leader_pid = pid;
			p->signal->tty = tty_kref_get(current->signal->tty);
			/*
			 * Inherit has_child_subreaper flag under the same
			 * tasklist_lock with adding child to the process tree
			 * for propagate_has_child_subreaper optimization.
			 */
			p->signal->has_child_subreaper = p->real_parent->signal->has_child_subreaper ||
							 p->real_parent->signal->is_child_subreaper;
			list_add_tail(&p->sibling, &p->real_parent->children);
			list_add_tail_rcu(&p->tasks, &init_task.tasks);
			attach_pid(p, PIDTYPE_PGID);
			attach_pid(p, PIDTYPE_SID);
			__this_cpu_inc(process_counts);
		} else {
			current->signal->nr_threads++;
			atomic_inc(&current->signal->live);
			atomic_inc(&current->signal->sigcnt);
			list_add_tail_rcu(&p->thread_group,
					  &p->group_leader->thread_group);
			list_add_tail_rcu(&p->thread_node,
					  &p->signal->thread_head);
		}
		attach_pid(p, PIDTYPE_PID);
		nr_threads++;
	}

	total_forks++;
	spin_unlock(&current->sighand->siglock);
	syscall_tracepoint_update(p);
	write_unlock_irq(&tasklist_lock);

	proc_fork_connector(p);
	cgroup_post_fork(p);
	cgroup_threadgroup_change_end(current);
	perf_event_fork(p);

	trace_task_newtask(p, clone_flags);
	uprobe_copy_process(p, clone_flags);

	return p;

bad_fork_cancel_cgroup:
	spin_unlock(&current->sighand->siglock);
	write_unlock_irq(&tasklist_lock);
	cgroup_cancel_fork(p);
bad_fork_free_pid:
	cgroup_threadgroup_change_end(current);
	if (pid != &init_struct_pid)
		free_pid(pid);
bad_fork_cleanup_thread:
	exit_thread(p);
bad_fork_cleanup_io:
	if (p->io_context)
		exit_io_context(p);
bad_fork_cleanup_namespaces:
	exit_task_namespaces(p);
bad_fork_cleanup_mm:
	if (p->mm)
		mmput(p->mm);
bad_fork_cleanup_signal:
	if (!(clone_flags & CLONE_THREAD))
		free_signal_struct(p->signal);
bad_fork_cleanup_sighand:
	__cleanup_sighand(p->sighand);
bad_fork_cleanup_fs:
	exit_fs(p); /* blocking */
bad_fork_cleanup_files:
	exit_files(p); /* blocking */
bad_fork_cleanup_semundo:
	exit_sem(p);
bad_fork_cleanup_security:
	security_task_free(p);
bad_fork_cleanup_audit:
	audit_free(p);
bad_fork_cleanup_perf:
	perf_event_free_task(p);
bad_fork_cleanup_policy:
	lockdep_free_task(p);
#ifdef CONFIG_NUMA
	mpol_put(p->mempolicy);
bad_fork_cleanup_threadgroup_lock:
#endif
	delayacct_tsk_free(p);
bad_fork_cleanup_count:
	atomic_dec(&p->cred->user->processes);
	exit_creds(p);
bad_fork_free:
	p->state = TASK_DEAD;
	put_task_stack(p);
	free_task(p);
fork_out:
	return ERR_PTR(retval);
}

static inline void init_idle_pids(struct pid_link *links)
{
	enum pid_type type;

	for (type = PIDTYPE_PID; type < PIDTYPE_MAX; ++type) {
		INIT_HLIST_NODE(&links[type].node); /* not really needed */
		links[type].pid = &init_struct_pid;
	}
}

struct task_struct *fork_idle(int cpu)
{
	struct task_struct *task;
	task = copy_process(CLONE_VM, 0, 0, NULL, &init_struct_pid, 0, 0,
			    cpu_to_node(cpu));
	if (!IS_ERR(task)) {
		init_idle_pids(task->pids);
		init_idle(task, cpu);
	}

	return task;
}

/*
 *  Ok, this is the main fork-routine.
 *
 * It copies the process, and if successful kick-starts
 * it and waits for it to finish using the VM if required.
 */
long _do_fork(unsigned long clone_flags,
	      unsigned long stack_start,
	      unsigned long stack_size,
	      int __user *parent_tidptr,
	      int __user *child_tidptr,
	      unsigned long tls)
{
	struct completion vfork;
	struct pid *pid;
	struct task_struct *p;
	int trace = 0;
	long nr;

	/*
	 * Determine whether and which event to report to ptracer.  When
	 * called from kernel_thread or CLONE_UNTRACED is explicitly
	 * requested, no event is reported; otherwise, report if the event
	 * for the type of forking is enabled.
	 */
	if (!(clone_flags & CLONE_UNTRACED)) {
		if (clone_flags & CLONE_VFORK)
			trace = PTRACE_EVENT_VFORK;
		else if ((clone_flags & CSIGNAL) != SIGCHLD)
			trace = PTRACE_EVENT_CLONE;
		else
			trace = PTRACE_EVENT_FORK;

		if (likely(!ptrace_event_enabled(current, trace)))
			trace = 0;
	}

	p = copy_process(clone_flags, stack_start, stack_size,
			 child_tidptr, NULL, trace, tls, NUMA_NO_NODE);
	add_latent_entropy();

	if (IS_ERR(p))
		return PTR_ERR(p);

	/*
	 * Do this prior waking up the new thread - the thread pointer
	 * might get invalid after that point, if the thread exits quickly.
	 */
	trace_sched_process_fork(current, p);

	pid = get_task_pid(p, PIDTYPE_PID);
	nr = pid_vnr(pid);

	if (clone_flags & CLONE_PARENT_SETTID)
		put_user(nr, parent_tidptr);

	if (clone_flags & CLONE_VFORK) {
		p->vfork_done = &vfork;
		init_completion(&vfork);
		get_task_struct(p);
	}

	wake_up_new_task(p);

	/* forking complete and child started to run, tell ptracer */
	if (unlikely(trace))
		ptrace_event_pid(trace, pid);

	if (clone_flags & CLONE_VFORK) {
		if (!wait_for_vfork_done(p, &vfork))
			ptrace_event_pid(PTRACE_EVENT_VFORK_DONE, pid);
	}

	put_pid(pid);
	return nr;
}

#ifndef CONFIG_HAVE_COPY_THREAD_TLS
/* For compatibility with architectures that call do_fork directly rather than
 * using the syscall entry points below. */
long do_fork(unsigned long clone_flags,
	      unsigned long stack_start,
	      unsigned long stack_size,
	      int __user *parent_tidptr,
	      int __user *child_tidptr)
{
	return _do_fork(clone_flags, stack_start, stack_size,
			parent_tidptr, child_tidptr, 0);
}
#endif

/*
 * Create a kernel thread.
 */
pid_t kernel_thread(int (*fn)(void *), void *arg, unsigned long flags)
{
	return _do_fork(flags|CLONE_VM|CLONE_UNTRACED, (unsigned long)fn,
		(unsigned long)arg, NULL, NULL, 0);
}

#ifdef __ARCH_WANT_SYS_FORK
SYSCALL_DEFINE0(fork)
{
#ifdef CONFIG_MMU
	return _do_fork(SIGCHLD, 0, 0, NULL, NULL, 0);
#else
	/* can not support in nommu mode */
	return -EINVAL;
#endif
}
#endif

#ifdef __ARCH_WANT_SYS_VFORK
SYSCALL_DEFINE0(vfork)
{
	return _do_fork(CLONE_VFORK | CLONE_VM | SIGCHLD, 0,
			0, NULL, NULL, 0);
}
#endif

#ifdef __ARCH_WANT_SYS_CLONE
#ifdef CONFIG_CLONE_BACKWARDS
SYSCALL_DEFINE5(clone, unsigned long, clone_flags, unsigned long, newsp,
		 int __user *, parent_tidptr,
		 unsigned long, tls,
		 int __user *, child_tidptr)
#elif defined(CONFIG_CLONE_BACKWARDS2)
SYSCALL_DEFINE5(clone, unsigned long, newsp, unsigned long, clone_flags,
		 int __user *, parent_tidptr,
		 int __user *, child_tidptr,
		 unsigned long, tls)
#elif defined(CONFIG_CLONE_BACKWARDS3)
SYSCALL_DEFINE6(clone, unsigned long, clone_flags, unsigned long, newsp,
		int, stack_size,
		int __user *, parent_tidptr,
		int __user *, child_tidptr,
		unsigned long, tls)
#else
SYSCALL_DEFINE5(clone, unsigned long, clone_flags, unsigned long, newsp,
		 int __user *, parent_tidptr,
		 int __user *, child_tidptr,
		 unsigned long, tls)
#endif
{
	return _do_fork(clone_flags, newsp, 0, parent_tidptr, child_tidptr, tls);
}
#endif

void walk_process_tree(struct task_struct *top, proc_visitor visitor, void *data)
{
	struct task_struct *leader, *parent, *child;
	int res;

	read_lock(&tasklist_lock);
	leader = top = top->group_leader;
down:
	for_each_thread(leader, parent) {
		list_for_each_entry(child, &parent->children, sibling) {
			res = visitor(child, data);
			if (res) {
				if (res < 0)
					goto out;
				leader = child;
				goto down;
			}
up:
			;
		}
	}

	if (leader != top) {
		child = leader;
		parent = child->real_parent;
		leader = parent->group_leader;
		goto up;
	}
out:
	read_unlock(&tasklist_lock);
}

#ifndef ARCH_MIN_MMSTRUCT_ALIGN
#define ARCH_MIN_MMSTRUCT_ALIGN 0
#endif

static void sighand_ctor(void *data)
{
	struct sighand_struct *sighand = data;

	spin_lock_init(&sighand->siglock);
	init_waitqueue_head(&sighand->signalfd_wqh);
}

void __init proc_caches_init(void)
{
	sighand_cachep = kmem_cache_create("sighand_cache",
			sizeof(struct sighand_struct), 0,
			SLAB_HWCACHE_ALIGN|SLAB_PANIC|SLAB_TYPESAFE_BY_RCU|
			SLAB_ACCOUNT, sighand_ctor);
	signal_cachep = kmem_cache_create("signal_cache",
			sizeof(struct signal_struct), 0,
			SLAB_HWCACHE_ALIGN|SLAB_PANIC|SLAB_ACCOUNT,
			NULL);
	files_cachep = kmem_cache_create("files_cache",
			sizeof(struct files_struct), 0,
			SLAB_HWCACHE_ALIGN|SLAB_PANIC|SLAB_ACCOUNT,
			NULL);
	fs_cachep = kmem_cache_create("fs_cache",
			sizeof(struct fs_struct), 0,
			SLAB_HWCACHE_ALIGN|SLAB_PANIC|SLAB_ACCOUNT,
			NULL);
	/*
	 * FIXME! The "sizeof(struct mm_struct)" currently includes the
	 * whole struct cpumask for the OFFSTACK case. We could change
	 * this to *only* allocate as much of it as required by the
	 * maximum number of CPU's we can ever have.  The cpumask_allocation
	 * is at the end of the structure, exactly for that reason.
	 */
	mm_cachep = kmem_cache_create_usercopy("mm_struct",
			sizeof(struct mm_struct), ARCH_MIN_MMSTRUCT_ALIGN,
			SLAB_HWCACHE_ALIGN|SLAB_PANIC|SLAB_ACCOUNT,
			offsetof(struct mm_struct, saved_auxv),
			sizeof_field(struct mm_struct, saved_auxv),
			NULL);
	vm_area_cachep = KMEM_CACHE(vm_area_struct, SLAB_PANIC|SLAB_ACCOUNT);
	mmap_init();
	nsproxy_cache_init();
}

/*
 * Check constraints on flags passed to the unshare system call.
 */
static int check_unshare_flags(unsigned long unshare_flags)
{
	if (unshare_flags & ~(CLONE_THREAD|CLONE_FS|CLONE_NEWNS|CLONE_SIGHAND|
				CLONE_VM|CLONE_FILES|CLONE_SYSVSEM|
				CLONE_NEWUTS|CLONE_NEWIPC|CLONE_NEWNET|
				CLONE_NEWUSER|CLONE_NEWPID|CLONE_NEWCGROUP))
		return -EINVAL;
	/*
	 * Not implemented, but pretend it works if there is nothing
	 * to unshare.  Note that unsharing the address space or the
	 * signal handlers also need to unshare the signal queues (aka
	 * CLONE_THREAD).
	 */
	if (unshare_flags & (CLONE_THREAD | CLONE_SIGHAND | CLONE_VM)) {
		if (!thread_group_empty(current))
			return -EINVAL;
	}
	if (unshare_flags & (CLONE_SIGHAND | CLONE_VM)) {
		if (atomic_read(&current->sighand->count) > 1)
			return -EINVAL;
	}
	if (unshare_flags & CLONE_VM) {
		if (!current_is_single_threaded())
			return -EINVAL;
	}

	return 0;
}

/*
 * Unshare the filesystem structure if it is being shared
 */
static int unshare_fs(unsigned long unshare_flags, struct fs_struct **new_fsp)
{
	struct fs_struct *fs = current->fs;

	if (!(unshare_flags & CLONE_FS) || !fs)
		return 0;

	/* don't need lock here; in the worst case we'll do useless copy */
	if (fs->users == 1)
		return 0;

	*new_fsp = copy_fs_struct(fs);
	if (!*new_fsp)
		return -ENOMEM;

	return 0;
}

/*
 * Unshare file descriptor table if it is being shared
 */
static int unshare_fd(unsigned long unshare_flags, struct files_struct **new_fdp)
{
	struct files_struct *fd = current->files;
	int error = 0;

	if ((unshare_flags & CLONE_FILES) &&
	    (fd && atomic_read(&fd->count) > 1)) {
		*new_fdp = dup_fd(fd, &error);
		if (!*new_fdp)
			return error;
	}

	return 0;
}

/*
 * unshare allows a process to 'unshare' part of the process
 * context which was originally shared using clone.  copy_*
 * functions used by do_fork() cannot be used here directly
 * because they modify an inactive task_struct that is being
 * constructed. Here we are modifying the current, active,
 * task_struct.
 */
SYSCALL_DEFINE1(unshare, unsigned long, unshare_flags)
{
	struct fs_struct *fs, *new_fs = NULL;
	struct files_struct *fd, *new_fd = NULL;
	struct cred *new_cred = NULL;
	struct nsproxy *new_nsproxy = NULL;
	int do_sysvsem = 0;
	int err;

	/*
	 * If unsharing a user namespace must also unshare the thread group
	 * and unshare the filesystem root and working directories.
	 */
	if (unshare_flags & CLONE_NEWUSER)
		unshare_flags |= CLONE_THREAD | CLONE_FS;
	/*
	 * If unsharing vm, must also unshare signal handlers.
	 */
	if (unshare_flags & CLONE_VM)
		unshare_flags |= CLONE_SIGHAND;
	/*
	 * If unsharing a signal handlers, must also unshare the signal queues.
	 */
	if (unshare_flags & CLONE_SIGHAND)
		unshare_flags |= CLONE_THREAD;
	/*
	 * If unsharing namespace, must also unshare filesystem information.
	 */
	if (unshare_flags & CLONE_NEWNS)
		unshare_flags |= CLONE_FS;

	err = check_unshare_flags(unshare_flags);
	if (err)
		goto bad_unshare_out;
	/*
	 * CLONE_NEWIPC must also detach from the undolist: after switching
	 * to a new ipc namespace, the semaphore arrays from the old
	 * namespace are unreachable.
	 */
	if (unshare_flags & (CLONE_NEWIPC|CLONE_SYSVSEM))
		do_sysvsem = 1;
	err = unshare_fs(unshare_flags, &new_fs);
	if (err)
		goto bad_unshare_out;
	err = unshare_fd(unshare_flags, &new_fd);
	if (err)
		goto bad_unshare_cleanup_fs;
	err = unshare_userns(unshare_flags, &new_cred);
	if (err)
		goto bad_unshare_cleanup_fd;
	err = unshare_nsproxy_namespaces(unshare_flags, &new_nsproxy,
					 new_cred, new_fs);
	if (err)
		goto bad_unshare_cleanup_cred;

	if (new_fs || new_fd || do_sysvsem || new_cred || new_nsproxy) {
		if (do_sysvsem) {
			/*
			 * CLONE_SYSVSEM is equivalent to sys_exit().
			 */
			exit_sem(current);
		}
		if (unshare_flags & CLONE_NEWIPC) {
			/* Orphan segments in old ns (see sem above). */
			exit_shm(current);
			shm_init_task(current);
		}

		if (new_nsproxy)
			switch_task_namespaces(current, new_nsproxy);

		task_lock(current);

		if (new_fs) {
			fs = current->fs;
			spin_lock(&fs->lock);
			current->fs = new_fs;
			if (--fs->users)
				new_fs = NULL;
			else
				new_fs = fs;
			spin_unlock(&fs->lock);
		}

		if (new_fd) {
			fd = current->files;
			current->files = new_fd;
			new_fd = fd;
		}

		task_unlock(current);

		if (new_cred) {
			/* Install the new user namespace */
			commit_creds(new_cred);
			new_cred = NULL;
		}
	}

	perf_event_namespaces(current);

bad_unshare_cleanup_cred:
	if (new_cred)
		put_cred(new_cred);
bad_unshare_cleanup_fd:
	if (new_fd)
		put_files_struct(new_fd);

bad_unshare_cleanup_fs:
	if (new_fs)
		free_fs_struct(new_fs);

bad_unshare_out:
	return err;
}

/*
 *	Helper to unshare the files of the current task.
 *	We don't want to expose copy_files internals to
 *	the exec layer of the kernel.
 */

int unshare_files(struct files_struct **displaced)
{
	struct task_struct *task = current;
	struct files_struct *copy = NULL;
	int error;

	error = unshare_fd(CLONE_FILES, &copy);
	if (error || !copy) {
		*displaced = NULL;
		return error;
	}
	*displaced = task->files;
	task_lock(task);
	task->files = copy;
	task_unlock(task);
	return 0;
}

int sysctl_max_threads(struct ctl_table *table, int write,
		       void __user *buffer, size_t *lenp, loff_t *ppos)
{
	struct ctl_table t;
	int ret;
	int threads = max_threads;
	int min = MIN_THREADS;
	int max = MAX_THREADS;

	t = *table;
	t.data = &threads;
	t.extra1 = &min;
	t.extra2 = &max;

	ret = proc_dointvec_minmax(&t, write, buffer, lenp, ppos);
	if (ret || !write)
		return ret;

	set_max_threads(threads);

	return 0;
}<|MERGE_RESOLUTION|>--- conflicted
+++ resolved
@@ -603,22 +603,7 @@
 	put_user_ns(mm->user_ns);
 	free_mm(mm);
 }
-<<<<<<< HEAD
-
-void mmdrop(struct mm_struct *mm)
-{
-	/*
-	 * The implicit full barrier implied by atomic_dec_and_test() is
-	 * required by the membarrier system call before returning to
-	 * user-space, after storing to rq->curr.
-	 */
-	if (unlikely(atomic_dec_and_test(&mm->mm_count)))
-		__mmdrop(mm);
-}
-EXPORT_SYMBOL_GPL(mmdrop);
-=======
 EXPORT_SYMBOL_GPL(__mmdrop);
->>>>>>> 5682fa50
 
 static void mmdrop_async_fn(struct work_struct *work)
 {

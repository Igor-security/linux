/*
 *  linux/kernel/fork.c
 *
 *  Copyright (C) 1991, 1992  Linus Torvalds
 */

/*
 *  'fork.c' contains the help-routines for the 'fork' system call
 * (see also entry.S and others).
 * Fork is rather simple, once you get the hang of it, but the memory
 * management can be a bitch. See 'mm/memory.c': 'copy_page_range()'
 */

#include <linux/slab.h>
#include <linux/init.h>
#include <linux/unistd.h>
#include <linux/module.h>
#include <linux/vmalloc.h>
#include <linux/completion.h>
#include <linux/personality.h>
#include <linux/mempolicy.h>
#include <linux/sem.h>
#include <linux/file.h>
#include <linux/fdtable.h>
#include <linux/iocontext.h>
#include <linux/key.h>
#include <linux/binfmts.h>
#include <linux/mman.h>
#include <linux/mmu_notifier.h>
#include <linux/fs.h>
#include <linux/nsproxy.h>
#include <linux/capability.h>
#include <linux/cpu.h>
#include <linux/cgroup.h>
#include <linux/security.h>
#include <linux/hugetlb.h>
#include <linux/seccomp.h>
#include <linux/swap.h>
#include <linux/syscalls.h>
#include <linux/jiffies.h>
#include <linux/futex.h>
#include <linux/compat.h>
#include <linux/kthread.h>
#include <linux/task_io_accounting_ops.h>
#include <linux/rcupdate.h>
#include <linux/ptrace.h>
#include <linux/mount.h>
#include <linux/audit.h>
#include <linux/memcontrol.h>
#include <linux/ftrace.h>
#include <linux/proc_fs.h>
#include <linux/profile.h>
#include <linux/rmap.h>
#include <linux/ksm.h>
#include <linux/acct.h>
#include <linux/tsacct_kern.h>
#include <linux/cn_proc.h>
#include <linux/freezer.h>
#include <linux/delayacct.h>
#include <linux/taskstats_kern.h>
#include <linux/random.h>
#include <linux/tty.h>
#include <linux/blkdev.h>
#include <linux/fs_struct.h>
#include <linux/magic.h>
#include <linux/perf_event.h>
#include <linux/posix-timers.h>
#include <linux/user-return-notifier.h>
#include <linux/oom.h>
#include <linux/khugepaged.h>
#include <linux/signalfd.h>
#include <linux/uprobes.h>

#include <asm/pgtable.h>
#include <asm/pgalloc.h>
#include <asm/uaccess.h>
#include <asm/mmu_context.h>
#include <asm/cacheflush.h>
#include <asm/tlbflush.h>

#include <trace/events/sched.h>

#define CREATE_TRACE_POINTS
#include <trace/events/task.h>

/*
 * Protected counters by write_lock_irq(&tasklist_lock)
 */
unsigned long total_forks;	/* Handle normal Linux uptimes. */
int nr_threads;			/* The idle threads do not count.. */

int max_threads;		/* tunable limit on nr_threads */

DEFINE_PER_CPU(unsigned long, process_counts) = 0;

__cacheline_aligned DEFINE_RWLOCK(tasklist_lock);  /* outer */

#ifdef CONFIG_PROVE_RCU
int lockdep_tasklist_lock_is_held(void)
{
	return lockdep_is_held(&tasklist_lock);
}
EXPORT_SYMBOL_GPL(lockdep_tasklist_lock_is_held);
#endif /* #ifdef CONFIG_PROVE_RCU */

int nr_processes(void)
{
	int cpu;
	int total = 0;

	for_each_possible_cpu(cpu)
		total += per_cpu(process_counts, cpu);

	return total;
}

#ifndef CONFIG_ARCH_TASK_STRUCT_ALLOCATOR
static struct kmem_cache *task_struct_cachep;

static inline struct task_struct *alloc_task_struct_node(int node)
{
	return kmem_cache_alloc_node(task_struct_cachep, GFP_KERNEL, node);
}

void __weak arch_release_task_struct(struct task_struct *tsk) { }

static inline void free_task_struct(struct task_struct *tsk)
{
	arch_release_task_struct(tsk);
	kmem_cache_free(task_struct_cachep, tsk);
}
#endif

#ifndef CONFIG_ARCH_THREAD_INFO_ALLOCATOR
void __weak arch_release_thread_info(struct thread_info *ti) { }

/*
 * Allocate pages if THREAD_SIZE is >= PAGE_SIZE, otherwise use a
 * kmemcache based allocator.
 */
# if THREAD_SIZE >= PAGE_SIZE
static struct thread_info *alloc_thread_info_node(struct task_struct *tsk,
						  int node)
{
	struct page *page = alloc_pages_node(node, THREADINFO_GFP,
					     THREAD_SIZE_ORDER);

	return page ? page_address(page) : NULL;
}

static inline void free_thread_info(struct thread_info *ti)
{
	arch_release_thread_info(ti);
	free_pages((unsigned long)ti, THREAD_SIZE_ORDER);
}
# else
static struct kmem_cache *thread_info_cache;

static struct thread_info *alloc_thread_info_node(struct task_struct *tsk,
						  int node)
{
	return kmem_cache_alloc_node(thread_info_cache, THREADINFO_GFP, node);
}

static void free_thread_info(struct thread_info *ti)
{
	arch_release_thread_info(ti);
	kmem_cache_free(thread_info_cache, ti);
}

void thread_info_cache_init(void)
{
	thread_info_cache = kmem_cache_create("thread_info", THREAD_SIZE,
					      THREAD_SIZE, 0, NULL);
	BUG_ON(thread_info_cache == NULL);
}
# endif
#endif

/* SLAB cache for signal_struct structures (tsk->signal) */
static struct kmem_cache *signal_cachep;

/* SLAB cache for sighand_struct structures (tsk->sighand) */
struct kmem_cache *sighand_cachep;

/* SLAB cache for files_struct structures (tsk->files) */
struct kmem_cache *files_cachep;

/* SLAB cache for fs_struct structures (tsk->fs) */
struct kmem_cache *fs_cachep;

/* SLAB cache for vm_area_struct structures */
struct kmem_cache *vm_area_cachep;

/* SLAB cache for mm_struct structures (tsk->mm) */
static struct kmem_cache *mm_cachep;

static void account_kernel_stack(struct thread_info *ti, int account)
{
	struct zone *zone = page_zone(virt_to_page(ti));

	mod_zone_page_state(zone, NR_KERNEL_STACK, account);
}

void free_task(struct task_struct *tsk)
{
	account_kernel_stack(tsk->stack, -1);
	free_thread_info(tsk->stack);
	rt_mutex_debug_task_free(tsk);
	ftrace_graph_exit_task(tsk);
	put_seccomp_filter(tsk);
	free_task_struct(tsk);
}
EXPORT_SYMBOL(free_task);

static inline void free_signal_struct(struct signal_struct *sig)
{
	taskstats_tgid_free(sig);
	sched_autogroup_exit(sig);
	kmem_cache_free(signal_cachep, sig);
}

static inline void put_signal_struct(struct signal_struct *sig)
{
	if (atomic_dec_and_test(&sig->sigcnt))
		free_signal_struct(sig);
}

void __put_task_struct(struct task_struct *tsk)
{
	WARN_ON(!tsk->exit_state);
	WARN_ON(atomic_read(&tsk->usage));
	WARN_ON(tsk == current);

	security_task_free(tsk);
	exit_creds(tsk);
	delayacct_tsk_free(tsk);
	put_signal_struct(tsk->signal);

	if (!profile_handoff_task(tsk))
		free_task(tsk);
}
EXPORT_SYMBOL_GPL(__put_task_struct);

void __init __weak arch_task_cache_init(void) { }

void __init fork_init(unsigned long mempages)
{
#ifndef CONFIG_ARCH_TASK_STRUCT_ALLOCATOR
#ifndef ARCH_MIN_TASKALIGN
#define ARCH_MIN_TASKALIGN	L1_CACHE_BYTES
#endif
	/* create a slab on which task_structs can be allocated */
	task_struct_cachep =
		kmem_cache_create("task_struct", sizeof(struct task_struct),
			ARCH_MIN_TASKALIGN, SLAB_PANIC | SLAB_NOTRACK, NULL);
#endif

	/* do the arch specific task caches init */
	arch_task_cache_init();

	/*
	 * The default maximum number of threads is set to a safe
	 * value: the thread structures can take up at most half
	 * of memory.
	 */
	max_threads = mempages / (8 * THREAD_SIZE / PAGE_SIZE);

	/*
	 * we need to allow at least 20 threads to boot a system
	 */
	if (max_threads < 20)
		max_threads = 20;

	init_task.signal->rlim[RLIMIT_NPROC].rlim_cur = max_threads/2;
	init_task.signal->rlim[RLIMIT_NPROC].rlim_max = max_threads/2;
	init_task.signal->rlim[RLIMIT_SIGPENDING] =
		init_task.signal->rlim[RLIMIT_NPROC];
}

int __attribute__((weak)) arch_dup_task_struct(struct task_struct *dst,
					       struct task_struct *src)
{
	*dst = *src;
	return 0;
}

static struct task_struct *dup_task_struct(struct task_struct *orig)
{
	struct task_struct *tsk;
	struct thread_info *ti;
	unsigned long *stackend;
	int node = tsk_fork_get_node(orig);
	int err;

	tsk = alloc_task_struct_node(node);
	if (!tsk)
		return NULL;

	ti = alloc_thread_info_node(tsk, node);
	if (!ti) {
		free_task_struct(tsk);
		return NULL;
	}

	err = arch_dup_task_struct(tsk, orig);
	if (err)
		goto out;

	tsk->stack = ti;

	setup_thread_stack(tsk, orig);
	clear_user_return_notifier(tsk);
	clear_tsk_need_resched(tsk);
	stackend = end_of_stack(tsk);
	*stackend = STACK_END_MAGIC;	/* for overflow detection */

#ifdef CONFIG_CC_STACKPROTECTOR
	tsk->stack_canary = get_random_int();
#endif

	/*
	 * One for us, one for whoever does the "release_task()" (usually
	 * parent)
	 */
	atomic_set(&tsk->usage, 2);
#ifdef CONFIG_BLK_DEV_IO_TRACE
	tsk->btrace_seq = 0;
#endif
	tsk->splice_pipe = NULL;

	account_kernel_stack(ti, 1);

	return tsk;

out:
	free_thread_info(ti);
	free_task_struct(tsk);
	return NULL;
}

#ifdef CONFIG_MMU
static int dup_mmap(struct mm_struct *mm, struct mm_struct *oldmm)
{
	struct vm_area_struct *mpnt, *tmp, *prev, **pprev;
	struct rb_node **rb_link, *rb_parent;
	int retval;
	unsigned long charge;
	struct mempolicy *pol;

	down_write(&oldmm->mmap_sem);
	flush_cache_dup_mm(oldmm);
	/*
	 * Not linked in yet - no deadlock potential:
	 */
	down_write_nested(&mm->mmap_sem, SINGLE_DEPTH_NESTING);

	mm->locked_vm = 0;
	mm->mmap = NULL;
	mm->mmap_cache = NULL;
	mm->free_area_cache = oldmm->mmap_base;
	mm->cached_hole_size = ~0UL;
	mm->map_count = 0;
	cpumask_clear(mm_cpumask(mm));
	mm->mm_rb = RB_ROOT;
	rb_link = &mm->mm_rb.rb_node;
	rb_parent = NULL;
	pprev = &mm->mmap;
	retval = ksm_fork(mm, oldmm);
	if (retval)
		goto out;
	retval = khugepaged_fork(mm, oldmm);
	if (retval)
		goto out;

	prev = NULL;
	for (mpnt = oldmm->mmap; mpnt; mpnt = mpnt->vm_next) {
		struct file *file;

		if (mpnt->vm_flags & VM_DONTCOPY) {
			vm_stat_account(mm, mpnt->vm_flags, mpnt->vm_file,
							-vma_pages(mpnt));
			continue;
		}
		charge = 0;
		if (mpnt->vm_flags & VM_ACCOUNT) {
			unsigned long len;
			len = (mpnt->vm_end - mpnt->vm_start) >> PAGE_SHIFT;
			if (security_vm_enough_memory_mm(oldmm, len)) /* sic */
				goto fail_nomem;
			charge = len;
		}
		tmp = kmem_cache_alloc(vm_area_cachep, GFP_KERNEL);
		if (!tmp)
			goto fail_nomem;
		*tmp = *mpnt;
		INIT_LIST_HEAD(&tmp->anon_vma_chain);
		pol = mpol_dup(vma_policy(mpnt));
		retval = PTR_ERR(pol);
		if (IS_ERR(pol))
			goto fail_nomem_policy;
		vma_set_policy(tmp, pol);
		tmp->vm_mm = mm;
		if (anon_vma_fork(tmp, mpnt))
			goto fail_nomem_anon_vma_fork;
		tmp->vm_flags &= ~VM_LOCKED;
		tmp->vm_next = tmp->vm_prev = NULL;
		file = tmp->vm_file;
		if (file) {
			struct inode *inode = file->f_path.dentry->d_inode;
			struct address_space *mapping = file->f_mapping;

			get_file(file);
			if (tmp->vm_flags & VM_DENYWRITE)
				atomic_dec(&inode->i_writecount);
			mutex_lock(&mapping->i_mmap_mutex);
			if (tmp->vm_flags & VM_SHARED)
				mapping->i_mmap_writable++;
			flush_dcache_mmap_lock(mapping);
			/* insert tmp into the share list, just after mpnt */
			vma_prio_tree_add(tmp, mpnt);
			flush_dcache_mmap_unlock(mapping);
			mutex_unlock(&mapping->i_mmap_mutex);
		}

		/*
		 * Clear hugetlb-related page reserves for children. This only
		 * affects MAP_PRIVATE mappings. Faults generated by the child
		 * are not guaranteed to succeed, even if read-only
		 */
		if (is_vm_hugetlb_page(tmp))
			reset_vma_resv_huge_pages(tmp);

		/*
		 * Link in the new vma and copy the page table entries.
		 */
		*pprev = tmp;
		pprev = &tmp->vm_next;
		tmp->vm_prev = prev;
		prev = tmp;

		__vma_link_rb(mm, tmp, rb_link, rb_parent);
		rb_link = &tmp->vm_rb.rb_right;
		rb_parent = &tmp->vm_rb;

		mm->map_count++;
		retval = copy_page_range(mm, oldmm, mpnt);

		if (tmp->vm_ops && tmp->vm_ops->open)
			tmp->vm_ops->open(tmp);

		if (retval)
			goto out;

		if (file && uprobe_mmap(tmp))
			goto out;
	}
	/* a new mm has just been created */
	arch_dup_mmap(oldmm, mm);
	retval = 0;
out:
	up_write(&mm->mmap_sem);
	flush_tlb_mm(oldmm);
	up_write(&oldmm->mmap_sem);
	return retval;
fail_nomem_anon_vma_fork:
	mpol_put(pol);
fail_nomem_policy:
	kmem_cache_free(vm_area_cachep, tmp);
fail_nomem:
	retval = -ENOMEM;
	vm_unacct_memory(charge);
	goto out;
}

static inline int mm_alloc_pgd(struct mm_struct *mm)
{
	mm->pgd = pgd_alloc(mm);
	if (unlikely(!mm->pgd))
		return -ENOMEM;
	return 0;
}

static inline void mm_free_pgd(struct mm_struct *mm)
{
	pgd_free(mm, mm->pgd);
}
#else
#define dup_mmap(mm, oldmm)	(0)
#define mm_alloc_pgd(mm)	(0)
#define mm_free_pgd(mm)
#endif /* CONFIG_MMU */

__cacheline_aligned_in_smp DEFINE_SPINLOCK(mmlist_lock);

#define allocate_mm()	(kmem_cache_alloc(mm_cachep, GFP_KERNEL))
#define free_mm(mm)	(kmem_cache_free(mm_cachep, (mm)))

static unsigned long default_dump_filter = MMF_DUMP_FILTER_DEFAULT;

static int __init coredump_filter_setup(char *s)
{
	default_dump_filter =
		(simple_strtoul(s, NULL, 0) << MMF_DUMP_FILTER_SHIFT) &
		MMF_DUMP_FILTER_MASK;
	return 1;
}

__setup("coredump_filter=", coredump_filter_setup);

#include <linux/init_task.h>

static void mm_init_aio(struct mm_struct *mm)
{
#ifdef CONFIG_AIO
	spin_lock_init(&mm->ioctx_lock);
	INIT_HLIST_HEAD(&mm->ioctx_list);
#endif
}

static struct mm_struct *mm_init(struct mm_struct *mm, struct task_struct *p)
{
	atomic_set(&mm->mm_users, 1);
	atomic_set(&mm->mm_count, 1);
	init_rwsem(&mm->mmap_sem);
	INIT_LIST_HEAD(&mm->mmlist);
	mm->flags = (current->mm) ?
		(current->mm->flags & MMF_INIT_MASK) : default_dump_filter;
	mm->core_state = NULL;
	mm->nr_ptes = 0;
	memset(&mm->rss_stat, 0, sizeof(mm->rss_stat));
	spin_lock_init(&mm->page_table_lock);
	mm->free_area_cache = TASK_UNMAPPED_BASE;
	mm->cached_hole_size = ~0UL;
	mm_init_aio(mm);
	mm_init_owner(mm, p);

	if (likely(!mm_alloc_pgd(mm))) {
		mm->def_flags = 0;
		mmu_notifier_mm_init(mm);
		return mm;
	}

	free_mm(mm);
	return NULL;
}

static void check_mm(struct mm_struct *mm)
{
	int i;

	for (i = 0; i < NR_MM_COUNTERS; i++) {
		long x = atomic_long_read(&mm->rss_stat.count[i]);

		if (unlikely(x))
			printk(KERN_ALERT "BUG: Bad rss-counter state "
					  "mm:%p idx:%d val:%ld\n", mm, i, x);
	}

#ifdef CONFIG_TRANSPARENT_HUGEPAGE
	VM_BUG_ON(mm->pmd_huge_pte);
#endif
}

/*
 * Allocate and initialize an mm_struct.
 */
struct mm_struct *mm_alloc(void)
{
	struct mm_struct *mm;

	mm = allocate_mm();
	if (!mm)
		return NULL;

	memset(mm, 0, sizeof(*mm));
	mm_init_cpumask(mm);
	return mm_init(mm, current);
}

/*
 * Called when the last reference to the mm
 * is dropped: either by a lazy thread or by
 * mmput. Free the page directory and the mm.
 */
void __mmdrop(struct mm_struct *mm)
{
	BUG_ON(mm == &init_mm);
	mm_free_pgd(mm);
	destroy_context(mm);
	mmu_notifier_mm_destroy(mm);
	check_mm(mm);
	free_mm(mm);
}
EXPORT_SYMBOL_GPL(__mmdrop);

/*
 * Decrement the use count and release all resources for an mm.
 */
void mmput(struct mm_struct *mm)
{
	might_sleep();

	if (atomic_dec_and_test(&mm->mm_users)) {
		uprobe_clear_state(mm);
		exit_aio(mm);
		ksm_exit(mm);
		khugepaged_exit(mm); /* must run before exit_mmap */
		exit_mmap(mm);
		set_mm_exe_file(mm, NULL);
		if (!list_empty(&mm->mmlist)) {
			spin_lock(&mmlist_lock);
			list_del(&mm->mmlist);
			spin_unlock(&mmlist_lock);
		}
		if (mm->binfmt)
			module_put(mm->binfmt->module);
		mmdrop(mm);
	}
}
EXPORT_SYMBOL_GPL(mmput);

/*
 * We added or removed a vma mapping the executable. The vmas are only mapped
 * during exec and are not mapped with the mmap system call.
 * Callers must hold down_write() on the mm's mmap_sem for these
 */
void added_exe_file_vma(struct mm_struct *mm)
{
	mm->num_exe_file_vmas++;
}

void removed_exe_file_vma(struct mm_struct *mm)
{
	mm->num_exe_file_vmas--;
	if ((mm->num_exe_file_vmas == 0) && mm->exe_file) {
		fput(mm->exe_file);
		mm->exe_file = NULL;
	}

}

void set_mm_exe_file(struct mm_struct *mm, struct file *new_exe_file)
{
	if (new_exe_file)
		get_file(new_exe_file);
	if (mm->exe_file)
		fput(mm->exe_file);
	mm->exe_file = new_exe_file;
	mm->num_exe_file_vmas = 0;
}

struct file *get_mm_exe_file(struct mm_struct *mm)
{
	struct file *exe_file;

	/* We need mmap_sem to protect against races with removal of
	 * VM_EXECUTABLE vmas */
	down_read(&mm->mmap_sem);
	exe_file = mm->exe_file;
	if (exe_file)
		get_file(exe_file);
	up_read(&mm->mmap_sem);
	return exe_file;
}

static void dup_mm_exe_file(struct mm_struct *oldmm, struct mm_struct *newmm)
{
	/* It's safe to write the exe_file pointer without exe_file_lock because
	 * this is called during fork when the task is not yet in /proc */
	newmm->exe_file = get_mm_exe_file(oldmm);
}

/**
 * get_task_mm - acquire a reference to the task's mm
 *
 * Returns %NULL if the task has no mm.  Checks PF_KTHREAD (meaning
 * this kernel workthread has transiently adopted a user mm with use_mm,
 * to do its AIO) is not set and if so returns a reference to it, after
 * bumping up the use count.  User must release the mm via mmput()
 * after use.  Typically used by /proc and ptrace.
 */
struct mm_struct *get_task_mm(struct task_struct *task)
{
	struct mm_struct *mm;

	task_lock(task);
	mm = task->mm;
	if (mm) {
		if (task->flags & PF_KTHREAD)
			mm = NULL;
		else
			atomic_inc(&mm->mm_users);
	}
	task_unlock(task);
	return mm;
}
EXPORT_SYMBOL_GPL(get_task_mm);

struct mm_struct *mm_access(struct task_struct *task, unsigned int mode)
{
	struct mm_struct *mm;
	int err;

	err =  mutex_lock_killable(&task->signal->cred_guard_mutex);
	if (err)
		return ERR_PTR(err);

	mm = get_task_mm(task);
	if (mm && mm != current->mm &&
			!ptrace_may_access(task, mode)) {
		mmput(mm);
		mm = ERR_PTR(-EACCES);
	}
	mutex_unlock(&task->signal->cred_guard_mutex);

	return mm;
}

static void complete_vfork_done(struct task_struct *tsk)
{
	struct completion *vfork;

	task_lock(tsk);
	vfork = tsk->vfork_done;
	if (likely(vfork)) {
		tsk->vfork_done = NULL;
		complete(vfork);
	}
	task_unlock(tsk);
}

static int wait_for_vfork_done(struct task_struct *child,
				struct completion *vfork)
{
	int killed;

	freezer_do_not_count();
	killed = wait_for_completion_killable(vfork);
	freezer_count();

	if (killed) {
		task_lock(child);
		child->vfork_done = NULL;
		task_unlock(child);
	}

	put_task_struct(child);
	return killed;
}

/* Please note the differences between mmput and mm_release.
 * mmput is called whenever we stop holding onto a mm_struct,
 * error success whatever.
 *
 * mm_release is called after a mm_struct has been removed
 * from the current process.
 *
 * This difference is important for error handling, when we
 * only half set up a mm_struct for a new process and need to restore
 * the old one.  Because we mmput the new mm_struct before
 * restoring the old one. . .
 * Eric Biederman 10 January 1998
 */
void mm_release(struct task_struct *tsk, struct mm_struct *mm)
{
	/* Get rid of any futexes when releasing the mm */
#ifdef CONFIG_FUTEX
	if (unlikely(tsk->robust_list)) {
		exit_robust_list(tsk);
		tsk->robust_list = NULL;
	}
#ifdef CONFIG_COMPAT
	if (unlikely(tsk->compat_robust_list)) {
		compat_exit_robust_list(tsk);
		tsk->compat_robust_list = NULL;
	}
#endif
	if (unlikely(!list_empty(&tsk->pi_state_list)))
		exit_pi_state_list(tsk);
#endif

	uprobe_free_utask(tsk);

	/* Get rid of any cached register state */
	deactivate_mm(tsk, mm);

	/*
	 * If we're exiting normally, clear a user-space tid field if
	 * requested.  We leave this alone when dying by signal, to leave
	 * the value intact in a core dump, and to save the unnecessary
	 * trouble, say, a killed vfork parent shouldn't touch this mm.
	 * Userland only wants this done for a sys_exit.
	 */
	if (tsk->clear_child_tid) {
		if (!(tsk->flags & PF_SIGNALED) &&
		    atomic_read(&mm->mm_users) > 1) {
			/*
			 * We don't check the error code - if userspace has
			 * not set up a proper pointer then tough luck.
			 */
			put_user(0, tsk->clear_child_tid);
			sys_futex(tsk->clear_child_tid, FUTEX_WAKE,
					1, NULL, NULL, 0);
		}
		tsk->clear_child_tid = NULL;
	}

	/*
<<<<<<< HEAD
	 * Final rss-counter synchronization. After this point there must be
	 * no pagefaults into this mm from the current context.  Otherwise
	 * mm->rss_stat will be inconsistent.
	 */
	if (mm)
		sync_mm_rss(mm);
=======
	 * All done, finally we can wake up parent and return this mm to him.
	 * Also kthread_stop() uses this completion for synchronization.
	 */
	if (tsk->vfork_done)
		complete_vfork_done(tsk);
>>>>>>> 44a8bdea
}

/*
 * Allocate a new mm structure and copy contents from the
 * mm structure of the passed in task structure.
 */
struct mm_struct *dup_mm(struct task_struct *tsk)
{
	struct mm_struct *mm, *oldmm = current->mm;
	int err;

	if (!oldmm)
		return NULL;

	mm = allocate_mm();
	if (!mm)
		goto fail_nomem;

	memcpy(mm, oldmm, sizeof(*mm));
	mm_init_cpumask(mm);

#ifdef CONFIG_TRANSPARENT_HUGEPAGE
	mm->pmd_huge_pte = NULL;
#endif
	uprobe_reset_state(mm);

	if (!mm_init(mm, tsk))
		goto fail_nomem;

	if (init_new_context(tsk, mm))
		goto fail_nocontext;

	dup_mm_exe_file(oldmm, mm);

	err = dup_mmap(mm, oldmm);
	if (err)
		goto free_pt;

	mm->hiwater_rss = get_mm_rss(mm);
	mm->hiwater_vm = mm->total_vm;

	if (mm->binfmt && !try_module_get(mm->binfmt->module))
		goto free_pt;

	return mm;

free_pt:
	/* don't put binfmt in mmput, we haven't got module yet */
	mm->binfmt = NULL;
	mmput(mm);

fail_nomem:
	return NULL;

fail_nocontext:
	/*
	 * If init_new_context() failed, we cannot use mmput() to free the mm
	 * because it calls destroy_context()
	 */
	mm_free_pgd(mm);
	free_mm(mm);
	return NULL;
}

static int copy_mm(unsigned long clone_flags, struct task_struct *tsk)
{
	struct mm_struct *mm, *oldmm;
	int retval;

	tsk->min_flt = tsk->maj_flt = 0;
	tsk->nvcsw = tsk->nivcsw = 0;
#ifdef CONFIG_DETECT_HUNG_TASK
	tsk->last_switch_count = tsk->nvcsw + tsk->nivcsw;
#endif

	tsk->mm = NULL;
	tsk->active_mm = NULL;

	/*
	 * Are we cloning a kernel thread?
	 *
	 * We need to steal a active VM for that..
	 */
	oldmm = current->mm;
	if (!oldmm)
		return 0;

	if (clone_flags & CLONE_VM) {
		atomic_inc(&oldmm->mm_users);
		mm = oldmm;
		goto good_mm;
	}

	retval = -ENOMEM;
	mm = dup_mm(tsk);
	if (!mm)
		goto fail_nomem;

good_mm:
	tsk->mm = mm;
	tsk->active_mm = mm;
	return 0;

fail_nomem:
	return retval;
}

static int copy_fs(unsigned long clone_flags, struct task_struct *tsk)
{
	struct fs_struct *fs = current->fs;
	if (clone_flags & CLONE_FS) {
		/* tsk->fs is already what we want */
		spin_lock(&fs->lock);
		if (fs->in_exec) {
			spin_unlock(&fs->lock);
			return -EAGAIN;
		}
		fs->users++;
		spin_unlock(&fs->lock);
		return 0;
	}
	tsk->fs = copy_fs_struct(fs);
	if (!tsk->fs)
		return -ENOMEM;
	return 0;
}

static int copy_files(unsigned long clone_flags, struct task_struct *tsk)
{
	struct files_struct *oldf, *newf;
	int error = 0;

	/*
	 * A background process may not have any files ...
	 */
	oldf = current->files;
	if (!oldf)
		goto out;

	if (clone_flags & CLONE_FILES) {
		atomic_inc(&oldf->count);
		goto out;
	}

	newf = dup_fd(oldf, &error);
	if (!newf)
		goto out;

	tsk->files = newf;
	error = 0;
out:
	return error;
}

static int copy_io(unsigned long clone_flags, struct task_struct *tsk)
{
#ifdef CONFIG_BLOCK
	struct io_context *ioc = current->io_context;
	struct io_context *new_ioc;

	if (!ioc)
		return 0;
	/*
	 * Share io context with parent, if CLONE_IO is set
	 */
	if (clone_flags & CLONE_IO) {
		ioc_task_link(ioc);
		tsk->io_context = ioc;
	} else if (ioprio_valid(ioc->ioprio)) {
		new_ioc = get_task_io_context(tsk, GFP_KERNEL, NUMA_NO_NODE);
		if (unlikely(!new_ioc))
			return -ENOMEM;

		new_ioc->ioprio = ioc->ioprio;
		put_io_context(new_ioc);
	}
#endif
	return 0;
}

static int copy_sighand(unsigned long clone_flags, struct task_struct *tsk)
{
	struct sighand_struct *sig;

	if (clone_flags & CLONE_SIGHAND) {
		atomic_inc(&current->sighand->count);
		return 0;
	}
	sig = kmem_cache_alloc(sighand_cachep, GFP_KERNEL);
	rcu_assign_pointer(tsk->sighand, sig);
	if (!sig)
		return -ENOMEM;
	atomic_set(&sig->count, 1);
	memcpy(sig->action, current->sighand->action, sizeof(sig->action));
	return 0;
}

void __cleanup_sighand(struct sighand_struct *sighand)
{
	if (atomic_dec_and_test(&sighand->count)) {
		signalfd_cleanup(sighand);
		kmem_cache_free(sighand_cachep, sighand);
	}
}


/*
 * Initialize POSIX timer handling for a thread group.
 */
static void posix_cpu_timers_init_group(struct signal_struct *sig)
{
	unsigned long cpu_limit;

	/* Thread group counters. */
	thread_group_cputime_init(sig);

	cpu_limit = ACCESS_ONCE(sig->rlim[RLIMIT_CPU].rlim_cur);
	if (cpu_limit != RLIM_INFINITY) {
		sig->cputime_expires.prof_exp = secs_to_cputime(cpu_limit);
		sig->cputimer.running = 1;
	}

	/* The timer lists. */
	INIT_LIST_HEAD(&sig->cpu_timers[0]);
	INIT_LIST_HEAD(&sig->cpu_timers[1]);
	INIT_LIST_HEAD(&sig->cpu_timers[2]);
}

static int copy_signal(unsigned long clone_flags, struct task_struct *tsk)
{
	struct signal_struct *sig;

	if (clone_flags & CLONE_THREAD)
		return 0;

	sig = kmem_cache_zalloc(signal_cachep, GFP_KERNEL);
	tsk->signal = sig;
	if (!sig)
		return -ENOMEM;

	sig->nr_threads = 1;
	atomic_set(&sig->live, 1);
	atomic_set(&sig->sigcnt, 1);
	init_waitqueue_head(&sig->wait_chldexit);
	if (clone_flags & CLONE_NEWPID)
		sig->flags |= SIGNAL_UNKILLABLE;
	sig->curr_target = tsk;
	init_sigpending(&sig->shared_pending);
	INIT_LIST_HEAD(&sig->posix_timers);

	hrtimer_init(&sig->real_timer, CLOCK_MONOTONIC, HRTIMER_MODE_REL);
	sig->real_timer.function = it_real_fn;

	task_lock(current->group_leader);
	memcpy(sig->rlim, current->signal->rlim, sizeof sig->rlim);
	task_unlock(current->group_leader);

	posix_cpu_timers_init_group(sig);

	tty_audit_fork(sig);
	sched_autogroup_fork(sig);

#ifdef CONFIG_CGROUPS
	init_rwsem(&sig->group_rwsem);
#endif

	sig->oom_adj = current->signal->oom_adj;
	sig->oom_score_adj = current->signal->oom_score_adj;
	sig->oom_score_adj_min = current->signal->oom_score_adj_min;

	sig->has_child_subreaper = current->signal->has_child_subreaper ||
				   current->signal->is_child_subreaper;

	mutex_init(&sig->cred_guard_mutex);

	return 0;
}

static void copy_flags(unsigned long clone_flags, struct task_struct *p)
{
	unsigned long new_flags = p->flags;

	new_flags &= ~(PF_SUPERPRIV | PF_WQ_WORKER);
	new_flags |= PF_FORKNOEXEC;
	p->flags = new_flags;
}

SYSCALL_DEFINE1(set_tid_address, int __user *, tidptr)
{
	current->clear_child_tid = tidptr;

	return task_pid_vnr(current);
}

static void rt_mutex_init_task(struct task_struct *p)
{
	raw_spin_lock_init(&p->pi_lock);
#ifdef CONFIG_RT_MUTEXES
	plist_head_init(&p->pi_waiters);
	p->pi_blocked_on = NULL;
#endif
}

#ifdef CONFIG_MM_OWNER
void mm_init_owner(struct mm_struct *mm, struct task_struct *p)
{
	mm->owner = p;
}
#endif /* CONFIG_MM_OWNER */

/*
 * Initialize POSIX timer handling for a single task.
 */
static void posix_cpu_timers_init(struct task_struct *tsk)
{
	tsk->cputime_expires.prof_exp = 0;
	tsk->cputime_expires.virt_exp = 0;
	tsk->cputime_expires.sched_exp = 0;
	INIT_LIST_HEAD(&tsk->cpu_timers[0]);
	INIT_LIST_HEAD(&tsk->cpu_timers[1]);
	INIT_LIST_HEAD(&tsk->cpu_timers[2]);
}

/*
 * This creates a new process as a copy of the old one,
 * but does not actually start it yet.
 *
 * It copies the registers, and all the appropriate
 * parts of the process environment (as per the clone
 * flags). The actual kick-off is left to the caller.
 */
static struct task_struct *copy_process(unsigned long clone_flags,
					unsigned long stack_start,
					struct pt_regs *regs,
					unsigned long stack_size,
					int __user *child_tidptr,
					struct pid *pid,
					int trace)
{
	int retval;
	struct task_struct *p;
	int cgroup_callbacks_done = 0;

	if ((clone_flags & (CLONE_NEWNS|CLONE_FS)) == (CLONE_NEWNS|CLONE_FS))
		return ERR_PTR(-EINVAL);

	/*
	 * Thread groups must share signals as well, and detached threads
	 * can only be started up within the thread group.
	 */
	if ((clone_flags & CLONE_THREAD) && !(clone_flags & CLONE_SIGHAND))
		return ERR_PTR(-EINVAL);

	/*
	 * Shared signal handlers imply shared VM. By way of the above,
	 * thread groups also imply shared VM. Blocking this case allows
	 * for various simplifications in other code.
	 */
	if ((clone_flags & CLONE_SIGHAND) && !(clone_flags & CLONE_VM))
		return ERR_PTR(-EINVAL);

	/*
	 * Siblings of global init remain as zombies on exit since they are
	 * not reaped by their parent (swapper). To solve this and to avoid
	 * multi-rooted process trees, prevent global and container-inits
	 * from creating siblings.
	 */
	if ((clone_flags & CLONE_PARENT) &&
				current->signal->flags & SIGNAL_UNKILLABLE)
		return ERR_PTR(-EINVAL);

	retval = security_task_create(clone_flags);
	if (retval)
		goto fork_out;

	retval = -ENOMEM;
	p = dup_task_struct(current);
	if (!p)
		goto fork_out;

	ftrace_graph_init_task(p);
	get_seccomp_filter(p);

	rt_mutex_init_task(p);

#ifdef CONFIG_PROVE_LOCKING
	DEBUG_LOCKS_WARN_ON(!p->hardirqs_enabled);
	DEBUG_LOCKS_WARN_ON(!p->softirqs_enabled);
#endif
	retval = -EAGAIN;
	if (atomic_read(&p->real_cred->user->processes) >=
			task_rlimit(p, RLIMIT_NPROC)) {
		if (!capable(CAP_SYS_ADMIN) && !capable(CAP_SYS_RESOURCE) &&
		    p->real_cred->user != INIT_USER)
			goto bad_fork_free;
	}
	current->flags &= ~PF_NPROC_EXCEEDED;

	retval = copy_creds(p, clone_flags);
	if (retval < 0)
		goto bad_fork_free;

	/*
	 * If multiple threads are within copy_process(), then this check
	 * triggers too late. This doesn't hurt, the check is only there
	 * to stop root fork bombs.
	 */
	retval = -EAGAIN;
	if (nr_threads >= max_threads)
		goto bad_fork_cleanup_count;

	if (!try_module_get(task_thread_info(p)->exec_domain->module))
		goto bad_fork_cleanup_count;

	p->did_exec = 0;
	delayacct_tsk_init(p);	/* Must remain after dup_task_struct() */
	copy_flags(clone_flags, p);
	INIT_LIST_HEAD(&p->children);
	INIT_LIST_HEAD(&p->sibling);
	rcu_copy_process(p);
	p->vfork_done = NULL;
	spin_lock_init(&p->alloc_lock);

	init_sigpending(&p->pending);

	p->utime = p->stime = p->gtime = 0;
	p->utimescaled = p->stimescaled = 0;
#ifndef CONFIG_VIRT_CPU_ACCOUNTING
	p->prev_utime = p->prev_stime = 0;
#endif
#if defined(SPLIT_RSS_COUNTING)
	memset(&p->rss_stat, 0, sizeof(p->rss_stat));
#endif

	p->default_timer_slack_ns = current->timer_slack_ns;

	task_io_accounting_init(&p->ioac);
	acct_clear_integrals(p);

	posix_cpu_timers_init(p);

	do_posix_clock_monotonic_gettime(&p->start_time);
	p->real_start_time = p->start_time;
	monotonic_to_bootbased(&p->real_start_time);
	p->io_context = NULL;
	p->audit_context = NULL;
	if (clone_flags & CLONE_THREAD)
		threadgroup_change_begin(current);
	cgroup_fork(p);
#ifdef CONFIG_NUMA
	p->mempolicy = mpol_dup(p->mempolicy);
	if (IS_ERR(p->mempolicy)) {
		retval = PTR_ERR(p->mempolicy);
		p->mempolicy = NULL;
		goto bad_fork_cleanup_cgroup;
	}
	mpol_fix_fork_child_flag(p);
#endif
#ifdef CONFIG_CPUSETS
	p->cpuset_mem_spread_rotor = NUMA_NO_NODE;
	p->cpuset_slab_spread_rotor = NUMA_NO_NODE;
	seqcount_init(&p->mems_allowed_seq);
#endif
#ifdef CONFIG_TRACE_IRQFLAGS
	p->irq_events = 0;
#ifdef __ARCH_WANT_INTERRUPTS_ON_CTXSW
	p->hardirqs_enabled = 1;
#else
	p->hardirqs_enabled = 0;
#endif
	p->hardirq_enable_ip = 0;
	p->hardirq_enable_event = 0;
	p->hardirq_disable_ip = _THIS_IP_;
	p->hardirq_disable_event = 0;
	p->softirqs_enabled = 1;
	p->softirq_enable_ip = _THIS_IP_;
	p->softirq_enable_event = 0;
	p->softirq_disable_ip = 0;
	p->softirq_disable_event = 0;
	p->hardirq_context = 0;
	p->softirq_context = 0;
#endif
#ifdef CONFIG_LOCKDEP
	p->lockdep_depth = 0; /* no locks held yet */
	p->curr_chain_key = 0;
	p->lockdep_recursion = 0;
#endif

#ifdef CONFIG_DEBUG_MUTEXES
	p->blocked_on = NULL; /* not blocked yet */
#endif
#ifdef CONFIG_MEMCG
	p->memcg_batch.do_batch = 0;
	p->memcg_batch.memcg = NULL;
#endif

	/* Perform scheduler related setup. Assign this task to a CPU. */
	sched_fork(p);

	retval = perf_event_init_task(p);
	if (retval)
		goto bad_fork_cleanup_policy;
	retval = audit_alloc(p);
	if (retval)
		goto bad_fork_cleanup_policy;
	/* copy all the process information */
	retval = copy_semundo(clone_flags, p);
	if (retval)
		goto bad_fork_cleanup_audit;
	retval = copy_files(clone_flags, p);
	if (retval)
		goto bad_fork_cleanup_semundo;
	retval = copy_fs(clone_flags, p);
	if (retval)
		goto bad_fork_cleanup_files;
	retval = copy_sighand(clone_flags, p);
	if (retval)
		goto bad_fork_cleanup_fs;
	retval = copy_signal(clone_flags, p);
	if (retval)
		goto bad_fork_cleanup_sighand;
	retval = copy_mm(clone_flags, p);
	if (retval)
		goto bad_fork_cleanup_signal;
	retval = copy_namespaces(clone_flags, p);
	if (retval)
		goto bad_fork_cleanup_mm;
	retval = copy_io(clone_flags, p);
	if (retval)
		goto bad_fork_cleanup_namespaces;
	retval = copy_thread(clone_flags, stack_start, stack_size, p, regs);
	if (retval)
		goto bad_fork_cleanup_io;

	if (pid != &init_struct_pid) {
		retval = -ENOMEM;
		pid = alloc_pid(p->nsproxy->pid_ns);
		if (!pid)
			goto bad_fork_cleanup_io;
	}

	p->pid = pid_nr(pid);
	p->tgid = p->pid;
	if (clone_flags & CLONE_THREAD)
		p->tgid = current->tgid;

	p->set_child_tid = (clone_flags & CLONE_CHILD_SETTID) ? child_tidptr : NULL;
	/*
	 * Clear TID on mm_release()?
	 */
	p->clear_child_tid = (clone_flags & CLONE_CHILD_CLEARTID) ? child_tidptr : NULL;
#ifdef CONFIG_BLOCK
	p->plug = NULL;
#endif
#ifdef CONFIG_FUTEX
	p->robust_list = NULL;
#ifdef CONFIG_COMPAT
	p->compat_robust_list = NULL;
#endif
	INIT_LIST_HEAD(&p->pi_state_list);
	p->pi_state_cache = NULL;
#endif
	uprobe_copy_process(p);
	/*
	 * sigaltstack should be cleared when sharing the same VM
	 */
	if ((clone_flags & (CLONE_VM|CLONE_VFORK)) == CLONE_VM)
		p->sas_ss_sp = p->sas_ss_size = 0;

	/*
	 * Syscall tracing and stepping should be turned off in the
	 * child regardless of CLONE_PTRACE.
	 */
	user_disable_single_step(p);
	clear_tsk_thread_flag(p, TIF_SYSCALL_TRACE);
#ifdef TIF_SYSCALL_EMU
	clear_tsk_thread_flag(p, TIF_SYSCALL_EMU);
#endif
	clear_all_latency_tracing(p);

	/* ok, now we should be set up.. */
	if (clone_flags & CLONE_THREAD)
		p->exit_signal = -1;
	else if (clone_flags & CLONE_PARENT)
		p->exit_signal = current->group_leader->exit_signal;
	else
		p->exit_signal = (clone_flags & CSIGNAL);

	p->pdeath_signal = 0;
	p->exit_state = 0;

	p->nr_dirtied = 0;
	p->nr_dirtied_pause = 128 >> (PAGE_SHIFT - 10);
	p->dirty_paused_when = 0;

	/*
	 * Ok, make it visible to the rest of the system.
	 * We dont wake it up yet.
	 */
	p->group_leader = p;
	INIT_LIST_HEAD(&p->thread_group);
	INIT_HLIST_HEAD(&p->task_works);

	/* Now that the task is set up, run cgroup callbacks if
	 * necessary. We need to run them before the task is visible
	 * on the tasklist. */
	cgroup_fork_callbacks(p);
	cgroup_callbacks_done = 1;

	/* Need tasklist lock for parent etc handling! */
	write_lock_irq(&tasklist_lock);

	/* CLONE_PARENT re-uses the old parent */
	if (clone_flags & (CLONE_PARENT|CLONE_THREAD)) {
		p->real_parent = current->real_parent;
		p->parent_exec_id = current->parent_exec_id;
	} else {
		p->real_parent = current;
		p->parent_exec_id = current->self_exec_id;
	}

	spin_lock(&current->sighand->siglock);

	/*
	 * Process group and session signals need to be delivered to just the
	 * parent before the fork or both the parent and the child after the
	 * fork. Restart if a signal comes in before we add the new process to
	 * it's process group.
	 * A fatal signal pending means that current will exit, so the new
	 * thread can't slip out of an OOM kill (or normal SIGKILL).
	*/
	recalc_sigpending();
	if (signal_pending(current)) {
		spin_unlock(&current->sighand->siglock);
		write_unlock_irq(&tasklist_lock);
		retval = -ERESTARTNOINTR;
		goto bad_fork_free_pid;
	}

	if (clone_flags & CLONE_THREAD) {
		current->signal->nr_threads++;
		atomic_inc(&current->signal->live);
		atomic_inc(&current->signal->sigcnt);
		p->group_leader = current->group_leader;
		list_add_tail_rcu(&p->thread_group, &p->group_leader->thread_group);
	}

	if (likely(p->pid)) {
		ptrace_init_task(p, (clone_flags & CLONE_PTRACE) || trace);

		if (thread_group_leader(p)) {
			if (is_child_reaper(pid))
				p->nsproxy->pid_ns->child_reaper = p;

			p->signal->leader_pid = pid;
			p->signal->tty = tty_kref_get(current->signal->tty);
			attach_pid(p, PIDTYPE_PGID, task_pgrp(current));
			attach_pid(p, PIDTYPE_SID, task_session(current));
			list_add_tail(&p->sibling, &p->real_parent->children);
			list_add_tail_rcu(&p->tasks, &init_task.tasks);
			__this_cpu_inc(process_counts);
		}
		attach_pid(p, PIDTYPE_PID, pid);
		nr_threads++;
	}

	total_forks++;
	spin_unlock(&current->sighand->siglock);
	write_unlock_irq(&tasklist_lock);
	proc_fork_connector(p);
	cgroup_post_fork(p);
	if (clone_flags & CLONE_THREAD)
		threadgroup_change_end(current);
	perf_event_fork(p);

	trace_task_newtask(p, clone_flags);

	return p;

bad_fork_free_pid:
	if (pid != &init_struct_pid)
		free_pid(pid);
bad_fork_cleanup_io:
	if (p->io_context)
		exit_io_context(p);
bad_fork_cleanup_namespaces:
	if (unlikely(clone_flags & CLONE_NEWPID))
		pid_ns_release_proc(p->nsproxy->pid_ns);
	exit_task_namespaces(p);
bad_fork_cleanup_mm:
	if (p->mm)
		mmput(p->mm);
bad_fork_cleanup_signal:
	if (!(clone_flags & CLONE_THREAD))
		free_signal_struct(p->signal);
bad_fork_cleanup_sighand:
	__cleanup_sighand(p->sighand);
bad_fork_cleanup_fs:
	exit_fs(p); /* blocking */
bad_fork_cleanup_files:
	exit_files(p); /* blocking */
bad_fork_cleanup_semundo:
	exit_sem(p);
bad_fork_cleanup_audit:
	audit_free(p);
bad_fork_cleanup_policy:
	perf_event_free_task(p);
#ifdef CONFIG_NUMA
	mpol_put(p->mempolicy);
bad_fork_cleanup_cgroup:
#endif
	if (clone_flags & CLONE_THREAD)
		threadgroup_change_end(current);
	cgroup_exit(p, cgroup_callbacks_done);
	delayacct_tsk_free(p);
	module_put(task_thread_info(p)->exec_domain->module);
bad_fork_cleanup_count:
	atomic_dec(&p->cred->user->processes);
	exit_creds(p);
bad_fork_free:
	free_task(p);
fork_out:
	return ERR_PTR(retval);
}

noinline struct pt_regs * __cpuinit __attribute__((weak)) idle_regs(struct pt_regs *regs)
{
	memset(regs, 0, sizeof(struct pt_regs));
	return regs;
}

static inline void init_idle_pids(struct pid_link *links)
{
	enum pid_type type;

	for (type = PIDTYPE_PID; type < PIDTYPE_MAX; ++type) {
		INIT_HLIST_NODE(&links[type].node); /* not really needed */
		links[type].pid = &init_struct_pid;
	}
}

struct task_struct * __cpuinit fork_idle(int cpu)
{
	struct task_struct *task;
	struct pt_regs regs;

	task = copy_process(CLONE_VM, 0, idle_regs(&regs), 0, NULL,
			    &init_struct_pid, 0);
	if (!IS_ERR(task)) {
		init_idle_pids(task->pids);
		init_idle(task, cpu);
	}

	return task;
}

/*
 *  Ok, this is the main fork-routine.
 *
 * It copies the process, and if successful kick-starts
 * it and waits for it to finish using the VM if required.
 */
long do_fork(unsigned long clone_flags,
	      unsigned long stack_start,
	      struct pt_regs *regs,
	      unsigned long stack_size,
	      int __user *parent_tidptr,
	      int __user *child_tidptr)
{
	struct task_struct *p;
	int trace = 0;
	long nr;

	/*
	 * Do some preliminary argument and permissions checking before we
	 * actually start allocating stuff
	 */
	if (clone_flags & CLONE_NEWUSER) {
		if (clone_flags & CLONE_THREAD)
			return -EINVAL;
		/* hopefully this check will go away when userns support is
		 * complete
		 */
		if (!capable(CAP_SYS_ADMIN) || !capable(CAP_SETUID) ||
				!capable(CAP_SETGID))
			return -EPERM;
	}

	/*
	 * Determine whether and which event to report to ptracer.  When
	 * called from kernel_thread or CLONE_UNTRACED is explicitly
	 * requested, no event is reported; otherwise, report if the event
	 * for the type of forking is enabled.
	 */
	if (likely(user_mode(regs)) && !(clone_flags & CLONE_UNTRACED)) {
		if (clone_flags & CLONE_VFORK)
			trace = PTRACE_EVENT_VFORK;
		else if ((clone_flags & CSIGNAL) != SIGCHLD)
			trace = PTRACE_EVENT_CLONE;
		else
			trace = PTRACE_EVENT_FORK;

		if (likely(!ptrace_event_enabled(current, trace)))
			trace = 0;
	}

	p = copy_process(clone_flags, stack_start, regs, stack_size,
			 child_tidptr, NULL, trace);
	/*
	 * Do this prior waking up the new thread - the thread pointer
	 * might get invalid after that point, if the thread exits quickly.
	 */
	if (!IS_ERR(p)) {
		struct completion vfork;

		trace_sched_process_fork(current, p);

		nr = task_pid_vnr(p);

		if (clone_flags & CLONE_PARENT_SETTID)
			put_user(nr, parent_tidptr);

		if (clone_flags & CLONE_VFORK) {
			p->vfork_done = &vfork;
			init_completion(&vfork);
			get_task_struct(p);
		}

		wake_up_new_task(p);

		/* forking complete and child started to run, tell ptracer */
		if (unlikely(trace))
			ptrace_event(trace, nr);

		if (clone_flags & CLONE_VFORK) {
			if (!wait_for_vfork_done(p, &vfork))
				ptrace_event(PTRACE_EVENT_VFORK_DONE, nr);
		}
	} else {
		nr = PTR_ERR(p);
	}
	return nr;
}

#ifndef ARCH_MIN_MMSTRUCT_ALIGN
#define ARCH_MIN_MMSTRUCT_ALIGN 0
#endif

static void sighand_ctor(void *data)
{
	struct sighand_struct *sighand = data;

	spin_lock_init(&sighand->siglock);
	init_waitqueue_head(&sighand->signalfd_wqh);
}

void __init proc_caches_init(void)
{
	sighand_cachep = kmem_cache_create("sighand_cache",
			sizeof(struct sighand_struct), 0,
			SLAB_HWCACHE_ALIGN|SLAB_PANIC|SLAB_DESTROY_BY_RCU|
			SLAB_NOTRACK, sighand_ctor);
	signal_cachep = kmem_cache_create("signal_cache",
			sizeof(struct signal_struct), 0,
			SLAB_HWCACHE_ALIGN|SLAB_PANIC|SLAB_NOTRACK, NULL);
	files_cachep = kmem_cache_create("files_cache",
			sizeof(struct files_struct), 0,
			SLAB_HWCACHE_ALIGN|SLAB_PANIC|SLAB_NOTRACK, NULL);
	fs_cachep = kmem_cache_create("fs_cache",
			sizeof(struct fs_struct), 0,
			SLAB_HWCACHE_ALIGN|SLAB_PANIC|SLAB_NOTRACK, NULL);
	/*
	 * FIXME! The "sizeof(struct mm_struct)" currently includes the
	 * whole struct cpumask for the OFFSTACK case. We could change
	 * this to *only* allocate as much of it as required by the
	 * maximum number of CPU's we can ever have.  The cpumask_allocation
	 * is at the end of the structure, exactly for that reason.
	 */
	mm_cachep = kmem_cache_create("mm_struct",
			sizeof(struct mm_struct), ARCH_MIN_MMSTRUCT_ALIGN,
			SLAB_HWCACHE_ALIGN|SLAB_PANIC|SLAB_NOTRACK, NULL);
	vm_area_cachep = KMEM_CACHE(vm_area_struct, SLAB_PANIC);
	mmap_init();
	nsproxy_cache_init();
}

/*
 * Check constraints on flags passed to the unshare system call.
 */
static int check_unshare_flags(unsigned long unshare_flags)
{
	if (unshare_flags & ~(CLONE_THREAD|CLONE_FS|CLONE_NEWNS|CLONE_SIGHAND|
				CLONE_VM|CLONE_FILES|CLONE_SYSVSEM|
				CLONE_NEWUTS|CLONE_NEWIPC|CLONE_NEWNET))
		return -EINVAL;
	/*
	 * Not implemented, but pretend it works if there is nothing to
	 * unshare. Note that unsharing CLONE_THREAD or CLONE_SIGHAND
	 * needs to unshare vm.
	 */
	if (unshare_flags & (CLONE_THREAD | CLONE_SIGHAND | CLONE_VM)) {
		/* FIXME: get_task_mm() increments ->mm_users */
		if (atomic_read(&current->mm->mm_users) > 1)
			return -EINVAL;
	}

	return 0;
}

/*
 * Unshare the filesystem structure if it is being shared
 */
static int unshare_fs(unsigned long unshare_flags, struct fs_struct **new_fsp)
{
	struct fs_struct *fs = current->fs;

	if (!(unshare_flags & CLONE_FS) || !fs)
		return 0;

	/* don't need lock here; in the worst case we'll do useless copy */
	if (fs->users == 1)
		return 0;

	*new_fsp = copy_fs_struct(fs);
	if (!*new_fsp)
		return -ENOMEM;

	return 0;
}

/*
 * Unshare file descriptor table if it is being shared
 */
static int unshare_fd(unsigned long unshare_flags, struct files_struct **new_fdp)
{
	struct files_struct *fd = current->files;
	int error = 0;

	if ((unshare_flags & CLONE_FILES) &&
	    (fd && atomic_read(&fd->count) > 1)) {
		*new_fdp = dup_fd(fd, &error);
		if (!*new_fdp)
			return error;
	}

	return 0;
}

/*
 * unshare allows a process to 'unshare' part of the process
 * context which was originally shared using clone.  copy_*
 * functions used by do_fork() cannot be used here directly
 * because they modify an inactive task_struct that is being
 * constructed. Here we are modifying the current, active,
 * task_struct.
 */
SYSCALL_DEFINE1(unshare, unsigned long, unshare_flags)
{
	struct fs_struct *fs, *new_fs = NULL;
	struct files_struct *fd, *new_fd = NULL;
	struct nsproxy *new_nsproxy = NULL;
	int do_sysvsem = 0;
	int err;

	err = check_unshare_flags(unshare_flags);
	if (err)
		goto bad_unshare_out;

	/*
	 * If unsharing namespace, must also unshare filesystem information.
	 */
	if (unshare_flags & CLONE_NEWNS)
		unshare_flags |= CLONE_FS;
	/*
	 * CLONE_NEWIPC must also detach from the undolist: after switching
	 * to a new ipc namespace, the semaphore arrays from the old
	 * namespace are unreachable.
	 */
	if (unshare_flags & (CLONE_NEWIPC|CLONE_SYSVSEM))
		do_sysvsem = 1;
	err = unshare_fs(unshare_flags, &new_fs);
	if (err)
		goto bad_unshare_out;
	err = unshare_fd(unshare_flags, &new_fd);
	if (err)
		goto bad_unshare_cleanup_fs;
	err = unshare_nsproxy_namespaces(unshare_flags, &new_nsproxy, new_fs);
	if (err)
		goto bad_unshare_cleanup_fd;

	if (new_fs || new_fd || do_sysvsem || new_nsproxy) {
		if (do_sysvsem) {
			/*
			 * CLONE_SYSVSEM is equivalent to sys_exit().
			 */
			exit_sem(current);
		}

		if (new_nsproxy) {
			switch_task_namespaces(current, new_nsproxy);
			new_nsproxy = NULL;
		}

		task_lock(current);

		if (new_fs) {
			fs = current->fs;
			spin_lock(&fs->lock);
			current->fs = new_fs;
			if (--fs->users)
				new_fs = NULL;
			else
				new_fs = fs;
			spin_unlock(&fs->lock);
		}

		if (new_fd) {
			fd = current->files;
			current->files = new_fd;
			new_fd = fd;
		}

		task_unlock(current);
	}

	if (new_nsproxy)
		put_nsproxy(new_nsproxy);

bad_unshare_cleanup_fd:
	if (new_fd)
		put_files_struct(new_fd);

bad_unshare_cleanup_fs:
	if (new_fs)
		free_fs_struct(new_fs);

bad_unshare_out:
	return err;
}

/*
 *	Helper to unshare the files of the current task.
 *	We don't want to expose copy_files internals to
 *	the exec layer of the kernel.
 */

int unshare_files(struct files_struct **displaced)
{
	struct task_struct *task = current;
	struct files_struct *copy = NULL;
	int error;

	error = unshare_fd(CLONE_FILES, &copy);
	if (error || !copy) {
		*displaced = NULL;
		return error;
	}
	*displaced = task->files;
	task_lock(task);
	task->files = copy;
	task_unlock(task);
	return 0;
}<|MERGE_RESOLUTION|>--- conflicted
+++ resolved
@@ -807,20 +807,19 @@
 	}
 
 	/*
-<<<<<<< HEAD
 	 * Final rss-counter synchronization. After this point there must be
 	 * no pagefaults into this mm from the current context.  Otherwise
 	 * mm->rss_stat will be inconsistent.
 	 */
 	if (mm)
 		sync_mm_rss(mm);
-=======
+
+	/*
 	 * All done, finally we can wake up parent and return this mm to him.
 	 * Also kthread_stop() uses this completion for synchronization.
 	 */
 	if (tsk->vfork_done)
 		complete_vfork_done(tsk);
->>>>>>> 44a8bdea
 }
 
 /*

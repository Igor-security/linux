--- conflicted
+++ resolved
@@ -1744,21 +1744,9 @@
 	if (!strcmp(token, "nsdelegate")) {
 		ctx->flags |= CGRP_ROOT_NS_DELEGATE;
 		return 0;
-<<<<<<< HEAD
-=======
-
-	while ((token = strsep(&data, ",")) != NULL) {
-		if (!strcmp(token, "nsdelegate")) {
-			*root_flags |= CGRP_ROOT_NS_DELEGATE;
-			continue;
-		} else if (!strcmp(token, "groupoom")) {
-			*root_flags |= CGRP_GROUP_OOM;
-			continue;
-		}
-
-		pr_err("cgroup2: unknown option \"%s\"\n", token);
-		return -EINVAL;
->>>>>>> 5149c850
+	} else if (!strcmp(token, "groupoom")) {
+		ctx->flags |= CGRP_GROUP_OOM;
+		return 0;
 	}
 
 	return -EINVAL;
@@ -1766,9 +1754,12 @@
 
 static int cgroup_show_options(struct seq_file *seq, struct kernfs_root *kf_root)
 {
-	if (current->nsproxy->cgroup_ns == &init_cgroup_ns &&
-	    cgrp_dfl_root.flags & CGRP_ROOT_NS_DELEGATE)
-		seq_puts(seq, ",nsdelegate");
+	if (current->nsproxy->cgroup_ns == &init_cgroup_ns) {
+		if (cgrp_dfl_root.flags & CGRP_ROOT_NS_DELEGATE)
+			seq_puts(seq, ",nsdelegate");
+		if (cgrp_dfl_root.flags & CGRP_GROUP_OOM)
+			seq_puts(seq, ",groupoom");
+	}
 	return 0;
 }
 
@@ -1787,20 +1778,7 @@
 	}
 }
 
-<<<<<<< HEAD
 static int cgroup_reconfigure(struct kernfs_root *kf_root, struct fs_context *fc)
-=======
-static int cgroup_show_options(struct seq_file *seq, struct kernfs_root *kf_root)
-{
-	if (cgrp_dfl_root.flags & CGRP_ROOT_NS_DELEGATE)
-		seq_puts(seq, ",nsdelegate");
-	if (cgrp_dfl_root.flags & CGRP_GROUP_OOM)
-		seq_puts(seq, ",groupoom");
-	return 0;
-}
-
-static int cgroup_remount(struct kernfs_root *kf_root, int *flags, char *data)
->>>>>>> 5149c850
 {
 	struct cgroup_fs_context *ctx = cgroup_fc2context(fc);
 

#include "cgroup-internal.h"

#include <linux/ctype.h>
#include <linux/kmod.h>
#include <linux/sort.h>
#include <linux/delay.h>
#include <linux/mm.h>
#include <linux/sched/signal.h>
#include <linux/sched/task.h>
#include <linux/magic.h>
#include <linux/slab.h>
#include <linux/vmalloc.h>
#include <linux/delayacct.h>
#include <linux/pid_namespace.h>
#include <linux/cgroupstats.h>
#include <linux/fs_parser.h>

#include <trace/events/cgroup.h>

#define cg_invalf(fc, fmt, ...) invalf(fc, fmt, ## __VA_ARGS__)

/*
 * pidlists linger the following amount before being destroyed.  The goal
 * is avoiding frequent destruction in the middle of consecutive read calls
 * Expiring in the middle is a performance problem not a correctness one.
 * 1 sec should be enough.
 */
#define CGROUP_PIDLIST_DESTROY_DELAY	HZ

/* Controllers blocked by the commandline in v1 */
static u16 cgroup_no_v1_mask;

/* disable named v1 mounts */
static bool cgroup_no_v1_named;

/*
 * pidlist destructions need to be flushed on cgroup destruction.  Use a
 * separate workqueue as flush domain.
 */
static struct workqueue_struct *cgroup_pidlist_destroy_wq;

/*
 * Protects cgroup_subsys->release_agent_path.  Modifying it also requires
 * cgroup_mutex.  Reading requires either cgroup_mutex or this spinlock.
 */
static DEFINE_SPINLOCK(release_agent_path_lock);

bool cgroup1_ssid_disabled(int ssid)
{
	return cgroup_no_v1_mask & (1 << ssid);
}

/**
 * cgroup_attach_task_all - attach task 'tsk' to all cgroups of task 'from'
 * @from: attach to all cgroups of a given task
 * @tsk: the task to be attached
 */
int cgroup_attach_task_all(struct task_struct *from, struct task_struct *tsk)
{
	struct cgroup_root *root;
	int retval = 0;

	mutex_lock(&cgroup_mutex);
	percpu_down_write(&cgroup_threadgroup_rwsem);
	for_each_root(root) {
		struct cgroup *from_cgrp;

		if (root == &cgrp_dfl_root)
			continue;

		spin_lock_irq(&css_set_lock);
		from_cgrp = task_cgroup_from_root(from, root);
		spin_unlock_irq(&css_set_lock);

		retval = cgroup_attach_task(from_cgrp, tsk, false);
		if (retval)
			break;
	}
	percpu_up_write(&cgroup_threadgroup_rwsem);
	mutex_unlock(&cgroup_mutex);

	return retval;
}
EXPORT_SYMBOL_GPL(cgroup_attach_task_all);

/**
 * cgroup_trasnsfer_tasks - move tasks from one cgroup to another
 * @to: cgroup to which the tasks will be moved
 * @from: cgroup in which the tasks currently reside
 *
 * Locking rules between cgroup_post_fork() and the migration path
 * guarantee that, if a task is forking while being migrated, the new child
 * is guaranteed to be either visible in the source cgroup after the
 * parent's migration is complete or put into the target cgroup.  No task
 * can slip out of migration through forking.
 */
int cgroup_transfer_tasks(struct cgroup *to, struct cgroup *from)
{
	DEFINE_CGROUP_MGCTX(mgctx);
	struct cgrp_cset_link *link;
	struct css_task_iter it;
	struct task_struct *task;
	int ret;

	if (cgroup_on_dfl(to))
		return -EINVAL;

	ret = cgroup_migrate_vet_dst(to);
	if (ret)
		return ret;

	mutex_lock(&cgroup_mutex);

	percpu_down_write(&cgroup_threadgroup_rwsem);

	/* all tasks in @from are being moved, all csets are source */
	spin_lock_irq(&css_set_lock);
	list_for_each_entry(link, &from->cset_links, cset_link)
		cgroup_migrate_add_src(link->cset, to, &mgctx);
	spin_unlock_irq(&css_set_lock);

	ret = cgroup_migrate_prepare_dst(&mgctx);
	if (ret)
		goto out_err;

	/*
	 * Migrate tasks one-by-one until @from is empty.  This fails iff
	 * ->can_attach() fails.
	 */
	do {
		css_task_iter_start(&from->self, 0, &it);

		do {
			task = css_task_iter_next(&it);
		} while (task && (task->flags & PF_EXITING));

		if (task)
			get_task_struct(task);
		css_task_iter_end(&it);

		if (task) {
			ret = cgroup_migrate(task, false, &mgctx);
			if (!ret)
				TRACE_CGROUP_PATH(transfer_tasks, to, task, false);
			put_task_struct(task);
		}
	} while (task && !ret);
out_err:
	cgroup_migrate_finish(&mgctx);
	percpu_up_write(&cgroup_threadgroup_rwsem);
	mutex_unlock(&cgroup_mutex);
	return ret;
}

/*
 * Stuff for reading the 'tasks'/'procs' files.
 *
 * Reading this file can return large amounts of data if a cgroup has
 * *lots* of attached tasks. So it may need several calls to read(),
 * but we cannot guarantee that the information we produce is correct
 * unless we produce it entirely atomically.
 *
 */

/* which pidlist file are we talking about? */
enum cgroup_filetype {
	CGROUP_FILE_PROCS,
	CGROUP_FILE_TASKS,
};

/*
 * A pidlist is a list of pids that virtually represents the contents of one
 * of the cgroup files ("procs" or "tasks"). We keep a list of such pidlists,
 * a pair (one each for procs, tasks) for each pid namespace that's relevant
 * to the cgroup.
 */
struct cgroup_pidlist {
	/*
	 * used to find which pidlist is wanted. doesn't change as long as
	 * this particular list stays in the list.
	*/
	struct { enum cgroup_filetype type; struct pid_namespace *ns; } key;
	/* array of xids */
	pid_t *list;
	/* how many elements the above list has */
	int length;
	/* each of these stored in a list by its cgroup */
	struct list_head links;
	/* pointer to the cgroup we belong to, for list removal purposes */
	struct cgroup *owner;
	/* for delayed destruction */
	struct delayed_work destroy_dwork;
};

/*
 * The following two functions "fix" the issue where there are more pids
 * than kmalloc will give memory for; in such cases, we use vmalloc/vfree.
 * TODO: replace with a kernel-wide solution to this problem
 */
#define PIDLIST_TOO_LARGE(c) ((c) * sizeof(pid_t) > (PAGE_SIZE * 2))
static void *pidlist_allocate(int count)
{
	if (PIDLIST_TOO_LARGE(count))
		return vmalloc(array_size(count, sizeof(pid_t)));
	else
		return kmalloc_array(count, sizeof(pid_t), GFP_KERNEL);
}

static void pidlist_free(void *p)
{
	kvfree(p);
}

/*
 * Used to destroy all pidlists lingering waiting for destroy timer.  None
 * should be left afterwards.
 */
void cgroup1_pidlist_destroy_all(struct cgroup *cgrp)
{
	struct cgroup_pidlist *l, *tmp_l;

	mutex_lock(&cgrp->pidlist_mutex);
	list_for_each_entry_safe(l, tmp_l, &cgrp->pidlists, links)
		mod_delayed_work(cgroup_pidlist_destroy_wq, &l->destroy_dwork, 0);
	mutex_unlock(&cgrp->pidlist_mutex);

	flush_workqueue(cgroup_pidlist_destroy_wq);
	BUG_ON(!list_empty(&cgrp->pidlists));
}

static void cgroup_pidlist_destroy_work_fn(struct work_struct *work)
{
	struct delayed_work *dwork = to_delayed_work(work);
	struct cgroup_pidlist *l = container_of(dwork, struct cgroup_pidlist,
						destroy_dwork);
	struct cgroup_pidlist *tofree = NULL;

	mutex_lock(&l->owner->pidlist_mutex);

	/*
	 * Destroy iff we didn't get queued again.  The state won't change
	 * as destroy_dwork can only be queued while locked.
	 */
	if (!delayed_work_pending(dwork)) {
		list_del(&l->links);
		pidlist_free(l->list);
		put_pid_ns(l->key.ns);
		tofree = l;
	}

	mutex_unlock(&l->owner->pidlist_mutex);
	kfree(tofree);
}

/*
 * pidlist_uniq - given a kmalloc()ed list, strip out all duplicate entries
 * Returns the number of unique elements.
 */
static int pidlist_uniq(pid_t *list, int length)
{
	int src, dest = 1;

	/*
	 * we presume the 0th element is unique, so i starts at 1. trivial
	 * edge cases first; no work needs to be done for either
	 */
	if (length == 0 || length == 1)
		return length;
	/* src and dest walk down the list; dest counts unique elements */
	for (src = 1; src < length; src++) {
		/* find next unique element */
		while (list[src] == list[src-1]) {
			src++;
			if (src == length)
				goto after;
		}
		/* dest always points to where the next unique element goes */
		list[dest] = list[src];
		dest++;
	}
after:
	return dest;
}

/*
 * The two pid files - task and cgroup.procs - guaranteed that the result
 * is sorted, which forced this whole pidlist fiasco.  As pid order is
 * different per namespace, each namespace needs differently sorted list,
 * making it impossible to use, for example, single rbtree of member tasks
 * sorted by task pointer.  As pidlists can be fairly large, allocating one
 * per open file is dangerous, so cgroup had to implement shared pool of
 * pidlists keyed by cgroup and namespace.
 */
static int cmppid(const void *a, const void *b)
{
	return *(pid_t *)a - *(pid_t *)b;
}

static struct cgroup_pidlist *cgroup_pidlist_find(struct cgroup *cgrp,
						  enum cgroup_filetype type)
{
	struct cgroup_pidlist *l;
	/* don't need task_nsproxy() if we're looking at ourself */
	struct pid_namespace *ns = task_active_pid_ns(current);

	lockdep_assert_held(&cgrp->pidlist_mutex);

	list_for_each_entry(l, &cgrp->pidlists, links)
		if (l->key.type == type && l->key.ns == ns)
			return l;
	return NULL;
}

/*
 * find the appropriate pidlist for our purpose (given procs vs tasks)
 * returns with the lock on that pidlist already held, and takes care
 * of the use count, or returns NULL with no locks held if we're out of
 * memory.
 */
static struct cgroup_pidlist *cgroup_pidlist_find_create(struct cgroup *cgrp,
						enum cgroup_filetype type)
{
	struct cgroup_pidlist *l;

	lockdep_assert_held(&cgrp->pidlist_mutex);

	l = cgroup_pidlist_find(cgrp, type);
	if (l)
		return l;

	/* entry not found; create a new one */
	l = kzalloc(sizeof(struct cgroup_pidlist), GFP_KERNEL);
	if (!l)
		return l;

	INIT_DELAYED_WORK(&l->destroy_dwork, cgroup_pidlist_destroy_work_fn);
	l->key.type = type;
	/* don't need task_nsproxy() if we're looking at ourself */
	l->key.ns = get_pid_ns(task_active_pid_ns(current));
	l->owner = cgrp;
	list_add(&l->links, &cgrp->pidlists);
	return l;
}

/**
 * cgroup_task_count - count the number of tasks in a cgroup.
 * @cgrp: the cgroup in question
 */
int cgroup_task_count(const struct cgroup *cgrp)
{
	int count = 0;
	struct cgrp_cset_link *link;

	spin_lock_irq(&css_set_lock);
	list_for_each_entry(link, &cgrp->cset_links, cset_link)
		count += link->cset->nr_tasks;
	spin_unlock_irq(&css_set_lock);
	return count;
}

/*
 * Load a cgroup's pidarray with either procs' tgids or tasks' pids
 */
static int pidlist_array_load(struct cgroup *cgrp, enum cgroup_filetype type,
			      struct cgroup_pidlist **lp)
{
	pid_t *array;
	int length;
	int pid, n = 0; /* used for populating the array */
	struct css_task_iter it;
	struct task_struct *tsk;
	struct cgroup_pidlist *l;

	lockdep_assert_held(&cgrp->pidlist_mutex);

	/*
	 * If cgroup gets more users after we read count, we won't have
	 * enough space - tough.  This race is indistinguishable to the
	 * caller from the case that the additional cgroup users didn't
	 * show up until sometime later on.
	 */
	length = cgroup_task_count(cgrp);
	array = pidlist_allocate(length);
	if (!array)
		return -ENOMEM;
	/* now, populate the array */
	css_task_iter_start(&cgrp->self, 0, &it);
	while ((tsk = css_task_iter_next(&it))) {
		if (unlikely(n == length))
			break;
		/* get tgid or pid for procs or tasks file respectively */
		if (type == CGROUP_FILE_PROCS)
			pid = task_tgid_vnr(tsk);
		else
			pid = task_pid_vnr(tsk);
		if (pid > 0) /* make sure to only use valid results */
			array[n++] = pid;
	}
	css_task_iter_end(&it);
	length = n;
	/* now sort & (if procs) strip out duplicates */
	sort(array, length, sizeof(pid_t), cmppid, NULL);
	if (type == CGROUP_FILE_PROCS)
		length = pidlist_uniq(array, length);

	l = cgroup_pidlist_find_create(cgrp, type);
	if (!l) {
		pidlist_free(array);
		return -ENOMEM;
	}

	/* store array, freeing old if necessary */
	pidlist_free(l->list);
	l->list = array;
	l->length = length;
	*lp = l;
	return 0;
}

/*
 * seq_file methods for the tasks/procs files. The seq_file position is the
 * next pid to display; the seq_file iterator is a pointer to the pid
 * in the cgroup->l->list array.
 */

static void *cgroup_pidlist_start(struct seq_file *s, loff_t *pos)
{
	/*
	 * Initially we receive a position value that corresponds to
	 * one more than the last pid shown (or 0 on the first call or
	 * after a seek to the start). Use a binary-search to find the
	 * next pid to display, if any
	 */
	struct kernfs_open_file *of = s->private;
	struct cgroup *cgrp = seq_css(s)->cgroup;
	struct cgroup_pidlist *l;
	enum cgroup_filetype type = seq_cft(s)->private;
	int index = 0, pid = *pos;
	int *iter, ret;

	mutex_lock(&cgrp->pidlist_mutex);

	/*
	 * !NULL @of->priv indicates that this isn't the first start()
	 * after open.  If the matching pidlist is around, we can use that.
	 * Look for it.  Note that @of->priv can't be used directly.  It
	 * could already have been destroyed.
	 */
	if (of->priv)
		of->priv = cgroup_pidlist_find(cgrp, type);

	/*
	 * Either this is the first start() after open or the matching
	 * pidlist has been destroyed inbetween.  Create a new one.
	 */
	if (!of->priv) {
		ret = pidlist_array_load(cgrp, type,
					 (struct cgroup_pidlist **)&of->priv);
		if (ret)
			return ERR_PTR(ret);
	}
	l = of->priv;

	if (pid) {
		int end = l->length;

		while (index < end) {
			int mid = (index + end) / 2;
			if (l->list[mid] == pid) {
				index = mid;
				break;
			} else if (l->list[mid] <= pid)
				index = mid + 1;
			else
				end = mid;
		}
	}
	/* If we're off the end of the array, we're done */
	if (index >= l->length)
		return NULL;
	/* Update the abstract position to be the actual pid that we found */
	iter = l->list + index;
	*pos = *iter;
	return iter;
}

static void cgroup_pidlist_stop(struct seq_file *s, void *v)
{
	struct kernfs_open_file *of = s->private;
	struct cgroup_pidlist *l = of->priv;

	if (l)
		mod_delayed_work(cgroup_pidlist_destroy_wq, &l->destroy_dwork,
				 CGROUP_PIDLIST_DESTROY_DELAY);
	mutex_unlock(&seq_css(s)->cgroup->pidlist_mutex);
}

static void *cgroup_pidlist_next(struct seq_file *s, void *v, loff_t *pos)
{
	struct kernfs_open_file *of = s->private;
	struct cgroup_pidlist *l = of->priv;
	pid_t *p = v;
	pid_t *end = l->list + l->length;
	/*
	 * Advance to the next pid in the array. If this goes off the
	 * end, we're done
	 */
	p++;
	if (p >= end) {
		return NULL;
	} else {
		*pos = *p;
		return p;
	}
}

static int cgroup_pidlist_show(struct seq_file *s, void *v)
{
	seq_printf(s, "%d\n", *(int *)v);

	return 0;
}

static ssize_t __cgroup1_procs_write(struct kernfs_open_file *of,
				     char *buf, size_t nbytes, loff_t off,
				     bool threadgroup)
{
	struct cgroup *cgrp;
	struct task_struct *task;
	const struct cred *cred, *tcred;
	ssize_t ret;

	cgrp = cgroup_kn_lock_live(of->kn, false);
	if (!cgrp)
		return -ENODEV;

	task = cgroup_procs_write_start(buf, threadgroup);
	ret = PTR_ERR_OR_ZERO(task);
	if (ret)
		goto out_unlock;

	/*
	 * Even if we're attaching all tasks in the thread group, we only
	 * need to check permissions on one of them.
	 */
	cred = current_cred();
	tcred = get_task_cred(task);
	if (!uid_eq(cred->euid, GLOBAL_ROOT_UID) &&
	    !uid_eq(cred->euid, tcred->uid) &&
	    !uid_eq(cred->euid, tcred->suid))
		ret = -EACCES;
	put_cred(tcred);
	if (ret)
		goto out_finish;

	ret = cgroup_attach_task(cgrp, task, threadgroup);

out_finish:
	cgroup_procs_write_finish(task);
out_unlock:
	cgroup_kn_unlock(of->kn);

	return ret ?: nbytes;
}

static ssize_t cgroup1_procs_write(struct kernfs_open_file *of,
				   char *buf, size_t nbytes, loff_t off)
{
	return __cgroup1_procs_write(of, buf, nbytes, off, true);
}

static ssize_t cgroup1_tasks_write(struct kernfs_open_file *of,
				   char *buf, size_t nbytes, loff_t off)
{
	return __cgroup1_procs_write(of, buf, nbytes, off, false);
}

static ssize_t cgroup_release_agent_write(struct kernfs_open_file *of,
					  char *buf, size_t nbytes, loff_t off)
{
	struct cgroup *cgrp;

	BUILD_BUG_ON(sizeof(cgrp->root->release_agent_path) < PATH_MAX);

	cgrp = cgroup_kn_lock_live(of->kn, false);
	if (!cgrp)
		return -ENODEV;
	spin_lock(&release_agent_path_lock);
	strlcpy(cgrp->root->release_agent_path, strstrip(buf),
		sizeof(cgrp->root->release_agent_path));
	spin_unlock(&release_agent_path_lock);
	cgroup_kn_unlock(of->kn);
	return nbytes;
}

static int cgroup_release_agent_show(struct seq_file *seq, void *v)
{
	struct cgroup *cgrp = seq_css(seq)->cgroup;

	spin_lock(&release_agent_path_lock);
	seq_puts(seq, cgrp->root->release_agent_path);
	spin_unlock(&release_agent_path_lock);
	seq_putc(seq, '\n');
	return 0;
}

static int cgroup_sane_behavior_show(struct seq_file *seq, void *v)
{
	seq_puts(seq, "0\n");
	return 0;
}

static u64 cgroup_read_notify_on_release(struct cgroup_subsys_state *css,
					 struct cftype *cft)
{
	return notify_on_release(css->cgroup);
}

static int cgroup_write_notify_on_release(struct cgroup_subsys_state *css,
					  struct cftype *cft, u64 val)
{
	if (val)
		set_bit(CGRP_NOTIFY_ON_RELEASE, &css->cgroup->flags);
	else
		clear_bit(CGRP_NOTIFY_ON_RELEASE, &css->cgroup->flags);
	return 0;
}

static u64 cgroup_clone_children_read(struct cgroup_subsys_state *css,
				      struct cftype *cft)
{
	return test_bit(CGRP_CPUSET_CLONE_CHILDREN, &css->cgroup->flags);
}

static int cgroup_clone_children_write(struct cgroup_subsys_state *css,
				       struct cftype *cft, u64 val)
{
	if (val)
		set_bit(CGRP_CPUSET_CLONE_CHILDREN, &css->cgroup->flags);
	else
		clear_bit(CGRP_CPUSET_CLONE_CHILDREN, &css->cgroup->flags);
	return 0;
}

/* cgroup core interface files for the legacy hierarchies */
struct cftype cgroup1_base_files[] = {
	{
		.name = "cgroup.procs",
		.seq_start = cgroup_pidlist_start,
		.seq_next = cgroup_pidlist_next,
		.seq_stop = cgroup_pidlist_stop,
		.seq_show = cgroup_pidlist_show,
		.private = CGROUP_FILE_PROCS,
		.write = cgroup1_procs_write,
	},
	{
		.name = "cgroup.clone_children",
		.read_u64 = cgroup_clone_children_read,
		.write_u64 = cgroup_clone_children_write,
	},
	{
		.name = "cgroup.sane_behavior",
		.flags = CFTYPE_ONLY_ON_ROOT,
		.seq_show = cgroup_sane_behavior_show,
	},
	{
		.name = "tasks",
		.seq_start = cgroup_pidlist_start,
		.seq_next = cgroup_pidlist_next,
		.seq_stop = cgroup_pidlist_stop,
		.seq_show = cgroup_pidlist_show,
		.private = CGROUP_FILE_TASKS,
		.write = cgroup1_tasks_write,
	},
	{
		.name = "notify_on_release",
		.read_u64 = cgroup_read_notify_on_release,
		.write_u64 = cgroup_write_notify_on_release,
	},
	{
		.name = "release_agent",
		.flags = CFTYPE_ONLY_ON_ROOT,
		.seq_show = cgroup_release_agent_show,
		.write = cgroup_release_agent_write,
		.max_write_len = PATH_MAX - 1,
	},
	{ }	/* terminate */
};

/* Display information about each subsystem and each hierarchy */
int proc_cgroupstats_show(struct seq_file *m, void *v)
{
	struct cgroup_subsys *ss;
	int i;

	seq_puts(m, "#subsys_name\thierarchy\tnum_cgroups\tenabled\n");
	/*
	 * ideally we don't want subsystems moving around while we do this.
	 * cgroup_mutex is also necessary to guarantee an atomic snapshot of
	 * subsys/hierarchy state.
	 */
	mutex_lock(&cgroup_mutex);

	for_each_subsys(ss, i)
		seq_printf(m, "%s\t%d\t%d\t%d\n",
			   ss->legacy_name, ss->root->hierarchy_id,
			   atomic_read(&ss->root->nr_cgrps),
			   cgroup_ssid_enabled(i));

	mutex_unlock(&cgroup_mutex);
	return 0;
}

/**
 * cgroupstats_build - build and fill cgroupstats
 * @stats: cgroupstats to fill information into
 * @dentry: A dentry entry belonging to the cgroup for which stats have
 * been requested.
 *
 * Build and fill cgroupstats so that taskstats can export it to user
 * space.
 */
int cgroupstats_build(struct cgroupstats *stats, struct dentry *dentry)
{
	struct kernfs_node *kn = kernfs_node_from_dentry(dentry);
	struct cgroup *cgrp;
	struct css_task_iter it;
	struct task_struct *tsk;

	/* it should be kernfs_node belonging to cgroupfs and is a directory */
	if (dentry->d_sb->s_type != &cgroup_fs_type || !kn ||
	    kernfs_type(kn) != KERNFS_DIR)
		return -EINVAL;

	mutex_lock(&cgroup_mutex);

	/*
	 * We aren't being called from kernfs and there's no guarantee on
	 * @kn->priv's validity.  For this and css_tryget_online_from_dir(),
	 * @kn->priv is RCU safe.  Let's do the RCU dancing.
	 */
	rcu_read_lock();
	cgrp = rcu_dereference(*(void __rcu __force **)&kn->priv);
	if (!cgrp || cgroup_is_dead(cgrp)) {
		rcu_read_unlock();
		mutex_unlock(&cgroup_mutex);
		return -ENOENT;
	}
	rcu_read_unlock();

	css_task_iter_start(&cgrp->self, 0, &it);
	while ((tsk = css_task_iter_next(&it))) {
		switch (tsk->state) {
		case TASK_RUNNING:
			stats->nr_running++;
			break;
		case TASK_INTERRUPTIBLE:
			stats->nr_sleeping++;
			break;
		case TASK_UNINTERRUPTIBLE:
			stats->nr_uninterruptible++;
			break;
		case TASK_STOPPED:
			stats->nr_stopped++;
			break;
		default:
			if (delayacct_is_task_waiting_on_io(tsk))
				stats->nr_io_wait++;
			break;
		}
	}
	css_task_iter_end(&it);

	mutex_unlock(&cgroup_mutex);
	return 0;
}

void cgroup1_check_for_release(struct cgroup *cgrp)
{
	if (notify_on_release(cgrp) && !cgroup_is_populated(cgrp) &&
	    !css_has_online_children(&cgrp->self) && !cgroup_is_dead(cgrp))
		schedule_work(&cgrp->release_agent_work);
}

/*
 * Notify userspace when a cgroup is released, by running the
 * configured release agent with the name of the cgroup (path
 * relative to the root of cgroup file system) as the argument.
 *
 * Most likely, this user command will try to rmdir this cgroup.
 *
 * This races with the possibility that some other task will be
 * attached to this cgroup before it is removed, or that some other
 * user task will 'mkdir' a child cgroup of this cgroup.  That's ok.
 * The presumed 'rmdir' will fail quietly if this cgroup is no longer
 * unused, and this cgroup will be reprieved from its death sentence,
 * to continue to serve a useful existence.  Next time it's released,
 * we will get notified again, if it still has 'notify_on_release' set.
 *
 * The final arg to call_usermodehelper() is UMH_WAIT_EXEC, which
 * means only wait until the task is successfully execve()'d.  The
 * separate release agent task is forked by call_usermodehelper(),
 * then control in this thread returns here, without waiting for the
 * release agent task.  We don't bother to wait because the caller of
 * this routine has no use for the exit status of the release agent
 * task, so no sense holding our caller up for that.
 */
void cgroup1_release_agent(struct work_struct *work)
{
	struct cgroup *cgrp =
		container_of(work, struct cgroup, release_agent_work);
	char *pathbuf = NULL, *agentbuf = NULL;
	char *argv[3], *envp[3];
	int ret;

	mutex_lock(&cgroup_mutex);

	pathbuf = kmalloc(PATH_MAX, GFP_KERNEL);
	agentbuf = kstrdup(cgrp->root->release_agent_path, GFP_KERNEL);
	if (!pathbuf || !agentbuf)
		goto out;

	spin_lock_irq(&css_set_lock);
	ret = cgroup_path_ns_locked(cgrp, pathbuf, PATH_MAX, &init_cgroup_ns);
	spin_unlock_irq(&css_set_lock);
	if (ret < 0 || ret >= PATH_MAX)
		goto out;

	argv[0] = agentbuf;
	argv[1] = pathbuf;
	argv[2] = NULL;

	/* minimal command environment */
	envp[0] = "HOME=/";
	envp[1] = "PATH=/sbin:/bin:/usr/sbin:/usr/bin";
	envp[2] = NULL;

	mutex_unlock(&cgroup_mutex);
	call_usermodehelper(argv[0], argv, envp, UMH_WAIT_EXEC);
	goto out_free;
out:
	mutex_unlock(&cgroup_mutex);
out_free:
	kfree(agentbuf);
	kfree(pathbuf);
}

/*
 * cgroup_rename - Only allow simple rename of directories in place.
 */
static int cgroup1_rename(struct kernfs_node *kn, struct kernfs_node *new_parent,
			  const char *new_name_str)
{
	struct cgroup *cgrp = kn->priv;
	int ret;

	if (kernfs_type(kn) != KERNFS_DIR)
		return -ENOTDIR;
	if (kn->parent != new_parent)
		return -EIO;

	/*
	 * We're gonna grab cgroup_mutex which nests outside kernfs
	 * active_ref.  kernfs_rename() doesn't require active_ref
	 * protection.  Break them before grabbing cgroup_mutex.
	 */
	kernfs_break_active_protection(new_parent);
	kernfs_break_active_protection(kn);

	mutex_lock(&cgroup_mutex);

	ret = kernfs_rename(kn, new_parent, new_name_str);
	if (!ret)
		TRACE_CGROUP_PATH(rename, cgrp);

	mutex_unlock(&cgroup_mutex);

	kernfs_unbreak_active_protection(kn);
	kernfs_unbreak_active_protection(new_parent);
	return ret;
}

static int cgroup1_show_options(struct seq_file *seq, struct kernfs_root *kf_root)
{
	struct cgroup_root *root = cgroup_root_from_kf(kf_root);
	struct cgroup_subsys *ss;
	int ssid;

	for_each_subsys(ss, ssid)
		if (root->subsys_mask & (1 << ssid))
			seq_show_option(seq, ss->legacy_name, NULL);
	if (root->flags & CGRP_ROOT_NOPREFIX)
		seq_puts(seq, ",noprefix");
	if (root->flags & CGRP_ROOT_XATTR)
		seq_puts(seq, ",xattr");
	if (root->flags & CGRP_ROOT_CPUSET_V2_MODE)
		seq_puts(seq, ",cpuset_v2_mode");

	spin_lock(&release_agent_path_lock);
	if (strlen(root->release_agent_path))
		seq_show_option(seq, "release_agent",
				root->release_agent_path);
	spin_unlock(&release_agent_path_lock);

	if (test_bit(CGRP_CPUSET_CLONE_CHILDREN, &root->cgrp.flags))
		seq_puts(seq, ",clone_children");
	if (strlen(root->name))
		seq_show_option(seq, "name", root->name);
	return 0;
}

enum cgroup1_param {
	Opt_all,
	Opt_clone_children,
	Opt_cpuset_v2_mode,
	Opt_name,
	Opt_none,
	Opt_noprefix,
	Opt_release_agent,
	Opt_xattr,
	nr__cgroup1_params
};

static const struct fs_parameter_spec cgroup1_param_specs[nr__cgroup1_params] = {
	[Opt_all]		= { fs_param_is_flag },
	[Opt_clone_children]	= { fs_param_is_flag },
	[Opt_cpuset_v2_mode]	= { fs_param_is_flag },
	[Opt_name]		= { fs_param_is_string },
	[Opt_none]		= { fs_param_is_flag },
	[Opt_noprefix]		= { fs_param_is_flag },
	[Opt_release_agent]	= { fs_param_is_string },
	[Opt_xattr]		= { fs_param_is_flag },
};

static const char *const cgroup1_param_keys[nr__cgroup1_params] = {
	[Opt_all]		= "all",
	[Opt_clone_children]	= "clone_children",
	[Opt_cpuset_v2_mode]	= "cpuset_v2_mode",
	[Opt_name]		= "name",
	[Opt_none]		= "none",
	[Opt_noprefix]		= "noprefix",
	[Opt_release_agent]	= "release_agent",
	[Opt_xattr]		= "xattr",
};

<<<<<<< HEAD
		if (!*token)
			return -EINVAL;
		if (!strcmp(token, "none")) {
			/* Explicitly have no subsystems */
			opts->none = true;
			continue;
		}
		if (!strcmp(token, "all")) {
			/* Mutually exclusive option 'all' + subsystem name */
			if (one_ss)
				return -EINVAL;
			all_ss = true;
			continue;
		}
		if (!strcmp(token, "noprefix")) {
			opts->flags |= CGRP_ROOT_NOPREFIX;
			continue;
		}
		if (!strcmp(token, "clone_children")) {
			opts->cpuset_clone_children = true;
			continue;
		}
		if (!strcmp(token, "cpuset_v2_mode")) {
			opts->flags |= CGRP_ROOT_CPUSET_V2_MODE;
			continue;
		}
		if (!strcmp(token, "xattr")) {
			opts->flags |= CGRP_ROOT_XATTR;
			continue;
		}
		if (!strncmp(token, "release_agent=", 14)) {
			/* Specifying two release agents is forbidden */
			if (opts->release_agent)
				return -EINVAL;
			opts->release_agent =
				kstrndup(token + 14, PATH_MAX - 1, GFP_KERNEL);
			if (!opts->release_agent)
				return -ENOMEM;
			continue;
		}
		if (!strncmp(token, "name=", 5)) {
			const char *name = token + 5;

			/* blocked by boot param? */
			if (cgroup_no_v1_named)
				return -ENOENT;
			/* Can't specify an empty name */
			if (!strlen(name))
				return -EINVAL;
			/* Must match [\w.-]+ */
			for (i = 0; i < strlen(name); i++) {
				char c = name[i];
				if (isalnum(c))
					continue;
				if ((c == '.') || (c == '-') || (c == '_'))
					continue;
				return -EINVAL;
			}
			/* Specifying two names is forbidden */
			if (opts->name)
				return -EINVAL;
			opts->name = kstrndup(name,
					      MAX_CGROUP_ROOT_NAMELEN - 1,
					      GFP_KERNEL);
			if (!opts->name)
				return -ENOMEM;
=======
const struct fs_parameter_description cgroup1_fs_parameters = {
	.name		= "cgroup1",
	.nr_params	= nr__cgroup1_params,
	.keys		= cgroup1_param_keys,
	.specs		= cgroup1_param_specs,
	.no_source	= true,
};
>>>>>>> 1fab5fff

int cgroup1_parse_param(struct fs_context *fc, struct fs_parameter *param)
{
	struct cgroup_fs_context *ctx = cgroup_fc2context(fc);
	struct cgroup_subsys *ss;
	struct fs_parse_result result;
	int opt, i;

	opt = fs_parse(fc, &cgroup1_fs_parameters, param, &result);
	if (opt == -ENOPARAM) {
		if (strcmp(param->key, "source") == 0)
			return 0;
		for_each_subsys(ss, i) {
			if (strcmp(param->key, ss->legacy_name) != 0)
				continue;
			if (!cgroup_ssid_enabled(i))
				continue;
			if (cgroup1_ssid_disabled(i))
				continue;

			/* Mutually exclusive option 'all' + subsystem name */
			if (ctx->all_ss)
				return cg_invalf(fc, "cgroup1: subsys name conflicts with all");
			ctx->subsys_mask |= (1 << i);
			ctx->one_ss = true;
			return 0;
		}

		return cg_invalf(fc, "cgroup1: Unknown subsys name '%s'", param->key);
	}
	if (opt < 0)
		return opt;

	switch (opt) {
	case Opt_none:
		/* Explicitly have no subsystems */
		ctx->none = true;
		return 0;
	case Opt_all:
		/* Mutually exclusive option 'all' + subsystem name */
		if (ctx->one_ss)
			return cg_invalf(fc, "cgroup1: all conflicts with subsys name");
		ctx->all_ss = true;
		return 0;
	case Opt_noprefix:
		ctx->flags |= CGRP_ROOT_NOPREFIX;
		return 0;
	case Opt_clone_children:
		ctx->cpuset_clone_children = true;
		return 0;
	case Opt_cpuset_v2_mode:
		ctx->flags |= CGRP_ROOT_CPUSET_V2_MODE;
		return 0;
	case Opt_xattr:
		ctx->flags |= CGRP_ROOT_XATTR;
		return 0;
	case Opt_release_agent:
		/* Specifying two release agents is forbidden */
		if (ctx->release_agent)
			return cg_invalf(fc, "cgroup1: release_agent respecified");
		ctx->release_agent = param->string;
		param->string = NULL;
		if (!ctx->release_agent)
			return -ENOMEM;
		return 0;

	case Opt_name:
		/* Can't specify an empty name */
		if (!param->size)
			return cg_invalf(fc, "cgroup1: Empty name");
		if (param->size > MAX_CGROUP_ROOT_NAMELEN - 1)
			return cg_invalf(fc, "cgroup1: Name too long");
		/* Must match [\w.-]+ */
		for (i = 0; i < param->size; i++) {
			char c = param->string[i];
			if (isalnum(c))
				continue;
			if ((c == '.') || (c == '-') || (c == '_'))
				continue;
			return cg_invalf(fc, "cgroup1: Invalid name");
		}
		/* Specifying two names is forbidden */
		if (ctx->name)
			return cg_invalf(fc, "cgroup1: name respecified");
		ctx->name = param->string;
		param->string = NULL;
		return 0;
	}

	return 0;
}

/*
 * Validate the options that have been parsed.
 */
static int cgroup1_validate(struct fs_context *fc)
{
	struct cgroup_fs_context *ctx = cgroup_fc2context(fc);
	struct cgroup_subsys *ss;
	u16 mask = U16_MAX;
	int i;

#ifdef CONFIG_CPUSETS
	mask = ~((u16)1 << cpuset_cgrp_id);
#endif

	/*
	 * If the 'all' option was specified select all the subsystems,
	 * otherwise if 'none', 'name=' and a subsystem name options were
	 * not specified, let's default to 'all'
	 */
	if (ctx->all_ss || (!ctx->one_ss && !ctx->none && !ctx->name))
		for_each_subsys(ss, i)
			if (cgroup_ssid_enabled(i) && !cgroup1_ssid_disabled(i))
				ctx->subsys_mask |= (1 << i);

	/*
	 * We either have to specify by name or by subsystems. (So all
	 * empty hierarchies must have a name).
	 */
	if (!ctx->subsys_mask && !ctx->name)
		return cg_invalf(fc, "cgroup1: Need name or subsystem set");

	/*
	 * Option noprefix was introduced just for backward compatibility
	 * with the old cpuset, so we allow noprefix only if mounting just
	 * the cpuset subsystem.
	 */
	if ((ctx->flags & CGRP_ROOT_NOPREFIX) && (ctx->subsys_mask & mask))
		return cg_invalf(fc, "cgroup1: noprefix used incorrectly");

	/* Can't specify "none" and some subsystems */
	if (ctx->subsys_mask && ctx->none)
		return cg_invalf(fc, "cgroup1: none used incorrectly");

	return 0;
}

static int cgroup1_reconfigure(struct kernfs_root *kf_root, struct fs_context *fc)
{
	struct cgroup_fs_context *ctx = cgroup_fc2context(fc);
	struct cgroup_root *root = cgroup_root_from_kf(kf_root);
	u16 added_mask, removed_mask;
	int ret = cgroup1_validate(fc);
	if (ret)
		return ret;

	cgroup_lock_and_drain_offline(&cgrp_dfl_root.cgrp);

	if (ctx->subsys_mask != root->subsys_mask || ctx->release_agent)
		pr_warn("option changes via remount are deprecated (pid=%d comm=%s)\n",
			task_tgid_nr(current), current->comm);

	added_mask = ctx->subsys_mask & ~root->subsys_mask;
	removed_mask = root->subsys_mask & ~ctx->subsys_mask;

	/* Don't allow flags or name to change at remount */
	if ((ctx->flags ^ root->flags) ||
	    (ctx->name && strcmp(ctx->name, root->name))) {
		cg_invalf(fc, "option or name mismatch, new: 0x%x \"%s\", old: 0x%x \"%s\"",
		       ctx->flags, ctx->name ?: "", root->flags, root->name);
		ret = -EINVAL;
		goto out_unlock;
	}

	/* remounting is not allowed for populated hierarchies */
	if (!list_empty(&root->cgrp.self.children)) {
		ret = -EBUSY;
		goto out_unlock;
	}

	ret = rebind_subsystems(root, added_mask);
	if (ret)
		goto out_unlock;

	WARN_ON(rebind_subsystems(&cgrp_dfl_root, removed_mask));

	if (ctx->release_agent) {
		spin_lock(&release_agent_path_lock);
		strcpy(root->release_agent_path, ctx->release_agent);
		spin_unlock(&release_agent_path_lock);
	}

	trace_cgroup_remount(root);

 out_unlock:
	mutex_unlock(&cgroup_mutex);
	return ret;
}

struct kernfs_syscall_ops cgroup1_kf_syscall_ops = {
	.rename			= cgroup1_rename,
	.show_options		= cgroup1_show_options,
	.reconfigure		= cgroup1_reconfigure,
	.mkdir			= cgroup_mkdir,
	.rmdir			= cgroup_rmdir,
	.show_path		= cgroup_show_path,
};

/*
 * Find or create a v1 cgroups superblock.
 */
int cgroup1_get_tree(struct fs_context *fc)
{
<<<<<<< HEAD
	struct cgroup_sb_opts opts;
	struct cgroup_root *root;
	struct cgroup_subsys *ss;
	struct dentry *dentry;
	int i, ret;
=======
	struct cgroup_fs_context *ctx = cgroup_fc2context(fc);
	struct super_block *pinned_sb = NULL;
	struct cgroup_root *root;
	struct cgroup_subsys *ss;
	int i, ret = cgroup1_validate(fc);
	bool new_root = false;
>>>>>>> 1fab5fff

	if (ret)
		return ret;

	cgroup_lock_and_drain_offline(&cgrp_dfl_root.cgrp);

	/*
	 * Destruction of cgroup root is asynchronous, so subsystems may
	 * still be dying after the previous unmount.  Let's drain the
	 * dying subsystems.  We just need to ensure that the ones
	 * unmounted previously finish dying and don't care about new ones
	 * starting.  Testing ref liveliness is good enough.
	 */
	for_each_subsys(ss, i) {
		if (!(ctx->subsys_mask & (1 << i)) ||
		    ss->root == &cgrp_dfl_root)
			continue;

		if (!percpu_ref_tryget_live(&ss->root->cgrp.self.refcnt)) {
			mutex_unlock(&cgroup_mutex);
			goto err_restart;
		}
		cgroup_put(&ss->root->cgrp);
	}

	for_each_root(root) {
		bool name_match = false;

		if (root == &cgrp_dfl_root)
			continue;

		/*
		 * If we asked for a name then it must match.  Also, if
		 * name matches but sybsys_mask doesn't, we should fail.
		 * Remember whether name matched.
		 */
		if (ctx->name) {
			if (strcmp(ctx->name, root->name))
				continue;
			name_match = true;
		}

		/*
		 * If we asked for subsystems (or explicitly for no
		 * subsystems) then they must match.
		 */
		if ((ctx->subsys_mask || ctx->none) &&
		    (ctx->subsys_mask != root->subsys_mask)) {
			if (!name_match)
				continue;
			ret = -EBUSY;
			goto err_unlock;
		}

		if (root->flags ^ ctx->flags)
			pr_warn("new mount options do not match the existing superblock, will be ignored\n");

<<<<<<< HEAD
=======
		/*
		 * We want to reuse @root whose lifetime is governed by its
		 * ->cgrp.  Let's check whether @root is alive and keep it
		 * that way.  As cgroup_kill_sb() can happen anytime, we
		 * want to block it by pinning the sb so that @root doesn't
		 * get killed before mount is complete.
		 *
		 * With the sb pinned, tryget_live can reliably indicate
		 * whether @root can be reused.  If it's being killed,
		 * drain it.  We can use wait_queue for the wait but this
		 * path is super cold.  Let's just sleep a bit and retry.
		 */
		pinned_sb = kernfs_pin_sb(root->kf_root, NULL);
		if (IS_ERR(pinned_sb) ||
		    !percpu_ref_tryget_live(&root->cgrp.self.refcnt)) {
			mutex_unlock(&cgroup_mutex);
			if (!IS_ERR_OR_NULL(pinned_sb))
				deactivate_super(pinned_sb);
			goto err_restart;
		}

		ctx->root = root;
>>>>>>> 1fab5fff
		ret = 0;
		goto out_unlock;
	}

	/*
	 * No such thing, create a new one.  name= matching without subsys
	 * specification is allowed for already existing hierarchies but we
	 * can't create new one without subsys specification.
	 */
	if (!ctx->subsys_mask && !ctx->none) {
		ret = cg_invalf(fc, "cgroup1: No subsys list or none specified");
		goto err_unlock;
	}

	/* Hierarchies may only be created in the initial cgroup namespace. */
	if (ctx->ns != &init_cgroup_ns) {
		ret = -EPERM;
		goto err_unlock;
	}

	root = kzalloc(sizeof(*root), GFP_KERNEL);
	if (!root) {
		ret = -ENOMEM;
		goto err_unlock;
	}
<<<<<<< HEAD
=======
	new_root = true;
	ctx->root = root;
>>>>>>> 1fab5fff

	init_cgroup_root(ctx);

<<<<<<< HEAD
	ret = cgroup_setup_root(root, opts.subsys_mask);
=======
	ret = cgroup_setup_root(root, ctx->subsys_mask, PERCPU_REF_INIT_DEAD);
>>>>>>> 1fab5fff
	if (ret)
		goto err_unlock;

out_unlock:
	if (!ret && !percpu_ref_tryget_live(&root->cgrp.self.refcnt)) {
		mutex_unlock(&cgroup_mutex);
		msleep(10);
		ret = restart_syscall();
		goto out_free;
	}
	mutex_unlock(&cgroup_mutex);

	ret = cgroup_do_get_tree(fc);

<<<<<<< HEAD
	if (!IS_ERR(dentry) && percpu_ref_is_dying(&root->cgrp.self.refcnt)) {
		struct super_block *sb = dentry->d_sb;
		dput(dentry);
		deactivate_locked_super(sb);
		msleep(10);
		dentry = ERR_PTR(restart_syscall());
	}
	return dentry;
=======
	/*
	 * There's a race window after we release cgroup_mutex and before
	 * allocating a superblock. Make sure a concurrent process won't
	 * be able to re-use the root during this window by delaying the
	 * initialization of root refcnt.
	 */
	if (new_root) {
		mutex_lock(&cgroup_mutex);
		percpu_ref_reinit(&root->cgrp.self.refcnt);
		mutex_unlock(&cgroup_mutex);
		cgroup_get(&root->cgrp);
	}

	/*
	 * If @pinned_sb, we're reusing an existing root and holding an
	 * extra ref on its sb.  Mount is complete.  Put the extra ref.
	 */
	if (pinned_sb)
		deactivate_super(pinned_sb);

	return ret;

err_restart:
	msleep(10);
	return restart_syscall();
err_unlock:
	mutex_unlock(&cgroup_mutex);
	return ret;
>>>>>>> 1fab5fff
}

static int __init cgroup1_wq_init(void)
{
	/*
	 * Used to destroy pidlists and separate to serve as flush domain.
	 * Cap @max_active to 1 too.
	 */
	cgroup_pidlist_destroy_wq = alloc_workqueue("cgroup_pidlist_destroy",
						    0, 1);
	BUG_ON(!cgroup_pidlist_destroy_wq);
	return 0;
}
core_initcall(cgroup1_wq_init);

static int __init cgroup_no_v1(char *str)
{
	struct cgroup_subsys *ss;
	char *token;
	int i;

	while ((token = strsep(&str, ",")) != NULL) {
		if (!*token)
			continue;

		if (!strcmp(token, "all")) {
			cgroup_no_v1_mask = U16_MAX;
			continue;
		}

		if (!strcmp(token, "named")) {
			cgroup_no_v1_named = true;
			continue;
		}

		for_each_subsys(ss, i) {
			if (strcmp(token, ss->name) &&
			    strcmp(token, ss->legacy_name))
				continue;

			cgroup_no_v1_mask |= 1 << i;
		}
	}
	return 1;
}
__setup("cgroup_no_v1=", cgroup_no_v1);<|MERGE_RESOLUTION|>--- conflicted
+++ resolved
@@ -943,74 +943,6 @@
 	[Opt_xattr]		= "xattr",
 };
 
-<<<<<<< HEAD
-		if (!*token)
-			return -EINVAL;
-		if (!strcmp(token, "none")) {
-			/* Explicitly have no subsystems */
-			opts->none = true;
-			continue;
-		}
-		if (!strcmp(token, "all")) {
-			/* Mutually exclusive option 'all' + subsystem name */
-			if (one_ss)
-				return -EINVAL;
-			all_ss = true;
-			continue;
-		}
-		if (!strcmp(token, "noprefix")) {
-			opts->flags |= CGRP_ROOT_NOPREFIX;
-			continue;
-		}
-		if (!strcmp(token, "clone_children")) {
-			opts->cpuset_clone_children = true;
-			continue;
-		}
-		if (!strcmp(token, "cpuset_v2_mode")) {
-			opts->flags |= CGRP_ROOT_CPUSET_V2_MODE;
-			continue;
-		}
-		if (!strcmp(token, "xattr")) {
-			opts->flags |= CGRP_ROOT_XATTR;
-			continue;
-		}
-		if (!strncmp(token, "release_agent=", 14)) {
-			/* Specifying two release agents is forbidden */
-			if (opts->release_agent)
-				return -EINVAL;
-			opts->release_agent =
-				kstrndup(token + 14, PATH_MAX - 1, GFP_KERNEL);
-			if (!opts->release_agent)
-				return -ENOMEM;
-			continue;
-		}
-		if (!strncmp(token, "name=", 5)) {
-			const char *name = token + 5;
-
-			/* blocked by boot param? */
-			if (cgroup_no_v1_named)
-				return -ENOENT;
-			/* Can't specify an empty name */
-			if (!strlen(name))
-				return -EINVAL;
-			/* Must match [\w.-]+ */
-			for (i = 0; i < strlen(name); i++) {
-				char c = name[i];
-				if (isalnum(c))
-					continue;
-				if ((c == '.') || (c == '-') || (c == '_'))
-					continue;
-				return -EINVAL;
-			}
-			/* Specifying two names is forbidden */
-			if (opts->name)
-				return -EINVAL;
-			opts->name = kstrndup(name,
-					      MAX_CGROUP_ROOT_NAMELEN - 1,
-					      GFP_KERNEL);
-			if (!opts->name)
-				return -ENOMEM;
-=======
 const struct fs_parameter_description cgroup1_fs_parameters = {
 	.name		= "cgroup1",
 	.nr_params	= nr__cgroup1_params,
@@ -1018,7 +950,6 @@
 	.specs		= cgroup1_param_specs,
 	.no_source	= true,
 };
->>>>>>> 1fab5fff
 
 int cgroup1_parse_param(struct fs_context *fc, struct fs_parameter *param)
 {
@@ -1086,6 +1017,9 @@
 		return 0;
 
 	case Opt_name:
+		/* blocked by boot param? */
+		if (cgroup_no_v1_named)
+			return cg_invalf(fc, "cgroup1: Blocked by boot paramter");
 		/* Can't specify an empty name */
 		if (!param->size)
 			return cg_invalf(fc, "cgroup1: Empty name");
@@ -1223,20 +1157,12 @@
  */
 int cgroup1_get_tree(struct fs_context *fc)
 {
-<<<<<<< HEAD
-	struct cgroup_sb_opts opts;
-	struct cgroup_root *root;
-	struct cgroup_subsys *ss;
-	struct dentry *dentry;
-	int i, ret;
-=======
 	struct cgroup_fs_context *ctx = cgroup_fc2context(fc);
 	struct super_block *pinned_sb = NULL;
 	struct cgroup_root *root;
 	struct cgroup_subsys *ss;
 	int i, ret = cgroup1_validate(fc);
 	bool new_root = false;
->>>>>>> 1fab5fff
 
 	if (ret)
 		return ret;
@@ -1294,8 +1220,6 @@
 		if (root->flags ^ ctx->flags)
 			pr_warn("new mount options do not match the existing superblock, will be ignored\n");
 
-<<<<<<< HEAD
-=======
 		/*
 		 * We want to reuse @root whose lifetime is governed by its
 		 * ->cgrp.  Let's check whether @root is alive and keep it
@@ -1318,7 +1242,6 @@
 		}
 
 		ctx->root = root;
->>>>>>> 1fab5fff
 		ret = 0;
 		goto out_unlock;
 	}
@@ -1344,43 +1267,20 @@
 		ret = -ENOMEM;
 		goto err_unlock;
 	}
-<<<<<<< HEAD
-=======
 	new_root = true;
 	ctx->root = root;
->>>>>>> 1fab5fff
 
 	init_cgroup_root(ctx);
 
-<<<<<<< HEAD
-	ret = cgroup_setup_root(root, opts.subsys_mask);
-=======
 	ret = cgroup_setup_root(root, ctx->subsys_mask, PERCPU_REF_INIT_DEAD);
->>>>>>> 1fab5fff
 	if (ret)
 		goto err_unlock;
 
 out_unlock:
-	if (!ret && !percpu_ref_tryget_live(&root->cgrp.self.refcnt)) {
-		mutex_unlock(&cgroup_mutex);
-		msleep(10);
-		ret = restart_syscall();
-		goto out_free;
-	}
 	mutex_unlock(&cgroup_mutex);
 
 	ret = cgroup_do_get_tree(fc);
 
-<<<<<<< HEAD
-	if (!IS_ERR(dentry) && percpu_ref_is_dying(&root->cgrp.self.refcnt)) {
-		struct super_block *sb = dentry->d_sb;
-		dput(dentry);
-		deactivate_locked_super(sb);
-		msleep(10);
-		dentry = ERR_PTR(restart_syscall());
-	}
-	return dentry;
-=======
 	/*
 	 * There's a race window after we release cgroup_mutex and before
 	 * allocating a superblock. Make sure a concurrent process won't
@@ -1409,7 +1309,6 @@
 err_unlock:
 	mutex_unlock(&cgroup_mutex);
 	return ret;
->>>>>>> 1fab5fff
 }
 
 static int __init cgroup1_wq_init(void)

/* Copyright (c) 2017 Covalent IO, Inc. http://covalent.io
 *
 * This program is free software; you can redistribute it and/or
 * modify it under the terms of version 2 of the GNU General Public
 * License as published by the Free Software Foundation.
 *
 * This program is distributed in the hope that it will be useful, but
 * WITHOUT ANY WARRANTY; without even the implied warranty of
 * MERCHANTABILITY or FITNESS FOR A PARTICULAR PURPOSE. See the GNU
 * General Public License for more details.
 */

/* Devmaps primary use is as a backend map for XDP BPF helper call
 * bpf_redirect_map(). Because XDP is mostly concerned with performance we
 * spent some effort to ensure the datapath with redirect maps does not use
 * any locking. This is a quick note on the details.
 *
 * We have three possible paths to get into the devmap control plane bpf
 * syscalls, bpf programs, and driver side xmit/flush operations. A bpf syscall
 * will invoke an update, delete, or lookup operation. To ensure updates and
 * deletes appear atomic from the datapath side xchg() is used to modify the
 * netdev_map array. Then because the datapath does a lookup into the netdev_map
 * array (read-only) from an RCU critical section we use call_rcu() to wait for
 * an rcu grace period before free'ing the old data structures. This ensures the
 * datapath always has a valid copy. However, the datapath does a "flush"
 * operation that pushes any pending packets in the driver outside the RCU
 * critical section. Each bpf_dtab_netdev tracks these pending operations using
 * an atomic per-cpu bitmap. The bpf_dtab_netdev object will not be destroyed
 * until all bits are cleared indicating outstanding flush operations have
 * completed.
 *
 * BPF syscalls may race with BPF program calls on any of the update, delete
 * or lookup operations. As noted above the xchg() operation also keep the
 * netdev_map consistent in this case. From the devmap side BPF programs
 * calling into these operations are the same as multiple user space threads
 * making system calls.
 *
 * Finally, any of the above may race with a netdev_unregister notifier. The
 * unregister notifier must search for net devices in the map structure that
 * contain a reference to the net device and remove them. This is a two step
 * process (a) dereference the bpf_dtab_netdev object in netdev_map and (b)
 * check to see if the ifindex is the same as the net_device being removed.
 * When removing the dev a cmpxchg() is used to ensure the correct dev is
 * removed, in the case of a concurrent update or delete operation it is
 * possible that the initially referenced dev is no longer in the map. As the
 * notifier hook walks the map we know that new dev references can not be
 * added by the user because core infrastructure ensures dev_get_by_index()
 * calls will fail at this point.
 */
#include <linux/bpf.h>
#include <net/xdp.h>
#include <linux/filter.h>
#include <trace/events/xdp.h>

#define DEV_CREATE_FLAG_MASK \
	(BPF_F_NUMA_NODE | BPF_F_RDONLY | BPF_F_WRONLY)

#define DEV_MAP_BULK_SIZE 16
struct xdp_bulk_queue {
	struct xdp_frame *q[DEV_MAP_BULK_SIZE];
	struct net_device *dev_rx;
	unsigned int count;
};

struct bpf_dtab_netdev {
	struct net_device *dev; /* must be first member, due to tracepoint */
	struct bpf_dtab *dtab;
	unsigned int bit;
	struct xdp_bulk_queue __percpu *bulkq;
	struct rcu_head rcu;
};

struct bpf_dtab {
	struct bpf_map map;
	struct bpf_dtab_netdev **netdev_map;
	unsigned long __percpu *flush_needed;
	struct list_head list;
};

static DEFINE_SPINLOCK(dev_map_lock);
static LIST_HEAD(dev_map_list);

static u64 dev_map_bitmap_size(const union bpf_attr *attr)
{
	return BITS_TO_LONGS((u64) attr->max_entries) * sizeof(unsigned long);
}

static struct bpf_map *dev_map_alloc(union bpf_attr *attr)
{
	struct bpf_dtab *dtab;
	int err = -EINVAL;
	u64 cost;

	if (!capable(CAP_NET_ADMIN))
		return ERR_PTR(-EPERM);

	/* check sanity of attributes */
	if (attr->max_entries == 0 || attr->key_size != 4 ||
	    attr->value_size != 4 || attr->map_flags & ~DEV_CREATE_FLAG_MASK)
		return ERR_PTR(-EINVAL);

	dtab = kzalloc(sizeof(*dtab), GFP_USER);
	if (!dtab)
		return ERR_PTR(-ENOMEM);

	bpf_map_init_from_attr(&dtab->map, attr);

	/* make sure page count doesn't overflow */
	cost = (u64) dtab->map.max_entries * sizeof(struct bpf_dtab_netdev *);
	cost += dev_map_bitmap_size(attr) * num_possible_cpus();
	if (cost >= U32_MAX - PAGE_SIZE)
		goto free_dtab;

	dtab->map.pages = round_up(cost, PAGE_SIZE) >> PAGE_SHIFT;

	/* if map size is larger than memlock limit, reject it early */
	err = bpf_map_precharge_memlock(dtab->map.pages);
	if (err)
		goto free_dtab;

	err = -ENOMEM;

	/* A per cpu bitfield with a bit per possible net device */
	dtab->flush_needed = __alloc_percpu_gfp(dev_map_bitmap_size(attr),
						__alignof__(unsigned long),
						GFP_KERNEL | __GFP_NOWARN);
	if (!dtab->flush_needed)
		goto free_dtab;

	dtab->netdev_map = bpf_map_area_alloc(dtab->map.max_entries *
					      sizeof(struct bpf_dtab_netdev *),
					      dtab->map.numa_node);
	if (!dtab->netdev_map)
		goto free_dtab;

	spin_lock(&dev_map_lock);
	list_add_tail_rcu(&dtab->list, &dev_map_list);
	spin_unlock(&dev_map_lock);

	return &dtab->map;
free_dtab:
	free_percpu(dtab->flush_needed);
	kfree(dtab);
	return ERR_PTR(err);
}

static void dev_map_free(struct bpf_map *map)
{
	struct bpf_dtab *dtab = container_of(map, struct bpf_dtab, map);
	int i, cpu;

	/* At this point bpf_prog->aux->refcnt == 0 and this map->refcnt == 0,
	 * so the programs (can be more than one that used this map) were
	 * disconnected from events. Wait for outstanding critical sections in
	 * these programs to complete. The rcu critical section only guarantees
	 * no further reads against netdev_map. It does __not__ ensure pending
	 * flush operations (if any) are complete.
	 */

	spin_lock(&dev_map_lock);
	list_del_rcu(&dtab->list);
	spin_unlock(&dev_map_lock);

	synchronize_rcu();

	/* To ensure all pending flush operations have completed wait for flush
	 * bitmap to indicate all flush_needed bits to be zero on _all_ cpus.
	 * Because the above synchronize_rcu() ensures the map is disconnected
	 * from the program we can assume no new bits will be set.
	 */
	for_each_online_cpu(cpu) {
		unsigned long *bitmap = per_cpu_ptr(dtab->flush_needed, cpu);

		while (!bitmap_empty(bitmap, dtab->map.max_entries))
			cond_resched();
	}

	for (i = 0; i < dtab->map.max_entries; i++) {
		struct bpf_dtab_netdev *dev;

		dev = dtab->netdev_map[i];
		if (!dev)
			continue;

		dev_put(dev->dev);
		kfree(dev);
	}

	free_percpu(dtab->flush_needed);
	bpf_map_area_free(dtab->netdev_map);
	kfree(dtab);
}

static int dev_map_get_next_key(struct bpf_map *map, void *key, void *next_key)
{
	struct bpf_dtab *dtab = container_of(map, struct bpf_dtab, map);
	u32 index = key ? *(u32 *)key : U32_MAX;
	u32 *next = next_key;

	if (index >= dtab->map.max_entries) {
		*next = 0;
		return 0;
	}

	if (index == dtab->map.max_entries - 1)
		return -ENOENT;
	*next = index + 1;
	return 0;
}

void __dev_map_insert_ctx(struct bpf_map *map, u32 bit)
{
	struct bpf_dtab *dtab = container_of(map, struct bpf_dtab, map);
	unsigned long *bitmap = this_cpu_ptr(dtab->flush_needed);

	__set_bit(bit, bitmap);
}

static int bq_xmit_all(struct bpf_dtab_netdev *obj,
		       struct xdp_bulk_queue *bq, u32 flags)
{
	struct net_device *dev = obj->dev;
	int sent = 0, drops = 0, err = 0;
	int i;

	if (unlikely(!bq->count))
		return 0;

	for (i = 0; i < bq->count; i++) {
		struct xdp_frame *xdpf = bq->q[i];

		prefetch(xdpf);
	}

	sent = dev->netdev_ops->ndo_xdp_xmit(dev, bq->count, bq->q, flags);
	if (sent < 0) {
		err = sent;
		sent = 0;
		goto error;
	}
	drops = bq->count - sent;
out:
	bq->count = 0;

	trace_xdp_devmap_xmit(&obj->dtab->map, obj->bit,
			      sent, drops, bq->dev_rx, dev, err);
	bq->dev_rx = NULL;
	return 0;
error:
	/* If ndo_xdp_xmit fails with an errno, no frames have been
	 * xmit'ed and it's our responsibility to them free all.
	 */
	for (i = 0; i < bq->count; i++) {
		struct xdp_frame *xdpf = bq->q[i];

		/* RX path under NAPI protection, can return frames faster */
		xdp_return_frame_rx_napi(xdpf);
		drops++;
	}
	goto out;
}

/* __dev_map_flush is called from xdp_do_flush_map() which _must_ be signaled
 * from the driver before returning from its napi->poll() routine. The poll()
 * routine is called either from busy_poll context or net_rx_action signaled
 * from NET_RX_SOFTIRQ. Either way the poll routine must complete before the
 * net device can be torn down. On devmap tear down we ensure the ctx bitmap
 * is zeroed before completing to ensure all flush operations have completed.
 */
void __dev_map_flush(struct bpf_map *map)
{
	struct bpf_dtab *dtab = container_of(map, struct bpf_dtab, map);
	unsigned long *bitmap = this_cpu_ptr(dtab->flush_needed);
	u32 bit;

	for_each_set_bit(bit, bitmap, map->max_entries) {
		struct bpf_dtab_netdev *dev = READ_ONCE(dtab->netdev_map[bit]);
		struct xdp_bulk_queue *bq;

		/* This is possible if the dev entry is removed by user space
		 * between xdp redirect and flush op.
		 */
		if (unlikely(!dev))
			continue;

		__clear_bit(bit, bitmap);

		bq = this_cpu_ptr(dev->bulkq);
		bq_xmit_all(dev, bq, XDP_XMIT_FLUSH);
	}
}

/* rcu_read_lock (from syscall and BPF contexts) ensures that if a delete and/or
 * update happens in parallel here a dev_put wont happen until after reading the
 * ifindex.
 */
struct bpf_dtab_netdev *__dev_map_lookup_elem(struct bpf_map *map, u32 key)
{
	struct bpf_dtab *dtab = container_of(map, struct bpf_dtab, map);
	struct bpf_dtab_netdev *obj;

	if (key >= map->max_entries)
		return NULL;

	obj = READ_ONCE(dtab->netdev_map[key]);
	return obj;
}

/* Runs under RCU-read-side, plus in softirq under NAPI protection.
 * Thus, safe percpu variable access.
 */
static int bq_enqueue(struct bpf_dtab_netdev *obj, struct xdp_frame *xdpf,
		      struct net_device *dev_rx)

{
	struct xdp_bulk_queue *bq = this_cpu_ptr(obj->bulkq);

	if (unlikely(bq->count == DEV_MAP_BULK_SIZE))
		bq_xmit_all(obj, bq, 0);

	/* Ingress dev_rx will be the same for all xdp_frame's in
	 * bulk_queue, because bq stored per-CPU and must be flushed
	 * from net_device drivers NAPI func end.
	 */
	if (!bq->dev_rx)
		bq->dev_rx = dev_rx;

	bq->q[bq->count++] = xdpf;
	return 0;
}

int dev_map_enqueue(struct bpf_dtab_netdev *dst, struct xdp_buff *xdp,
		    struct net_device *dev_rx)
{
	struct net_device *dev = dst->dev;
	struct xdp_frame *xdpf;
<<<<<<< HEAD
=======
	int err;
>>>>>>> 2fb7b719

	if (!dev->netdev_ops->ndo_xdp_xmit)
		return -EOPNOTSUPP;

<<<<<<< HEAD
=======
	err = xdp_ok_fwd_dev(dev, xdp->data_end - xdp->data);
	if (unlikely(err))
		return err;

>>>>>>> 2fb7b719
	xdpf = convert_to_xdp_frame(xdp);
	if (unlikely(!xdpf))
		return -EOVERFLOW;

	return bq_enqueue(dst, xdpf, dev_rx);
}

int dev_map_generic_redirect(struct bpf_dtab_netdev *dst, struct sk_buff *skb,
			     struct bpf_prog *xdp_prog)
{
	int err;

<<<<<<< HEAD
	err = __xdp_generic_ok_fwd_dev(skb, dst->dev);
=======
	err = xdp_ok_fwd_dev(dst->dev, skb->len);
>>>>>>> 2fb7b719
	if (unlikely(err))
		return err;
	skb->dev = dst->dev;
	generic_xdp_tx(skb, xdp_prog);

	return 0;
}

static void *dev_map_lookup_elem(struct bpf_map *map, void *key)
{
	struct bpf_dtab_netdev *obj = __dev_map_lookup_elem(map, *(u32 *)key);
	struct net_device *dev = obj ? obj->dev : NULL;

	return dev ? &dev->ifindex : NULL;
}

static void dev_map_flush_old(struct bpf_dtab_netdev *dev)
{
	if (dev->dev->netdev_ops->ndo_xdp_xmit) {
		struct xdp_bulk_queue *bq;
		unsigned long *bitmap;

		int cpu;

		for_each_online_cpu(cpu) {
			bitmap = per_cpu_ptr(dev->dtab->flush_needed, cpu);
			__clear_bit(dev->bit, bitmap);

			bq = per_cpu_ptr(dev->bulkq, cpu);
			bq_xmit_all(dev, bq, XDP_XMIT_FLUSH);
		}
	}
}

static void __dev_map_entry_free(struct rcu_head *rcu)
{
	struct bpf_dtab_netdev *dev;

	dev = container_of(rcu, struct bpf_dtab_netdev, rcu);
	dev_map_flush_old(dev);
	free_percpu(dev->bulkq);
	dev_put(dev->dev);
	kfree(dev);
}

static int dev_map_delete_elem(struct bpf_map *map, void *key)
{
	struct bpf_dtab *dtab = container_of(map, struct bpf_dtab, map);
	struct bpf_dtab_netdev *old_dev;
	int k = *(u32 *)key;

	if (k >= map->max_entries)
		return -EINVAL;

	/* Use call_rcu() here to ensure any rcu critical sections have
	 * completed, but this does not guarantee a flush has happened
	 * yet. Because driver side rcu_read_lock/unlock only protects the
	 * running XDP program. However, for pending flush operations the
	 * dev and ctx are stored in another per cpu map. And additionally,
	 * the driver tear down ensures all soft irqs are complete before
	 * removing the net device in the case of dev_put equals zero.
	 */
	old_dev = xchg(&dtab->netdev_map[k], NULL);
	if (old_dev)
		call_rcu(&old_dev->rcu, __dev_map_entry_free);
	return 0;
}

static int dev_map_update_elem(struct bpf_map *map, void *key, void *value,
				u64 map_flags)
{
	struct bpf_dtab *dtab = container_of(map, struct bpf_dtab, map);
	struct net *net = current->nsproxy->net_ns;
	gfp_t gfp = GFP_ATOMIC | __GFP_NOWARN;
	struct bpf_dtab_netdev *dev, *old_dev;
	u32 i = *(u32 *)key;
	u32 ifindex = *(u32 *)value;

	if (unlikely(map_flags > BPF_EXIST))
		return -EINVAL;
	if (unlikely(i >= dtab->map.max_entries))
		return -E2BIG;
	if (unlikely(map_flags == BPF_NOEXIST))
		return -EEXIST;

	if (!ifindex) {
		dev = NULL;
	} else {
		dev = kmalloc_node(sizeof(*dev), gfp, map->numa_node);
		if (!dev)
			return -ENOMEM;

		dev->bulkq = __alloc_percpu_gfp(sizeof(*dev->bulkq),
						sizeof(void *), gfp);
		if (!dev->bulkq) {
			kfree(dev);
			return -ENOMEM;
		}

		dev->dev = dev_get_by_index(net, ifindex);
		if (!dev->dev) {
			free_percpu(dev->bulkq);
			kfree(dev);
			return -EINVAL;
		}

		dev->bit = i;
		dev->dtab = dtab;
	}

	/* Use call_rcu() here to ensure rcu critical sections have completed
	 * Remembering the driver side flush operation will happen before the
	 * net device is removed.
	 */
	old_dev = xchg(&dtab->netdev_map[i], dev);
	if (old_dev)
		call_rcu(&old_dev->rcu, __dev_map_entry_free);

	return 0;
}

const struct bpf_map_ops dev_map_ops = {
	.map_alloc = dev_map_alloc,
	.map_free = dev_map_free,
	.map_get_next_key = dev_map_get_next_key,
	.map_lookup_elem = dev_map_lookup_elem,
	.map_update_elem = dev_map_update_elem,
	.map_delete_elem = dev_map_delete_elem,
};

static int dev_map_notification(struct notifier_block *notifier,
				ulong event, void *ptr)
{
	struct net_device *netdev = netdev_notifier_info_to_dev(ptr);
	struct bpf_dtab *dtab;
	int i;

	switch (event) {
	case NETDEV_UNREGISTER:
		/* This rcu_read_lock/unlock pair is needed because
		 * dev_map_list is an RCU list AND to ensure a delete
		 * operation does not free a netdev_map entry while we
		 * are comparing it against the netdev being unregistered.
		 */
		rcu_read_lock();
		list_for_each_entry_rcu(dtab, &dev_map_list, list) {
			for (i = 0; i < dtab->map.max_entries; i++) {
				struct bpf_dtab_netdev *dev, *odev;

				dev = READ_ONCE(dtab->netdev_map[i]);
				if (!dev ||
				    dev->dev->ifindex != netdev->ifindex)
					continue;
				odev = cmpxchg(&dtab->netdev_map[i], dev, NULL);
				if (dev == odev)
					call_rcu(&dev->rcu,
						 __dev_map_entry_free);
			}
		}
		rcu_read_unlock();
		break;
	default:
		break;
	}
	return NOTIFY_OK;
}

static struct notifier_block dev_map_notifier = {
	.notifier_call = dev_map_notification,
};

static int __init dev_map_init(void)
{
	/* Assure tracepoint shadow struct _bpf_dtab_netdev is in sync */
	BUILD_BUG_ON(offsetof(struct bpf_dtab_netdev, dev) !=
		     offsetof(struct _bpf_dtab_netdev, dev));
	register_netdevice_notifier(&dev_map_notifier);
	return 0;
}

subsys_initcall(dev_map_init);<|MERGE_RESOLUTION|>--- conflicted
+++ resolved
@@ -334,21 +334,15 @@
 {
 	struct net_device *dev = dst->dev;
 	struct xdp_frame *xdpf;
-<<<<<<< HEAD
-=======
 	int err;
->>>>>>> 2fb7b719
 
 	if (!dev->netdev_ops->ndo_xdp_xmit)
 		return -EOPNOTSUPP;
 
-<<<<<<< HEAD
-=======
 	err = xdp_ok_fwd_dev(dev, xdp->data_end - xdp->data);
 	if (unlikely(err))
 		return err;
 
->>>>>>> 2fb7b719
 	xdpf = convert_to_xdp_frame(xdp);
 	if (unlikely(!xdpf))
 		return -EOVERFLOW;
@@ -361,11 +355,7 @@
 {
 	int err;
 
-<<<<<<< HEAD
-	err = __xdp_generic_ok_fwd_dev(skb, dst->dev);
-=======
 	err = xdp_ok_fwd_dev(dst->dev, skb->len);
->>>>>>> 2fb7b719
 	if (unlikely(err))
 		return err;
 	skb->dev = dst->dev;

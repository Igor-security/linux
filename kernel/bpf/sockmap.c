/* Copyright (c) 2017 Covalent IO, Inc. http://covalent.io
 *
 * This program is free software; you can redistribute it and/or
 * modify it under the terms of version 2 of the GNU General Public
 * License as published by the Free Software Foundation.
 *
 * This program is distributed in the hope that it will be useful, but
 * WITHOUT ANY WARRANTY; without even the implied warranty of
 * MERCHANTABILITY or FITNESS FOR A PARTICULAR PURPOSE. See the GNU
 * General Public License for more details.
 */

/* A BPF sock_map is used to store sock objects. This is primarly used
 * for doing socket redirect with BPF helper routines.
 *
 * A sock map may have BPF programs attached to it, currently a program
 * used to parse packets and a program to provide a verdict and redirect
 * decision on the packet are supported. Any programs attached to a sock
 * map are inherited by sock objects when they are added to the map. If
 * no BPF programs are attached the sock object may only be used for sock
 * redirect.
 *
 * A sock object may be in multiple maps, but can only inherit a single
 * parse or verdict program. If adding a sock object to a map would result
 * in having multiple parsing programs the update will return an EBUSY error.
 *
 * For reference this program is similar to devmap used in XDP context
 * reviewing these together may be useful. For an example please review
 * ./samples/bpf/sockmap/.
 */
#include <linux/bpf.h>
#include <net/sock.h>
#include <linux/filter.h>
#include <linux/errno.h>
#include <linux/file.h>
#include <linux/kernel.h>
#include <linux/net.h>
#include <linux/skbuff.h>
#include <linux/workqueue.h>
#include <linux/list.h>
#include <linux/mm.h>
#include <net/strparser.h>
#include <net/tcp.h>
#include <linux/ptr_ring.h>
#include <net/inet_common.h>
#include <linux/sched/signal.h>

#define SOCK_CREATE_FLAG_MASK \
	(BPF_F_NUMA_NODE | BPF_F_RDONLY | BPF_F_WRONLY)

struct bpf_sock_progs {
	struct bpf_prog *bpf_tx_msg;
	struct bpf_prog *bpf_parse;
	struct bpf_prog *bpf_verdict;
};

struct bpf_stab {
	struct bpf_map map;
	struct sock **sock_map;
	struct bpf_sock_progs progs;
};

struct bucket {
	struct hlist_head head;
	raw_spinlock_t lock;
};

struct bpf_htab {
	struct bpf_map map;
	struct bucket *buckets;
	atomic_t count;
	u32 n_buckets;
	u32 elem_size;
	struct bpf_sock_progs progs;
	struct rcu_head rcu;
};

struct htab_elem {
	struct rcu_head rcu;
	struct hlist_node hash_node;
	u32 hash;
	struct sock *sk;
	char key[0];
};

enum smap_psock_state {
	SMAP_TX_RUNNING,
};

struct smap_psock_map_entry {
	struct list_head list;
	struct sock **entry;
	struct htab_elem __rcu *hash_link;
	struct bpf_htab __rcu *htab;
};

struct smap_psock {
	struct rcu_head	rcu;
	refcount_t refcnt;

	/* datapath variables */
	struct sk_buff_head rxqueue;
	bool strp_enabled;

	/* datapath error path cache across tx work invocations */
	int save_rem;
	int save_off;
	struct sk_buff *save_skb;

	/* datapath variables for tx_msg ULP */
	struct sock *sk_redir;
	int apply_bytes;
	int cork_bytes;
	int sg_size;
	int eval;
	struct sk_msg_buff *cork;
	struct list_head ingress;

	struct strparser strp;
	struct bpf_prog *bpf_tx_msg;
	struct bpf_prog *bpf_parse;
	struct bpf_prog *bpf_verdict;
	struct list_head maps;
	spinlock_t maps_lock;

	/* Back reference used when sock callback trigger sockmap operations */
	struct sock *sock;
	unsigned long state;

	struct work_struct tx_work;
	struct work_struct gc_work;

	struct proto *sk_proto;
	void (*save_close)(struct sock *sk, long timeout);
	void (*save_data_ready)(struct sock *sk);
	void (*save_write_space)(struct sock *sk);
};

static void smap_release_sock(struct smap_psock *psock, struct sock *sock);
static int bpf_tcp_recvmsg(struct sock *sk, struct msghdr *msg, size_t len,
			   int nonblock, int flags, int *addr_len);
static int bpf_tcp_sendmsg(struct sock *sk, struct msghdr *msg, size_t size);
static int bpf_tcp_sendpage(struct sock *sk, struct page *page,
			    int offset, size_t size, int flags);
static void bpf_tcp_close(struct sock *sk, long timeout);

static inline struct smap_psock *smap_psock_sk(const struct sock *sk)
{
	return rcu_dereference_sk_user_data(sk);
}

static bool bpf_tcp_stream_read(const struct sock *sk)
{
	struct smap_psock *psock;
	bool empty = true;

	rcu_read_lock();
	psock = smap_psock_sk(sk);
	if (unlikely(!psock))
		goto out;
	empty = list_empty(&psock->ingress);
out:
	rcu_read_unlock();
	return !empty;
}

enum {
	SOCKMAP_IPV4,
	SOCKMAP_IPV6,
	SOCKMAP_NUM_PROTS,
};

enum {
	SOCKMAP_BASE,
	SOCKMAP_TX,
	SOCKMAP_NUM_CONFIGS,
};

static struct proto *saved_tcpv6_prot __read_mostly;
static DEFINE_SPINLOCK(tcpv6_prot_lock);
static struct proto bpf_tcp_prots[SOCKMAP_NUM_PROTS][SOCKMAP_NUM_CONFIGS];
static void build_protos(struct proto prot[SOCKMAP_NUM_CONFIGS],
			 struct proto *base)
{
	prot[SOCKMAP_BASE]			= *base;
	prot[SOCKMAP_BASE].close		= bpf_tcp_close;
	prot[SOCKMAP_BASE].recvmsg		= bpf_tcp_recvmsg;
	prot[SOCKMAP_BASE].stream_memory_read	= bpf_tcp_stream_read;

	prot[SOCKMAP_TX]			= prot[SOCKMAP_BASE];
	prot[SOCKMAP_TX].sendmsg		= bpf_tcp_sendmsg;
	prot[SOCKMAP_TX].sendpage		= bpf_tcp_sendpage;
}

static void update_sk_prot(struct sock *sk, struct smap_psock *psock)
{
	int family = sk->sk_family == AF_INET6 ? SOCKMAP_IPV6 : SOCKMAP_IPV4;
	int conf = psock->bpf_tx_msg ? SOCKMAP_TX : SOCKMAP_BASE;

	sk->sk_prot = &bpf_tcp_prots[family][conf];
}

static int bpf_tcp_init(struct sock *sk)
{
	struct smap_psock *psock;

	rcu_read_lock();
	psock = smap_psock_sk(sk);
	if (unlikely(!psock)) {
		rcu_read_unlock();
		return -EINVAL;
	}

	if (unlikely(psock->sk_proto)) {
		rcu_read_unlock();
		return -EBUSY;
	}

	psock->save_close = sk->sk_prot->close;
	psock->sk_proto = sk->sk_prot;

	/* Build IPv6 sockmap whenever the address of tcpv6_prot changes */
	if (sk->sk_family == AF_INET6 &&
	    unlikely(sk->sk_prot != smp_load_acquire(&saved_tcpv6_prot))) {
		spin_lock_bh(&tcpv6_prot_lock);
		if (likely(sk->sk_prot != saved_tcpv6_prot)) {
			build_protos(bpf_tcp_prots[SOCKMAP_IPV6], sk->sk_prot);
			smp_store_release(&saved_tcpv6_prot, sk->sk_prot);
		}
		spin_unlock_bh(&tcpv6_prot_lock);
	}
	update_sk_prot(sk, psock);
	rcu_read_unlock();
	return 0;
}

static void smap_release_sock(struct smap_psock *psock, struct sock *sock);
static int free_start_sg(struct sock *sk, struct sk_msg_buff *md);

static void bpf_tcp_release(struct sock *sk)
{
	struct smap_psock *psock;

	rcu_read_lock();
	psock = smap_psock_sk(sk);
	if (unlikely(!psock))
		goto out;

	if (psock->cork) {
		free_start_sg(psock->sock, psock->cork);
		kfree(psock->cork);
		psock->cork = NULL;
	}

	if (psock->sk_proto) {
		sk->sk_prot = psock->sk_proto;
		psock->sk_proto = NULL;
	}
out:
	rcu_read_unlock();
}

static struct htab_elem *lookup_elem_raw(struct hlist_head *head,
					 u32 hash, void *key, u32 key_size)
{
	struct htab_elem *l;

	hlist_for_each_entry_rcu(l, head, hash_node) {
		if (l->hash == hash && !memcmp(&l->key, key, key_size))
			return l;
	}

	return NULL;
}

static inline struct bucket *__select_bucket(struct bpf_htab *htab, u32 hash)
{
	return &htab->buckets[hash & (htab->n_buckets - 1)];
}

static inline struct hlist_head *select_bucket(struct bpf_htab *htab, u32 hash)
{
	return &__select_bucket(htab, hash)->head;
}

static void free_htab_elem(struct bpf_htab *htab, struct htab_elem *l)
{
	atomic_dec(&htab->count);
	kfree_rcu(l, rcu);
}

static struct smap_psock_map_entry *psock_map_pop(struct sock *sk,
						  struct smap_psock *psock)
{
	struct smap_psock_map_entry *e;

	spin_lock_bh(&psock->maps_lock);
	e = list_first_entry_or_null(&psock->maps,
				     struct smap_psock_map_entry,
				     list);
	if (e)
		list_del(&e->list);
	spin_unlock_bh(&psock->maps_lock);
	return e;
}

static void bpf_tcp_close(struct sock *sk, long timeout)
{
	void (*close_fun)(struct sock *sk, long timeout);
	struct smap_psock_map_entry *e;
	struct sk_msg_buff *md, *mtmp;
	struct smap_psock *psock;
	struct sock *osk;

	lock_sock(sk);
	rcu_read_lock();
	psock = smap_psock_sk(sk);
	if (unlikely(!psock)) {
		rcu_read_unlock();
		release_sock(sk);
		return sk->sk_prot->close(sk, timeout);
	}

	/* The psock may be destroyed anytime after exiting the RCU critial
	 * section so by the time we use close_fun the psock may no longer
	 * be valid. However, bpf_tcp_close is called with the sock lock
	 * held so the close hook and sk are still valid.
	 */
	close_fun = psock->save_close;

	if (psock->cork) {
		free_start_sg(psock->sock, psock->cork);
		kfree(psock->cork);
		psock->cork = NULL;
	}

	list_for_each_entry_safe(md, mtmp, &psock->ingress, list) {
		list_del(&md->list);
		free_start_sg(psock->sock, md);
		kfree(md);
	}

	e = psock_map_pop(sk, psock);
	while (e) {
		if (e->entry) {
			osk = cmpxchg(e->entry, sk, NULL);
			if (osk == sk) {
				smap_release_sock(psock, sk);
			}
		} else {
			struct htab_elem *link = rcu_dereference(e->hash_link);
			struct bpf_htab *htab = rcu_dereference(e->htab);
			struct hlist_head *head;
			struct htab_elem *l;
			struct bucket *b;

			b = __select_bucket(htab, link->hash);
			head = &b->head;
			raw_spin_lock_bh(&b->lock);
			l = lookup_elem_raw(head,
					    link->hash, link->key,
					    htab->map.key_size);
			/* If another thread deleted this object skip deletion.
			 * The refcnt on psock may or may not be zero.
			 */
			if (l) {
				hlist_del_rcu(&link->hash_node);
				smap_release_sock(psock, link->sk);
				free_htab_elem(htab, link);
			}
			raw_spin_unlock_bh(&b->lock);
		}
		e = psock_map_pop(sk, psock);
	}
	rcu_read_unlock();
	release_sock(sk);
	close_fun(sk, timeout);
}

enum __sk_action {
	__SK_DROP = 0,
	__SK_PASS,
	__SK_REDIRECT,
	__SK_NONE,
};

static struct tcp_ulp_ops bpf_tcp_ulp_ops __read_mostly = {
	.name		= "bpf_tcp",
	.uid		= TCP_ULP_BPF,
	.user_visible	= false,
	.owner		= NULL,
	.init		= bpf_tcp_init,
	.release	= bpf_tcp_release,
};

static int memcopy_from_iter(struct sock *sk,
			     struct sk_msg_buff *md,
			     struct iov_iter *from, int bytes)
{
	struct scatterlist *sg = md->sg_data;
	int i = md->sg_curr, rc = -ENOSPC;

	do {
		int copy;
		char *to;

		if (md->sg_copybreak >= sg[i].length) {
			md->sg_copybreak = 0;

			if (++i == MAX_SKB_FRAGS)
				i = 0;

			if (i == md->sg_end)
				break;
		}

		copy = sg[i].length - md->sg_copybreak;
		to = sg_virt(&sg[i]) + md->sg_copybreak;
		md->sg_copybreak += copy;

		if (sk->sk_route_caps & NETIF_F_NOCACHE_COPY)
			rc = copy_from_iter_nocache(to, copy, from);
		else
			rc = copy_from_iter(to, copy, from);

		if (rc != copy) {
			rc = -EFAULT;
			goto out;
		}

		bytes -= copy;
		if (!bytes)
			break;

		md->sg_copybreak = 0;
		if (++i == MAX_SKB_FRAGS)
			i = 0;
	} while (i != md->sg_end);
out:
	md->sg_curr = i;
	return rc;
}

static int bpf_tcp_push(struct sock *sk, int apply_bytes,
			struct sk_msg_buff *md,
			int flags, bool uncharge)
{
	bool apply = apply_bytes;
	struct scatterlist *sg;
	int offset, ret = 0;
	struct page *p;
	size_t size;

	while (1) {
		sg = md->sg_data + md->sg_start;
		size = (apply && apply_bytes < sg->length) ?
			apply_bytes : sg->length;
		offset = sg->offset;

		tcp_rate_check_app_limited(sk);
		p = sg_page(sg);
retry:
		ret = do_tcp_sendpages(sk, p, offset, size, flags);
		if (ret != size) {
			if (ret > 0) {
				if (apply)
					apply_bytes -= ret;

				sg->offset += ret;
				sg->length -= ret;
				size -= ret;
				offset += ret;
				if (uncharge)
					sk_mem_uncharge(sk, ret);
				goto retry;
			}

			return ret;
		}

		if (apply)
			apply_bytes -= ret;
		sg->offset += ret;
		sg->length -= ret;
		if (uncharge)
			sk_mem_uncharge(sk, ret);

		if (!sg->length) {
			put_page(p);
			md->sg_start++;
			if (md->sg_start == MAX_SKB_FRAGS)
				md->sg_start = 0;
			sg_init_table(sg, 1);

			if (md->sg_start == md->sg_end)
				break;
		}

		if (apply && !apply_bytes)
			break;
	}
	return 0;
}

static inline void bpf_compute_data_pointers_sg(struct sk_msg_buff *md)
{
	struct scatterlist *sg = md->sg_data + md->sg_start;

	if (md->sg_copy[md->sg_start]) {
		md->data = md->data_end = 0;
	} else {
		md->data = sg_virt(sg);
		md->data_end = md->data + sg->length;
	}
}

static void return_mem_sg(struct sock *sk, int bytes, struct sk_msg_buff *md)
{
	struct scatterlist *sg = md->sg_data;
	int i = md->sg_start;

	do {
		int uncharge = (bytes < sg[i].length) ? bytes : sg[i].length;

		sk_mem_uncharge(sk, uncharge);
		bytes -= uncharge;
		if (!bytes)
			break;
		i++;
		if (i == MAX_SKB_FRAGS)
			i = 0;
	} while (i != md->sg_end);
}

static void free_bytes_sg(struct sock *sk, int bytes,
			  struct sk_msg_buff *md, bool charge)
{
	struct scatterlist *sg = md->sg_data;
	int i = md->sg_start, free;

	while (bytes && sg[i].length) {
		free = sg[i].length;
		if (bytes < free) {
			sg[i].length -= bytes;
			sg[i].offset += bytes;
			if (charge)
				sk_mem_uncharge(sk, bytes);
			break;
		}

		if (charge)
			sk_mem_uncharge(sk, sg[i].length);
		put_page(sg_page(&sg[i]));
		bytes -= sg[i].length;
		sg[i].length = 0;
		sg[i].page_link = 0;
		sg[i].offset = 0;
		i++;

		if (i == MAX_SKB_FRAGS)
			i = 0;
	}
	md->sg_start = i;
}

static int free_sg(struct sock *sk, int start, struct sk_msg_buff *md)
{
	struct scatterlist *sg = md->sg_data;
	int i = start, free = 0;

	while (sg[i].length) {
		free += sg[i].length;
		sk_mem_uncharge(sk, sg[i].length);
		if (!md->skb)
			put_page(sg_page(&sg[i]));
		sg[i].length = 0;
		sg[i].page_link = 0;
		sg[i].offset = 0;
		i++;

		if (i == MAX_SKB_FRAGS)
			i = 0;
	}
	if (md->skb)
		consume_skb(md->skb);

	return free;
}

static int free_start_sg(struct sock *sk, struct sk_msg_buff *md)
{
	int free = free_sg(sk, md->sg_start, md);

	md->sg_start = md->sg_end;
	return free;
}

static int free_curr_sg(struct sock *sk, struct sk_msg_buff *md)
{
	return free_sg(sk, md->sg_curr, md);
}

static int bpf_map_msg_verdict(int _rc, struct sk_msg_buff *md)
{
	return ((_rc == SK_PASS) ?
	       (md->sk_redir ? __SK_REDIRECT : __SK_PASS) :
	       __SK_DROP);
}

static unsigned int smap_do_tx_msg(struct sock *sk,
				   struct smap_psock *psock,
				   struct sk_msg_buff *md)
{
	struct bpf_prog *prog;
	unsigned int rc, _rc;

	preempt_disable();
	rcu_read_lock();

	/* If the policy was removed mid-send then default to 'accept' */
	prog = READ_ONCE(psock->bpf_tx_msg);
	if (unlikely(!prog)) {
		_rc = SK_PASS;
		goto verdict;
	}

	bpf_compute_data_pointers_sg(md);
	md->sk = sk;
	rc = (*prog->bpf_func)(md, prog->insnsi);
	psock->apply_bytes = md->apply_bytes;

	/* Moving return codes from UAPI namespace into internal namespace */
	_rc = bpf_map_msg_verdict(rc, md);

	/* The psock has a refcount on the sock but not on the map and because
	 * we need to drop rcu read lock here its possible the map could be
	 * removed between here and when we need it to execute the sock
	 * redirect. So do the map lookup now for future use.
	 */
	if (_rc == __SK_REDIRECT) {
		if (psock->sk_redir)
			sock_put(psock->sk_redir);
		psock->sk_redir = do_msg_redirect_map(md);
		if (!psock->sk_redir) {
			_rc = __SK_DROP;
			goto verdict;
		}
		sock_hold(psock->sk_redir);
	}
verdict:
	rcu_read_unlock();
	preempt_enable();

	return _rc;
}

static int bpf_tcp_ingress(struct sock *sk, int apply_bytes,
			   struct smap_psock *psock,
			   struct sk_msg_buff *md, int flags)
{
	bool apply = apply_bytes;
	size_t size, copied = 0;
	struct sk_msg_buff *r;
	int err = 0, i;

	r = kzalloc(sizeof(struct sk_msg_buff), __GFP_NOWARN | GFP_KERNEL);
	if (unlikely(!r))
		return -ENOMEM;

	lock_sock(sk);
	r->sg_start = md->sg_start;
	i = md->sg_start;

	do {
		size = (apply && apply_bytes < md->sg_data[i].length) ?
			apply_bytes : md->sg_data[i].length;

		if (!sk_wmem_schedule(sk, size)) {
			if (!copied)
				err = -ENOMEM;
			break;
		}

		sk_mem_charge(sk, size);
		r->sg_data[i] = md->sg_data[i];
		r->sg_data[i].length = size;
		md->sg_data[i].length -= size;
		md->sg_data[i].offset += size;
		copied += size;

		if (md->sg_data[i].length) {
			get_page(sg_page(&r->sg_data[i]));
			r->sg_end = (i + 1) == MAX_SKB_FRAGS ? 0 : i + 1;
		} else {
			i++;
			if (i == MAX_SKB_FRAGS)
				i = 0;
			r->sg_end = i;
		}

		if (apply) {
			apply_bytes -= size;
			if (!apply_bytes)
				break;
		}
	} while (i != md->sg_end);

	md->sg_start = i;

	if (!err) {
		list_add_tail(&r->list, &psock->ingress);
		sk->sk_data_ready(sk);
	} else {
		free_start_sg(sk, r);
		kfree(r);
	}

	release_sock(sk);
	return err;
}

static int bpf_tcp_sendmsg_do_redirect(struct sock *sk, int send,
				       struct sk_msg_buff *md,
				       int flags)
{
	bool ingress = !!(md->flags & BPF_F_INGRESS);
	struct smap_psock *psock;
	struct scatterlist *sg;
	int err = 0;

	sg = md->sg_data;

	rcu_read_lock();
	psock = smap_psock_sk(sk);
	if (unlikely(!psock))
		goto out_rcu;

	if (!refcount_inc_not_zero(&psock->refcnt))
		goto out_rcu;

	rcu_read_unlock();

	if (ingress) {
		err = bpf_tcp_ingress(sk, send, psock, md, flags);
	} else {
		lock_sock(sk);
		err = bpf_tcp_push(sk, send, md, flags, false);
		release_sock(sk);
	}
	smap_release_sock(psock, sk);
	if (unlikely(err))
		goto out;
	return 0;
out_rcu:
	rcu_read_unlock();
out:
	free_bytes_sg(NULL, send, md, false);
	return err;
}

static inline void bpf_md_init(struct smap_psock *psock)
{
	if (!psock->apply_bytes) {
		psock->eval =  __SK_NONE;
		if (psock->sk_redir) {
			sock_put(psock->sk_redir);
			psock->sk_redir = NULL;
		}
	}
}

static void apply_bytes_dec(struct smap_psock *psock, int i)
{
	if (psock->apply_bytes) {
		if (psock->apply_bytes < i)
			psock->apply_bytes = 0;
		else
			psock->apply_bytes -= i;
	}
}

static int bpf_exec_tx_verdict(struct smap_psock *psock,
			       struct sk_msg_buff *m,
			       struct sock *sk,
			       int *copied, int flags)
{
	bool cork = false, enospc = (m->sg_start == m->sg_end);
	struct sock *redir;
	int err = 0;
	int send;

more_data:
	if (psock->eval == __SK_NONE)
		psock->eval = smap_do_tx_msg(sk, psock, m);

	if (m->cork_bytes &&
	    m->cork_bytes > psock->sg_size && !enospc) {
		psock->cork_bytes = m->cork_bytes - psock->sg_size;
		if (!psock->cork) {
			psock->cork = kcalloc(1,
					sizeof(struct sk_msg_buff),
					GFP_ATOMIC | __GFP_NOWARN);

			if (!psock->cork) {
				err = -ENOMEM;
				goto out_err;
			}
		}
		memcpy(psock->cork, m, sizeof(*m));
		goto out_err;
	}

	send = psock->sg_size;
	if (psock->apply_bytes && psock->apply_bytes < send)
		send = psock->apply_bytes;

	switch (psock->eval) {
	case __SK_PASS:
		err = bpf_tcp_push(sk, send, m, flags, true);
		if (unlikely(err)) {
			*copied -= free_start_sg(sk, m);
			break;
		}

		apply_bytes_dec(psock, send);
		psock->sg_size -= send;
		break;
	case __SK_REDIRECT:
		redir = psock->sk_redir;
		apply_bytes_dec(psock, send);

		if (psock->cork) {
			cork = true;
			psock->cork = NULL;
		}

		return_mem_sg(sk, send, m);
		release_sock(sk);

		err = bpf_tcp_sendmsg_do_redirect(redir, send, m, flags);
		lock_sock(sk);

		if (unlikely(err < 0)) {
			free_start_sg(sk, m);
			psock->sg_size = 0;
			if (!cork)
				*copied -= send;
		} else {
			psock->sg_size -= send;
		}

		if (cork) {
			free_start_sg(sk, m);
			psock->sg_size = 0;
			kfree(m);
			m = NULL;
			err = 0;
		}
		break;
	case __SK_DROP:
	default:
		free_bytes_sg(sk, send, m, true);
		apply_bytes_dec(psock, send);
		*copied -= send;
		psock->sg_size -= send;
		err = -EACCES;
		break;
	}

	if (likely(!err)) {
		bpf_md_init(psock);
		if (m &&
		    m->sg_data[m->sg_start].page_link &&
		    m->sg_data[m->sg_start].length)
			goto more_data;
	}

out_err:
	return err;
}

static int bpf_wait_data(struct sock *sk,
			 struct smap_psock *psk, int flags,
			 long timeo, int *err)
{
	int rc;

	DEFINE_WAIT_FUNC(wait, woken_wake_function);

	add_wait_queue(sk_sleep(sk), &wait);
	sk_set_bit(SOCKWQ_ASYNC_WAITDATA, sk);
	rc = sk_wait_event(sk, &timeo,
			   !list_empty(&psk->ingress) ||
			   !skb_queue_empty(&sk->sk_receive_queue),
			   &wait);
	sk_clear_bit(SOCKWQ_ASYNC_WAITDATA, sk);
	remove_wait_queue(sk_sleep(sk), &wait);

	return rc;
}

static int bpf_tcp_recvmsg(struct sock *sk, struct msghdr *msg, size_t len,
			   int nonblock, int flags, int *addr_len)
{
	struct iov_iter *iter = &msg->msg_iter;
	struct smap_psock *psock;
	int copied = 0;

	if (unlikely(flags & MSG_ERRQUEUE))
		return inet_recv_error(sk, msg, len, addr_len);

	rcu_read_lock();
	psock = smap_psock_sk(sk);
	if (unlikely(!psock))
		goto out;

	if (unlikely(!refcount_inc_not_zero(&psock->refcnt)))
		goto out;
	rcu_read_unlock();

	if (!skb_queue_empty(&sk->sk_receive_queue))
		return tcp_recvmsg(sk, msg, len, nonblock, flags, addr_len);

	lock_sock(sk);
bytes_ready:
	while (copied != len) {
		struct scatterlist *sg;
		struct sk_msg_buff *md;
		int i;

		md = list_first_entry_or_null(&psock->ingress,
					      struct sk_msg_buff, list);
		if (unlikely(!md))
			break;
		i = md->sg_start;
		do {
			struct page *page;
			int n, copy;

			sg = &md->sg_data[i];
			copy = sg->length;
			page = sg_page(sg);

			if (copied + copy > len)
				copy = len - copied;

			n = copy_page_to_iter(page, sg->offset, copy, iter);
			if (n != copy) {
				md->sg_start = i;
				release_sock(sk);
				smap_release_sock(psock, sk);
				return -EFAULT;
			}

			copied += copy;
			sg->offset += copy;
			sg->length -= copy;
			sk_mem_uncharge(sk, copy);

			if (!sg->length) {
				i++;
				if (i == MAX_SKB_FRAGS)
					i = 0;
				if (!md->skb)
					put_page(page);
			}
			if (copied == len)
				break;
		} while (i != md->sg_end);
		md->sg_start = i;

		if (!sg->length && md->sg_start == md->sg_end) {
			list_del(&md->list);
			if (md->skb)
				consume_skb(md->skb);
			kfree(md);
		}
	}

	if (!copied) {
		long timeo;
		int data;
		int err = 0;

		timeo = sock_rcvtimeo(sk, nonblock);
		data = bpf_wait_data(sk, psock, flags, timeo, &err);

		if (data) {
			if (!skb_queue_empty(&sk->sk_receive_queue)) {
				release_sock(sk);
				smap_release_sock(psock, sk);
				copied = tcp_recvmsg(sk, msg, len, nonblock, flags, addr_len);
				return copied;
			}
			goto bytes_ready;
		}

		if (err)
			copied = err;
	}

	release_sock(sk);
	smap_release_sock(psock, sk);
	return copied;
out:
	rcu_read_unlock();
	return tcp_recvmsg(sk, msg, len, nonblock, flags, addr_len);
}


static int bpf_tcp_sendmsg(struct sock *sk, struct msghdr *msg, size_t size)
{
	int flags = msg->msg_flags | MSG_NO_SHARED_FRAGS;
	struct sk_msg_buff md = {0};
	unsigned int sg_copy = 0;
	struct smap_psock *psock;
	int copied = 0, err = 0;
	struct scatterlist *sg;
	long timeo;

	/* Its possible a sock event or user removed the psock _but_ the ops
	 * have not been reprogrammed yet so we get here. In this case fallback
	 * to tcp_sendmsg. Note this only works because we _only_ ever allow
	 * a single ULP there is no hierarchy here.
	 */
	rcu_read_lock();
	psock = smap_psock_sk(sk);
	if (unlikely(!psock)) {
		rcu_read_unlock();
		return tcp_sendmsg(sk, msg, size);
	}

	/* Increment the psock refcnt to ensure its not released while sending a
	 * message. Required because sk lookup and bpf programs are used in
	 * separate rcu critical sections. Its OK if we lose the map entry
	 * but we can't lose the sock reference.
	 */
	if (!refcount_inc_not_zero(&psock->refcnt)) {
		rcu_read_unlock();
		return tcp_sendmsg(sk, msg, size);
	}

	sg = md.sg_data;
	sg_init_marker(sg, MAX_SKB_FRAGS);
	rcu_read_unlock();

	lock_sock(sk);
	timeo = sock_sndtimeo(sk, msg->msg_flags & MSG_DONTWAIT);

	while (msg_data_left(msg)) {
		struct sk_msg_buff *m;
		bool enospc = false;
		int copy;

		if (sk->sk_err) {
			err = sk->sk_err;
			goto out_err;
		}

		copy = msg_data_left(msg);
		if (!sk_stream_memory_free(sk))
			goto wait_for_sndbuf;

		m = psock->cork_bytes ? psock->cork : &md;
		m->sg_curr = m->sg_copybreak ? m->sg_curr : m->sg_end;
		err = sk_alloc_sg(sk, copy, m->sg_data,
				  m->sg_start, &m->sg_end, &sg_copy,
				  m->sg_end - 1);
		if (err) {
			if (err != -ENOSPC)
				goto wait_for_memory;
			enospc = true;
			copy = sg_copy;
		}

		err = memcopy_from_iter(sk, m, &msg->msg_iter, copy);
		if (err < 0) {
			free_curr_sg(sk, m);
			goto out_err;
		}

		psock->sg_size += copy;
		copied += copy;
		sg_copy = 0;

		/* When bytes are being corked skip running BPF program and
		 * applying verdict unless there is no more buffer space. In
		 * the ENOSPC case simply run BPF prorgram with currently
		 * accumulated data. We don't have much choice at this point
		 * we could try extending the page frags or chaining complex
		 * frags but even in these cases _eventually_ we will hit an
		 * OOM scenario. More complex recovery schemes may be
		 * implemented in the future, but BPF programs must handle
		 * the case where apply_cork requests are not honored. The
		 * canonical method to verify this is to check data length.
		 */
		if (psock->cork_bytes) {
			if (copy > psock->cork_bytes)
				psock->cork_bytes = 0;
			else
				psock->cork_bytes -= copy;

			if (psock->cork_bytes && !enospc)
				goto out_cork;

			/* All cork bytes accounted for re-run filter */
			psock->eval = __SK_NONE;
			psock->cork_bytes = 0;
		}

		err = bpf_exec_tx_verdict(psock, m, sk, &copied, flags);
		if (unlikely(err < 0))
			goto out_err;
		continue;
wait_for_sndbuf:
		set_bit(SOCK_NOSPACE, &sk->sk_socket->flags);
wait_for_memory:
		err = sk_stream_wait_memory(sk, &timeo);
		if (err)
			goto out_err;
	}
out_err:
	if (err < 0)
		err = sk_stream_error(sk, msg->msg_flags, err);
out_cork:
	release_sock(sk);
	smap_release_sock(psock, sk);
	return copied ? copied : err;
}

static int bpf_tcp_sendpage(struct sock *sk, struct page *page,
			    int offset, size_t size, int flags)
{
	struct sk_msg_buff md = {0}, *m = NULL;
	int err = 0, copied = 0;
	struct smap_psock *psock;
	struct scatterlist *sg;
	bool enospc = false;

	rcu_read_lock();
	psock = smap_psock_sk(sk);
	if (unlikely(!psock))
		goto accept;

	if (!refcount_inc_not_zero(&psock->refcnt))
		goto accept;
	rcu_read_unlock();

	lock_sock(sk);

	if (psock->cork_bytes) {
		m = psock->cork;
		sg = &m->sg_data[m->sg_end];
	} else {
		m = &md;
		sg = m->sg_data;
		sg_init_marker(sg, MAX_SKB_FRAGS);
	}

	/* Catch case where ring is full and sendpage is stalled. */
	if (unlikely(m->sg_end == m->sg_start &&
	    m->sg_data[m->sg_end].length))
		goto out_err;

	psock->sg_size += size;
	sg_set_page(sg, page, size, offset);
	get_page(page);
	m->sg_copy[m->sg_end] = true;
	sk_mem_charge(sk, size);
	m->sg_end++;
	copied = size;

	if (m->sg_end == MAX_SKB_FRAGS)
		m->sg_end = 0;

	if (m->sg_end == m->sg_start)
		enospc = true;

	if (psock->cork_bytes) {
		if (size > psock->cork_bytes)
			psock->cork_bytes = 0;
		else
			psock->cork_bytes -= size;

		if (psock->cork_bytes && !enospc)
			goto out_err;

		/* All cork bytes accounted for re-run filter */
		psock->eval = __SK_NONE;
		psock->cork_bytes = 0;
	}

	err = bpf_exec_tx_verdict(psock, m, sk, &copied, flags);
out_err:
	release_sock(sk);
	smap_release_sock(psock, sk);
	return copied ? copied : err;
accept:
	rcu_read_unlock();
	return tcp_sendpage(sk, page, offset, size, flags);
}

static void bpf_tcp_msg_add(struct smap_psock *psock,
			    struct sock *sk,
			    struct bpf_prog *tx_msg)
{
	struct bpf_prog *orig_tx_msg;

	orig_tx_msg = xchg(&psock->bpf_tx_msg, tx_msg);
	if (orig_tx_msg)
		bpf_prog_put(orig_tx_msg);
}

static int bpf_tcp_ulp_register(void)
{
	build_protos(bpf_tcp_prots[SOCKMAP_IPV4], &tcp_prot);
	/* Once BPF TX ULP is registered it is never unregistered. It
	 * will be in the ULP list for the lifetime of the system. Doing
	 * duplicate registers is not a problem.
	 */
	return tcp_register_ulp(&bpf_tcp_ulp_ops);
}

static int smap_verdict_func(struct smap_psock *psock, struct sk_buff *skb)
{
	struct bpf_prog *prog = READ_ONCE(psock->bpf_verdict);
	int rc;

	if (unlikely(!prog))
		return __SK_DROP;

	skb_orphan(skb);
	/* We need to ensure that BPF metadata for maps is also cleared
	 * when we orphan the skb so that we don't have the possibility
	 * to reference a stale map.
	 */
	TCP_SKB_CB(skb)->bpf.sk_redir = NULL;
	skb->sk = psock->sock;
	bpf_compute_data_end_sk_skb(skb);
	preempt_disable();
	rc = (*prog->bpf_func)(skb, prog->insnsi);
	preempt_enable();
	skb->sk = NULL;

	/* Moving return codes from UAPI namespace into internal namespace */
	return rc == SK_PASS ?
		(TCP_SKB_CB(skb)->bpf.sk_redir ? __SK_REDIRECT : __SK_PASS) :
		__SK_DROP;
}

static int smap_do_ingress(struct smap_psock *psock, struct sk_buff *skb)
{
	struct sock *sk = psock->sock;
	int copied = 0, num_sg;
	struct sk_msg_buff *r;

	r = kzalloc(sizeof(struct sk_msg_buff), __GFP_NOWARN | GFP_ATOMIC);
	if (unlikely(!r))
		return -EAGAIN;

	if (!sk_rmem_schedule(sk, skb, skb->len)) {
		kfree(r);
		return -EAGAIN;
	}

	sg_init_table(r->sg_data, MAX_SKB_FRAGS);
	num_sg = skb_to_sgvec(skb, r->sg_data, 0, skb->len);
	if (unlikely(num_sg < 0)) {
		kfree(r);
		return num_sg;
	}
	sk_mem_charge(sk, skb->len);
	copied = skb->len;
	r->sg_start = 0;
	r->sg_end = num_sg == MAX_SKB_FRAGS ? 0 : num_sg;
	r->skb = skb;
	list_add_tail(&r->list, &psock->ingress);
	sk->sk_data_ready(sk);
	return copied;
}

static void smap_do_verdict(struct smap_psock *psock, struct sk_buff *skb)
{
	struct smap_psock *peer;
	struct sock *sk;
	__u32 in;
	int rc;

	rc = smap_verdict_func(psock, skb);
	switch (rc) {
	case __SK_REDIRECT:
		sk = do_sk_redirect_map(skb);
		if (!sk) {
			kfree_skb(skb);
			break;
		}

		peer = smap_psock_sk(sk);
		in = (TCP_SKB_CB(skb)->bpf.flags) & BPF_F_INGRESS;

		if (unlikely(!peer || sock_flag(sk, SOCK_DEAD) ||
			     !test_bit(SMAP_TX_RUNNING, &peer->state))) {
			kfree_skb(skb);
			break;
		}

		if (!in && sock_writeable(sk)) {
			skb_set_owner_w(skb, sk);
			skb_queue_tail(&peer->rxqueue, skb);
			schedule_work(&peer->tx_work);
			break;
		} else if (in &&
			   atomic_read(&sk->sk_rmem_alloc) <= sk->sk_rcvbuf) {
			skb_queue_tail(&peer->rxqueue, skb);
			schedule_work(&peer->tx_work);
			break;
		}
	/* Fall through and free skb otherwise */
	case __SK_DROP:
	default:
		kfree_skb(skb);
	}
}

static void smap_report_sk_error(struct smap_psock *psock, int err)
{
	struct sock *sk = psock->sock;

	sk->sk_err = err;
	sk->sk_error_report(sk);
}

static void smap_read_sock_strparser(struct strparser *strp,
				     struct sk_buff *skb)
{
	struct smap_psock *psock;

	rcu_read_lock();
	psock = container_of(strp, struct smap_psock, strp);
	smap_do_verdict(psock, skb);
	rcu_read_unlock();
}

/* Called with lock held on socket */
static void smap_data_ready(struct sock *sk)
{
	struct smap_psock *psock;

	rcu_read_lock();
	psock = smap_psock_sk(sk);
	if (likely(psock)) {
		write_lock_bh(&sk->sk_callback_lock);
		strp_data_ready(&psock->strp);
		write_unlock_bh(&sk->sk_callback_lock);
	}
	rcu_read_unlock();
}

static void smap_tx_work(struct work_struct *w)
{
	struct smap_psock *psock;
	struct sk_buff *skb;
	int rem, off, n;

	psock = container_of(w, struct smap_psock, tx_work);

	/* lock sock to avoid losing sk_socket at some point during loop */
	lock_sock(psock->sock);
	if (psock->save_skb) {
		skb = psock->save_skb;
		rem = psock->save_rem;
		off = psock->save_off;
		psock->save_skb = NULL;
		goto start;
	}

	while ((skb = skb_dequeue(&psock->rxqueue))) {
		__u32 flags;

		rem = skb->len;
		off = 0;
start:
		flags = (TCP_SKB_CB(skb)->bpf.flags) & BPF_F_INGRESS;
		do {
			if (likely(psock->sock->sk_socket)) {
				if (flags)
					n = smap_do_ingress(psock, skb);
				else
					n = skb_send_sock_locked(psock->sock,
								 skb, off, rem);
			} else {
				n = -EINVAL;
			}

			if (n <= 0) {
				if (n == -EAGAIN) {
					/* Retry when space is available */
					psock->save_skb = skb;
					psock->save_rem = rem;
					psock->save_off = off;
					goto out;
				}
				/* Hard errors break pipe and stop xmit */
				smap_report_sk_error(psock, n ? -n : EPIPE);
				clear_bit(SMAP_TX_RUNNING, &psock->state);
				kfree_skb(skb);
				goto out;
			}
			rem -= n;
			off += n;
		} while (rem);

		if (!flags)
			kfree_skb(skb);
	}
out:
	release_sock(psock->sock);
}

static void smap_write_space(struct sock *sk)
{
	struct smap_psock *psock;

	rcu_read_lock();
	psock = smap_psock_sk(sk);
	if (likely(psock && test_bit(SMAP_TX_RUNNING, &psock->state)))
		schedule_work(&psock->tx_work);
	rcu_read_unlock();
}

static void smap_stop_sock(struct smap_psock *psock, struct sock *sk)
{
	if (!psock->strp_enabled)
		return;
	sk->sk_data_ready = psock->save_data_ready;
	sk->sk_write_space = psock->save_write_space;
	psock->save_data_ready = NULL;
	psock->save_write_space = NULL;
	strp_stop(&psock->strp);
	psock->strp_enabled = false;
}

static void smap_destroy_psock(struct rcu_head *rcu)
{
	struct smap_psock *psock = container_of(rcu,
						  struct smap_psock, rcu);

	/* Now that a grace period has passed there is no longer
	 * any reference to this sock in the sockmap so we can
	 * destroy the psock, strparser, and bpf programs. But,
	 * because we use workqueue sync operations we can not
	 * do it in rcu context
	 */
	schedule_work(&psock->gc_work);
}

static void smap_release_sock(struct smap_psock *psock, struct sock *sock)
{
	if (refcount_dec_and_test(&psock->refcnt)) {
		tcp_cleanup_ulp(sock);
		write_lock_bh(&sock->sk_callback_lock);
		smap_stop_sock(psock, sock);
		write_unlock_bh(&sock->sk_callback_lock);
		clear_bit(SMAP_TX_RUNNING, &psock->state);
		rcu_assign_sk_user_data(sock, NULL);
		call_rcu_sched(&psock->rcu, smap_destroy_psock);
	}
}

static int smap_parse_func_strparser(struct strparser *strp,
				       struct sk_buff *skb)
{
	struct smap_psock *psock;
	struct bpf_prog *prog;
	int rc;

	rcu_read_lock();
	psock = container_of(strp, struct smap_psock, strp);
	prog = READ_ONCE(psock->bpf_parse);

	if (unlikely(!prog)) {
		rcu_read_unlock();
		return skb->len;
	}

	/* Attach socket for bpf program to use if needed we can do this
	 * because strparser clones the skb before handing it to a upper
	 * layer, meaning skb_orphan has been called. We NULL sk on the
	 * way out to ensure we don't trigger a BUG_ON in skb/sk operations
	 * later and because we are not charging the memory of this skb to
	 * any socket yet.
	 */
	skb->sk = psock->sock;
	bpf_compute_data_end_sk_skb(skb);
	rc = (*prog->bpf_func)(skb, prog->insnsi);
	skb->sk = NULL;
	rcu_read_unlock();
	return rc;
}

static int smap_read_sock_done(struct strparser *strp, int err)
{
	return err;
}

static int smap_init_sock(struct smap_psock *psock,
			  struct sock *sk)
{
	static const struct strp_callbacks cb = {
		.rcv_msg = smap_read_sock_strparser,
		.parse_msg = smap_parse_func_strparser,
		.read_sock_done = smap_read_sock_done,
	};

	return strp_init(&psock->strp, sk, &cb);
}

static void smap_init_progs(struct smap_psock *psock,
			    struct bpf_prog *verdict,
			    struct bpf_prog *parse)
{
	struct bpf_prog *orig_parse, *orig_verdict;

	orig_parse = xchg(&psock->bpf_parse, parse);
	orig_verdict = xchg(&psock->bpf_verdict, verdict);

	if (orig_verdict)
		bpf_prog_put(orig_verdict);
	if (orig_parse)
		bpf_prog_put(orig_parse);
}

static void smap_start_sock(struct smap_psock *psock, struct sock *sk)
{
	if (sk->sk_data_ready == smap_data_ready)
		return;
	psock->save_data_ready = sk->sk_data_ready;
	psock->save_write_space = sk->sk_write_space;
	sk->sk_data_ready = smap_data_ready;
	sk->sk_write_space = smap_write_space;
	psock->strp_enabled = true;
}

static void sock_map_remove_complete(struct bpf_stab *stab)
{
	bpf_map_area_free(stab->sock_map);
	kfree(stab);
}

static void smap_gc_work(struct work_struct *w)
{
	struct smap_psock_map_entry *e, *tmp;
	struct sk_msg_buff *md, *mtmp;
	struct smap_psock *psock;

	psock = container_of(w, struct smap_psock, gc_work);

	/* no callback lock needed because we already detached sockmap ops */
	if (psock->strp_enabled)
		strp_done(&psock->strp);

	cancel_work_sync(&psock->tx_work);
	__skb_queue_purge(&psock->rxqueue);

	/* At this point all strparser and xmit work must be complete */
	if (psock->bpf_parse)
		bpf_prog_put(psock->bpf_parse);
	if (psock->bpf_verdict)
		bpf_prog_put(psock->bpf_verdict);
	if (psock->bpf_tx_msg)
		bpf_prog_put(psock->bpf_tx_msg);

	if (psock->cork) {
		free_start_sg(psock->sock, psock->cork);
		kfree(psock->cork);
	}

	list_for_each_entry_safe(md, mtmp, &psock->ingress, list) {
		list_del(&md->list);
		free_start_sg(psock->sock, md);
		kfree(md);
	}

	list_for_each_entry_safe(e, tmp, &psock->maps, list) {
		list_del(&e->list);
		kfree(e);
	}

	if (psock->sk_redir)
		sock_put(psock->sk_redir);

	sock_put(psock->sock);
	kfree(psock);
}

static struct smap_psock *smap_init_psock(struct sock *sock, int node)
{
	struct smap_psock *psock;

	psock = kzalloc_node(sizeof(struct smap_psock),
			     GFP_ATOMIC | __GFP_NOWARN,
			     node);
	if (!psock)
		return ERR_PTR(-ENOMEM);

	psock->eval =  __SK_NONE;
	psock->sock = sock;
	skb_queue_head_init(&psock->rxqueue);
	INIT_WORK(&psock->tx_work, smap_tx_work);
	INIT_WORK(&psock->gc_work, smap_gc_work);
	INIT_LIST_HEAD(&psock->maps);
	INIT_LIST_HEAD(&psock->ingress);
	refcount_set(&psock->refcnt, 1);
	spin_lock_init(&psock->maps_lock);

	rcu_assign_sk_user_data(sock, psock);
	sock_hold(sock);
	return psock;
}

static struct bpf_map *sock_map_alloc(union bpf_attr *attr)
{
	struct bpf_stab *stab;
	u64 cost;
	int err;

	if (!capable(CAP_NET_ADMIN))
		return ERR_PTR(-EPERM);

	/* check sanity of attributes */
	if (attr->max_entries == 0 || attr->key_size != 4 ||
	    attr->value_size != 4 || attr->map_flags & ~SOCK_CREATE_FLAG_MASK)
		return ERR_PTR(-EINVAL);

	err = bpf_tcp_ulp_register();
	if (err && err != -EEXIST)
		return ERR_PTR(err);

	stab = kzalloc(sizeof(*stab), GFP_USER);
	if (!stab)
		return ERR_PTR(-ENOMEM);

	bpf_map_init_from_attr(&stab->map, attr);

	/* make sure page count doesn't overflow */
	cost = (u64) stab->map.max_entries * sizeof(struct sock *);
	err = -EINVAL;
	if (cost >= U32_MAX - PAGE_SIZE)
		goto free_stab;

	stab->map.pages = round_up(cost, PAGE_SIZE) >> PAGE_SHIFT;

	/* if map size is larger than memlock limit, reject it early */
	err = bpf_map_precharge_memlock(stab->map.pages);
	if (err)
		goto free_stab;

	err = -ENOMEM;
	stab->sock_map = bpf_map_area_alloc(stab->map.max_entries *
					    sizeof(struct sock *),
					    stab->map.numa_node);
	if (!stab->sock_map)
		goto free_stab;

	return &stab->map;
free_stab:
	kfree(stab);
	return ERR_PTR(err);
}

static void smap_list_map_remove(struct smap_psock *psock,
				 struct sock **entry)
{
	struct smap_psock_map_entry *e, *tmp;

	spin_lock_bh(&psock->maps_lock);
	list_for_each_entry_safe(e, tmp, &psock->maps, list) {
		if (e->entry == entry)
			list_del(&e->list);
	}
	spin_unlock_bh(&psock->maps_lock);
}

static void smap_list_hash_remove(struct smap_psock *psock,
				  struct htab_elem *hash_link)
{
	struct smap_psock_map_entry *e, *tmp;

	spin_lock_bh(&psock->maps_lock);
	list_for_each_entry_safe(e, tmp, &psock->maps, list) {
		struct htab_elem *c = rcu_dereference(e->hash_link);

		if (c == hash_link)
			list_del(&e->list);
	}
	spin_unlock_bh(&psock->maps_lock);
}

static void sock_map_free(struct bpf_map *map)
{
	struct bpf_stab *stab = container_of(map, struct bpf_stab, map);
	int i;

	synchronize_rcu();

	/* At this point no update, lookup or delete operations can happen.
	 * However, be aware we can still get a socket state event updates,
	 * and data ready callabacks that reference the psock from sk_user_data
	 * Also psock worker threads are still in-flight. So smap_release_sock
	 * will only free the psock after cancel_sync on the worker threads
	 * and a grace period expire to ensure psock is really safe to remove.
	 */
	rcu_read_lock();
	for (i = 0; i < stab->map.max_entries; i++) {
		struct smap_psock *psock;
		struct sock *sock;

		sock = xchg(&stab->sock_map[i], NULL);
		if (!sock)
			continue;

		psock = smap_psock_sk(sock);
		/* This check handles a racing sock event that can get the
		 * sk_callback_lock before this case but after xchg happens
		 * causing the refcnt to hit zero and sock user data (psock)
		 * to be null and queued for garbage collection.
		 */
		if (likely(psock)) {
			smap_list_map_remove(psock, &stab->sock_map[i]);
			smap_release_sock(psock, sock);
		}
	}
	rcu_read_unlock();

	sock_map_remove_complete(stab);
}

static int sock_map_get_next_key(struct bpf_map *map, void *key, void *next_key)
{
	struct bpf_stab *stab = container_of(map, struct bpf_stab, map);
	u32 i = key ? *(u32 *)key : U32_MAX;
	u32 *next = (u32 *)next_key;

	if (i >= stab->map.max_entries) {
		*next = 0;
		return 0;
	}

	if (i == stab->map.max_entries - 1)
		return -ENOENT;

	*next = i + 1;
	return 0;
}

struct sock  *__sock_map_lookup_elem(struct bpf_map *map, u32 key)
{
	struct bpf_stab *stab = container_of(map, struct bpf_stab, map);

	if (key >= map->max_entries)
		return NULL;

	return READ_ONCE(stab->sock_map[key]);
}

static int sock_map_delete_elem(struct bpf_map *map, void *key)
{
	struct bpf_stab *stab = container_of(map, struct bpf_stab, map);
	struct smap_psock *psock;
	int k = *(u32 *)key;
	struct sock *sock;

	if (k >= map->max_entries)
		return -EINVAL;

	sock = xchg(&stab->sock_map[k], NULL);
	if (!sock)
		return -EINVAL;

	psock = smap_psock_sk(sock);
	if (!psock)
		goto out;

	if (psock->bpf_parse)
		smap_stop_sock(psock, sock);
	smap_list_map_remove(psock, &stab->sock_map[k]);
	smap_release_sock(psock, sock);
out:
	return 0;
}

/* Locking notes: Concurrent updates, deletes, and lookups are allowed and are
 * done inside rcu critical sections. This ensures on updates that the psock
 * will not be released via smap_release_sock() until concurrent updates/deletes
 * complete. All operations operate on sock_map using cmpxchg and xchg
 * operations to ensure we do not get stale references. Any reads into the
 * map must be done with READ_ONCE() because of this.
 *
 * A psock is destroyed via call_rcu and after any worker threads are cancelled
 * and syncd so we are certain all references from the update/lookup/delete
 * operations as well as references in the data path are no longer in use.
 *
 * Psocks may exist in multiple maps, but only a single set of parse/verdict
 * programs may be inherited from the maps it belongs to. A reference count
 * is kept with the total number of references to the psock from all maps. The
 * psock will not be released until this reaches zero. The psock and sock
 * user data data use the sk_callback_lock to protect critical data structures
 * from concurrent access. This allows us to avoid two updates from modifying
 * the user data in sock and the lock is required anyways for modifying
 * callbacks, we simply increase its scope slightly.
 *
 * Rules to follow,
 *  - psock must always be read inside RCU critical section
 *  - sk_user_data must only be modified inside sk_callback_lock and read
 *    inside RCU critical section.
 *  - psock->maps list must only be read & modified inside sk_callback_lock
 *  - sock_map must use READ_ONCE and (cmp)xchg operations
 *  - BPF verdict/parse programs must use READ_ONCE and xchg operations
 */

static int __sock_map_ctx_update_elem(struct bpf_map *map,
				      struct bpf_sock_progs *progs,
				      struct sock *sock,
				      struct sock **map_link,
				      void *key)
{
	struct bpf_prog *verdict, *parse, *tx_msg;
	struct smap_psock_map_entry *e = NULL;
	struct smap_psock *psock;
	bool new = false;
	int err = 0;

	/* 1. If sock map has BPF programs those will be inherited by the
	 * sock being added. If the sock is already attached to BPF programs
	 * this results in an error.
	 */
	verdict = READ_ONCE(progs->bpf_verdict);
	parse = READ_ONCE(progs->bpf_parse);
	tx_msg = READ_ONCE(progs->bpf_tx_msg);

	if (parse && verdict) {
		/* bpf prog refcnt may be zero if a concurrent attach operation
		 * removes the program after the above READ_ONCE() but before
		 * we increment the refcnt. If this is the case abort with an
		 * error.
		 */
		verdict = bpf_prog_inc_not_zero(verdict);
		if (IS_ERR(verdict))
			return PTR_ERR(verdict);

		parse = bpf_prog_inc_not_zero(parse);
		if (IS_ERR(parse)) {
			bpf_prog_put(verdict);
			return PTR_ERR(parse);
		}
	}

	if (tx_msg) {
		tx_msg = bpf_prog_inc_not_zero(tx_msg);
		if (IS_ERR(tx_msg)) {
			if (parse && verdict) {
				bpf_prog_put(parse);
				bpf_prog_put(verdict);
			}
			return PTR_ERR(tx_msg);
		}
	}

	psock = smap_psock_sk(sock);

	/* 2. Do not allow inheriting programs if psock exists and has
	 * already inherited programs. This would create confusion on
	 * which parser/verdict program is running. If no psock exists
	 * create one. Inside sk_callback_lock to ensure concurrent create
	 * doesn't update user data.
	 */
	if (psock) {
		if (READ_ONCE(psock->bpf_parse) && parse) {
			err = -EBUSY;
			goto out_progs;
		}
		if (READ_ONCE(psock->bpf_tx_msg) && tx_msg) {
			err = -EBUSY;
			goto out_progs;
		}
		if (!refcount_inc_not_zero(&psock->refcnt)) {
			err = -EAGAIN;
			goto out_progs;
		}
	} else {
		psock = smap_init_psock(sock, map->numa_node);
		if (IS_ERR(psock)) {
			err = PTR_ERR(psock);
			goto out_progs;
		}

		set_bit(SMAP_TX_RUNNING, &psock->state);
		new = true;
	}

	if (map_link) {
		e = kzalloc(sizeof(*e), GFP_ATOMIC | __GFP_NOWARN);
		if (!e) {
			err = -ENOMEM;
<<<<<<< HEAD
			goto out_progs;
=======
			goto out_free;
>>>>>>> 8013d1fc
		}
	}

	/* 3. At this point we have a reference to a valid psock that is
	 * running. Attach any BPF programs needed.
	 */
	if (tx_msg)
		bpf_tcp_msg_add(psock, sock, tx_msg);
	if (new) {
		err = tcp_set_ulp_id(sock, TCP_ULP_BPF);
		if (err)
			goto out_free;
	}

	if (parse && verdict && !psock->strp_enabled) {
		err = smap_init_sock(psock, sock);
		if (err)
			goto out_free;
		smap_init_progs(psock, verdict, parse);
		write_lock_bh(&sock->sk_callback_lock);
		smap_start_sock(psock, sock);
		write_unlock_bh(&sock->sk_callback_lock);
	}

	/* 4. Place psock in sockmap for use and stop any programs on
	 * the old sock assuming its not the same sock we are replacing
	 * it with. Because we can only have a single set of programs if
	 * old_sock has a strp we can stop it.
	 */
	if (map_link) {
		e->entry = map_link;
		spin_lock_bh(&psock->maps_lock);
		list_add_tail(&e->list, &psock->maps);
		spin_unlock_bh(&psock->maps_lock);
	}
	return err;
out_free:
	smap_release_sock(psock, sock);
out_progs:
	if (parse && verdict) {
		bpf_prog_put(parse);
		bpf_prog_put(verdict);
	}
	if (tx_msg)
		bpf_prog_put(tx_msg);
	kfree(e);
	return err;
}

static int sock_map_ctx_update_elem(struct bpf_sock_ops_kern *skops,
				    struct bpf_map *map,
				    void *key, u64 flags)
{
	struct bpf_stab *stab = container_of(map, struct bpf_stab, map);
	struct bpf_sock_progs *progs = &stab->progs;
	struct sock *osock, *sock;
	u32 i = *(u32 *)key;
	int err;

	if (unlikely(flags > BPF_EXIST))
		return -EINVAL;

	if (unlikely(i >= stab->map.max_entries))
		return -E2BIG;

	sock = READ_ONCE(stab->sock_map[i]);
	if (flags == BPF_EXIST && !sock)
		return -ENOENT;
	else if (flags == BPF_NOEXIST && sock)
		return -EEXIST;

	sock = skops->sk;
	err = __sock_map_ctx_update_elem(map, progs, sock, &stab->sock_map[i],
					 key);
	if (err)
		goto out;

	osock = xchg(&stab->sock_map[i], sock);
	if (osock) {
		struct smap_psock *opsock = smap_psock_sk(osock);

		smap_list_map_remove(opsock, &stab->sock_map[i]);
		smap_release_sock(opsock, osock);
	}
out:
	return err;
}

int sock_map_prog(struct bpf_map *map, struct bpf_prog *prog, u32 type)
{
	struct bpf_sock_progs *progs;
	struct bpf_prog *orig;

	if (map->map_type == BPF_MAP_TYPE_SOCKMAP) {
		struct bpf_stab *stab = container_of(map, struct bpf_stab, map);

		progs = &stab->progs;
	} else if (map->map_type == BPF_MAP_TYPE_SOCKHASH) {
		struct bpf_htab *htab = container_of(map, struct bpf_htab, map);

		progs = &htab->progs;
	} else {
		return -EINVAL;
	}

	switch (type) {
	case BPF_SK_MSG_VERDICT:
		orig = xchg(&progs->bpf_tx_msg, prog);
		break;
	case BPF_SK_SKB_STREAM_PARSER:
		orig = xchg(&progs->bpf_parse, prog);
		break;
	case BPF_SK_SKB_STREAM_VERDICT:
		orig = xchg(&progs->bpf_verdict, prog);
		break;
	default:
		return -EOPNOTSUPP;
	}

	if (orig)
		bpf_prog_put(orig);

	return 0;
}

int sockmap_get_from_fd(const union bpf_attr *attr, int type,
			struct bpf_prog *prog)
{
	int ufd = attr->target_fd;
	struct bpf_map *map;
	struct fd f;
	int err;

	f = fdget(ufd);
	map = __bpf_map_get(f);
	if (IS_ERR(map))
		return PTR_ERR(map);

	err = sock_map_prog(map, prog, attr->attach_type);
	fdput(f);
	return err;
}

static void *sock_map_lookup(struct bpf_map *map, void *key)
{
	return NULL;
}

static int sock_map_update_elem(struct bpf_map *map,
				void *key, void *value, u64 flags)
{
	struct bpf_sock_ops_kern skops;
	u32 fd = *(u32 *)value;
	struct socket *socket;
	int err;

	socket = sockfd_lookup(fd, &err);
	if (!socket)
		return err;

	skops.sk = socket->sk;
	if (!skops.sk) {
		fput(socket->file);
		return -EINVAL;
	}

	if (skops.sk->sk_type != SOCK_STREAM ||
	    skops.sk->sk_protocol != IPPROTO_TCP) {
		fput(socket->file);
		return -EOPNOTSUPP;
	}

	lock_sock(skops.sk);
	preempt_disable();
	rcu_read_lock();
	err = sock_map_ctx_update_elem(&skops, map, key, flags);
	rcu_read_unlock();
	preempt_enable();
	release_sock(skops.sk);
	fput(socket->file);
	return err;
}

static void sock_map_release(struct bpf_map *map)
{
	struct bpf_sock_progs *progs;
	struct bpf_prog *orig;

	if (map->map_type == BPF_MAP_TYPE_SOCKMAP) {
		struct bpf_stab *stab = container_of(map, struct bpf_stab, map);

		progs = &stab->progs;
	} else {
		struct bpf_htab *htab = container_of(map, struct bpf_htab, map);

		progs = &htab->progs;
	}

	orig = xchg(&progs->bpf_parse, NULL);
	if (orig)
		bpf_prog_put(orig);
	orig = xchg(&progs->bpf_verdict, NULL);
	if (orig)
		bpf_prog_put(orig);

	orig = xchg(&progs->bpf_tx_msg, NULL);
	if (orig)
		bpf_prog_put(orig);
}

static struct bpf_map *sock_hash_alloc(union bpf_attr *attr)
{
	struct bpf_htab *htab;
	int i, err;
	u64 cost;

	if (!capable(CAP_NET_ADMIN))
		return ERR_PTR(-EPERM);

	/* check sanity of attributes */
	if (attr->max_entries == 0 || attr->value_size != 4 ||
	    attr->map_flags & ~SOCK_CREATE_FLAG_MASK)
		return ERR_PTR(-EINVAL);

	if (attr->key_size > MAX_BPF_STACK)
		/* eBPF programs initialize keys on stack, so they cannot be
		 * larger than max stack size
		 */
		return ERR_PTR(-E2BIG);

	err = bpf_tcp_ulp_register();
	if (err && err != -EEXIST)
		return ERR_PTR(err);

	htab = kzalloc(sizeof(*htab), GFP_USER);
	if (!htab)
		return ERR_PTR(-ENOMEM);

	bpf_map_init_from_attr(&htab->map, attr);

	htab->n_buckets = roundup_pow_of_two(htab->map.max_entries);
	htab->elem_size = sizeof(struct htab_elem) +
			  round_up(htab->map.key_size, 8);
	err = -EINVAL;
	if (htab->n_buckets == 0 ||
	    htab->n_buckets > U32_MAX / sizeof(struct bucket))
		goto free_htab;

	cost = (u64) htab->n_buckets * sizeof(struct bucket) +
	       (u64) htab->elem_size * htab->map.max_entries;

	if (cost >= U32_MAX - PAGE_SIZE)
		goto free_htab;

	htab->map.pages = round_up(cost, PAGE_SIZE) >> PAGE_SHIFT;
	err = bpf_map_precharge_memlock(htab->map.pages);
	if (err)
		goto free_htab;

	err = -ENOMEM;
	htab->buckets = bpf_map_area_alloc(
				htab->n_buckets * sizeof(struct bucket),
				htab->map.numa_node);
	if (!htab->buckets)
		goto free_htab;

	for (i = 0; i < htab->n_buckets; i++) {
		INIT_HLIST_HEAD(&htab->buckets[i].head);
		raw_spin_lock_init(&htab->buckets[i].lock);
	}

	return &htab->map;
free_htab:
	kfree(htab);
	return ERR_PTR(err);
}

static void __bpf_htab_free(struct rcu_head *rcu)
{
	struct bpf_htab *htab;

	htab = container_of(rcu, struct bpf_htab, rcu);
	bpf_map_area_free(htab->buckets);
	kfree(htab);
}

static void sock_hash_free(struct bpf_map *map)
{
	struct bpf_htab *htab = container_of(map, struct bpf_htab, map);
	int i;

	synchronize_rcu();

	/* At this point no update, lookup or delete operations can happen.
	 * However, be aware we can still get a socket state event updates,
	 * and data ready callabacks that reference the psock from sk_user_data
	 * Also psock worker threads are still in-flight. So smap_release_sock
	 * will only free the psock after cancel_sync on the worker threads
	 * and a grace period expire to ensure psock is really safe to remove.
	 */
	rcu_read_lock();
	for (i = 0; i < htab->n_buckets; i++) {
		struct bucket *b = __select_bucket(htab, i);
		struct hlist_head *head;
		struct hlist_node *n;
		struct htab_elem *l;

		raw_spin_lock_bh(&b->lock);
		head = &b->head;
		hlist_for_each_entry_safe(l, n, head, hash_node) {
			struct sock *sock = l->sk;
			struct smap_psock *psock;

			hlist_del_rcu(&l->hash_node);
			psock = smap_psock_sk(sock);
			/* This check handles a racing sock event that can get
			 * the sk_callback_lock before this case but after xchg
			 * causing the refcnt to hit zero and sock user data
			 * (psock) to be null and queued for garbage collection.
			 */
			if (likely(psock)) {
				smap_list_hash_remove(psock, l);
				smap_release_sock(psock, sock);
			}
			free_htab_elem(htab, l);
		}
		raw_spin_unlock_bh(&b->lock);
	}
	rcu_read_unlock();
	call_rcu(&htab->rcu, __bpf_htab_free);
}

static struct htab_elem *alloc_sock_hash_elem(struct bpf_htab *htab,
					      void *key, u32 key_size, u32 hash,
					      struct sock *sk,
					      struct htab_elem *old_elem)
{
	struct htab_elem *l_new;

	if (atomic_inc_return(&htab->count) > htab->map.max_entries) {
		if (!old_elem) {
			atomic_dec(&htab->count);
			return ERR_PTR(-E2BIG);
		}
	}
	l_new = kmalloc_node(htab->elem_size, GFP_ATOMIC | __GFP_NOWARN,
			     htab->map.numa_node);
	if (!l_new)
		return ERR_PTR(-ENOMEM);

	memcpy(l_new->key, key, key_size);
	l_new->sk = sk;
	l_new->hash = hash;
	return l_new;
}

static inline u32 htab_map_hash(const void *key, u32 key_len)
{
	return jhash(key, key_len, 0);
}

static int sock_hash_get_next_key(struct bpf_map *map,
				  void *key, void *next_key)
{
	struct bpf_htab *htab = container_of(map, struct bpf_htab, map);
	struct htab_elem *l, *next_l;
	struct hlist_head *h;
	u32 hash, key_size;
	int i = 0;

	WARN_ON_ONCE(!rcu_read_lock_held());

	key_size = map->key_size;
	if (!key)
		goto find_first_elem;
	hash = htab_map_hash(key, key_size);
	h = select_bucket(htab, hash);

	l = lookup_elem_raw(h, hash, key, key_size);
	if (!l)
		goto find_first_elem;
	next_l = hlist_entry_safe(
		     rcu_dereference_raw(hlist_next_rcu(&l->hash_node)),
		     struct htab_elem, hash_node);
	if (next_l) {
		memcpy(next_key, next_l->key, key_size);
		return 0;
	}

	/* no more elements in this hash list, go to the next bucket */
	i = hash & (htab->n_buckets - 1);
	i++;

find_first_elem:
	/* iterate over buckets */
	for (; i < htab->n_buckets; i++) {
		h = select_bucket(htab, i);

		/* pick first element in the bucket */
		next_l = hlist_entry_safe(
				rcu_dereference_raw(hlist_first_rcu(h)),
				struct htab_elem, hash_node);
		if (next_l) {
			/* if it's not empty, just return it */
			memcpy(next_key, next_l->key, key_size);
			return 0;
		}
	}

	/* iterated over all buckets and all elements */
	return -ENOENT;
}

static int sock_hash_ctx_update_elem(struct bpf_sock_ops_kern *skops,
				     struct bpf_map *map,
				     void *key, u64 map_flags)
{
	struct bpf_htab *htab = container_of(map, struct bpf_htab, map);
	struct bpf_sock_progs *progs = &htab->progs;
	struct htab_elem *l_new = NULL, *l_old;
	struct smap_psock_map_entry *e = NULL;
	struct hlist_head *head;
	struct smap_psock *psock;
	u32 key_size, hash;
	struct sock *sock;
	struct bucket *b;
	int err;

	sock = skops->sk;

	if (sock->sk_type != SOCK_STREAM ||
	    sock->sk_protocol != IPPROTO_TCP)
		return -EOPNOTSUPP;

	if (unlikely(map_flags > BPF_EXIST))
		return -EINVAL;

	e = kzalloc(sizeof(*e), GFP_ATOMIC | __GFP_NOWARN);
	if (!e)
		return -ENOMEM;

	WARN_ON_ONCE(!rcu_read_lock_held());
	key_size = map->key_size;
	hash = htab_map_hash(key, key_size);
	b = __select_bucket(htab, hash);
	head = &b->head;

	err = __sock_map_ctx_update_elem(map, progs, sock, NULL, key);
	if (err)
		goto err;

<<<<<<< HEAD
	/* bpf_map_update_elem() can be called in_irq() */
=======
	/* psock is valid here because otherwise above *ctx_update_elem would
	 * have thrown an error. It is safe to skip error check.
	 */
	psock = smap_psock_sk(sock);
>>>>>>> 8013d1fc
	raw_spin_lock_bh(&b->lock);
	l_old = lookup_elem_raw(head, hash, key, key_size);
	if (l_old && map_flags == BPF_NOEXIST) {
		err = -EEXIST;
		goto bucket_err;
	}
	if (!l_old && map_flags == BPF_EXIST) {
		err = -ENOENT;
		goto bucket_err;
	}

	l_new = alloc_sock_hash_elem(htab, key, key_size, hash, sock, l_old);
	if (IS_ERR(l_new)) {
		err = PTR_ERR(l_new);
		goto bucket_err;
	}

<<<<<<< HEAD
	psock = smap_psock_sk(sock);
	if (unlikely(!psock)) {
		err = -EINVAL;
		goto bucket_err;
	}

=======
>>>>>>> 8013d1fc
	rcu_assign_pointer(e->hash_link, l_new);
	rcu_assign_pointer(e->htab,
			   container_of(map, struct bpf_htab, map));
	spin_lock_bh(&psock->maps_lock);
	list_add_tail(&e->list, &psock->maps);
	spin_unlock_bh(&psock->maps_lock);

	/* add new element to the head of the list, so that
	 * concurrent search will find it before old elem
	 */
	hlist_add_head_rcu(&l_new->hash_node, head);
	if (l_old) {
		psock = smap_psock_sk(l_old->sk);

		hlist_del_rcu(&l_old->hash_node);
		smap_list_hash_remove(psock, l_old);
		smap_release_sock(psock, l_old->sk);
		free_htab_elem(htab, l_old);
	}
	raw_spin_unlock_bh(&b->lock);
	return 0;
bucket_err:
<<<<<<< HEAD
	raw_spin_unlock_bh(&b->lock);
err:
	kfree(e);
	psock = smap_psock_sk(sock);
	if (psock)
		smap_release_sock(psock, sock);
=======
	smap_release_sock(psock, sock);
	raw_spin_unlock_bh(&b->lock);
err:
	kfree(e);
>>>>>>> 8013d1fc
	return err;
}

static int sock_hash_update_elem(struct bpf_map *map,
				void *key, void *value, u64 flags)
{
	struct bpf_sock_ops_kern skops;
	u32 fd = *(u32 *)value;
	struct socket *socket;
	int err;

	socket = sockfd_lookup(fd, &err);
	if (!socket)
		return err;

	skops.sk = socket->sk;
	if (!skops.sk) {
		fput(socket->file);
		return -EINVAL;
	}

<<<<<<< HEAD
	err = sock_hash_ctx_update_elem(&skops, map, key, flags);
=======
	lock_sock(skops.sk);
	preempt_disable();
	rcu_read_lock();
	err = sock_hash_ctx_update_elem(&skops, map, key, flags);
	rcu_read_unlock();
	preempt_enable();
	release_sock(skops.sk);
>>>>>>> 8013d1fc
	fput(socket->file);
	return err;
}

static int sock_hash_delete_elem(struct bpf_map *map, void *key)
{
	struct bpf_htab *htab = container_of(map, struct bpf_htab, map);
	struct hlist_head *head;
	struct bucket *b;
	struct htab_elem *l;
	u32 hash, key_size;
	int ret = -ENOENT;

	key_size = map->key_size;
	hash = htab_map_hash(key, key_size);
	b = __select_bucket(htab, hash);
	head = &b->head;

	raw_spin_lock_bh(&b->lock);
	l = lookup_elem_raw(head, hash, key, key_size);
	if (l) {
		struct sock *sock = l->sk;
		struct smap_psock *psock;

		hlist_del_rcu(&l->hash_node);
		psock = smap_psock_sk(sock);
		/* This check handles a racing sock event that can get the
		 * sk_callback_lock before this case but after xchg happens
		 * causing the refcnt to hit zero and sock user data (psock)
		 * to be null and queued for garbage collection.
		 */
		if (likely(psock)) {
			smap_list_hash_remove(psock, l);
			smap_release_sock(psock, sock);
		}
		free_htab_elem(htab, l);
		ret = 0;
	}
	raw_spin_unlock_bh(&b->lock);
	return ret;
}

struct sock  *__sock_hash_lookup_elem(struct bpf_map *map, void *key)
{
	struct bpf_htab *htab = container_of(map, struct bpf_htab, map);
	struct hlist_head *head;
	struct htab_elem *l;
	u32 key_size, hash;
	struct bucket *b;
	struct sock *sk;

	key_size = map->key_size;
	hash = htab_map_hash(key, key_size);
	b = __select_bucket(htab, hash);
	head = &b->head;

<<<<<<< HEAD
	raw_spin_lock_bh(&b->lock);
	l = lookup_elem_raw(head, hash, key, key_size);
	sk = l ? l->sk : NULL;
	raw_spin_unlock_bh(&b->lock);
=======
	l = lookup_elem_raw(head, hash, key, key_size);
	sk = l ? l->sk : NULL;
>>>>>>> 8013d1fc
	return sk;
}

const struct bpf_map_ops sock_map_ops = {
	.map_alloc = sock_map_alloc,
	.map_free = sock_map_free,
	.map_lookup_elem = sock_map_lookup,
	.map_get_next_key = sock_map_get_next_key,
	.map_update_elem = sock_map_update_elem,
	.map_delete_elem = sock_map_delete_elem,
	.map_release_uref = sock_map_release,
};

const struct bpf_map_ops sock_hash_ops = {
	.map_alloc = sock_hash_alloc,
	.map_free = sock_hash_free,
	.map_lookup_elem = sock_map_lookup,
	.map_get_next_key = sock_hash_get_next_key,
	.map_update_elem = sock_hash_update_elem,
	.map_delete_elem = sock_hash_delete_elem,
	.map_release_uref = sock_map_release,
};

BPF_CALL_4(bpf_sock_map_update, struct bpf_sock_ops_kern *, bpf_sock,
	   struct bpf_map *, map, void *, key, u64, flags)
{
	WARN_ON_ONCE(!rcu_read_lock_held());
	return sock_map_ctx_update_elem(bpf_sock, map, key, flags);
}

const struct bpf_func_proto bpf_sock_map_update_proto = {
	.func		= bpf_sock_map_update,
	.gpl_only	= false,
	.pkt_access	= true,
	.ret_type	= RET_INTEGER,
	.arg1_type	= ARG_PTR_TO_CTX,
	.arg2_type	= ARG_CONST_MAP_PTR,
	.arg3_type	= ARG_PTR_TO_MAP_KEY,
	.arg4_type	= ARG_ANYTHING,
};

BPF_CALL_4(bpf_sock_hash_update, struct bpf_sock_ops_kern *, bpf_sock,
	   struct bpf_map *, map, void *, key, u64, flags)
{
	WARN_ON_ONCE(!rcu_read_lock_held());
	return sock_hash_ctx_update_elem(bpf_sock, map, key, flags);
}

const struct bpf_func_proto bpf_sock_hash_update_proto = {
	.func		= bpf_sock_hash_update,
	.gpl_only	= false,
	.pkt_access	= true,
	.ret_type	= RET_INTEGER,
	.arg1_type	= ARG_PTR_TO_CTX,
	.arg2_type	= ARG_CONST_MAP_PTR,
	.arg3_type	= ARG_PTR_TO_MAP_KEY,
	.arg4_type	= ARG_ANYTHING,
};<|MERGE_RESOLUTION|>--- conflicted
+++ resolved
@@ -1902,11 +1902,7 @@
 		e = kzalloc(sizeof(*e), GFP_ATOMIC | __GFP_NOWARN);
 		if (!e) {
 			err = -ENOMEM;
-<<<<<<< HEAD
-			goto out_progs;
-=======
 			goto out_free;
->>>>>>> 8013d1fc
 		}
 	}
 
@@ -2358,14 +2354,10 @@
 	if (err)
 		goto err;
 
-<<<<<<< HEAD
-	/* bpf_map_update_elem() can be called in_irq() */
-=======
 	/* psock is valid here because otherwise above *ctx_update_elem would
 	 * have thrown an error. It is safe to skip error check.
 	 */
 	psock = smap_psock_sk(sock);
->>>>>>> 8013d1fc
 	raw_spin_lock_bh(&b->lock);
 	l_old = lookup_elem_raw(head, hash, key, key_size);
 	if (l_old && map_flags == BPF_NOEXIST) {
@@ -2383,15 +2375,6 @@
 		goto bucket_err;
 	}
 
-<<<<<<< HEAD
-	psock = smap_psock_sk(sock);
-	if (unlikely(!psock)) {
-		err = -EINVAL;
-		goto bucket_err;
-	}
-
-=======
->>>>>>> 8013d1fc
 	rcu_assign_pointer(e->hash_link, l_new);
 	rcu_assign_pointer(e->htab,
 			   container_of(map, struct bpf_htab, map));
@@ -2414,19 +2397,10 @@
 	raw_spin_unlock_bh(&b->lock);
 	return 0;
 bucket_err:
-<<<<<<< HEAD
-	raw_spin_unlock_bh(&b->lock);
-err:
-	kfree(e);
-	psock = smap_psock_sk(sock);
-	if (psock)
-		smap_release_sock(psock, sock);
-=======
 	smap_release_sock(psock, sock);
 	raw_spin_unlock_bh(&b->lock);
 err:
 	kfree(e);
->>>>>>> 8013d1fc
 	return err;
 }
 
@@ -2448,9 +2422,6 @@
 		return -EINVAL;
 	}
 
-<<<<<<< HEAD
-	err = sock_hash_ctx_update_elem(&skops, map, key, flags);
-=======
 	lock_sock(skops.sk);
 	preempt_disable();
 	rcu_read_lock();
@@ -2458,7 +2429,6 @@
 	rcu_read_unlock();
 	preempt_enable();
 	release_sock(skops.sk);
->>>>>>> 8013d1fc
 	fput(socket->file);
 	return err;
 }
@@ -2515,15 +2485,8 @@
 	b = __select_bucket(htab, hash);
 	head = &b->head;
 
-<<<<<<< HEAD
-	raw_spin_lock_bh(&b->lock);
 	l = lookup_elem_raw(head, hash, key, key_size);
 	sk = l ? l->sk : NULL;
-	raw_spin_unlock_bh(&b->lock);
-=======
-	l = lookup_elem_raw(head, hash, key, key_size);
-	sk = l ? l->sk : NULL;
->>>>>>> 8013d1fc
 	return sk;
 }
 

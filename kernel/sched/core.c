/*
 *  kernel/sched/core.c
 *
 *  Core kernel scheduler code and related syscalls
 *
 *  Copyright (C) 1991-2002  Linus Torvalds
 */
#include <linux/sched.h>
#include <linux/sched/clock.h>
#include <uapi/linux/sched/types.h>
#include <linux/sched/loadavg.h>
#include <linux/sched/hotplug.h>
#include <linux/wait_bit.h>
#include <linux/cpuset.h>
#include <linux/delayacct.h>
#include <linux/init_task.h>
#include <linux/context_tracking.h>
#include <linux/rcupdate_wait.h>
#include <linux/compat.h>

#include <linux/blkdev.h>
#include <linux/kprobes.h>
#include <linux/mmu_context.h>
#include <linux/module.h>
#include <linux/nmi.h>
#include <linux/prefetch.h>
#include <linux/profile.h>
#include <linux/security.h>
#include <linux/syscalls.h>
#include <linux/sched/isolation.h>

#include <asm/switch_to.h>
#include <asm/tlb.h>
#ifdef CONFIG_PARAVIRT
#include <asm/paravirt.h>
#endif

#include "sched.h"
#include "../workqueue_internal.h"
#include "../smpboot.h"

#define CREATE_TRACE_POINTS
#include <trace/events/sched.h>

DEFINE_PER_CPU_SHARED_ALIGNED(struct rq, runqueues);

#if defined(CONFIG_SCHED_DEBUG) && defined(HAVE_JUMP_LABEL)
/*
 * Debugging: various feature bits
 *
 * If SCHED_DEBUG is disabled, each compilation unit has its own copy of
 * sysctl_sched_features, defined in sched.h, to allow constants propagation
 * at compile time and compiler optimization based on features default.
 */
#define SCHED_FEAT(name, enabled)	\
	(1UL << __SCHED_FEAT_##name) * enabled |
const_debug unsigned int sysctl_sched_features =
#include "features.h"
	0;
#undef SCHED_FEAT
#endif

/*
 * Number of tasks to iterate in a single balance run.
 * Limited because this is done with IRQs disabled.
 */
const_debug unsigned int sysctl_sched_nr_migrate = 32;

/*
 * period over which we average the RT time consumption, measured
 * in ms.
 *
 * default: 1s
 */
const_debug unsigned int sysctl_sched_time_avg = MSEC_PER_SEC;

/*
 * period over which we measure -rt task CPU usage in us.
 * default: 1s
 */
unsigned int sysctl_sched_rt_period = 1000000;

__read_mostly int scheduler_running;

/*
 * part of the period that we allow rt tasks to run in us.
 * default: 0.95s
 */
int sysctl_sched_rt_runtime = 950000;

/*
 * __task_rq_lock - lock the rq @p resides on.
 */
struct rq *__task_rq_lock(struct task_struct *p, struct rq_flags *rf)
	__acquires(rq->lock)
{
	struct rq *rq;

	lockdep_assert_held(&p->pi_lock);

	for (;;) {
		rq = task_rq(p);
		raw_spin_lock(&rq->lock);
		if (likely(rq == task_rq(p) && !task_on_rq_migrating(p))) {
			rq_pin_lock(rq, rf);
			return rq;
		}
		raw_spin_unlock(&rq->lock);

		while (unlikely(task_on_rq_migrating(p)))
			cpu_relax();
	}
}

/*
 * task_rq_lock - lock p->pi_lock and lock the rq @p resides on.
 */
struct rq *task_rq_lock(struct task_struct *p, struct rq_flags *rf)
	__acquires(p->pi_lock)
	__acquires(rq->lock)
{
	struct rq *rq;

	for (;;) {
		raw_spin_lock_irqsave(&p->pi_lock, rf->flags);
		rq = task_rq(p);
		raw_spin_lock(&rq->lock);
		/*
		 *	move_queued_task()		task_rq_lock()
		 *
		 *	ACQUIRE (rq->lock)
		 *	[S] ->on_rq = MIGRATING		[L] rq = task_rq()
		 *	WMB (__set_task_cpu())		ACQUIRE (rq->lock);
		 *	[S] ->cpu = new_cpu		[L] task_rq()
		 *					[L] ->on_rq
		 *	RELEASE (rq->lock)
		 *
		 * If we observe the old cpu in task_rq_lock, the acquire of
		 * the old rq->lock will fully serialize against the stores.
		 *
		 * If we observe the new CPU in task_rq_lock, the acquire will
		 * pair with the WMB to ensure we must then also see migrating.
		 */
		if (likely(rq == task_rq(p) && !task_on_rq_migrating(p))) {
			rq_pin_lock(rq, rf);
			return rq;
		}
		raw_spin_unlock(&rq->lock);
		raw_spin_unlock_irqrestore(&p->pi_lock, rf->flags);

		while (unlikely(task_on_rq_migrating(p)))
			cpu_relax();
	}
}

/*
 * RQ-clock updating methods:
 */

static void update_rq_clock_task(struct rq *rq, s64 delta)
{
/*
 * In theory, the compile should just see 0 here, and optimize out the call
 * to sched_rt_avg_update. But I don't trust it...
 */
#if defined(CONFIG_IRQ_TIME_ACCOUNTING) || defined(CONFIG_PARAVIRT_TIME_ACCOUNTING)
	s64 steal = 0, irq_delta = 0;
#endif
#ifdef CONFIG_IRQ_TIME_ACCOUNTING
	irq_delta = irq_time_read(cpu_of(rq)) - rq->prev_irq_time;

	/*
	 * Since irq_time is only updated on {soft,}irq_exit, we might run into
	 * this case when a previous update_rq_clock() happened inside a
	 * {soft,}irq region.
	 *
	 * When this happens, we stop ->clock_task and only update the
	 * prev_irq_time stamp to account for the part that fit, so that a next
	 * update will consume the rest. This ensures ->clock_task is
	 * monotonic.
	 *
	 * It does however cause some slight miss-attribution of {soft,}irq
	 * time, a more accurate solution would be to update the irq_time using
	 * the current rq->clock timestamp, except that would require using
	 * atomic ops.
	 */
	if (irq_delta > delta)
		irq_delta = delta;

	rq->prev_irq_time += irq_delta;
	delta -= irq_delta;
#endif
#ifdef CONFIG_PARAVIRT_TIME_ACCOUNTING
	if (static_key_false((&paravirt_steal_rq_enabled))) {
		steal = paravirt_steal_clock(cpu_of(rq));
		steal -= rq->prev_steal_time_rq;

		if (unlikely(steal > delta))
			steal = delta;

		rq->prev_steal_time_rq += steal;
		delta -= steal;
	}
#endif

	rq->clock_task += delta;

#if defined(CONFIG_IRQ_TIME_ACCOUNTING) || defined(CONFIG_PARAVIRT_TIME_ACCOUNTING)
	if ((irq_delta + steal) && sched_feat(NONTASK_CAPACITY))
		sched_rt_avg_update(rq, irq_delta + steal);
#endif
}

void update_rq_clock(struct rq *rq)
{
	s64 delta;

	lockdep_assert_held(&rq->lock);

	if (rq->clock_update_flags & RQCF_ACT_SKIP)
		return;

#ifdef CONFIG_SCHED_DEBUG
	if (sched_feat(WARN_DOUBLE_CLOCK))
		SCHED_WARN_ON(rq->clock_update_flags & RQCF_UPDATED);
	rq->clock_update_flags |= RQCF_UPDATED;
#endif

	delta = sched_clock_cpu(cpu_of(rq)) - rq->clock;
	if (delta < 0)
		return;
	rq->clock += delta;
	update_rq_clock_task(rq, delta);
}


#ifdef CONFIG_SCHED_HRTICK
/*
 * Use HR-timers to deliver accurate preemption points.
 */

static void hrtick_clear(struct rq *rq)
{
	if (hrtimer_active(&rq->hrtick_timer))
		hrtimer_cancel(&rq->hrtick_timer);
}

/*
 * High-resolution timer tick.
 * Runs from hardirq context with interrupts disabled.
 */
static enum hrtimer_restart hrtick(struct hrtimer *timer)
{
	struct rq *rq = container_of(timer, struct rq, hrtick_timer);
	struct rq_flags rf;

	WARN_ON_ONCE(cpu_of(rq) != smp_processor_id());

	rq_lock(rq, &rf);
	update_rq_clock(rq);
	rq->curr->sched_class->task_tick(rq, rq->curr, 1);
	rq_unlock(rq, &rf);

	return HRTIMER_NORESTART;
}

#ifdef CONFIG_SMP

static void __hrtick_restart(struct rq *rq)
{
	struct hrtimer *timer = &rq->hrtick_timer;

	hrtimer_start_expires(timer, HRTIMER_MODE_ABS_PINNED);
}

/*
 * called from hardirq (IPI) context
 */
static void __hrtick_start(void *arg)
{
	struct rq *rq = arg;
	struct rq_flags rf;

	rq_lock(rq, &rf);
	__hrtick_restart(rq);
	rq->hrtick_csd_pending = 0;
	rq_unlock(rq, &rf);
}

/*
 * Called to set the hrtick timer state.
 *
 * called with rq->lock held and irqs disabled
 */
void hrtick_start(struct rq *rq, u64 delay)
{
	struct hrtimer *timer = &rq->hrtick_timer;
	ktime_t time;
	s64 delta;

	/*
	 * Don't schedule slices shorter than 10000ns, that just
	 * doesn't make sense and can cause timer DoS.
	 */
	delta = max_t(s64, delay, 10000LL);
	time = ktime_add_ns(timer->base->get_time(), delta);

	hrtimer_set_expires(timer, time);

	if (rq == this_rq()) {
		__hrtick_restart(rq);
	} else if (!rq->hrtick_csd_pending) {
		smp_call_function_single_async(cpu_of(rq), &rq->hrtick_csd);
		rq->hrtick_csd_pending = 1;
	}
}

#else
/*
 * Called to set the hrtick timer state.
 *
 * called with rq->lock held and irqs disabled
 */
void hrtick_start(struct rq *rq, u64 delay)
{
	/*
	 * Don't schedule slices shorter than 10000ns, that just
	 * doesn't make sense. Rely on vruntime for fairness.
	 */
	delay = max_t(u64, delay, 10000LL);
	hrtimer_start(&rq->hrtick_timer, ns_to_ktime(delay),
		      HRTIMER_MODE_REL_PINNED);
}
#endif /* CONFIG_SMP */

static void init_rq_hrtick(struct rq *rq)
{
#ifdef CONFIG_SMP
	rq->hrtick_csd_pending = 0;

	rq->hrtick_csd.flags = 0;
	rq->hrtick_csd.func = __hrtick_start;
	rq->hrtick_csd.info = rq;
#endif

	hrtimer_init(&rq->hrtick_timer, CLOCK_MONOTONIC, HRTIMER_MODE_REL);
	rq->hrtick_timer.function = hrtick;
}
#else	/* CONFIG_SCHED_HRTICK */
static inline void hrtick_clear(struct rq *rq)
{
}

static inline void init_rq_hrtick(struct rq *rq)
{
}
#endif	/* CONFIG_SCHED_HRTICK */

/*
 * cmpxchg based fetch_or, macro so it works for different integer types
 */
#define fetch_or(ptr, mask)						\
	({								\
		typeof(ptr) _ptr = (ptr);				\
		typeof(mask) _mask = (mask);				\
		typeof(*_ptr) _old, _val = *_ptr;			\
									\
		for (;;) {						\
			_old = cmpxchg(_ptr, _val, _val | _mask);	\
			if (_old == _val)				\
				break;					\
			_val = _old;					\
		}							\
	_old;								\
})

#if defined(CONFIG_SMP) && defined(TIF_POLLING_NRFLAG)
/*
 * Atomically set TIF_NEED_RESCHED and test for TIF_POLLING_NRFLAG,
 * this avoids any races wrt polling state changes and thereby avoids
 * spurious IPIs.
 */
static bool set_nr_and_not_polling(struct task_struct *p)
{
	struct thread_info *ti = task_thread_info(p);
	return !(fetch_or(&ti->flags, _TIF_NEED_RESCHED) & _TIF_POLLING_NRFLAG);
}

/*
 * Atomically set TIF_NEED_RESCHED if TIF_POLLING_NRFLAG is set.
 *
 * If this returns true, then the idle task promises to call
 * sched_ttwu_pending() and reschedule soon.
 */
static bool set_nr_if_polling(struct task_struct *p)
{
	struct thread_info *ti = task_thread_info(p);
	typeof(ti->flags) old, val = READ_ONCE(ti->flags);

	for (;;) {
		if (!(val & _TIF_POLLING_NRFLAG))
			return false;
		if (val & _TIF_NEED_RESCHED)
			return true;
		old = cmpxchg(&ti->flags, val, val | _TIF_NEED_RESCHED);
		if (old == val)
			break;
		val = old;
	}
	return true;
}

#else
static bool set_nr_and_not_polling(struct task_struct *p)
{
	set_tsk_need_resched(p);
	return true;
}

#ifdef CONFIG_SMP
static bool set_nr_if_polling(struct task_struct *p)
{
	return false;
}
#endif
#endif

void wake_q_add(struct wake_q_head *head, struct task_struct *task)
{
	struct wake_q_node *node = &task->wake_q;

	/*
	 * Atomically grab the task, if ->wake_q is !nil already it means
	 * its already queued (either by us or someone else) and will get the
	 * wakeup due to that.
	 *
	 * This cmpxchg() implies a full barrier, which pairs with the write
	 * barrier implied by the wakeup in wake_up_q().
	 */
	if (cmpxchg(&node->next, NULL, WAKE_Q_TAIL))
		return;

	get_task_struct(task);

	/*
	 * The head is context local, there can be no concurrency.
	 */
	*head->lastp = node;
	head->lastp = &node->next;
}

void wake_up_q(struct wake_q_head *head)
{
	struct wake_q_node *node = head->first;

	while (node != WAKE_Q_TAIL) {
		struct task_struct *task;

		task = container_of(node, struct task_struct, wake_q);
		BUG_ON(!task);
		/* Task can safely be re-inserted now: */
		node = node->next;
		task->wake_q.next = NULL;

		/*
		 * wake_up_process() implies a wmb() to pair with the queueing
		 * in wake_q_add() so as not to miss wakeups.
		 */
		wake_up_process(task);
		put_task_struct(task);
	}
}

/*
 * resched_curr - mark rq's current task 'to be rescheduled now'.
 *
 * On UP this means the setting of the need_resched flag, on SMP it
 * might also involve a cross-CPU call to trigger the scheduler on
 * the target CPU.
 */
void resched_curr(struct rq *rq)
{
	struct task_struct *curr = rq->curr;
	int cpu;

	lockdep_assert_held(&rq->lock);

	if (test_tsk_need_resched(curr))
		return;

	cpu = cpu_of(rq);

	if (cpu == smp_processor_id()) {
		set_tsk_need_resched(curr);
		set_preempt_need_resched();
		return;
	}

	if (set_nr_and_not_polling(curr))
		smp_send_reschedule(cpu);
	else
		trace_sched_wake_idle_without_ipi(cpu);
}

void resched_cpu(int cpu)
{
	struct rq *rq = cpu_rq(cpu);
	unsigned long flags;

	raw_spin_lock_irqsave(&rq->lock, flags);
	if (cpu_online(cpu) || cpu == smp_processor_id())
		resched_curr(rq);
	raw_spin_unlock_irqrestore(&rq->lock, flags);
}

#ifdef CONFIG_SMP
#ifdef CONFIG_NO_HZ_COMMON
/*
 * In the semi idle case, use the nearest busy CPU for migrating timers
 * from an idle CPU.  This is good for power-savings.
 *
 * We don't do similar optimization for completely idle system, as
 * selecting an idle CPU will add more delays to the timers than intended
 * (as that CPU's timer base may not be uptodate wrt jiffies etc).
 */
int get_nohz_timer_target(void)
{
	int i, cpu = smp_processor_id();
	struct sched_domain *sd;

	if (!idle_cpu(cpu) && housekeeping_cpu(cpu, HK_FLAG_TIMER))
		return cpu;

	rcu_read_lock();
	for_each_domain(cpu, sd) {
		for_each_cpu(i, sched_domain_span(sd)) {
			if (cpu == i)
				continue;

			if (!idle_cpu(i) && housekeeping_cpu(i, HK_FLAG_TIMER)) {
				cpu = i;
				goto unlock;
			}
		}
	}

	if (!housekeeping_cpu(cpu, HK_FLAG_TIMER))
		cpu = housekeeping_any_cpu(HK_FLAG_TIMER);
unlock:
	rcu_read_unlock();
	return cpu;
}

/*
 * When add_timer_on() enqueues a timer into the timer wheel of an
 * idle CPU then this timer might expire before the next timer event
 * which is scheduled to wake up that CPU. In case of a completely
 * idle system the next event might even be infinite time into the
 * future. wake_up_idle_cpu() ensures that the CPU is woken up and
 * leaves the inner idle loop so the newly added timer is taken into
 * account when the CPU goes back to idle and evaluates the timer
 * wheel for the next timer event.
 */
static void wake_up_idle_cpu(int cpu)
{
	struct rq *rq = cpu_rq(cpu);

	if (cpu == smp_processor_id())
		return;

	if (set_nr_and_not_polling(rq->idle))
		smp_send_reschedule(cpu);
	else
		trace_sched_wake_idle_without_ipi(cpu);
}

static bool wake_up_full_nohz_cpu(int cpu)
{
	/*
	 * We just need the target to call irq_exit() and re-evaluate
	 * the next tick. The nohz full kick at least implies that.
	 * If needed we can still optimize that later with an
	 * empty IRQ.
	 */
	if (cpu_is_offline(cpu))
		return true;  /* Don't try to wake offline CPUs. */
	if (tick_nohz_full_cpu(cpu)) {
		if (cpu != smp_processor_id() ||
		    tick_nohz_tick_stopped())
			tick_nohz_full_kick_cpu(cpu);
		return true;
	}

	return false;
}

/*
 * Wake up the specified CPU.  If the CPU is going offline, it is the
 * caller's responsibility to deal with the lost wakeup, for example,
 * by hooking into the CPU_DEAD notifier like timers and hrtimers do.
 */
void wake_up_nohz_cpu(int cpu)
{
	if (!wake_up_full_nohz_cpu(cpu))
		wake_up_idle_cpu(cpu);
}

static inline bool got_nohz_idle_kick(void)
{
	int cpu = smp_processor_id();

	if (!test_bit(NOHZ_BALANCE_KICK, nohz_flags(cpu)))
		return false;

	if (idle_cpu(cpu) && !need_resched())
		return true;

	/*
	 * We can't run Idle Load Balance on this CPU for this time so we
	 * cancel it and clear NOHZ_BALANCE_KICK
	 */
	clear_bit(NOHZ_BALANCE_KICK, nohz_flags(cpu));
	return false;
}

#else /* CONFIG_NO_HZ_COMMON */

static inline bool got_nohz_idle_kick(void)
{
	return false;
}

#endif /* CONFIG_NO_HZ_COMMON */

#ifdef CONFIG_NO_HZ_FULL
bool sched_can_stop_tick(struct rq *rq)
{
	int fifo_nr_running;

	/* Deadline tasks, even if single, need the tick */
	if (rq->dl.dl_nr_running)
		return false;

	/*
	 * If there are more than one RR tasks, we need the tick to effect the
	 * actual RR behaviour.
	 */
	if (rq->rt.rr_nr_running) {
		if (rq->rt.rr_nr_running == 1)
			return true;
		else
			return false;
	}

	/*
	 * If there's no RR tasks, but FIFO tasks, we can skip the tick, no
	 * forced preemption between FIFO tasks.
	 */
	fifo_nr_running = rq->rt.rt_nr_running - rq->rt.rr_nr_running;
	if (fifo_nr_running)
		return true;

	/*
	 * If there are no DL,RR/FIFO tasks, there must only be CFS tasks left;
	 * if there's more than one we need the tick for involuntary
	 * preemption.
	 */
	if (rq->nr_running > 1)
		return false;

	return true;
}
#endif /* CONFIG_NO_HZ_FULL */

void sched_avg_update(struct rq *rq)
{
	s64 period = sched_avg_period();

	while ((s64)(rq_clock(rq) - rq->age_stamp) > period) {
		/*
		 * Inline assembly required to prevent the compiler
		 * optimising this loop into a divmod call.
		 * See __iter_div_u64_rem() for another example of this.
		 */
		asm("" : "+rm" (rq->age_stamp));
		rq->age_stamp += period;
		rq->rt_avg /= 2;
	}
}

#endif /* CONFIG_SMP */

#if defined(CONFIG_RT_GROUP_SCHED) || (defined(CONFIG_FAIR_GROUP_SCHED) && \
			(defined(CONFIG_SMP) || defined(CONFIG_CFS_BANDWIDTH)))
/*
 * Iterate task_group tree rooted at *from, calling @down when first entering a
 * node and @up when leaving it for the final time.
 *
 * Caller must hold rcu_lock or sufficient equivalent.
 */
int walk_tg_tree_from(struct task_group *from,
			     tg_visitor down, tg_visitor up, void *data)
{
	struct task_group *parent, *child;
	int ret;

	parent = from;

down:
	ret = (*down)(parent, data);
	if (ret)
		goto out;
	list_for_each_entry_rcu(child, &parent->children, siblings) {
		parent = child;
		goto down;

up:
		continue;
	}
	ret = (*up)(parent, data);
	if (ret || parent == from)
		goto out;

	child = parent;
	parent = parent->parent;
	if (parent)
		goto up;
out:
	return ret;
}

int tg_nop(struct task_group *tg, void *data)
{
	return 0;
}
#endif

static void set_load_weight(struct task_struct *p, bool update_load)
{
	int prio = p->static_prio - MAX_RT_PRIO;
	struct load_weight *load = &p->se.load;

	/*
	 * SCHED_IDLE tasks get minimal weight:
	 */
	if (idle_policy(p->policy)) {
		load->weight = scale_load(WEIGHT_IDLEPRIO);
		load->inv_weight = WMULT_IDLEPRIO;
		return;
	}

	/*
	 * SCHED_OTHER tasks have to update their load when changing their
	 * weight
	 */
	if (update_load && p->sched_class == &fair_sched_class) {
		reweight_task(p, prio);
	} else {
		load->weight = scale_load(sched_prio_to_weight[prio]);
		load->inv_weight = sched_prio_to_wmult[prio];
	}
}

static inline void enqueue_task(struct rq *rq, struct task_struct *p, int flags)
{
	if (!(flags & ENQUEUE_NOCLOCK))
		update_rq_clock(rq);

	if (!(flags & ENQUEUE_RESTORE))
		sched_info_queued(rq, p);

	p->sched_class->enqueue_task(rq, p, flags);
}

static inline void dequeue_task(struct rq *rq, struct task_struct *p, int flags)
{
	if (!(flags & DEQUEUE_NOCLOCK))
		update_rq_clock(rq);

	if (!(flags & DEQUEUE_SAVE))
		sched_info_dequeued(rq, p);

	p->sched_class->dequeue_task(rq, p, flags);
}

void activate_task(struct rq *rq, struct task_struct *p, int flags)
{
	if (task_contributes_to_load(p))
		rq->nr_uninterruptible--;

	enqueue_task(rq, p, flags);
}

void deactivate_task(struct rq *rq, struct task_struct *p, int flags)
{
	if (task_contributes_to_load(p))
		rq->nr_uninterruptible++;

	dequeue_task(rq, p, flags);
}

/*
 * __normal_prio - return the priority that is based on the static prio
 */
static inline int __normal_prio(struct task_struct *p)
{
	return p->static_prio;
}

/*
 * Calculate the expected normal priority: i.e. priority
 * without taking RT-inheritance into account. Might be
 * boosted by interactivity modifiers. Changes upon fork,
 * setprio syscalls, and whenever the interactivity
 * estimator recalculates.
 */
static inline int normal_prio(struct task_struct *p)
{
	int prio;

	if (task_has_dl_policy(p))
		prio = MAX_DL_PRIO-1;
	else if (task_has_rt_policy(p))
		prio = MAX_RT_PRIO-1 - p->rt_priority;
	else
		prio = __normal_prio(p);
	return prio;
}

/*
 * Calculate the current priority, i.e. the priority
 * taken into account by the scheduler. This value might
 * be boosted by RT tasks, or might be boosted by
 * interactivity modifiers. Will be RT if the task got
 * RT-boosted. If not then it returns p->normal_prio.
 */
static int effective_prio(struct task_struct *p)
{
	p->normal_prio = normal_prio(p);
	/*
	 * If we are RT tasks or we were boosted to RT priority,
	 * keep the priority unchanged. Otherwise, update priority
	 * to the normal priority:
	 */
	if (!rt_prio(p->prio))
		return p->normal_prio;
	return p->prio;
}

/**
 * task_curr - is this task currently executing on a CPU?
 * @p: the task in question.
 *
 * Return: 1 if the task is currently executing. 0 otherwise.
 */
inline int task_curr(const struct task_struct *p)
{
	return cpu_curr(task_cpu(p)) == p;
}

/*
 * switched_from, switched_to and prio_changed must _NOT_ drop rq->lock,
 * use the balance_callback list if you want balancing.
 *
 * this means any call to check_class_changed() must be followed by a call to
 * balance_callback().
 */
static inline void check_class_changed(struct rq *rq, struct task_struct *p,
				       const struct sched_class *prev_class,
				       int oldprio)
{
	if (prev_class != p->sched_class) {
		if (prev_class->switched_from)
			prev_class->switched_from(rq, p);

		p->sched_class->switched_to(rq, p);
	} else if (oldprio != p->prio || dl_task(p))
		p->sched_class->prio_changed(rq, p, oldprio);
}

void check_preempt_curr(struct rq *rq, struct task_struct *p, int flags)
{
	const struct sched_class *class;

	if (p->sched_class == rq->curr->sched_class) {
		rq->curr->sched_class->check_preempt_curr(rq, p, flags);
	} else {
		for_each_class(class) {
			if (class == rq->curr->sched_class)
				break;
			if (class == p->sched_class) {
				resched_curr(rq);
				break;
			}
		}
	}

	/*
	 * A queue event has occurred, and we're going to schedule.  In
	 * this case, we can save a useless back to back clock update.
	 */
	if (task_on_rq_queued(rq->curr) && test_tsk_need_resched(rq->curr))
		rq_clock_skip_update(rq, true);
}

#ifdef CONFIG_SMP
/*
 * This is how migration works:
 *
 * 1) we invoke migration_cpu_stop() on the target CPU using
 *    stop_one_cpu().
 * 2) stopper starts to run (implicitly forcing the migrated thread
 *    off the CPU)
 * 3) it checks whether the migrated task is still in the wrong runqueue.
 * 4) if it's in the wrong runqueue then the migration thread removes
 *    it and puts it into the right queue.
 * 5) stopper completes and stop_one_cpu() returns and the migration
 *    is done.
 */

/*
 * move_queued_task - move a queued task to new rq.
 *
 * Returns (locked) new rq. Old rq's lock is released.
 */
static struct rq *move_queued_task(struct rq *rq, struct rq_flags *rf,
				   struct task_struct *p, int new_cpu)
{
	lockdep_assert_held(&rq->lock);

	p->on_rq = TASK_ON_RQ_MIGRATING;
	dequeue_task(rq, p, DEQUEUE_NOCLOCK);
	set_task_cpu(p, new_cpu);
	rq_unlock(rq, rf);

	rq = cpu_rq(new_cpu);

	rq_lock(rq, rf);
	BUG_ON(task_cpu(p) != new_cpu);
	enqueue_task(rq, p, 0);
	p->on_rq = TASK_ON_RQ_QUEUED;
	check_preempt_curr(rq, p, 0);

	return rq;
}

struct migration_arg {
	struct task_struct *task;
	int dest_cpu;
};

/*
 * Move (not current) task off this CPU, onto the destination CPU. We're doing
 * this because either it can't run here any more (set_cpus_allowed()
 * away from this CPU, or CPU going down), or because we're
 * attempting to rebalance this task on exec (sched_exec).
 *
 * So we race with normal scheduler movements, but that's OK, as long
 * as the task is no longer on this CPU.
 */
static struct rq *__migrate_task(struct rq *rq, struct rq_flags *rf,
				 struct task_struct *p, int dest_cpu)
{
	if (p->flags & PF_KTHREAD) {
		if (unlikely(!cpu_online(dest_cpu)))
			return rq;
	} else {
		if (unlikely(!cpu_active(dest_cpu)))
			return rq;
	}

	/* Affinity changed (again). */
	if (!cpumask_test_cpu(dest_cpu, &p->cpus_allowed))
		return rq;

	update_rq_clock(rq);
	rq = move_queued_task(rq, rf, p, dest_cpu);

	return rq;
}

/*
 * migration_cpu_stop - this will be executed by a highprio stopper thread
 * and performs thread migration by bumping thread off CPU then
 * 'pushing' onto another runqueue.
 */
static int migration_cpu_stop(void *data)
{
	struct migration_arg *arg = data;
	struct task_struct *p = arg->task;
	struct rq *rq = this_rq();
	struct rq_flags rf;

	/*
	 * The original target CPU might have gone down and we might
	 * be on another CPU but it doesn't matter.
	 */
	local_irq_disable();
	/*
	 * We need to explicitly wake pending tasks before running
	 * __migrate_task() such that we will not miss enforcing cpus_allowed
	 * during wakeups, see set_cpus_allowed_ptr()'s TASK_WAKING test.
	 */
	sched_ttwu_pending();

	raw_spin_lock(&p->pi_lock);
	rq_lock(rq, &rf);
	/*
	 * If task_rq(p) != rq, it cannot be migrated here, because we're
	 * holding rq->lock, if p->on_rq == 0 it cannot get enqueued because
	 * we're holding p->pi_lock.
	 */
	if (task_rq(p) == rq) {
		if (task_on_rq_queued(p))
			rq = __migrate_task(rq, &rf, p, arg->dest_cpu);
		else
			p->wake_cpu = arg->dest_cpu;
	}
	rq_unlock(rq, &rf);
	raw_spin_unlock(&p->pi_lock);

	local_irq_enable();
	return 0;
}

/*
 * sched_class::set_cpus_allowed must do the below, but is not required to
 * actually call this function.
 */
void set_cpus_allowed_common(struct task_struct *p, const struct cpumask *new_mask)
{
	cpumask_copy(&p->cpus_allowed, new_mask);
	p->nr_cpus_allowed = cpumask_weight(new_mask);
}

void do_set_cpus_allowed(struct task_struct *p, const struct cpumask *new_mask)
{
	struct rq *rq = task_rq(p);
	bool queued, running;

	lockdep_assert_held(&p->pi_lock);

	queued = task_on_rq_queued(p);
	running = task_current(rq, p);

	if (queued) {
		/*
		 * Because __kthread_bind() calls this on blocked tasks without
		 * holding rq->lock.
		 */
		lockdep_assert_held(&rq->lock);
		dequeue_task(rq, p, DEQUEUE_SAVE | DEQUEUE_NOCLOCK);
	}
	if (running)
		put_prev_task(rq, p);

	p->sched_class->set_cpus_allowed(p, new_mask);

	if (queued)
		enqueue_task(rq, p, ENQUEUE_RESTORE | ENQUEUE_NOCLOCK);
	if (running)
		set_curr_task(rq, p);
}

/*
 * Change a given task's CPU affinity. Migrate the thread to a
 * proper CPU and schedule it away if the CPU it's executing on
 * is removed from the allowed bitmask.
 *
 * NOTE: the caller must have a valid reference to the task, the
 * task must not exit() & deallocate itself prematurely. The
 * call is not atomic; no spinlocks may be held.
 */
static int __set_cpus_allowed_ptr(struct task_struct *p,
				  const struct cpumask *new_mask, bool check)
{
	const struct cpumask *cpu_valid_mask = cpu_active_mask;
	unsigned int dest_cpu;
	struct rq_flags rf;
	struct rq *rq;
	int ret = 0;

	rq = task_rq_lock(p, &rf);
	update_rq_clock(rq);

	if (p->flags & PF_KTHREAD) {
		/*
		 * Kernel threads are allowed on online && !active CPUs
		 */
		cpu_valid_mask = cpu_online_mask;
	}

	/*
	 * Must re-check here, to close a race against __kthread_bind(),
	 * sched_setaffinity() is not guaranteed to observe the flag.
	 */
	if (check && (p->flags & PF_NO_SETAFFINITY)) {
		ret = -EINVAL;
		goto out;
	}

	if (cpumask_equal(&p->cpus_allowed, new_mask))
		goto out;

	if (!cpumask_intersects(new_mask, cpu_valid_mask)) {
		ret = -EINVAL;
		goto out;
	}

	do_set_cpus_allowed(p, new_mask);

	if (p->flags & PF_KTHREAD) {
		/*
		 * For kernel threads that do indeed end up on online &&
		 * !active we want to ensure they are strict per-CPU threads.
		 */
		WARN_ON(cpumask_intersects(new_mask, cpu_online_mask) &&
			!cpumask_intersects(new_mask, cpu_active_mask) &&
			p->nr_cpus_allowed != 1);
	}

	/* Can the task run on the task's current CPU? If so, we're done */
	if (cpumask_test_cpu(task_cpu(p), new_mask))
		goto out;

	dest_cpu = cpumask_any_and(cpu_valid_mask, new_mask);
	if (task_running(rq, p) || p->state == TASK_WAKING) {
		struct migration_arg arg = { p, dest_cpu };
		/* Need help from migration thread: drop lock and wait. */
		task_rq_unlock(rq, p, &rf);
		stop_one_cpu(cpu_of(rq), migration_cpu_stop, &arg);
		tlb_migrate_finish(p->mm);
		return 0;
	} else if (task_on_rq_queued(p)) {
		/*
		 * OK, since we're going to drop the lock immediately
		 * afterwards anyway.
		 */
		rq = move_queued_task(rq, &rf, p, dest_cpu);
	}
out:
	task_rq_unlock(rq, p, &rf);

	return ret;
}

int set_cpus_allowed_ptr(struct task_struct *p, const struct cpumask *new_mask)
{
	return __set_cpus_allowed_ptr(p, new_mask, false);
}
EXPORT_SYMBOL_GPL(set_cpus_allowed_ptr);

void set_task_cpu(struct task_struct *p, unsigned int new_cpu)
{
#ifdef CONFIG_SCHED_DEBUG
	/*
	 * We should never call set_task_cpu() on a blocked task,
	 * ttwu() will sort out the placement.
	 */
	WARN_ON_ONCE(p->state != TASK_RUNNING && p->state != TASK_WAKING &&
			!p->on_rq);

	/*
	 * Migrating fair class task must have p->on_rq = TASK_ON_RQ_MIGRATING,
	 * because schedstat_wait_{start,end} rebase migrating task's wait_start
	 * time relying on p->on_rq.
	 */
	WARN_ON_ONCE(p->state == TASK_RUNNING &&
		     p->sched_class == &fair_sched_class &&
		     (p->on_rq && !task_on_rq_migrating(p)));

#ifdef CONFIG_LOCKDEP
	/*
	 * The caller should hold either p->pi_lock or rq->lock, when changing
	 * a task's CPU. ->pi_lock for waking tasks, rq->lock for runnable tasks.
	 *
	 * sched_move_task() holds both and thus holding either pins the cgroup,
	 * see task_group().
	 *
	 * Furthermore, all task_rq users should acquire both locks, see
	 * task_rq_lock().
	 */
	WARN_ON_ONCE(debug_locks && !(lockdep_is_held(&p->pi_lock) ||
				      lockdep_is_held(&task_rq(p)->lock)));
#endif
	/*
	 * Clearly, migrating tasks to offline CPUs is a fairly daft thing.
	 */
	WARN_ON_ONCE(!cpu_online(new_cpu));
#endif

	trace_sched_migrate_task(p, new_cpu);

	if (task_cpu(p) != new_cpu) {
		if (p->sched_class->migrate_task_rq)
			p->sched_class->migrate_task_rq(p);
		p->se.nr_migrations++;
		perf_event_task_migrate(p);
	}

	__set_task_cpu(p, new_cpu);
}

static void __migrate_swap_task(struct task_struct *p, int cpu)
{
	if (task_on_rq_queued(p)) {
		struct rq *src_rq, *dst_rq;
		struct rq_flags srf, drf;

		src_rq = task_rq(p);
		dst_rq = cpu_rq(cpu);

		rq_pin_lock(src_rq, &srf);
		rq_pin_lock(dst_rq, &drf);

		p->on_rq = TASK_ON_RQ_MIGRATING;
		deactivate_task(src_rq, p, 0);
		set_task_cpu(p, cpu);
		activate_task(dst_rq, p, 0);
		p->on_rq = TASK_ON_RQ_QUEUED;
		check_preempt_curr(dst_rq, p, 0);

		rq_unpin_lock(dst_rq, &drf);
		rq_unpin_lock(src_rq, &srf);

	} else {
		/*
		 * Task isn't running anymore; make it appear like we migrated
		 * it before it went to sleep. This means on wakeup we make the
		 * previous CPU our target instead of where it really is.
		 */
		p->wake_cpu = cpu;
	}
}

struct migration_swap_arg {
	struct task_struct *src_task, *dst_task;
	int src_cpu, dst_cpu;
};

static int migrate_swap_stop(void *data)
{
	struct migration_swap_arg *arg = data;
	struct rq *src_rq, *dst_rq;
	int ret = -EAGAIN;

	if (!cpu_active(arg->src_cpu) || !cpu_active(arg->dst_cpu))
		return -EAGAIN;

	src_rq = cpu_rq(arg->src_cpu);
	dst_rq = cpu_rq(arg->dst_cpu);

	double_raw_lock(&arg->src_task->pi_lock,
			&arg->dst_task->pi_lock);
	double_rq_lock(src_rq, dst_rq);

	if (task_cpu(arg->dst_task) != arg->dst_cpu)
		goto unlock;

	if (task_cpu(arg->src_task) != arg->src_cpu)
		goto unlock;

	if (!cpumask_test_cpu(arg->dst_cpu, &arg->src_task->cpus_allowed))
		goto unlock;

	if (!cpumask_test_cpu(arg->src_cpu, &arg->dst_task->cpus_allowed))
		goto unlock;

	__migrate_swap_task(arg->src_task, arg->dst_cpu);
	__migrate_swap_task(arg->dst_task, arg->src_cpu);

	ret = 0;

unlock:
	double_rq_unlock(src_rq, dst_rq);
	raw_spin_unlock(&arg->dst_task->pi_lock);
	raw_spin_unlock(&arg->src_task->pi_lock);

	return ret;
}

/*
 * Cross migrate two tasks
 */
int migrate_swap(struct task_struct *cur, struct task_struct *p)
{
	struct migration_swap_arg arg;
	int ret = -EINVAL;

	arg = (struct migration_swap_arg){
		.src_task = cur,
		.src_cpu = task_cpu(cur),
		.dst_task = p,
		.dst_cpu = task_cpu(p),
	};

	if (arg.src_cpu == arg.dst_cpu)
		goto out;

	/*
	 * These three tests are all lockless; this is OK since all of them
	 * will be re-checked with proper locks held further down the line.
	 */
	if (!cpu_active(arg.src_cpu) || !cpu_active(arg.dst_cpu))
		goto out;

	if (!cpumask_test_cpu(arg.dst_cpu, &arg.src_task->cpus_allowed))
		goto out;

	if (!cpumask_test_cpu(arg.src_cpu, &arg.dst_task->cpus_allowed))
		goto out;

	trace_sched_swap_numa(cur, arg.src_cpu, p, arg.dst_cpu);
	ret = stop_two_cpus(arg.dst_cpu, arg.src_cpu, migrate_swap_stop, &arg);

out:
	return ret;
}

/*
 * wait_task_inactive - wait for a thread to unschedule.
 *
 * If @match_state is nonzero, it's the @p->state value just checked and
 * not expected to change.  If it changes, i.e. @p might have woken up,
 * then return zero.  When we succeed in waiting for @p to be off its CPU,
 * we return a positive number (its total switch count).  If a second call
 * a short while later returns the same number, the caller can be sure that
 * @p has remained unscheduled the whole time.
 *
 * The caller must ensure that the task *will* unschedule sometime soon,
 * else this function might spin for a *long* time. This function can't
 * be called with interrupts off, or it may introduce deadlock with
 * smp_call_function() if an IPI is sent by the same process we are
 * waiting to become inactive.
 */
unsigned long wait_task_inactive(struct task_struct *p, long match_state)
{
	int running, queued;
	struct rq_flags rf;
	unsigned long ncsw;
	struct rq *rq;

	for (;;) {
		/*
		 * We do the initial early heuristics without holding
		 * any task-queue locks at all. We'll only try to get
		 * the runqueue lock when things look like they will
		 * work out!
		 */
		rq = task_rq(p);

		/*
		 * If the task is actively running on another CPU
		 * still, just relax and busy-wait without holding
		 * any locks.
		 *
		 * NOTE! Since we don't hold any locks, it's not
		 * even sure that "rq" stays as the right runqueue!
		 * But we don't care, since "task_running()" will
		 * return false if the runqueue has changed and p
		 * is actually now running somewhere else!
		 */
		while (task_running(rq, p)) {
			if (match_state && unlikely(p->state != match_state))
				return 0;
			cpu_relax();
		}

		/*
		 * Ok, time to look more closely! We need the rq
		 * lock now, to be *sure*. If we're wrong, we'll
		 * just go back and repeat.
		 */
		rq = task_rq_lock(p, &rf);
		trace_sched_wait_task(p);
		running = task_running(rq, p);
		queued = task_on_rq_queued(p);
		ncsw = 0;
		if (!match_state || p->state == match_state)
			ncsw = p->nvcsw | LONG_MIN; /* sets MSB */
		task_rq_unlock(rq, p, &rf);

		/*
		 * If it changed from the expected state, bail out now.
		 */
		if (unlikely(!ncsw))
			break;

		/*
		 * Was it really running after all now that we
		 * checked with the proper locks actually held?
		 *
		 * Oops. Go back and try again..
		 */
		if (unlikely(running)) {
			cpu_relax();
			continue;
		}

		/*
		 * It's not enough that it's not actively running,
		 * it must be off the runqueue _entirely_, and not
		 * preempted!
		 *
		 * So if it was still runnable (but just not actively
		 * running right now), it's preempted, and we should
		 * yield - it could be a while.
		 */
		if (unlikely(queued)) {
			ktime_t to = NSEC_PER_SEC / HZ;

			set_current_state(TASK_UNINTERRUPTIBLE);
			schedule_hrtimeout(&to, HRTIMER_MODE_REL);
			continue;
		}

		/*
		 * Ahh, all good. It wasn't running, and it wasn't
		 * runnable, which means that it will never become
		 * running in the future either. We're all done!
		 */
		break;
	}

	return ncsw;
}

/***
 * kick_process - kick a running thread to enter/exit the kernel
 * @p: the to-be-kicked thread
 *
 * Cause a process which is running on another CPU to enter
 * kernel-mode, without any delay. (to get signals handled.)
 *
 * NOTE: this function doesn't have to take the runqueue lock,
 * because all it wants to ensure is that the remote task enters
 * the kernel. If the IPI races and the task has been migrated
 * to another CPU then no harm is done and the purpose has been
 * achieved as well.
 */
void kick_process(struct task_struct *p)
{
	int cpu;

	preempt_disable();
	cpu = task_cpu(p);
	if ((cpu != smp_processor_id()) && task_curr(p))
		smp_send_reschedule(cpu);
	preempt_enable();
}
EXPORT_SYMBOL_GPL(kick_process);

/*
 * ->cpus_allowed is protected by both rq->lock and p->pi_lock
 *
 * A few notes on cpu_active vs cpu_online:
 *
 *  - cpu_active must be a subset of cpu_online
 *
 *  - on cpu-up we allow per-cpu kthreads on the online && !active cpu,
 *    see __set_cpus_allowed_ptr(). At this point the newly online
 *    CPU isn't yet part of the sched domains, and balancing will not
 *    see it.
 *
 *  - on CPU-down we clear cpu_active() to mask the sched domains and
 *    avoid the load balancer to place new tasks on the to be removed
 *    CPU. Existing tasks will remain running there and will be taken
 *    off.
 *
 * This means that fallback selection must not select !active CPUs.
 * And can assume that any active CPU must be online. Conversely
 * select_task_rq() below may allow selection of !active CPUs in order
 * to satisfy the above rules.
 */
static int select_fallback_rq(int cpu, struct task_struct *p)
{
	int nid = cpu_to_node(cpu);
	const struct cpumask *nodemask = NULL;
	enum { cpuset, possible, fail } state = cpuset;
	int dest_cpu;

	/*
	 * If the node that the CPU is on has been offlined, cpu_to_node()
	 * will return -1. There is no CPU on the node, and we should
	 * select the CPU on the other node.
	 */
	if (nid != -1) {
		nodemask = cpumask_of_node(nid);

		/* Look for allowed, online CPU in same node. */
		for_each_cpu(dest_cpu, nodemask) {
			if (!cpu_active(dest_cpu))
				continue;
			if (cpumask_test_cpu(dest_cpu, &p->cpus_allowed))
				return dest_cpu;
		}
	}

	for (;;) {
		/* Any allowed, online CPU? */
		for_each_cpu(dest_cpu, &p->cpus_allowed) {
			if (!(p->flags & PF_KTHREAD) && !cpu_active(dest_cpu))
				continue;
			if (!cpu_online(dest_cpu))
				continue;
			goto out;
		}

		/* No more Mr. Nice Guy. */
		switch (state) {
		case cpuset:
			if (IS_ENABLED(CONFIG_CPUSETS)) {
				cpuset_cpus_allowed_fallback(p);
				state = possible;
				break;
			}
			/* Fall-through */
		case possible:
			do_set_cpus_allowed(p, cpu_possible_mask);
			state = fail;
			break;

		case fail:
			BUG();
			break;
		}
	}

out:
	if (state != cpuset) {
		/*
		 * Don't tell them about moving exiting tasks or
		 * kernel threads (both mm NULL), since they never
		 * leave kernel.
		 */
		if (p->mm && printk_ratelimit()) {
			printk_deferred("process %d (%s) no longer affine to cpu%d\n",
					task_pid_nr(p), p->comm, cpu);
		}
	}

	return dest_cpu;
}

/*
 * The caller (fork, wakeup) owns p->pi_lock, ->cpus_allowed is stable.
 */
static inline
int select_task_rq(struct task_struct *p, int cpu, int sd_flags, int wake_flags)
{
	lockdep_assert_held(&p->pi_lock);

	if (p->nr_cpus_allowed > 1)
		cpu = p->sched_class->select_task_rq(p, cpu, sd_flags, wake_flags);
	else
		cpu = cpumask_any(&p->cpus_allowed);

	/*
	 * In order not to call set_task_cpu() on a blocking task we need
	 * to rely on ttwu() to place the task on a valid ->cpus_allowed
	 * CPU.
	 *
	 * Since this is common to all placement strategies, this lives here.
	 *
	 * [ this allows ->select_task() to simply return task_cpu(p) and
	 *   not worry about this generic constraint ]
	 */
	if (unlikely(!cpumask_test_cpu(cpu, &p->cpus_allowed) ||
		     !cpu_online(cpu)))
		cpu = select_fallback_rq(task_cpu(p), p);

	return cpu;
}

static void update_avg(u64 *avg, u64 sample)
{
	s64 diff = sample - *avg;
	*avg += diff >> 3;
}

void sched_set_stop_task(int cpu, struct task_struct *stop)
{
	struct sched_param param = { .sched_priority = MAX_RT_PRIO - 1 };
	struct task_struct *old_stop = cpu_rq(cpu)->stop;

	if (stop) {
		/*
		 * Make it appear like a SCHED_FIFO task, its something
		 * userspace knows about and won't get confused about.
		 *
		 * Also, it will make PI more or less work without too
		 * much confusion -- but then, stop work should not
		 * rely on PI working anyway.
		 */
		sched_setscheduler_nocheck(stop, SCHED_FIFO, &param);

		stop->sched_class = &stop_sched_class;
	}

	cpu_rq(cpu)->stop = stop;

	if (old_stop) {
		/*
		 * Reset it back to a normal scheduling class so that
		 * it can die in pieces.
		 */
		old_stop->sched_class = &rt_sched_class;
	}
}

#else

static inline int __set_cpus_allowed_ptr(struct task_struct *p,
					 const struct cpumask *new_mask, bool check)
{
	return set_cpus_allowed_ptr(p, new_mask);
}

#endif /* CONFIG_SMP */

static void
ttwu_stat(struct task_struct *p, int cpu, int wake_flags)
{
	struct rq *rq;

	if (!schedstat_enabled())
		return;

	rq = this_rq();

#ifdef CONFIG_SMP
	if (cpu == rq->cpu) {
		schedstat_inc(rq->ttwu_local);
		schedstat_inc(p->se.statistics.nr_wakeups_local);
	} else {
		struct sched_domain *sd;

		schedstat_inc(p->se.statistics.nr_wakeups_remote);
		rcu_read_lock();
		for_each_domain(rq->cpu, sd) {
			if (cpumask_test_cpu(cpu, sched_domain_span(sd))) {
				schedstat_inc(sd->ttwu_wake_remote);
				break;
			}
		}
		rcu_read_unlock();
	}

	if (wake_flags & WF_MIGRATED)
		schedstat_inc(p->se.statistics.nr_wakeups_migrate);
#endif /* CONFIG_SMP */

	schedstat_inc(rq->ttwu_count);
	schedstat_inc(p->se.statistics.nr_wakeups);

	if (wake_flags & WF_SYNC)
		schedstat_inc(p->se.statistics.nr_wakeups_sync);
}

static inline void ttwu_activate(struct rq *rq, struct task_struct *p, int en_flags)
{
	activate_task(rq, p, en_flags);
	p->on_rq = TASK_ON_RQ_QUEUED;

	/* If a worker is waking up, notify the workqueue: */
	if (p->flags & PF_WQ_WORKER)
		wq_worker_waking_up(p, cpu_of(rq));
}

/*
 * Mark the task runnable and perform wakeup-preemption.
 */
static void ttwu_do_wakeup(struct rq *rq, struct task_struct *p, int wake_flags,
			   struct rq_flags *rf)
{
	check_preempt_curr(rq, p, wake_flags);
	p->state = TASK_RUNNING;
	trace_sched_wakeup(p);

#ifdef CONFIG_SMP
	if (p->sched_class->task_woken) {
		/*
		 * Our task @p is fully woken up and running; so its safe to
		 * drop the rq->lock, hereafter rq is only used for statistics.
		 */
		rq_unpin_lock(rq, rf);
		p->sched_class->task_woken(rq, p);
		rq_repin_lock(rq, rf);
	}

	if (rq->idle_stamp) {
		u64 delta = rq_clock(rq) - rq->idle_stamp;
		u64 max = 2*rq->max_idle_balance_cost;

		update_avg(&rq->avg_idle, delta);

		if (rq->avg_idle > max)
			rq->avg_idle = max;

		rq->idle_stamp = 0;
	}
#endif
}

static void
ttwu_do_activate(struct rq *rq, struct task_struct *p, int wake_flags,
		 struct rq_flags *rf)
{
	int en_flags = ENQUEUE_WAKEUP | ENQUEUE_NOCLOCK;

	lockdep_assert_held(&rq->lock);

#ifdef CONFIG_SMP
	if (p->sched_contributes_to_load)
		rq->nr_uninterruptible--;

	if (wake_flags & WF_MIGRATED)
		en_flags |= ENQUEUE_MIGRATED;
#endif

	ttwu_activate(rq, p, en_flags);
	ttwu_do_wakeup(rq, p, wake_flags, rf);
}

/*
 * Called in case the task @p isn't fully descheduled from its runqueue,
 * in this case we must do a remote wakeup. Its a 'light' wakeup though,
 * since all we need to do is flip p->state to TASK_RUNNING, since
 * the task is still ->on_rq.
 */
static int ttwu_remote(struct task_struct *p, int wake_flags)
{
	struct rq_flags rf;
	struct rq *rq;
	int ret = 0;

	rq = __task_rq_lock(p, &rf);
	if (task_on_rq_queued(p)) {
		/* check_preempt_curr() may use rq clock */
		update_rq_clock(rq);
		ttwu_do_wakeup(rq, p, wake_flags, &rf);
		ret = 1;
	}
	__task_rq_unlock(rq, &rf);

	return ret;
}

#ifdef CONFIG_SMP
void sched_ttwu_pending(void)
{
	struct rq *rq = this_rq();
	struct llist_node *llist = llist_del_all(&rq->wake_list);
	struct task_struct *p, *t;
	struct rq_flags rf;

	if (!llist)
		return;

	rq_lock_irqsave(rq, &rf);
	update_rq_clock(rq);

	llist_for_each_entry_safe(p, t, llist, wake_entry)
		ttwu_do_activate(rq, p, p->sched_remote_wakeup ? WF_MIGRATED : 0, &rf);

	rq_unlock_irqrestore(rq, &rf);
}

void scheduler_ipi(void)
{
	/*
	 * Fold TIF_NEED_RESCHED into the preempt_count; anybody setting
	 * TIF_NEED_RESCHED remotely (for the first time) will also send
	 * this IPI.
	 */
	preempt_fold_need_resched();

	if (llist_empty(&this_rq()->wake_list) && !got_nohz_idle_kick())
		return;

	/*
	 * Not all reschedule IPI handlers call irq_enter/irq_exit, since
	 * traditionally all their work was done from the interrupt return
	 * path. Now that we actually do some work, we need to make sure
	 * we do call them.
	 *
	 * Some archs already do call them, luckily irq_enter/exit nest
	 * properly.
	 *
	 * Arguably we should visit all archs and update all handlers,
	 * however a fair share of IPIs are still resched only so this would
	 * somewhat pessimize the simple resched case.
	 */
	irq_enter();
	sched_ttwu_pending();

	/*
	 * Check if someone kicked us for doing the nohz idle load balance.
	 */
	if (unlikely(got_nohz_idle_kick())) {
		this_rq()->idle_balance = 1;
		raise_softirq_irqoff(SCHED_SOFTIRQ);
	}
	irq_exit();
}

static void ttwu_queue_remote(struct task_struct *p, int cpu, int wake_flags)
{
	struct rq *rq = cpu_rq(cpu);

	p->sched_remote_wakeup = !!(wake_flags & WF_MIGRATED);

	if (llist_add(&p->wake_entry, &cpu_rq(cpu)->wake_list)) {
		if (!set_nr_if_polling(rq->idle))
			smp_send_reschedule(cpu);
		else
			trace_sched_wake_idle_without_ipi(cpu);
	}
}

void wake_up_if_idle(int cpu)
{
	struct rq *rq = cpu_rq(cpu);
	struct rq_flags rf;

	rcu_read_lock();

	if (!is_idle_task(rcu_dereference(rq->curr)))
		goto out;

	if (set_nr_if_polling(rq->idle)) {
		trace_sched_wake_idle_without_ipi(cpu);
	} else {
		rq_lock_irqsave(rq, &rf);
		if (is_idle_task(rq->curr))
			smp_send_reschedule(cpu);
		/* Else CPU is not idle, do nothing here: */
		rq_unlock_irqrestore(rq, &rf);
	}

out:
	rcu_read_unlock();
}

bool cpus_share_cache(int this_cpu, int that_cpu)
{
	return per_cpu(sd_llc_id, this_cpu) == per_cpu(sd_llc_id, that_cpu);
}
#endif /* CONFIG_SMP */

static void ttwu_queue(struct task_struct *p, int cpu, int wake_flags)
{
	struct rq *rq = cpu_rq(cpu);
	struct rq_flags rf;

#if defined(CONFIG_SMP)
	if (sched_feat(TTWU_QUEUE) && !cpus_share_cache(smp_processor_id(), cpu)) {
		sched_clock_cpu(cpu); /* Sync clocks across CPUs */
		ttwu_queue_remote(p, cpu, wake_flags);
		return;
	}
#endif

	rq_lock(rq, &rf);
	update_rq_clock(rq);
	ttwu_do_activate(rq, p, wake_flags, &rf);
	rq_unlock(rq, &rf);
}

/*
 * Notes on Program-Order guarantees on SMP systems.
 *
 *  MIGRATION
 *
 * The basic program-order guarantee on SMP systems is that when a task [t]
 * migrates, all its activity on its old CPU [c0] happens-before any subsequent
 * execution on its new CPU [c1].
 *
 * For migration (of runnable tasks) this is provided by the following means:
 *
 *  A) UNLOCK of the rq(c0)->lock scheduling out task t
 *  B) migration for t is required to synchronize *both* rq(c0)->lock and
 *     rq(c1)->lock (if not at the same time, then in that order).
 *  C) LOCK of the rq(c1)->lock scheduling in task
 *
 * Transitivity guarantees that B happens after A and C after B.
 * Note: we only require RCpc transitivity.
 * Note: the CPU doing B need not be c0 or c1
 *
 * Example:
 *
 *   CPU0            CPU1            CPU2
 *
 *   LOCK rq(0)->lock
 *   sched-out X
 *   sched-in Y
 *   UNLOCK rq(0)->lock
 *
 *                                   LOCK rq(0)->lock // orders against CPU0
 *                                   dequeue X
 *                                   UNLOCK rq(0)->lock
 *
 *                                   LOCK rq(1)->lock
 *                                   enqueue X
 *                                   UNLOCK rq(1)->lock
 *
 *                   LOCK rq(1)->lock // orders against CPU2
 *                   sched-out Z
 *                   sched-in X
 *                   UNLOCK rq(1)->lock
 *
 *
 *  BLOCKING -- aka. SLEEP + WAKEUP
 *
 * For blocking we (obviously) need to provide the same guarantee as for
 * migration. However the means are completely different as there is no lock
 * chain to provide order. Instead we do:
 *
 *   1) smp_store_release(X->on_cpu, 0)
 *   2) smp_cond_load_acquire(!X->on_cpu)
 *
 * Example:
 *
 *   CPU0 (schedule)  CPU1 (try_to_wake_up) CPU2 (schedule)
 *
 *   LOCK rq(0)->lock LOCK X->pi_lock
 *   dequeue X
 *   sched-out X
 *   smp_store_release(X->on_cpu, 0);
 *
 *                    smp_cond_load_acquire(&X->on_cpu, !VAL);
 *                    X->state = WAKING
 *                    set_task_cpu(X,2)
 *
 *                    LOCK rq(2)->lock
 *                    enqueue X
 *                    X->state = RUNNING
 *                    UNLOCK rq(2)->lock
 *
 *                                          LOCK rq(2)->lock // orders against CPU1
 *                                          sched-out Z
 *                                          sched-in X
 *                                          UNLOCK rq(2)->lock
 *
 *                    UNLOCK X->pi_lock
 *   UNLOCK rq(0)->lock
 *
 *
 * However; for wakeups there is a second guarantee we must provide, namely we
 * must observe the state that lead to our wakeup. That is, not only must our
 * task observe its own prior state, it must also observe the stores prior to
 * its wakeup.
 *
 * This means that any means of doing remote wakeups must order the CPU doing
 * the wakeup against the CPU the task is going to end up running on. This,
 * however, is already required for the regular Program-Order guarantee above,
 * since the waking CPU is the one issueing the ACQUIRE (smp_cond_load_acquire).
 *
 */

/**
 * try_to_wake_up - wake up a thread
 * @p: the thread to be awakened
 * @state: the mask of task states that can be woken
 * @wake_flags: wake modifier flags (WF_*)
 *
 * If (@state & @p->state) @p->state = TASK_RUNNING.
 *
 * If the task was not queued/runnable, also place it back on a runqueue.
 *
 * Atomic against schedule() which would dequeue a task, also see
 * set_current_state().
 *
 * Return: %true if @p->state changes (an actual wakeup was done),
 *	   %false otherwise.
 */
static int
try_to_wake_up(struct task_struct *p, unsigned int state, int wake_flags)
{
	unsigned long flags;
	int cpu, success = 0;

	/*
	 * If we are going to wake up a thread waiting for CONDITION we
	 * need to ensure that CONDITION=1 done by the caller can not be
	 * reordered with p->state check below. This pairs with mb() in
	 * set_current_state() the waiting thread does.
	 */
	raw_spin_lock_irqsave(&p->pi_lock, flags);
	smp_mb__after_spinlock();
	if (!(p->state & state))
		goto out;

	trace_sched_waking(p);

	/* We're going to change ->state: */
	success = 1;
	cpu = task_cpu(p);

	/*
	 * Ensure we load p->on_rq _after_ p->state, otherwise it would
	 * be possible to, falsely, observe p->on_rq == 0 and get stuck
	 * in smp_cond_load_acquire() below.
	 *
	 * sched_ttwu_pending()                 try_to_wake_up()
	 *   [S] p->on_rq = 1;                  [L] P->state
	 *       UNLOCK rq->lock  -----.
	 *                              \
	 *				 +---   RMB
	 * schedule()                   /
	 *       LOCK rq->lock    -----'
	 *       UNLOCK rq->lock
	 *
	 * [task p]
	 *   [S] p->state = UNINTERRUPTIBLE     [L] p->on_rq
	 *
	 * Pairs with the UNLOCK+LOCK on rq->lock from the
	 * last wakeup of our task and the schedule that got our task
	 * current.
	 */
	smp_rmb();
	if (p->on_rq && ttwu_remote(p, wake_flags))
		goto stat;

#ifdef CONFIG_SMP
	/*
	 * Ensure we load p->on_cpu _after_ p->on_rq, otherwise it would be
	 * possible to, falsely, observe p->on_cpu == 0.
	 *
	 * One must be running (->on_cpu == 1) in order to remove oneself
	 * from the runqueue.
	 *
	 *  [S] ->on_cpu = 1;	[L] ->on_rq
	 *      UNLOCK rq->lock
	 *			RMB
	 *      LOCK   rq->lock
	 *  [S] ->on_rq = 0;    [L] ->on_cpu
	 *
	 * Pairs with the full barrier implied in the UNLOCK+LOCK on rq->lock
	 * from the consecutive calls to schedule(); the first switching to our
	 * task, the second putting it to sleep.
	 */
	smp_rmb();

	/*
	 * If the owning (remote) CPU is still in the middle of schedule() with
	 * this task as prev, wait until its done referencing the task.
	 *
	 * Pairs with the smp_store_release() in finish_task().
	 *
	 * This ensures that tasks getting woken will be fully ordered against
	 * their previous state and preserve Program Order.
	 */
	smp_cond_load_acquire(&p->on_cpu, !VAL);

	p->sched_contributes_to_load = !!task_contributes_to_load(p);
	p->state = TASK_WAKING;

	if (p->in_iowait) {
		delayacct_blkio_end(p);
		atomic_dec(&task_rq(p)->nr_iowait);
	}

	cpu = select_task_rq(p, p->wake_cpu, SD_BALANCE_WAKE, wake_flags);
	if (task_cpu(p) != cpu) {
		wake_flags |= WF_MIGRATED;
		set_task_cpu(p, cpu);
	}

#else /* CONFIG_SMP */

	if (p->in_iowait) {
		delayacct_blkio_end(p);
		atomic_dec(&task_rq(p)->nr_iowait);
	}

#endif /* CONFIG_SMP */

	ttwu_queue(p, cpu, wake_flags);
stat:
	ttwu_stat(p, cpu, wake_flags);
out:
	raw_spin_unlock_irqrestore(&p->pi_lock, flags);

	return success;
}

/**
 * try_to_wake_up_local - try to wake up a local task with rq lock held
 * @p: the thread to be awakened
 * @rf: request-queue flags for pinning
 *
 * Put @p on the run-queue if it's not already there. The caller must
 * ensure that this_rq() is locked, @p is bound to this_rq() and not
 * the current task.
 */
static void try_to_wake_up_local(struct task_struct *p, struct rq_flags *rf)
{
	struct rq *rq = task_rq(p);

	if (WARN_ON_ONCE(rq != this_rq()) ||
	    WARN_ON_ONCE(p == current))
		return;

	lockdep_assert_held(&rq->lock);

	if (!raw_spin_trylock(&p->pi_lock)) {
		/*
		 * This is OK, because current is on_cpu, which avoids it being
		 * picked for load-balance and preemption/IRQs are still
		 * disabled avoiding further scheduler activity on it and we've
		 * not yet picked a replacement task.
		 */
		rq_unlock(rq, rf);
		raw_spin_lock(&p->pi_lock);
		rq_relock(rq, rf);
	}

	if (!(p->state & TASK_NORMAL))
		goto out;

	trace_sched_waking(p);

	if (!task_on_rq_queued(p)) {
		if (p->in_iowait) {
			delayacct_blkio_end(p);
			atomic_dec(&rq->nr_iowait);
		}
		ttwu_activate(rq, p, ENQUEUE_WAKEUP | ENQUEUE_NOCLOCK);
	}

	ttwu_do_wakeup(rq, p, 0, rf);
	ttwu_stat(p, smp_processor_id(), 0);
out:
	raw_spin_unlock(&p->pi_lock);
}

/**
 * wake_up_process - Wake up a specific process
 * @p: The process to be woken up.
 *
 * Attempt to wake up the nominated process and move it to the set of runnable
 * processes.
 *
 * Return: 1 if the process was woken up, 0 if it was already running.
 *
 * It may be assumed that this function implies a write memory barrier before
 * changing the task state if and only if any tasks are woken up.
 */
int wake_up_process(struct task_struct *p)
{
	return try_to_wake_up(p, TASK_NORMAL, 0);
}
EXPORT_SYMBOL(wake_up_process);

int wake_up_state(struct task_struct *p, unsigned int state)
{
	return try_to_wake_up(p, state, 0);
}

/*
 * Perform scheduler related setup for a newly forked process p.
 * p is forked by current.
 *
 * __sched_fork() is basic setup used by init_idle() too:
 */
static void __sched_fork(unsigned long clone_flags, struct task_struct *p)
{
	p->on_rq			= 0;

	p->se.on_rq			= 0;
	p->se.exec_start		= 0;
	p->se.sum_exec_runtime		= 0;
	p->se.prev_sum_exec_runtime	= 0;
	p->se.nr_migrations		= 0;
	p->se.vruntime			= 0;
	INIT_LIST_HEAD(&p->se.group_node);

#ifdef CONFIG_FAIR_GROUP_SCHED
	p->se.cfs_rq			= NULL;
#endif

#ifdef CONFIG_SCHEDSTATS
	/* Even if schedstat is disabled, there should not be garbage */
	memset(&p->se.statistics, 0, sizeof(p->se.statistics));
#endif

	RB_CLEAR_NODE(&p->dl.rb_node);
	init_dl_task_timer(&p->dl);
	init_dl_inactive_task_timer(&p->dl);
	__dl_clear_params(p);

	INIT_LIST_HEAD(&p->rt.run_list);
	p->rt.timeout		= 0;
	p->rt.time_slice	= sched_rr_timeslice;
	p->rt.on_rq		= 0;
	p->rt.on_list		= 0;

#ifdef CONFIG_PREEMPT_NOTIFIERS
	INIT_HLIST_HEAD(&p->preempt_notifiers);
#endif

#ifdef CONFIG_NUMA_BALANCING
	if (p->mm && atomic_read(&p->mm->mm_users) == 1) {
		p->mm->numa_next_scan = jiffies + msecs_to_jiffies(sysctl_numa_balancing_scan_delay);
		p->mm->numa_scan_seq = 0;
	}

	if (clone_flags & CLONE_VM)
		p->numa_preferred_nid = current->numa_preferred_nid;
	else
		p->numa_preferred_nid = -1;

	p->node_stamp = 0ULL;
	p->numa_scan_seq = p->mm ? p->mm->numa_scan_seq : 0;
	p->numa_scan_period = sysctl_numa_balancing_scan_delay;
	p->numa_work.next = &p->numa_work;
	p->numa_faults = NULL;
	p->last_task_numa_placement = 0;
	p->last_sum_exec_runtime = 0;

	p->numa_group = NULL;
#endif /* CONFIG_NUMA_BALANCING */
}

DEFINE_STATIC_KEY_FALSE(sched_numa_balancing);

#ifdef CONFIG_NUMA_BALANCING

void set_numabalancing_state(bool enabled)
{
	if (enabled)
		static_branch_enable(&sched_numa_balancing);
	else
		static_branch_disable(&sched_numa_balancing);
}

#ifdef CONFIG_PROC_SYSCTL
int sysctl_numa_balancing(struct ctl_table *table, int write,
			 void __user *buffer, size_t *lenp, loff_t *ppos)
{
	struct ctl_table t;
	int err;
	int state = static_branch_likely(&sched_numa_balancing);

	if (write && !capable(CAP_SYS_ADMIN))
		return -EPERM;

	t = *table;
	t.data = &state;
	err = proc_dointvec_minmax(&t, write, buffer, lenp, ppos);
	if (err < 0)
		return err;
	if (write)
		set_numabalancing_state(state);
	return err;
}
#endif
#endif

#ifdef CONFIG_SCHEDSTATS

DEFINE_STATIC_KEY_FALSE(sched_schedstats);
static bool __initdata __sched_schedstats = false;

static void set_schedstats(bool enabled)
{
	if (enabled)
		static_branch_enable(&sched_schedstats);
	else
		static_branch_disable(&sched_schedstats);
}

void force_schedstat_enabled(void)
{
	if (!schedstat_enabled()) {
		pr_info("kernel profiling enabled schedstats, disable via kernel.sched_schedstats.\n");
		static_branch_enable(&sched_schedstats);
	}
}

static int __init setup_schedstats(char *str)
{
	int ret = 0;
	if (!str)
		goto out;

	/*
	 * This code is called before jump labels have been set up, so we can't
	 * change the static branch directly just yet.  Instead set a temporary
	 * variable so init_schedstats() can do it later.
	 */
	if (!strcmp(str, "enable")) {
		__sched_schedstats = true;
		ret = 1;
	} else if (!strcmp(str, "disable")) {
		__sched_schedstats = false;
		ret = 1;
	}
out:
	if (!ret)
		pr_warn("Unable to parse schedstats=\n");

	return ret;
}
__setup("schedstats=", setup_schedstats);

static void __init init_schedstats(void)
{
	set_schedstats(__sched_schedstats);
}

#ifdef CONFIG_PROC_SYSCTL
int sysctl_schedstats(struct ctl_table *table, int write,
			 void __user *buffer, size_t *lenp, loff_t *ppos)
{
	struct ctl_table t;
	int err;
	int state = static_branch_likely(&sched_schedstats);

	if (write && !capable(CAP_SYS_ADMIN))
		return -EPERM;

	t = *table;
	t.data = &state;
	err = proc_dointvec_minmax(&t, write, buffer, lenp, ppos);
	if (err < 0)
		return err;
	if (write)
		set_schedstats(state);
	return err;
}
#endif /* CONFIG_PROC_SYSCTL */
#else  /* !CONFIG_SCHEDSTATS */
static inline void init_schedstats(void) {}
#endif /* CONFIG_SCHEDSTATS */

/*
 * fork()/clone()-time setup:
 */
int sched_fork(unsigned long clone_flags, struct task_struct *p)
{
	unsigned long flags;
	int cpu = get_cpu();

	__sched_fork(clone_flags, p);
	/*
	 * We mark the process as NEW here. This guarantees that
	 * nobody will actually run it, and a signal or other external
	 * event cannot wake it up and insert it on the runqueue either.
	 */
	p->state = TASK_NEW;

	/*
	 * Make sure we do not leak PI boosting priority to the child.
	 */
	p->prio = current->normal_prio;

	/*
	 * Revert to default priority/policy on fork if requested.
	 */
	if (unlikely(p->sched_reset_on_fork)) {
		if (task_has_dl_policy(p) || task_has_rt_policy(p)) {
			p->policy = SCHED_NORMAL;
			p->static_prio = NICE_TO_PRIO(0);
			p->rt_priority = 0;
		} else if (PRIO_TO_NICE(p->static_prio) < 0)
			p->static_prio = NICE_TO_PRIO(0);

		p->prio = p->normal_prio = __normal_prio(p);
		set_load_weight(p, false);

		/*
		 * We don't need the reset flag anymore after the fork. It has
		 * fulfilled its duty:
		 */
		p->sched_reset_on_fork = 0;
	}

	if (dl_prio(p->prio)) {
		put_cpu();
		return -EAGAIN;
	} else if (rt_prio(p->prio)) {
		p->sched_class = &rt_sched_class;
	} else {
		p->sched_class = &fair_sched_class;
	}

	init_entity_runnable_average(&p->se);

	/*
	 * The child is not yet in the pid-hash so no cgroup attach races,
	 * and the cgroup is pinned to this child due to cgroup_fork()
	 * is ran before sched_fork().
	 *
	 * Silence PROVE_RCU.
	 */
	raw_spin_lock_irqsave(&p->pi_lock, flags);
	/*
	 * We're setting the CPU for the first time, we don't migrate,
	 * so use __set_task_cpu().
	 */
	__set_task_cpu(p, cpu);
	if (p->sched_class->task_fork)
		p->sched_class->task_fork(p);
	raw_spin_unlock_irqrestore(&p->pi_lock, flags);

#ifdef CONFIG_SCHED_INFO
	if (likely(sched_info_on()))
		memset(&p->sched_info, 0, sizeof(p->sched_info));
#endif
#if defined(CONFIG_SMP)
	p->on_cpu = 0;
#endif
	init_task_preempt_count(p);
#ifdef CONFIG_SMP
	plist_node_init(&p->pushable_tasks, MAX_PRIO);
	RB_CLEAR_NODE(&p->pushable_dl_tasks);
#endif

	put_cpu();
	return 0;
}

unsigned long to_ratio(u64 period, u64 runtime)
{
	if (runtime == RUNTIME_INF)
		return BW_UNIT;

	/*
	 * Doing this here saves a lot of checks in all
	 * the calling paths, and returning zero seems
	 * safe for them anyway.
	 */
	if (period == 0)
		return 0;

	return div64_u64(runtime << BW_SHIFT, period);
}

/*
 * wake_up_new_task - wake up a newly created task for the first time.
 *
 * This function will do some initial scheduler statistics housekeeping
 * that must be done for every newly created context, then puts the task
 * on the runqueue and wakes it.
 */
void wake_up_new_task(struct task_struct *p)
{
	struct rq_flags rf;
	struct rq *rq;

	raw_spin_lock_irqsave(&p->pi_lock, rf.flags);
	p->state = TASK_RUNNING;
#ifdef CONFIG_SMP
	/*
	 * Fork balancing, do it here and not earlier because:
	 *  - cpus_allowed can change in the fork path
	 *  - any previously selected CPU might disappear through hotplug
	 *
	 * Use __set_task_cpu() to avoid calling sched_class::migrate_task_rq,
	 * as we're not fully set-up yet.
	 */
	__set_task_cpu(p, select_task_rq(p, task_cpu(p), SD_BALANCE_FORK, 0));
#endif
	rq = __task_rq_lock(p, &rf);
	update_rq_clock(rq);
	post_init_entity_util_avg(&p->se);

	activate_task(rq, p, ENQUEUE_NOCLOCK);
	p->on_rq = TASK_ON_RQ_QUEUED;
	trace_sched_wakeup_new(p);
	check_preempt_curr(rq, p, WF_FORK);
#ifdef CONFIG_SMP
	if (p->sched_class->task_woken) {
		/*
		 * Nothing relies on rq->lock after this, so its fine to
		 * drop it.
		 */
		rq_unpin_lock(rq, &rf);
		p->sched_class->task_woken(rq, p);
		rq_repin_lock(rq, &rf);
	}
#endif
	task_rq_unlock(rq, p, &rf);
}

#ifdef CONFIG_PREEMPT_NOTIFIERS

static struct static_key preempt_notifier_key = STATIC_KEY_INIT_FALSE;

void preempt_notifier_inc(void)
{
	static_key_slow_inc(&preempt_notifier_key);
}
EXPORT_SYMBOL_GPL(preempt_notifier_inc);

void preempt_notifier_dec(void)
{
	static_key_slow_dec(&preempt_notifier_key);
}
EXPORT_SYMBOL_GPL(preempt_notifier_dec);

/**
 * preempt_notifier_register - tell me when current is being preempted & rescheduled
 * @notifier: notifier struct to register
 */
void preempt_notifier_register(struct preempt_notifier *notifier)
{
	if (!static_key_false(&preempt_notifier_key))
		WARN(1, "registering preempt_notifier while notifiers disabled\n");

	hlist_add_head(&notifier->link, &current->preempt_notifiers);
}
EXPORT_SYMBOL_GPL(preempt_notifier_register);

/**
 * preempt_notifier_unregister - no longer interested in preemption notifications
 * @notifier: notifier struct to unregister
 *
 * This is *not* safe to call from within a preemption notifier.
 */
void preempt_notifier_unregister(struct preempt_notifier *notifier)
{
	hlist_del(&notifier->link);
}
EXPORT_SYMBOL_GPL(preempt_notifier_unregister);

static void __fire_sched_in_preempt_notifiers(struct task_struct *curr)
{
	struct preempt_notifier *notifier;

	hlist_for_each_entry(notifier, &curr->preempt_notifiers, link)
		notifier->ops->sched_in(notifier, raw_smp_processor_id());
}

static __always_inline void fire_sched_in_preempt_notifiers(struct task_struct *curr)
{
	if (static_key_false(&preempt_notifier_key))
		__fire_sched_in_preempt_notifiers(curr);
}

static void
__fire_sched_out_preempt_notifiers(struct task_struct *curr,
				   struct task_struct *next)
{
	struct preempt_notifier *notifier;

	hlist_for_each_entry(notifier, &curr->preempt_notifiers, link)
		notifier->ops->sched_out(notifier, next);
}

static __always_inline void
fire_sched_out_preempt_notifiers(struct task_struct *curr,
				 struct task_struct *next)
{
	if (static_key_false(&preempt_notifier_key))
		__fire_sched_out_preempt_notifiers(curr, next);
}

#else /* !CONFIG_PREEMPT_NOTIFIERS */

static inline void fire_sched_in_preempt_notifiers(struct task_struct *curr)
{
}

static inline void
fire_sched_out_preempt_notifiers(struct task_struct *curr,
				 struct task_struct *next)
{
}

#endif /* CONFIG_PREEMPT_NOTIFIERS */

static inline void prepare_task(struct task_struct *next)
{
#ifdef CONFIG_SMP
	/*
	 * Claim the task as running, we do this before switching to it
	 * such that any running task will have this set.
	 */
	next->on_cpu = 1;
#endif
}

static inline void finish_task(struct task_struct *prev)
{
#ifdef CONFIG_SMP
	/*
	 * After ->on_cpu is cleared, the task can be moved to a different CPU.
	 * We must ensure this doesn't happen until the switch is completely
	 * finished.
	 *
	 * In particular, the load of prev->state in finish_task_switch() must
	 * happen before this.
	 *
	 * Pairs with the smp_cond_load_acquire() in try_to_wake_up().
	 */
	smp_store_release(&prev->on_cpu, 0);
#endif
}

static inline void finish_lock_switch(struct rq *rq)
{
#ifdef CONFIG_DEBUG_SPINLOCK
	/* this is a valid case when another task releases the spinlock */
	rq->lock.owner = current;
#endif
	/*
	 * If we are tracking spinlock dependencies then we have to
	 * fix up the runqueue lock - which gets 'carried over' from
	 * prev into current:
	 */
	spin_acquire(&rq->lock.dep_map, 0, 0, _THIS_IP_);

	raw_spin_unlock_irq(&rq->lock);
}

/**
 * prepare_task_switch - prepare to switch tasks
 * @rq: the runqueue preparing to switch
 * @prev: the current task that is being switched out
 * @next: the task we are going to switch to.
 *
 * This is called with the rq lock held and interrupts off. It must
 * be paired with a subsequent finish_task_switch after the context
 * switch.
 *
 * prepare_task_switch sets up locking and calls architecture specific
 * hooks.
 */
static inline void
prepare_task_switch(struct rq *rq, struct task_struct *prev,
		    struct task_struct *next)
{
	sched_info_switch(rq, prev, next);
	perf_event_task_sched_out(prev, next);
	fire_sched_out_preempt_notifiers(prev, next);
	prepare_task(next);
	prepare_arch_switch(next);
}

/**
 * finish_task_switch - clean up after a task-switch
 * @prev: the thread we just switched away from.
 *
 * finish_task_switch must be called after the context switch, paired
 * with a prepare_task_switch call before the context switch.
 * finish_task_switch will reconcile locking set up by prepare_task_switch,
 * and do any other architecture-specific cleanup actions.
 *
 * Note that we may have delayed dropping an mm in context_switch(). If
 * so, we finish that here outside of the runqueue lock. (Doing it
 * with the lock held can cause deadlocks; see schedule() for
 * details.)
 *
 * The context switch have flipped the stack from under us and restored the
 * local variables which were saved when this task called schedule() in the
 * past. prev == current is still correct but we need to recalculate this_rq
 * because prev may have moved to another CPU.
 */
static struct rq *finish_task_switch(struct task_struct *prev)
	__releases(rq->lock)
{
	struct rq *rq = this_rq();
	struct mm_struct *mm = rq->prev_mm;
	long prev_state;

	/*
	 * The previous task will have left us with a preempt_count of 2
	 * because it left us after:
	 *
	 *	schedule()
	 *	  preempt_disable();			// 1
	 *	  __schedule()
	 *	    raw_spin_lock_irq(&rq->lock)	// 2
	 *
	 * Also, see FORK_PREEMPT_COUNT.
	 */
	if (WARN_ONCE(preempt_count() != 2*PREEMPT_DISABLE_OFFSET,
		      "corrupted preempt_count: %s/%d/0x%x\n",
		      current->comm, current->pid, preempt_count()))
		preempt_count_set(FORK_PREEMPT_COUNT);

	rq->prev_mm = NULL;

	/*
	 * A task struct has one reference for the use as "current".
	 * If a task dies, then it sets TASK_DEAD in tsk->state and calls
	 * schedule one last time. The schedule call will never return, and
	 * the scheduled task must drop that reference.
	 *
	 * We must observe prev->state before clearing prev->on_cpu (in
	 * finish_task), otherwise a concurrent wakeup can get prev
	 * running on another CPU and we could rave with its RUNNING -> DEAD
	 * transition, resulting in a double drop.
	 */
	prev_state = prev->state;
	vtime_task_switch(prev);
	perf_event_task_sched_in(prev, current);
<<<<<<< HEAD
	/*
	 * The membarrier system call requires a full memory barrier
	 * after storing to rq->curr, before going back to user-space.
	 *
	 * TODO: This smp_mb__after_unlock_lock can go away if PPC end
	 * up adding a full barrier to switch_mm(), or we should figure
	 * out if a smp_mb__after_unlock_lock is really the proper API
	 * to use.
	 */
	smp_mb__after_unlock_lock();
=======
>>>>>>> 724aba33
	finish_task(prev);
	finish_lock_switch(rq);
	finish_arch_post_lock_switch();

	fire_sched_in_preempt_notifiers(current);
	/*
	 * When switching through a kernel thread, the loop in
	 * membarrier_{private,global}_expedited() may have observed that
	 * kernel thread and not issued an IPI. It is therefore possible to
	 * schedule between user->kernel->user threads without passing though
	 * switch_mm(). Membarrier requires a barrier after storing to
	 * rq->curr, before returning to userspace, so provide them here:
	 *
	 * - a full memory barrier for {PRIVATE,GLOBAL}_EXPEDITED, implicitly
	 *   provided by mmdrop(),
	 * - a sync_core for SYNC_CORE.
	 */
	if (mm) {
		membarrier_mm_sync_core_before_usermode(mm);
		mmdrop(mm);
	}
	if (unlikely(prev_state == TASK_DEAD)) {
		if (prev->sched_class->task_dead)
			prev->sched_class->task_dead(prev);

		/*
		 * Remove function-return probe instances associated with this
		 * task and put them back on the free list.
		 */
		kprobe_flush_task(prev);

		/* Task is done with its stack. */
		put_task_stack(prev);

		put_task_struct(prev);
	}

	tick_nohz_task_switch();
	return rq;
}

#ifdef CONFIG_SMP

/* rq->lock is NOT held, but preemption is disabled */
static void __balance_callback(struct rq *rq)
{
	struct callback_head *head, *next;
	void (*func)(struct rq *rq);
	unsigned long flags;

	raw_spin_lock_irqsave(&rq->lock, flags);
	head = rq->balance_callback;
	rq->balance_callback = NULL;
	while (head) {
		func = (void (*)(struct rq *))head->func;
		next = head->next;
		head->next = NULL;
		head = next;

		func(rq);
	}
	raw_spin_unlock_irqrestore(&rq->lock, flags);
}

static inline void balance_callback(struct rq *rq)
{
	if (unlikely(rq->balance_callback))
		__balance_callback(rq);
}

#else

static inline void balance_callback(struct rq *rq)
{
}

#endif

/**
 * schedule_tail - first thing a freshly forked thread must call.
 * @prev: the thread we just switched away from.
 */
asmlinkage __visible void schedule_tail(struct task_struct *prev)
	__releases(rq->lock)
{
	struct rq *rq;

	/*
	 * New tasks start with FORK_PREEMPT_COUNT, see there and
	 * finish_task_switch() for details.
	 *
	 * finish_task_switch() will drop rq->lock() and lower preempt_count
	 * and the preempt_enable() will end up enabling preemption (on
	 * PREEMPT_COUNT kernels).
	 */

	rq = finish_task_switch(prev);
	balance_callback(rq);
	preempt_enable();

	if (current->set_child_tid)
		put_user(task_pid_vnr(current), current->set_child_tid);
}

/*
 * context_switch - switch to the new MM and the new thread's register state.
 */
static __always_inline struct rq *
context_switch(struct rq *rq, struct task_struct *prev,
	       struct task_struct *next, struct rq_flags *rf)
{
	struct mm_struct *mm, *oldmm;

	prepare_task_switch(rq, prev, next);

	mm = next->mm;
	oldmm = prev->active_mm;
	/*
	 * For paravirt, this is coupled with an exit in switch_to to
	 * combine the page table reload and the switch backend into
	 * one hypercall.
	 */
	arch_start_context_switch(prev);

	/*
	 * If mm is non-NULL, we pass through switch_mm(). If mm is
	 * NULL, we will pass through mmdrop() in finish_task_switch().
	 * Both of these contain the full memory barrier required by
	 * membarrier after storing to rq->curr, before returning to
	 * user-space.
	 */
	if (!mm) {
		next->active_mm = oldmm;
		mmgrab(oldmm);
		enter_lazy_tlb(oldmm, next);
	} else
		switch_mm_irqs_off(oldmm, mm, next);

	if (!prev->mm) {
		prev->active_mm = NULL;
		rq->prev_mm = oldmm;
	}

	rq->clock_update_flags &= ~(RQCF_ACT_SKIP|RQCF_REQ_SKIP);

	/*
	 * Since the runqueue lock will be released by the next
	 * task (which is an invalid locking op but in the case
	 * of the scheduler it's an obvious special-case), so we
	 * do an early lockdep release here:
	 */
	rq_unpin_lock(rq, rf);
	spin_release(&rq->lock.dep_map, 1, _THIS_IP_);

	/* Here we just switch the register state and the stack. */
	switch_to(prev, next, prev);
	barrier();

	return finish_task_switch(prev);
}

/*
 * nr_running and nr_context_switches:
 *
 * externally visible scheduler statistics: current number of runnable
 * threads, total number of context switches performed since bootup.
 */
unsigned long nr_running(void)
{
	unsigned long i, sum = 0;

	for_each_online_cpu(i)
		sum += cpu_rq(i)->nr_running;

	return sum;
}

/*
 * Check if only the current task is running on the CPU.
 *
 * Caution: this function does not check that the caller has disabled
 * preemption, thus the result might have a time-of-check-to-time-of-use
 * race.  The caller is responsible to use it correctly, for example:
 *
 * - from a non-preemptable section (of course)
 *
 * - from a thread that is bound to a single CPU
 *
 * - in a loop with very short iterations (e.g. a polling loop)
 */
bool single_task_running(void)
{
	return raw_rq()->nr_running == 1;
}
EXPORT_SYMBOL(single_task_running);

unsigned long long nr_context_switches(void)
{
	int i;
	unsigned long long sum = 0;

	for_each_possible_cpu(i)
		sum += cpu_rq(i)->nr_switches;

	return sum;
}

/*
 * IO-wait accounting, and how its mostly bollocks (on SMP).
 *
 * The idea behind IO-wait account is to account the idle time that we could
 * have spend running if it were not for IO. That is, if we were to improve the
 * storage performance, we'd have a proportional reduction in IO-wait time.
 *
 * This all works nicely on UP, where, when a task blocks on IO, we account
 * idle time as IO-wait, because if the storage were faster, it could've been
 * running and we'd not be idle.
 *
 * This has been extended to SMP, by doing the same for each CPU. This however
 * is broken.
 *
 * Imagine for instance the case where two tasks block on one CPU, only the one
 * CPU will have IO-wait accounted, while the other has regular idle. Even
 * though, if the storage were faster, both could've ran at the same time,
 * utilising both CPUs.
 *
 * This means, that when looking globally, the current IO-wait accounting on
 * SMP is a lower bound, by reason of under accounting.
 *
 * Worse, since the numbers are provided per CPU, they are sometimes
 * interpreted per CPU, and that is nonsensical. A blocked task isn't strictly
 * associated with any one particular CPU, it can wake to another CPU than it
 * blocked on. This means the per CPU IO-wait number is meaningless.
 *
 * Task CPU affinities can make all that even more 'interesting'.
 */

unsigned long nr_iowait(void)
{
	unsigned long i, sum = 0;

	for_each_possible_cpu(i)
		sum += atomic_read(&cpu_rq(i)->nr_iowait);

	return sum;
}

/*
 * Consumers of these two interfaces, like for example the cpufreq menu
 * governor are using nonsensical data. Boosting frequency for a CPU that has
 * IO-wait which might not even end up running the task when it does become
 * runnable.
 */

unsigned long nr_iowait_cpu(int cpu)
{
	struct rq *this = cpu_rq(cpu);
	return atomic_read(&this->nr_iowait);
}

void get_iowait_load(unsigned long *nr_waiters, unsigned long *load)
{
	struct rq *rq = this_rq();
	*nr_waiters = atomic_read(&rq->nr_iowait);
	*load = rq->load.weight;
}

#ifdef CONFIG_SMP

/*
 * sched_exec - execve() is a valuable balancing opportunity, because at
 * this point the task has the smallest effective memory and cache footprint.
 */
void sched_exec(void)
{
	struct task_struct *p = current;
	unsigned long flags;
	int dest_cpu;

	raw_spin_lock_irqsave(&p->pi_lock, flags);
	dest_cpu = p->sched_class->select_task_rq(p, task_cpu(p), SD_BALANCE_EXEC, 0);
	if (dest_cpu == smp_processor_id())
		goto unlock;

	if (likely(cpu_active(dest_cpu))) {
		struct migration_arg arg = { p, dest_cpu };

		raw_spin_unlock_irqrestore(&p->pi_lock, flags);
		stop_one_cpu(task_cpu(p), migration_cpu_stop, &arg);
		return;
	}
unlock:
	raw_spin_unlock_irqrestore(&p->pi_lock, flags);
}

#endif

DEFINE_PER_CPU(struct kernel_stat, kstat);
DEFINE_PER_CPU(struct kernel_cpustat, kernel_cpustat);

EXPORT_PER_CPU_SYMBOL(kstat);
EXPORT_PER_CPU_SYMBOL(kernel_cpustat);

/*
 * The function fair_sched_class.update_curr accesses the struct curr
 * and its field curr->exec_start; when called from task_sched_runtime(),
 * we observe a high rate of cache misses in practice.
 * Prefetching this data results in improved performance.
 */
static inline void prefetch_curr_exec_start(struct task_struct *p)
{
#ifdef CONFIG_FAIR_GROUP_SCHED
	struct sched_entity *curr = (&p->se)->cfs_rq->curr;
#else
	struct sched_entity *curr = (&task_rq(p)->cfs)->curr;
#endif
	prefetch(curr);
	prefetch(&curr->exec_start);
}

/*
 * Return accounted runtime for the task.
 * In case the task is currently running, return the runtime plus current's
 * pending runtime that have not been accounted yet.
 */
unsigned long long task_sched_runtime(struct task_struct *p)
{
	struct rq_flags rf;
	struct rq *rq;
	u64 ns;

#if defined(CONFIG_64BIT) && defined(CONFIG_SMP)
	/*
	 * 64-bit doesn't need locks to atomically read a 64bit value.
	 * So we have a optimization chance when the task's delta_exec is 0.
	 * Reading ->on_cpu is racy, but this is ok.
	 *
	 * If we race with it leaving CPU, we'll take a lock. So we're correct.
	 * If we race with it entering CPU, unaccounted time is 0. This is
	 * indistinguishable from the read occurring a few cycles earlier.
	 * If we see ->on_cpu without ->on_rq, the task is leaving, and has
	 * been accounted, so we're correct here as well.
	 */
	if (!p->on_cpu || !task_on_rq_queued(p))
		return p->se.sum_exec_runtime;
#endif

	rq = task_rq_lock(p, &rf);
	/*
	 * Must be ->curr _and_ ->on_rq.  If dequeued, we would
	 * project cycles that may never be accounted to this
	 * thread, breaking clock_gettime().
	 */
	if (task_current(rq, p) && task_on_rq_queued(p)) {
		prefetch_curr_exec_start(p);
		update_rq_clock(rq);
		p->sched_class->update_curr(rq);
	}
	ns = p->se.sum_exec_runtime;
	task_rq_unlock(rq, p, &rf);

	return ns;
}

/*
 * This function gets called by the timer code, with HZ frequency.
 * We call it with interrupts disabled.
 */
void scheduler_tick(void)
{
	int cpu = smp_processor_id();
	struct rq *rq = cpu_rq(cpu);
	struct task_struct *curr = rq->curr;
	struct rq_flags rf;

	sched_clock_tick();

	rq_lock(rq, &rf);

	update_rq_clock(rq);
	curr->sched_class->task_tick(rq, curr, 0);
	cpu_load_update_active(rq);
	calc_global_load_tick(rq);

	rq_unlock(rq, &rf);

	perf_event_task_tick();

#ifdef CONFIG_SMP
	rq->idle_balance = idle_cpu(cpu);
	trigger_load_balance(rq);
#endif
	rq_last_tick_reset(rq);
}

#ifdef CONFIG_NO_HZ_FULL
/**
 * scheduler_tick_max_deferment
 *
 * Keep at least one tick per second when a single
 * active task is running because the scheduler doesn't
 * yet completely support full dynticks environment.
 *
 * This makes sure that uptime, CFS vruntime, load
 * balancing, etc... continue to move forward, even
 * with a very low granularity.
 *
 * Return: Maximum deferment in nanoseconds.
 */
u64 scheduler_tick_max_deferment(void)
{
	struct rq *rq = this_rq();
	unsigned long next, now = READ_ONCE(jiffies);

	next = rq->last_sched_tick + HZ;

	if (time_before_eq(next, now))
		return 0;

	return jiffies_to_nsecs(next - now);
}
#endif

#if defined(CONFIG_PREEMPT) && (defined(CONFIG_DEBUG_PREEMPT) || \
				defined(CONFIG_PREEMPT_TRACER))
/*
 * If the value passed in is equal to the current preempt count
 * then we just disabled preemption. Start timing the latency.
 */
static inline void preempt_latency_start(int val)
{
	if (preempt_count() == val) {
		unsigned long ip = get_lock_parent_ip();
#ifdef CONFIG_DEBUG_PREEMPT
		current->preempt_disable_ip = ip;
#endif
		trace_preempt_off(CALLER_ADDR0, ip);
	}
}

void preempt_count_add(int val)
{
#ifdef CONFIG_DEBUG_PREEMPT
	/*
	 * Underflow?
	 */
	if (DEBUG_LOCKS_WARN_ON((preempt_count() < 0)))
		return;
#endif
	__preempt_count_add(val);
#ifdef CONFIG_DEBUG_PREEMPT
	/*
	 * Spinlock count overflowing soon?
	 */
	DEBUG_LOCKS_WARN_ON((preempt_count() & PREEMPT_MASK) >=
				PREEMPT_MASK - 10);
#endif
	preempt_latency_start(val);
}
EXPORT_SYMBOL(preempt_count_add);
NOKPROBE_SYMBOL(preempt_count_add);

/*
 * If the value passed in equals to the current preempt count
 * then we just enabled preemption. Stop timing the latency.
 */
static inline void preempt_latency_stop(int val)
{
	if (preempt_count() == val)
		trace_preempt_on(CALLER_ADDR0, get_lock_parent_ip());
}

void preempt_count_sub(int val)
{
#ifdef CONFIG_DEBUG_PREEMPT
	/*
	 * Underflow?
	 */
	if (DEBUG_LOCKS_WARN_ON(val > preempt_count()))
		return;
	/*
	 * Is the spinlock portion underflowing?
	 */
	if (DEBUG_LOCKS_WARN_ON((val < PREEMPT_MASK) &&
			!(preempt_count() & PREEMPT_MASK)))
		return;
#endif

	preempt_latency_stop(val);
	__preempt_count_sub(val);
}
EXPORT_SYMBOL(preempt_count_sub);
NOKPROBE_SYMBOL(preempt_count_sub);

#else
static inline void preempt_latency_start(int val) { }
static inline void preempt_latency_stop(int val) { }
#endif

static inline unsigned long get_preempt_disable_ip(struct task_struct *p)
{
#ifdef CONFIG_DEBUG_PREEMPT
	return p->preempt_disable_ip;
#else
	return 0;
#endif
}

/*
 * Print scheduling while atomic bug:
 */
static noinline void __schedule_bug(struct task_struct *prev)
{
	/* Save this before calling printk(), since that will clobber it */
	unsigned long preempt_disable_ip = get_preempt_disable_ip(current);

	if (oops_in_progress)
		return;

	printk(KERN_ERR "BUG: scheduling while atomic: %s/%d/0x%08x\n",
		prev->comm, prev->pid, preempt_count());

	debug_show_held_locks(prev);
	print_modules();
	if (irqs_disabled())
		print_irqtrace_events(prev);
	if (IS_ENABLED(CONFIG_DEBUG_PREEMPT)
	    && in_atomic_preempt_off()) {
		pr_err("Preemption disabled at:");
		print_ip_sym(preempt_disable_ip);
		pr_cont("\n");
	}
	if (panic_on_warn)
		panic("scheduling while atomic\n");

	dump_stack();
	add_taint(TAINT_WARN, LOCKDEP_STILL_OK);
}

/*
 * Various schedule()-time debugging checks and statistics:
 */
static inline void schedule_debug(struct task_struct *prev)
{
#ifdef CONFIG_SCHED_STACK_END_CHECK
	if (task_stack_end_corrupted(prev))
		panic("corrupted stack end detected inside scheduler\n");
#endif

	if (unlikely(in_atomic_preempt_off())) {
		__schedule_bug(prev);
		preempt_count_set(PREEMPT_DISABLED);
	}
	rcu_sleep_check();

	profile_hit(SCHED_PROFILING, __builtin_return_address(0));

	schedstat_inc(this_rq()->sched_count);
}

/*
 * Pick up the highest-prio task:
 */
static inline struct task_struct *
pick_next_task(struct rq *rq, struct task_struct *prev, struct rq_flags *rf)
{
	const struct sched_class *class;
	struct task_struct *p;

	/*
	 * Optimization: we know that if all tasks are in the fair class we can
	 * call that function directly, but only if the @prev task wasn't of a
	 * higher scheduling class, because otherwise those loose the
	 * opportunity to pull in more work from other CPUs.
	 */
	if (likely((prev->sched_class == &idle_sched_class ||
		    prev->sched_class == &fair_sched_class) &&
		   rq->nr_running == rq->cfs.h_nr_running)) {

		p = fair_sched_class.pick_next_task(rq, prev, rf);
		if (unlikely(p == RETRY_TASK))
			goto again;

		/* Assumes fair_sched_class->next == idle_sched_class */
		if (unlikely(!p))
			p = idle_sched_class.pick_next_task(rq, prev, rf);

		return p;
	}

again:
	for_each_class(class) {
		p = class->pick_next_task(rq, prev, rf);
		if (p) {
			if (unlikely(p == RETRY_TASK))
				goto again;
			return p;
		}
	}

	/* The idle class should always have a runnable task: */
	BUG();
}

/*
 * __schedule() is the main scheduler function.
 *
 * The main means of driving the scheduler and thus entering this function are:
 *
 *   1. Explicit blocking: mutex, semaphore, waitqueue, etc.
 *
 *   2. TIF_NEED_RESCHED flag is checked on interrupt and userspace return
 *      paths. For example, see arch/x86/entry_64.S.
 *
 *      To drive preemption between tasks, the scheduler sets the flag in timer
 *      interrupt handler scheduler_tick().
 *
 *   3. Wakeups don't really cause entry into schedule(). They add a
 *      task to the run-queue and that's it.
 *
 *      Now, if the new task added to the run-queue preempts the current
 *      task, then the wakeup sets TIF_NEED_RESCHED and schedule() gets
 *      called on the nearest possible occasion:
 *
 *       - If the kernel is preemptible (CONFIG_PREEMPT=y):
 *
 *         - in syscall or exception context, at the next outmost
 *           preempt_enable(). (this might be as soon as the wake_up()'s
 *           spin_unlock()!)
 *
 *         - in IRQ context, return from interrupt-handler to
 *           preemptible context
 *
 *       - If the kernel is not preemptible (CONFIG_PREEMPT is not set)
 *         then at the next:
 *
 *          - cond_resched() call
 *          - explicit schedule() call
 *          - return from syscall or exception to user-space
 *          - return from interrupt-handler to user-space
 *
 * WARNING: must be called with preemption disabled!
 */
static void __sched notrace __schedule(bool preempt)
{
	struct task_struct *prev, *next;
	unsigned long *switch_count;
	struct rq_flags rf;
	struct rq *rq;
	int cpu;

	cpu = smp_processor_id();
	rq = cpu_rq(cpu);
	prev = rq->curr;

	schedule_debug(prev);

	if (sched_feat(HRTICK))
		hrtick_clear(rq);

	local_irq_disable();
	rcu_note_context_switch(preempt);

	/*
	 * Make sure that signal_pending_state()->signal_pending() below
	 * can't be reordered with __set_current_state(TASK_INTERRUPTIBLE)
	 * done by the caller to avoid the race with signal_wake_up().
	 *
	 * The membarrier system call requires a full memory barrier
	 * after coming from user-space, before storing to rq->curr.
	 */
	rq_lock(rq, &rf);
	smp_mb__after_spinlock();

	/* Promote REQ to ACT */
	rq->clock_update_flags <<= 1;
	update_rq_clock(rq);

	switch_count = &prev->nivcsw;
	if (!preempt && prev->state) {
		if (unlikely(signal_pending_state(prev->state, prev))) {
			prev->state = TASK_RUNNING;
		} else {
			deactivate_task(rq, prev, DEQUEUE_SLEEP | DEQUEUE_NOCLOCK);
			prev->on_rq = 0;

			if (prev->in_iowait) {
				atomic_inc(&rq->nr_iowait);
				delayacct_blkio_start();
			}

			/*
			 * If a worker went to sleep, notify and ask workqueue
			 * whether it wants to wake up a task to maintain
			 * concurrency.
			 */
			if (prev->flags & PF_WQ_WORKER) {
				struct task_struct *to_wakeup;

				to_wakeup = wq_worker_sleeping(prev);
				if (to_wakeup)
					try_to_wake_up_local(to_wakeup, &rf);
			}
		}
		switch_count = &prev->nvcsw;
	}

	next = pick_next_task(rq, prev, &rf);
	clear_tsk_need_resched(prev);
	clear_preempt_need_resched();

	if (likely(prev != next)) {
		rq->nr_switches++;
		rq->curr = next;
		/*
		 * The membarrier system call requires each architecture
		 * to have a full memory barrier after updating
		 * rq->curr, before returning to user-space.
		 *
		 * Here are the schemes providing that barrier on the
		 * various architectures:
		 * - mm ? switch_mm() : mmdrop() for x86, s390, sparc, PowerPC.
		 *   switch_mm() rely on membarrier_arch_switch_mm() on PowerPC.
		 * - finish_lock_switch() for weakly-ordered
		 *   architectures where spin_unlock is a full barrier,
		 * - switch_to() for arm64 (weakly-ordered, spin_unlock
		 *   is a RELEASE barrier),
		 */
		++*switch_count;

		trace_sched_switch(preempt, prev, next);

		/* Also unlocks the rq: */
		rq = context_switch(rq, prev, next, &rf);
	} else {
		rq->clock_update_flags &= ~(RQCF_ACT_SKIP|RQCF_REQ_SKIP);
		rq_unlock_irq(rq, &rf);
	}

	balance_callback(rq);
}

void __noreturn do_task_dead(void)
{
	/*
	 * The setting of TASK_RUNNING by try_to_wake_up() may be delayed
	 * when the following two conditions become true.
	 *   - There is race condition of mmap_sem (It is acquired by
	 *     exit_mm()), and
	 *   - SMI occurs before setting TASK_RUNINNG.
	 *     (or hypervisor of virtual machine switches to other guest)
	 *  As a result, we may become TASK_RUNNING after becoming TASK_DEAD
	 *
	 * To avoid it, we have to wait for releasing tsk->pi_lock which
	 * is held by try_to_wake_up()
	 */
	raw_spin_lock_irq(&current->pi_lock);
	raw_spin_unlock_irq(&current->pi_lock);

	/* Causes final put_task_struct in finish_task_switch(): */
	__set_current_state(TASK_DEAD);

	/* Tell freezer to ignore us: */
	current->flags |= PF_NOFREEZE;

	__schedule(false);
	BUG();

	/* Avoid "noreturn function does return" - but don't continue if BUG() is a NOP: */
	for (;;)
		cpu_relax();
}

static inline void sched_submit_work(struct task_struct *tsk)
{
	if (!tsk->state || tsk_is_pi_blocked(tsk))
		return;
	/*
	 * If we are going to sleep and we have plugged IO queued,
	 * make sure to submit it to avoid deadlocks.
	 */
	if (blk_needs_flush_plug(tsk))
		blk_schedule_flush_plug(tsk);
}

asmlinkage __visible void __sched schedule(void)
{
	struct task_struct *tsk = current;

	sched_submit_work(tsk);
	do {
		preempt_disable();
		__schedule(false);
		sched_preempt_enable_no_resched();
	} while (need_resched());
}
EXPORT_SYMBOL(schedule);

/*
 * synchronize_rcu_tasks() makes sure that no task is stuck in preempted
 * state (have scheduled out non-voluntarily) by making sure that all
 * tasks have either left the run queue or have gone into user space.
 * As idle tasks do not do either, they must not ever be preempted
 * (schedule out non-voluntarily).
 *
 * schedule_idle() is similar to schedule_preempt_disable() except that it
 * never enables preemption because it does not call sched_submit_work().
 */
void __sched schedule_idle(void)
{
	/*
	 * As this skips calling sched_submit_work(), which the idle task does
	 * regardless because that function is a nop when the task is in a
	 * TASK_RUNNING state, make sure this isn't used someplace that the
	 * current task can be in any other state. Note, idle is always in the
	 * TASK_RUNNING state.
	 */
	WARN_ON_ONCE(current->state);
	do {
		__schedule(false);
	} while (need_resched());
}

#ifdef CONFIG_CONTEXT_TRACKING
asmlinkage __visible void __sched schedule_user(void)
{
	/*
	 * If we come here after a random call to set_need_resched(),
	 * or we have been woken up remotely but the IPI has not yet arrived,
	 * we haven't yet exited the RCU idle mode. Do it here manually until
	 * we find a better solution.
	 *
	 * NB: There are buggy callers of this function.  Ideally we
	 * should warn if prev_state != CONTEXT_USER, but that will trigger
	 * too frequently to make sense yet.
	 */
	enum ctx_state prev_state = exception_enter();
	schedule();
	exception_exit(prev_state);
}
#endif

/**
 * schedule_preempt_disabled - called with preemption disabled
 *
 * Returns with preemption disabled. Note: preempt_count must be 1
 */
void __sched schedule_preempt_disabled(void)
{
	sched_preempt_enable_no_resched();
	schedule();
	preempt_disable();
}

static void __sched notrace preempt_schedule_common(void)
{
	do {
		/*
		 * Because the function tracer can trace preempt_count_sub()
		 * and it also uses preempt_enable/disable_notrace(), if
		 * NEED_RESCHED is set, the preempt_enable_notrace() called
		 * by the function tracer will call this function again and
		 * cause infinite recursion.
		 *
		 * Preemption must be disabled here before the function
		 * tracer can trace. Break up preempt_disable() into two
		 * calls. One to disable preemption without fear of being
		 * traced. The other to still record the preemption latency,
		 * which can also be traced by the function tracer.
		 */
		preempt_disable_notrace();
		preempt_latency_start(1);
		__schedule(true);
		preempt_latency_stop(1);
		preempt_enable_no_resched_notrace();

		/*
		 * Check again in case we missed a preemption opportunity
		 * between schedule and now.
		 */
	} while (need_resched());
}

#ifdef CONFIG_PREEMPT
/*
 * this is the entry point to schedule() from in-kernel preemption
 * off of preempt_enable. Kernel preemptions off return from interrupt
 * occur there and call schedule directly.
 */
asmlinkage __visible void __sched notrace preempt_schedule(void)
{
	/*
	 * If there is a non-zero preempt_count or interrupts are disabled,
	 * we do not want to preempt the current task. Just return..
	 */
	if (likely(!preemptible()))
		return;

	preempt_schedule_common();
}
NOKPROBE_SYMBOL(preempt_schedule);
EXPORT_SYMBOL(preempt_schedule);

/**
 * preempt_schedule_notrace - preempt_schedule called by tracing
 *
 * The tracing infrastructure uses preempt_enable_notrace to prevent
 * recursion and tracing preempt enabling caused by the tracing
 * infrastructure itself. But as tracing can happen in areas coming
 * from userspace or just about to enter userspace, a preempt enable
 * can occur before user_exit() is called. This will cause the scheduler
 * to be called when the system is still in usermode.
 *
 * To prevent this, the preempt_enable_notrace will use this function
 * instead of preempt_schedule() to exit user context if needed before
 * calling the scheduler.
 */
asmlinkage __visible void __sched notrace preempt_schedule_notrace(void)
{
	enum ctx_state prev_ctx;

	if (likely(!preemptible()))
		return;

	do {
		/*
		 * Because the function tracer can trace preempt_count_sub()
		 * and it also uses preempt_enable/disable_notrace(), if
		 * NEED_RESCHED is set, the preempt_enable_notrace() called
		 * by the function tracer will call this function again and
		 * cause infinite recursion.
		 *
		 * Preemption must be disabled here before the function
		 * tracer can trace. Break up preempt_disable() into two
		 * calls. One to disable preemption without fear of being
		 * traced. The other to still record the preemption latency,
		 * which can also be traced by the function tracer.
		 */
		preempt_disable_notrace();
		preempt_latency_start(1);
		/*
		 * Needs preempt disabled in case user_exit() is traced
		 * and the tracer calls preempt_enable_notrace() causing
		 * an infinite recursion.
		 */
		prev_ctx = exception_enter();
		__schedule(true);
		exception_exit(prev_ctx);

		preempt_latency_stop(1);
		preempt_enable_no_resched_notrace();
	} while (need_resched());
}
EXPORT_SYMBOL_GPL(preempt_schedule_notrace);

#endif /* CONFIG_PREEMPT */

/*
 * this is the entry point to schedule() from kernel preemption
 * off of irq context.
 * Note, that this is called and return with irqs disabled. This will
 * protect us against recursive calling from irq.
 */
asmlinkage __visible void __sched preempt_schedule_irq(void)
{
	enum ctx_state prev_state;

	/* Catch callers which need to be fixed */
	BUG_ON(preempt_count() || !irqs_disabled());

	prev_state = exception_enter();

	do {
		preempt_disable();
		local_irq_enable();
		__schedule(true);
		local_irq_disable();
		sched_preempt_enable_no_resched();
	} while (need_resched());

	exception_exit(prev_state);
}

int default_wake_function(wait_queue_entry_t *curr, unsigned mode, int wake_flags,
			  void *key)
{
	return try_to_wake_up(curr->private, mode, wake_flags);
}
EXPORT_SYMBOL(default_wake_function);

#ifdef CONFIG_RT_MUTEXES

static inline int __rt_effective_prio(struct task_struct *pi_task, int prio)
{
	if (pi_task)
		prio = min(prio, pi_task->prio);

	return prio;
}

static inline int rt_effective_prio(struct task_struct *p, int prio)
{
	struct task_struct *pi_task = rt_mutex_get_top_task(p);

	return __rt_effective_prio(pi_task, prio);
}

/*
 * rt_mutex_setprio - set the current priority of a task
 * @p: task to boost
 * @pi_task: donor task
 *
 * This function changes the 'effective' priority of a task. It does
 * not touch ->normal_prio like __setscheduler().
 *
 * Used by the rt_mutex code to implement priority inheritance
 * logic. Call site only calls if the priority of the task changed.
 */
void rt_mutex_setprio(struct task_struct *p, struct task_struct *pi_task)
{
	int prio, oldprio, queued, running, queue_flag =
		DEQUEUE_SAVE | DEQUEUE_MOVE | DEQUEUE_NOCLOCK;
	const struct sched_class *prev_class;
	struct rq_flags rf;
	struct rq *rq;

	/* XXX used to be waiter->prio, not waiter->task->prio */
	prio = __rt_effective_prio(pi_task, p->normal_prio);

	/*
	 * If nothing changed; bail early.
	 */
	if (p->pi_top_task == pi_task && prio == p->prio && !dl_prio(prio))
		return;

	rq = __task_rq_lock(p, &rf);
	update_rq_clock(rq);
	/*
	 * Set under pi_lock && rq->lock, such that the value can be used under
	 * either lock.
	 *
	 * Note that there is loads of tricky to make this pointer cache work
	 * right. rt_mutex_slowunlock()+rt_mutex_postunlock() work together to
	 * ensure a task is de-boosted (pi_task is set to NULL) before the
	 * task is allowed to run again (and can exit). This ensures the pointer
	 * points to a blocked task -- which guaratees the task is present.
	 */
	p->pi_top_task = pi_task;

	/*
	 * For FIFO/RR we only need to set prio, if that matches we're done.
	 */
	if (prio == p->prio && !dl_prio(prio))
		goto out_unlock;

	/*
	 * Idle task boosting is a nono in general. There is one
	 * exception, when PREEMPT_RT and NOHZ is active:
	 *
	 * The idle task calls get_next_timer_interrupt() and holds
	 * the timer wheel base->lock on the CPU and another CPU wants
	 * to access the timer (probably to cancel it). We can safely
	 * ignore the boosting request, as the idle CPU runs this code
	 * with interrupts disabled and will complete the lock
	 * protected section without being interrupted. So there is no
	 * real need to boost.
	 */
	if (unlikely(p == rq->idle)) {
		WARN_ON(p != rq->curr);
		WARN_ON(p->pi_blocked_on);
		goto out_unlock;
	}

	trace_sched_pi_setprio(p, pi_task);
	oldprio = p->prio;

	if (oldprio == prio)
		queue_flag &= ~DEQUEUE_MOVE;

	prev_class = p->sched_class;
	queued = task_on_rq_queued(p);
	running = task_current(rq, p);
	if (queued)
		dequeue_task(rq, p, queue_flag);
	if (running)
		put_prev_task(rq, p);

	/*
	 * Boosting condition are:
	 * 1. -rt task is running and holds mutex A
	 *      --> -dl task blocks on mutex A
	 *
	 * 2. -dl task is running and holds mutex A
	 *      --> -dl task blocks on mutex A and could preempt the
	 *          running task
	 */
	if (dl_prio(prio)) {
		if (!dl_prio(p->normal_prio) ||
		    (pi_task && dl_entity_preempt(&pi_task->dl, &p->dl))) {
			p->dl.dl_boosted = 1;
			queue_flag |= ENQUEUE_REPLENISH;
		} else
			p->dl.dl_boosted = 0;
		p->sched_class = &dl_sched_class;
	} else if (rt_prio(prio)) {
		if (dl_prio(oldprio))
			p->dl.dl_boosted = 0;
		if (oldprio < prio)
			queue_flag |= ENQUEUE_HEAD;
		p->sched_class = &rt_sched_class;
	} else {
		if (dl_prio(oldprio))
			p->dl.dl_boosted = 0;
		if (rt_prio(oldprio))
			p->rt.timeout = 0;
		p->sched_class = &fair_sched_class;
	}

	p->prio = prio;

	if (queued)
		enqueue_task(rq, p, queue_flag);
	if (running)
		set_curr_task(rq, p);

	check_class_changed(rq, p, prev_class, oldprio);
out_unlock:
	/* Avoid rq from going away on us: */
	preempt_disable();
	__task_rq_unlock(rq, &rf);

	balance_callback(rq);
	preempt_enable();
}
#else
static inline int rt_effective_prio(struct task_struct *p, int prio)
{
	return prio;
}
#endif

void set_user_nice(struct task_struct *p, long nice)
{
	bool queued, running;
	int old_prio, delta;
	struct rq_flags rf;
	struct rq *rq;

	if (task_nice(p) == nice || nice < MIN_NICE || nice > MAX_NICE)
		return;
	/*
	 * We have to be careful, if called from sys_setpriority(),
	 * the task might be in the middle of scheduling on another CPU.
	 */
	rq = task_rq_lock(p, &rf);
	update_rq_clock(rq);

	/*
	 * The RT priorities are set via sched_setscheduler(), but we still
	 * allow the 'normal' nice value to be set - but as expected
	 * it wont have any effect on scheduling until the task is
	 * SCHED_DEADLINE, SCHED_FIFO or SCHED_RR:
	 */
	if (task_has_dl_policy(p) || task_has_rt_policy(p)) {
		p->static_prio = NICE_TO_PRIO(nice);
		goto out_unlock;
	}
	queued = task_on_rq_queued(p);
	running = task_current(rq, p);
	if (queued)
		dequeue_task(rq, p, DEQUEUE_SAVE | DEQUEUE_NOCLOCK);
	if (running)
		put_prev_task(rq, p);

	p->static_prio = NICE_TO_PRIO(nice);
	set_load_weight(p, true);
	old_prio = p->prio;
	p->prio = effective_prio(p);
	delta = p->prio - old_prio;

	if (queued) {
		enqueue_task(rq, p, ENQUEUE_RESTORE | ENQUEUE_NOCLOCK);
		/*
		 * If the task increased its priority or is running and
		 * lowered its priority, then reschedule its CPU:
		 */
		if (delta < 0 || (delta > 0 && task_running(rq, p)))
			resched_curr(rq);
	}
	if (running)
		set_curr_task(rq, p);
out_unlock:
	task_rq_unlock(rq, p, &rf);
}
EXPORT_SYMBOL(set_user_nice);

/*
 * can_nice - check if a task can reduce its nice value
 * @p: task
 * @nice: nice value
 */
int can_nice(const struct task_struct *p, const int nice)
{
	/* Convert nice value [19,-20] to rlimit style value [1,40]: */
	int nice_rlim = nice_to_rlimit(nice);

	return (nice_rlim <= task_rlimit(p, RLIMIT_NICE) ||
		capable(CAP_SYS_NICE));
}

#ifdef __ARCH_WANT_SYS_NICE

/*
 * sys_nice - change the priority of the current process.
 * @increment: priority increment
 *
 * sys_setpriority is a more generic, but much slower function that
 * does similar things.
 */
SYSCALL_DEFINE1(nice, int, increment)
{
	long nice, retval;

	/*
	 * Setpriority might change our priority at the same moment.
	 * We don't have to worry. Conceptually one call occurs first
	 * and we have a single winner.
	 */
	increment = clamp(increment, -NICE_WIDTH, NICE_WIDTH);
	nice = task_nice(current) + increment;

	nice = clamp_val(nice, MIN_NICE, MAX_NICE);
	if (increment < 0 && !can_nice(current, nice))
		return -EPERM;

	retval = security_task_setnice(current, nice);
	if (retval)
		return retval;

	set_user_nice(current, nice);
	return 0;
}

#endif

/**
 * task_prio - return the priority value of a given task.
 * @p: the task in question.
 *
 * Return: The priority value as seen by users in /proc.
 * RT tasks are offset by -200. Normal tasks are centered
 * around 0, value goes from -16 to +15.
 */
int task_prio(const struct task_struct *p)
{
	return p->prio - MAX_RT_PRIO;
}

/**
 * idle_cpu - is a given CPU idle currently?
 * @cpu: the processor in question.
 *
 * Return: 1 if the CPU is currently idle. 0 otherwise.
 */
int idle_cpu(int cpu)
{
	struct rq *rq = cpu_rq(cpu);

	if (rq->curr != rq->idle)
		return 0;

	if (rq->nr_running)
		return 0;

#ifdef CONFIG_SMP
	if (!llist_empty(&rq->wake_list))
		return 0;
#endif

	return 1;
}

/**
 * idle_task - return the idle task for a given CPU.
 * @cpu: the processor in question.
 *
 * Return: The idle task for the CPU @cpu.
 */
struct task_struct *idle_task(int cpu)
{
	return cpu_rq(cpu)->idle;
}

/**
 * find_process_by_pid - find a process with a matching PID value.
 * @pid: the pid in question.
 *
 * The task of @pid, if found. %NULL otherwise.
 */
static struct task_struct *find_process_by_pid(pid_t pid)
{
	return pid ? find_task_by_vpid(pid) : current;
}

/*
 * sched_setparam() passes in -1 for its policy, to let the functions
 * it calls know not to change it.
 */
#define SETPARAM_POLICY	-1

static void __setscheduler_params(struct task_struct *p,
		const struct sched_attr *attr)
{
	int policy = attr->sched_policy;

	if (policy == SETPARAM_POLICY)
		policy = p->policy;

	p->policy = policy;

	if (dl_policy(policy))
		__setparam_dl(p, attr);
	else if (fair_policy(policy))
		p->static_prio = NICE_TO_PRIO(attr->sched_nice);

	/*
	 * __sched_setscheduler() ensures attr->sched_priority == 0 when
	 * !rt_policy. Always setting this ensures that things like
	 * getparam()/getattr() don't report silly values for !rt tasks.
	 */
	p->rt_priority = attr->sched_priority;
	p->normal_prio = normal_prio(p);
	set_load_weight(p, true);
}

/* Actually do priority change: must hold pi & rq lock. */
static void __setscheduler(struct rq *rq, struct task_struct *p,
			   const struct sched_attr *attr, bool keep_boost)
{
	__setscheduler_params(p, attr);

	/*
	 * Keep a potential priority boosting if called from
	 * sched_setscheduler().
	 */
	p->prio = normal_prio(p);
	if (keep_boost)
		p->prio = rt_effective_prio(p, p->prio);

	if (dl_prio(p->prio))
		p->sched_class = &dl_sched_class;
	else if (rt_prio(p->prio))
		p->sched_class = &rt_sched_class;
	else
		p->sched_class = &fair_sched_class;
}

/*
 * Check the target process has a UID that matches the current process's:
 */
static bool check_same_owner(struct task_struct *p)
{
	const struct cred *cred = current_cred(), *pcred;
	bool match;

	rcu_read_lock();
	pcred = __task_cred(p);
	match = (uid_eq(cred->euid, pcred->euid) ||
		 uid_eq(cred->euid, pcred->uid));
	rcu_read_unlock();
	return match;
}

static int __sched_setscheduler(struct task_struct *p,
				const struct sched_attr *attr,
				bool user, bool pi)
{
	int newprio = dl_policy(attr->sched_policy) ? MAX_DL_PRIO - 1 :
		      MAX_RT_PRIO - 1 - attr->sched_priority;
	int retval, oldprio, oldpolicy = -1, queued, running;
	int new_effective_prio, policy = attr->sched_policy;
	const struct sched_class *prev_class;
	struct rq_flags rf;
	int reset_on_fork;
	int queue_flags = DEQUEUE_SAVE | DEQUEUE_MOVE | DEQUEUE_NOCLOCK;
	struct rq *rq;

	/* The pi code expects interrupts enabled */
	BUG_ON(pi && in_interrupt());
recheck:
	/* Double check policy once rq lock held: */
	if (policy < 0) {
		reset_on_fork = p->sched_reset_on_fork;
		policy = oldpolicy = p->policy;
	} else {
		reset_on_fork = !!(attr->sched_flags & SCHED_FLAG_RESET_ON_FORK);

		if (!valid_policy(policy))
			return -EINVAL;
	}

	if (attr->sched_flags & ~(SCHED_FLAG_ALL | SCHED_FLAG_SUGOV))
		return -EINVAL;

	/*
	 * Valid priorities for SCHED_FIFO and SCHED_RR are
	 * 1..MAX_USER_RT_PRIO-1, valid priority for SCHED_NORMAL,
	 * SCHED_BATCH and SCHED_IDLE is 0.
	 */
	if ((p->mm && attr->sched_priority > MAX_USER_RT_PRIO-1) ||
	    (!p->mm && attr->sched_priority > MAX_RT_PRIO-1))
		return -EINVAL;
	if ((dl_policy(policy) && !__checkparam_dl(attr)) ||
	    (rt_policy(policy) != (attr->sched_priority != 0)))
		return -EINVAL;

	/*
	 * Allow unprivileged RT tasks to decrease priority:
	 */
	if (user && !capable(CAP_SYS_NICE)) {
		if (fair_policy(policy)) {
			if (attr->sched_nice < task_nice(p) &&
			    !can_nice(p, attr->sched_nice))
				return -EPERM;
		}

		if (rt_policy(policy)) {
			unsigned long rlim_rtprio =
					task_rlimit(p, RLIMIT_RTPRIO);

			/* Can't set/change the rt policy: */
			if (policy != p->policy && !rlim_rtprio)
				return -EPERM;

			/* Can't increase priority: */
			if (attr->sched_priority > p->rt_priority &&
			    attr->sched_priority > rlim_rtprio)
				return -EPERM;
		}

		 /*
		  * Can't set/change SCHED_DEADLINE policy at all for now
		  * (safest behavior); in the future we would like to allow
		  * unprivileged DL tasks to increase their relative deadline
		  * or reduce their runtime (both ways reducing utilization)
		  */
		if (dl_policy(policy))
			return -EPERM;

		/*
		 * Treat SCHED_IDLE as nice 20. Only allow a switch to
		 * SCHED_NORMAL if the RLIMIT_NICE would normally permit it.
		 */
		if (idle_policy(p->policy) && !idle_policy(policy)) {
			if (!can_nice(p, task_nice(p)))
				return -EPERM;
		}

		/* Can't change other user's priorities: */
		if (!check_same_owner(p))
			return -EPERM;

		/* Normal users shall not reset the sched_reset_on_fork flag: */
		if (p->sched_reset_on_fork && !reset_on_fork)
			return -EPERM;
	}

	if (user) {
		if (attr->sched_flags & SCHED_FLAG_SUGOV)
			return -EINVAL;

		retval = security_task_setscheduler(p);
		if (retval)
			return retval;
	}

	/*
	 * Make sure no PI-waiters arrive (or leave) while we are
	 * changing the priority of the task:
	 *
	 * To be able to change p->policy safely, the appropriate
	 * runqueue lock must be held.
	 */
	rq = task_rq_lock(p, &rf);
	update_rq_clock(rq);

	/*
	 * Changing the policy of the stop threads its a very bad idea:
	 */
	if (p == rq->stop) {
		task_rq_unlock(rq, p, &rf);
		return -EINVAL;
	}

	/*
	 * If not changing anything there's no need to proceed further,
	 * but store a possible modification of reset_on_fork.
	 */
	if (unlikely(policy == p->policy)) {
		if (fair_policy(policy) && attr->sched_nice != task_nice(p))
			goto change;
		if (rt_policy(policy) && attr->sched_priority != p->rt_priority)
			goto change;
		if (dl_policy(policy) && dl_param_changed(p, attr))
			goto change;

		p->sched_reset_on_fork = reset_on_fork;
		task_rq_unlock(rq, p, &rf);
		return 0;
	}
change:

	if (user) {
#ifdef CONFIG_RT_GROUP_SCHED
		/*
		 * Do not allow realtime tasks into groups that have no runtime
		 * assigned.
		 */
		if (rt_bandwidth_enabled() && rt_policy(policy) &&
				task_group(p)->rt_bandwidth.rt_runtime == 0 &&
				!task_group_is_autogroup(task_group(p))) {
			task_rq_unlock(rq, p, &rf);
			return -EPERM;
		}
#endif
#ifdef CONFIG_SMP
		if (dl_bandwidth_enabled() && dl_policy(policy) &&
				!(attr->sched_flags & SCHED_FLAG_SUGOV)) {
			cpumask_t *span = rq->rd->span;

			/*
			 * Don't allow tasks with an affinity mask smaller than
			 * the entire root_domain to become SCHED_DEADLINE. We
			 * will also fail if there's no bandwidth available.
			 */
			if (!cpumask_subset(span, &p->cpus_allowed) ||
			    rq->rd->dl_bw.bw == 0) {
				task_rq_unlock(rq, p, &rf);
				return -EPERM;
			}
		}
#endif
	}

	/* Re-check policy now with rq lock held: */
	if (unlikely(oldpolicy != -1 && oldpolicy != p->policy)) {
		policy = oldpolicy = -1;
		task_rq_unlock(rq, p, &rf);
		goto recheck;
	}

	/*
	 * If setscheduling to SCHED_DEADLINE (or changing the parameters
	 * of a SCHED_DEADLINE task) we need to check if enough bandwidth
	 * is available.
	 */
	if ((dl_policy(policy) || dl_task(p)) && sched_dl_overflow(p, policy, attr)) {
		task_rq_unlock(rq, p, &rf);
		return -EBUSY;
	}

	p->sched_reset_on_fork = reset_on_fork;
	oldprio = p->prio;

	if (pi) {
		/*
		 * Take priority boosted tasks into account. If the new
		 * effective priority is unchanged, we just store the new
		 * normal parameters and do not touch the scheduler class and
		 * the runqueue. This will be done when the task deboost
		 * itself.
		 */
		new_effective_prio = rt_effective_prio(p, newprio);
		if (new_effective_prio == oldprio)
			queue_flags &= ~DEQUEUE_MOVE;
	}

	queued = task_on_rq_queued(p);
	running = task_current(rq, p);
	if (queued)
		dequeue_task(rq, p, queue_flags);
	if (running)
		put_prev_task(rq, p);

	prev_class = p->sched_class;
	__setscheduler(rq, p, attr, pi);

	if (queued) {
		/*
		 * We enqueue to tail when the priority of a task is
		 * increased (user space view).
		 */
		if (oldprio < p->prio)
			queue_flags |= ENQUEUE_HEAD;

		enqueue_task(rq, p, queue_flags);
	}
	if (running)
		set_curr_task(rq, p);

	check_class_changed(rq, p, prev_class, oldprio);

	/* Avoid rq from going away on us: */
	preempt_disable();
	task_rq_unlock(rq, p, &rf);

	if (pi)
		rt_mutex_adjust_pi(p);

	/* Run balance callbacks after we've adjusted the PI chain: */
	balance_callback(rq);
	preempt_enable();

	return 0;
}

static int _sched_setscheduler(struct task_struct *p, int policy,
			       const struct sched_param *param, bool check)
{
	struct sched_attr attr = {
		.sched_policy   = policy,
		.sched_priority = param->sched_priority,
		.sched_nice	= PRIO_TO_NICE(p->static_prio),
	};

	/* Fixup the legacy SCHED_RESET_ON_FORK hack. */
	if ((policy != SETPARAM_POLICY) && (policy & SCHED_RESET_ON_FORK)) {
		attr.sched_flags |= SCHED_FLAG_RESET_ON_FORK;
		policy &= ~SCHED_RESET_ON_FORK;
		attr.sched_policy = policy;
	}

	return __sched_setscheduler(p, &attr, check, true);
}
/**
 * sched_setscheduler - change the scheduling policy and/or RT priority of a thread.
 * @p: the task in question.
 * @policy: new policy.
 * @param: structure containing the new RT priority.
 *
 * Return: 0 on success. An error code otherwise.
 *
 * NOTE that the task may be already dead.
 */
int sched_setscheduler(struct task_struct *p, int policy,
		       const struct sched_param *param)
{
	return _sched_setscheduler(p, policy, param, true);
}
EXPORT_SYMBOL_GPL(sched_setscheduler);

int sched_setattr(struct task_struct *p, const struct sched_attr *attr)
{
	return __sched_setscheduler(p, attr, true, true);
}
EXPORT_SYMBOL_GPL(sched_setattr);

int sched_setattr_nocheck(struct task_struct *p, const struct sched_attr *attr)
{
	return __sched_setscheduler(p, attr, false, true);
}

/**
 * sched_setscheduler_nocheck - change the scheduling policy and/or RT priority of a thread from kernelspace.
 * @p: the task in question.
 * @policy: new policy.
 * @param: structure containing the new RT priority.
 *
 * Just like sched_setscheduler, only don't bother checking if the
 * current context has permission.  For example, this is needed in
 * stop_machine(): we create temporary high priority worker threads,
 * but our caller might not have that capability.
 *
 * Return: 0 on success. An error code otherwise.
 */
int sched_setscheduler_nocheck(struct task_struct *p, int policy,
			       const struct sched_param *param)
{
	return _sched_setscheduler(p, policy, param, false);
}
EXPORT_SYMBOL_GPL(sched_setscheduler_nocheck);

static int
do_sched_setscheduler(pid_t pid, int policy, struct sched_param __user *param)
{
	struct sched_param lparam;
	struct task_struct *p;
	int retval;

	if (!param || pid < 0)
		return -EINVAL;
	if (copy_from_user(&lparam, param, sizeof(struct sched_param)))
		return -EFAULT;

	rcu_read_lock();
	retval = -ESRCH;
	p = find_process_by_pid(pid);
	if (p != NULL)
		retval = sched_setscheduler(p, policy, &lparam);
	rcu_read_unlock();

	return retval;
}

/*
 * Mimics kernel/events/core.c perf_copy_attr().
 */
static int sched_copy_attr(struct sched_attr __user *uattr, struct sched_attr *attr)
{
	u32 size;
	int ret;

	if (!access_ok(VERIFY_WRITE, uattr, SCHED_ATTR_SIZE_VER0))
		return -EFAULT;

	/* Zero the full structure, so that a short copy will be nice: */
	memset(attr, 0, sizeof(*attr));

	ret = get_user(size, &uattr->size);
	if (ret)
		return ret;

	/* Bail out on silly large: */
	if (size > PAGE_SIZE)
		goto err_size;

	/* ABI compatibility quirk: */
	if (!size)
		size = SCHED_ATTR_SIZE_VER0;

	if (size < SCHED_ATTR_SIZE_VER0)
		goto err_size;

	/*
	 * If we're handed a bigger struct than we know of,
	 * ensure all the unknown bits are 0 - i.e. new
	 * user-space does not rely on any kernel feature
	 * extensions we dont know about yet.
	 */
	if (size > sizeof(*attr)) {
		unsigned char __user *addr;
		unsigned char __user *end;
		unsigned char val;

		addr = (void __user *)uattr + sizeof(*attr);
		end  = (void __user *)uattr + size;

		for (; addr < end; addr++) {
			ret = get_user(val, addr);
			if (ret)
				return ret;
			if (val)
				goto err_size;
		}
		size = sizeof(*attr);
	}

	ret = copy_from_user(attr, uattr, size);
	if (ret)
		return -EFAULT;

	/*
	 * XXX: Do we want to be lenient like existing syscalls; or do we want
	 * to be strict and return an error on out-of-bounds values?
	 */
	attr->sched_nice = clamp(attr->sched_nice, MIN_NICE, MAX_NICE);

	return 0;

err_size:
	put_user(sizeof(*attr), &uattr->size);
	return -E2BIG;
}

/**
 * sys_sched_setscheduler - set/change the scheduler policy and RT priority
 * @pid: the pid in question.
 * @policy: new policy.
 * @param: structure containing the new RT priority.
 *
 * Return: 0 on success. An error code otherwise.
 */
SYSCALL_DEFINE3(sched_setscheduler, pid_t, pid, int, policy, struct sched_param __user *, param)
{
	if (policy < 0)
		return -EINVAL;

	return do_sched_setscheduler(pid, policy, param);
}

/**
 * sys_sched_setparam - set/change the RT priority of a thread
 * @pid: the pid in question.
 * @param: structure containing the new RT priority.
 *
 * Return: 0 on success. An error code otherwise.
 */
SYSCALL_DEFINE2(sched_setparam, pid_t, pid, struct sched_param __user *, param)
{
	return do_sched_setscheduler(pid, SETPARAM_POLICY, param);
}

/**
 * sys_sched_setattr - same as above, but with extended sched_attr
 * @pid: the pid in question.
 * @uattr: structure containing the extended parameters.
 * @flags: for future extension.
 */
SYSCALL_DEFINE3(sched_setattr, pid_t, pid, struct sched_attr __user *, uattr,
			       unsigned int, flags)
{
	struct sched_attr attr;
	struct task_struct *p;
	int retval;

	if (!uattr || pid < 0 || flags)
		return -EINVAL;

	retval = sched_copy_attr(uattr, &attr);
	if (retval)
		return retval;

	if ((int)attr.sched_policy < 0)
		return -EINVAL;

	rcu_read_lock();
	retval = -ESRCH;
	p = find_process_by_pid(pid);
	if (p != NULL)
		retval = sched_setattr(p, &attr);
	rcu_read_unlock();

	return retval;
}

/**
 * sys_sched_getscheduler - get the policy (scheduling class) of a thread
 * @pid: the pid in question.
 *
 * Return: On success, the policy of the thread. Otherwise, a negative error
 * code.
 */
SYSCALL_DEFINE1(sched_getscheduler, pid_t, pid)
{
	struct task_struct *p;
	int retval;

	if (pid < 0)
		return -EINVAL;

	retval = -ESRCH;
	rcu_read_lock();
	p = find_process_by_pid(pid);
	if (p) {
		retval = security_task_getscheduler(p);
		if (!retval)
			retval = p->policy
				| (p->sched_reset_on_fork ? SCHED_RESET_ON_FORK : 0);
	}
	rcu_read_unlock();
	return retval;
}

/**
 * sys_sched_getparam - get the RT priority of a thread
 * @pid: the pid in question.
 * @param: structure containing the RT priority.
 *
 * Return: On success, 0 and the RT priority is in @param. Otherwise, an error
 * code.
 */
SYSCALL_DEFINE2(sched_getparam, pid_t, pid, struct sched_param __user *, param)
{
	struct sched_param lp = { .sched_priority = 0 };
	struct task_struct *p;
	int retval;

	if (!param || pid < 0)
		return -EINVAL;

	rcu_read_lock();
	p = find_process_by_pid(pid);
	retval = -ESRCH;
	if (!p)
		goto out_unlock;

	retval = security_task_getscheduler(p);
	if (retval)
		goto out_unlock;

	if (task_has_rt_policy(p))
		lp.sched_priority = p->rt_priority;
	rcu_read_unlock();

	/*
	 * This one might sleep, we cannot do it with a spinlock held ...
	 */
	retval = copy_to_user(param, &lp, sizeof(*param)) ? -EFAULT : 0;

	return retval;

out_unlock:
	rcu_read_unlock();
	return retval;
}

static int sched_read_attr(struct sched_attr __user *uattr,
			   struct sched_attr *attr,
			   unsigned int usize)
{
	int ret;

	if (!access_ok(VERIFY_WRITE, uattr, usize))
		return -EFAULT;

	/*
	 * If we're handed a smaller struct than we know of,
	 * ensure all the unknown bits are 0 - i.e. old
	 * user-space does not get uncomplete information.
	 */
	if (usize < sizeof(*attr)) {
		unsigned char *addr;
		unsigned char *end;

		addr = (void *)attr + usize;
		end  = (void *)attr + sizeof(*attr);

		for (; addr < end; addr++) {
			if (*addr)
				return -EFBIG;
		}

		attr->size = usize;
	}

	ret = copy_to_user(uattr, attr, attr->size);
	if (ret)
		return -EFAULT;

	return 0;
}

/**
 * sys_sched_getattr - similar to sched_getparam, but with sched_attr
 * @pid: the pid in question.
 * @uattr: structure containing the extended parameters.
 * @size: sizeof(attr) for fwd/bwd comp.
 * @flags: for future extension.
 */
SYSCALL_DEFINE4(sched_getattr, pid_t, pid, struct sched_attr __user *, uattr,
		unsigned int, size, unsigned int, flags)
{
	struct sched_attr attr = {
		.size = sizeof(struct sched_attr),
	};
	struct task_struct *p;
	int retval;

	if (!uattr || pid < 0 || size > PAGE_SIZE ||
	    size < SCHED_ATTR_SIZE_VER0 || flags)
		return -EINVAL;

	rcu_read_lock();
	p = find_process_by_pid(pid);
	retval = -ESRCH;
	if (!p)
		goto out_unlock;

	retval = security_task_getscheduler(p);
	if (retval)
		goto out_unlock;

	attr.sched_policy = p->policy;
	if (p->sched_reset_on_fork)
		attr.sched_flags |= SCHED_FLAG_RESET_ON_FORK;
	if (task_has_dl_policy(p))
		__getparam_dl(p, &attr);
	else if (task_has_rt_policy(p))
		attr.sched_priority = p->rt_priority;
	else
		attr.sched_nice = task_nice(p);

	rcu_read_unlock();

	retval = sched_read_attr(uattr, &attr, size);
	return retval;

out_unlock:
	rcu_read_unlock();
	return retval;
}

long sched_setaffinity(pid_t pid, const struct cpumask *in_mask)
{
	cpumask_var_t cpus_allowed, new_mask;
	struct task_struct *p;
	int retval;

	rcu_read_lock();

	p = find_process_by_pid(pid);
	if (!p) {
		rcu_read_unlock();
		return -ESRCH;
	}

	/* Prevent p going away */
	get_task_struct(p);
	rcu_read_unlock();

	if (p->flags & PF_NO_SETAFFINITY) {
		retval = -EINVAL;
		goto out_put_task;
	}
	if (!alloc_cpumask_var(&cpus_allowed, GFP_KERNEL)) {
		retval = -ENOMEM;
		goto out_put_task;
	}
	if (!alloc_cpumask_var(&new_mask, GFP_KERNEL)) {
		retval = -ENOMEM;
		goto out_free_cpus_allowed;
	}
	retval = -EPERM;
	if (!check_same_owner(p)) {
		rcu_read_lock();
		if (!ns_capable(__task_cred(p)->user_ns, CAP_SYS_NICE)) {
			rcu_read_unlock();
			goto out_free_new_mask;
		}
		rcu_read_unlock();
	}

	retval = security_task_setscheduler(p);
	if (retval)
		goto out_free_new_mask;


	cpuset_cpus_allowed(p, cpus_allowed);
	cpumask_and(new_mask, in_mask, cpus_allowed);

	/*
	 * Since bandwidth control happens on root_domain basis,
	 * if admission test is enabled, we only admit -deadline
	 * tasks allowed to run on all the CPUs in the task's
	 * root_domain.
	 */
#ifdef CONFIG_SMP
	if (task_has_dl_policy(p) && dl_bandwidth_enabled()) {
		rcu_read_lock();
		if (!cpumask_subset(task_rq(p)->rd->span, new_mask)) {
			retval = -EBUSY;
			rcu_read_unlock();
			goto out_free_new_mask;
		}
		rcu_read_unlock();
	}
#endif
again:
	retval = __set_cpus_allowed_ptr(p, new_mask, true);

	if (!retval) {
		cpuset_cpus_allowed(p, cpus_allowed);
		if (!cpumask_subset(new_mask, cpus_allowed)) {
			/*
			 * We must have raced with a concurrent cpuset
			 * update. Just reset the cpus_allowed to the
			 * cpuset's cpus_allowed
			 */
			cpumask_copy(new_mask, cpus_allowed);
			goto again;
		}
	}
out_free_new_mask:
	free_cpumask_var(new_mask);
out_free_cpus_allowed:
	free_cpumask_var(cpus_allowed);
out_put_task:
	put_task_struct(p);
	return retval;
}

static int get_user_cpu_mask(unsigned long __user *user_mask_ptr, unsigned len,
			     struct cpumask *new_mask)
{
	if (len < cpumask_size())
		cpumask_clear(new_mask);
	else if (len > cpumask_size())
		len = cpumask_size();

	return copy_from_user(new_mask, user_mask_ptr, len) ? -EFAULT : 0;
}

/**
 * sys_sched_setaffinity - set the CPU affinity of a process
 * @pid: pid of the process
 * @len: length in bytes of the bitmask pointed to by user_mask_ptr
 * @user_mask_ptr: user-space pointer to the new CPU mask
 *
 * Return: 0 on success. An error code otherwise.
 */
SYSCALL_DEFINE3(sched_setaffinity, pid_t, pid, unsigned int, len,
		unsigned long __user *, user_mask_ptr)
{
	cpumask_var_t new_mask;
	int retval;

	if (!alloc_cpumask_var(&new_mask, GFP_KERNEL))
		return -ENOMEM;

	retval = get_user_cpu_mask(user_mask_ptr, len, new_mask);
	if (retval == 0)
		retval = sched_setaffinity(pid, new_mask);
	free_cpumask_var(new_mask);
	return retval;
}

long sched_getaffinity(pid_t pid, struct cpumask *mask)
{
	struct task_struct *p;
	unsigned long flags;
	int retval;

	rcu_read_lock();

	retval = -ESRCH;
	p = find_process_by_pid(pid);
	if (!p)
		goto out_unlock;

	retval = security_task_getscheduler(p);
	if (retval)
		goto out_unlock;

	raw_spin_lock_irqsave(&p->pi_lock, flags);
	cpumask_and(mask, &p->cpus_allowed, cpu_active_mask);
	raw_spin_unlock_irqrestore(&p->pi_lock, flags);

out_unlock:
	rcu_read_unlock();

	return retval;
}

/**
 * sys_sched_getaffinity - get the CPU affinity of a process
 * @pid: pid of the process
 * @len: length in bytes of the bitmask pointed to by user_mask_ptr
 * @user_mask_ptr: user-space pointer to hold the current CPU mask
 *
 * Return: size of CPU mask copied to user_mask_ptr on success. An
 * error code otherwise.
 */
SYSCALL_DEFINE3(sched_getaffinity, pid_t, pid, unsigned int, len,
		unsigned long __user *, user_mask_ptr)
{
	int ret;
	cpumask_var_t mask;

	if ((len * BITS_PER_BYTE) < nr_cpu_ids)
		return -EINVAL;
	if (len & (sizeof(unsigned long)-1))
		return -EINVAL;

	if (!alloc_cpumask_var(&mask, GFP_KERNEL))
		return -ENOMEM;

	ret = sched_getaffinity(pid, mask);
	if (ret == 0) {
		size_t retlen = min_t(size_t, len, cpumask_size());

		if (copy_to_user(user_mask_ptr, mask, retlen))
			ret = -EFAULT;
		else
			ret = retlen;
	}
	free_cpumask_var(mask);

	return ret;
}

/**
 * sys_sched_yield - yield the current processor to other threads.
 *
 * This function yields the current CPU to other tasks. If there are no
 * other threads running on this CPU then this function will return.
 *
 * Return: 0.
 */
SYSCALL_DEFINE0(sched_yield)
{
	struct rq_flags rf;
	struct rq *rq;

	local_irq_disable();
	rq = this_rq();
	rq_lock(rq, &rf);

	schedstat_inc(rq->yld_count);
	current->sched_class->yield_task(rq);

	/*
	 * Since we are going to call schedule() anyway, there's
	 * no need to preempt or enable interrupts:
	 */
	preempt_disable();
	rq_unlock(rq, &rf);
	sched_preempt_enable_no_resched();

	schedule();

	return 0;
}

#ifndef CONFIG_PREEMPT
int __sched _cond_resched(void)
{
	if (should_resched(0)) {
		preempt_schedule_common();
		return 1;
	}
	rcu_all_qs();
	return 0;
}
EXPORT_SYMBOL(_cond_resched);
#endif

/*
 * __cond_resched_lock() - if a reschedule is pending, drop the given lock,
 * call schedule, and on return reacquire the lock.
 *
 * This works OK both with and without CONFIG_PREEMPT. We do strange low-level
 * operations here to prevent schedule() from being called twice (once via
 * spin_unlock(), once by hand).
 */
int __cond_resched_lock(spinlock_t *lock)
{
	int resched = should_resched(PREEMPT_LOCK_OFFSET);
	int ret = 0;

	lockdep_assert_held(lock);

	if (spin_needbreak(lock) || resched) {
		spin_unlock(lock);
		if (resched)
			preempt_schedule_common();
		else
			cpu_relax();
		ret = 1;
		spin_lock(lock);
	}
	return ret;
}
EXPORT_SYMBOL(__cond_resched_lock);

int __sched __cond_resched_softirq(void)
{
	BUG_ON(!in_softirq());

	if (should_resched(SOFTIRQ_DISABLE_OFFSET)) {
		local_bh_enable();
		preempt_schedule_common();
		local_bh_disable();
		return 1;
	}
	return 0;
}
EXPORT_SYMBOL(__cond_resched_softirq);

/**
 * yield - yield the current processor to other threads.
 *
 * Do not ever use this function, there's a 99% chance you're doing it wrong.
 *
 * The scheduler is at all times free to pick the calling task as the most
 * eligible task to run, if removing the yield() call from your code breaks
 * it, its already broken.
 *
 * Typical broken usage is:
 *
 * while (!event)
 *	yield();
 *
 * where one assumes that yield() will let 'the other' process run that will
 * make event true. If the current task is a SCHED_FIFO task that will never
 * happen. Never use yield() as a progress guarantee!!
 *
 * If you want to use yield() to wait for something, use wait_event().
 * If you want to use yield() to be 'nice' for others, use cond_resched().
 * If you still want to use yield(), do not!
 */
void __sched yield(void)
{
	set_current_state(TASK_RUNNING);
	sys_sched_yield();
}
EXPORT_SYMBOL(yield);

/**
 * yield_to - yield the current processor to another thread in
 * your thread group, or accelerate that thread toward the
 * processor it's on.
 * @p: target task
 * @preempt: whether task preemption is allowed or not
 *
 * It's the caller's job to ensure that the target task struct
 * can't go away on us before we can do any checks.
 *
 * Return:
 *	true (>0) if we indeed boosted the target task.
 *	false (0) if we failed to boost the target.
 *	-ESRCH if there's no task to yield to.
 */
int __sched yield_to(struct task_struct *p, bool preempt)
{
	struct task_struct *curr = current;
	struct rq *rq, *p_rq;
	unsigned long flags;
	int yielded = 0;

	local_irq_save(flags);
	rq = this_rq();

again:
	p_rq = task_rq(p);
	/*
	 * If we're the only runnable task on the rq and target rq also
	 * has only one task, there's absolutely no point in yielding.
	 */
	if (rq->nr_running == 1 && p_rq->nr_running == 1) {
		yielded = -ESRCH;
		goto out_irq;
	}

	double_rq_lock(rq, p_rq);
	if (task_rq(p) != p_rq) {
		double_rq_unlock(rq, p_rq);
		goto again;
	}

	if (!curr->sched_class->yield_to_task)
		goto out_unlock;

	if (curr->sched_class != p->sched_class)
		goto out_unlock;

	if (task_running(p_rq, p) || p->state)
		goto out_unlock;

	yielded = curr->sched_class->yield_to_task(rq, p, preempt);
	if (yielded) {
		schedstat_inc(rq->yld_count);
		/*
		 * Make p's CPU reschedule; pick_next_entity takes care of
		 * fairness.
		 */
		if (preempt && rq != p_rq)
			resched_curr(p_rq);
	}

out_unlock:
	double_rq_unlock(rq, p_rq);
out_irq:
	local_irq_restore(flags);

	if (yielded > 0)
		schedule();

	return yielded;
}
EXPORT_SYMBOL_GPL(yield_to);

int io_schedule_prepare(void)
{
	int old_iowait = current->in_iowait;

	current->in_iowait = 1;
	blk_schedule_flush_plug(current);

	return old_iowait;
}

void io_schedule_finish(int token)
{
	current->in_iowait = token;
}

/*
 * This task is about to go to sleep on IO. Increment rq->nr_iowait so
 * that process accounting knows that this is a task in IO wait state.
 */
long __sched io_schedule_timeout(long timeout)
{
	int token;
	long ret;

	token = io_schedule_prepare();
	ret = schedule_timeout(timeout);
	io_schedule_finish(token);

	return ret;
}
EXPORT_SYMBOL(io_schedule_timeout);

void io_schedule(void)
{
	int token;

	token = io_schedule_prepare();
	schedule();
	io_schedule_finish(token);
}
EXPORT_SYMBOL(io_schedule);

/**
 * sys_sched_get_priority_max - return maximum RT priority.
 * @policy: scheduling class.
 *
 * Return: On success, this syscall returns the maximum
 * rt_priority that can be used by a given scheduling class.
 * On failure, a negative error code is returned.
 */
SYSCALL_DEFINE1(sched_get_priority_max, int, policy)
{
	int ret = -EINVAL;

	switch (policy) {
	case SCHED_FIFO:
	case SCHED_RR:
		ret = MAX_USER_RT_PRIO-1;
		break;
	case SCHED_DEADLINE:
	case SCHED_NORMAL:
	case SCHED_BATCH:
	case SCHED_IDLE:
		ret = 0;
		break;
	}
	return ret;
}

/**
 * sys_sched_get_priority_min - return minimum RT priority.
 * @policy: scheduling class.
 *
 * Return: On success, this syscall returns the minimum
 * rt_priority that can be used by a given scheduling class.
 * On failure, a negative error code is returned.
 */
SYSCALL_DEFINE1(sched_get_priority_min, int, policy)
{
	int ret = -EINVAL;

	switch (policy) {
	case SCHED_FIFO:
	case SCHED_RR:
		ret = 1;
		break;
	case SCHED_DEADLINE:
	case SCHED_NORMAL:
	case SCHED_BATCH:
	case SCHED_IDLE:
		ret = 0;
	}
	return ret;
}

static int sched_rr_get_interval(pid_t pid, struct timespec64 *t)
{
	struct task_struct *p;
	unsigned int time_slice;
	struct rq_flags rf;
	struct rq *rq;
	int retval;

	if (pid < 0)
		return -EINVAL;

	retval = -ESRCH;
	rcu_read_lock();
	p = find_process_by_pid(pid);
	if (!p)
		goto out_unlock;

	retval = security_task_getscheduler(p);
	if (retval)
		goto out_unlock;

	rq = task_rq_lock(p, &rf);
	time_slice = 0;
	if (p->sched_class->get_rr_interval)
		time_slice = p->sched_class->get_rr_interval(rq, p);
	task_rq_unlock(rq, p, &rf);

	rcu_read_unlock();
	jiffies_to_timespec64(time_slice, t);
	return 0;

out_unlock:
	rcu_read_unlock();
	return retval;
}

/**
 * sys_sched_rr_get_interval - return the default timeslice of a process.
 * @pid: pid of the process.
 * @interval: userspace pointer to the timeslice value.
 *
 * this syscall writes the default timeslice value of a given process
 * into the user-space timespec buffer. A value of '0' means infinity.
 *
 * Return: On success, 0 and the timeslice is in @interval. Otherwise,
 * an error code.
 */
SYSCALL_DEFINE2(sched_rr_get_interval, pid_t, pid,
		struct timespec __user *, interval)
{
	struct timespec64 t;
	int retval = sched_rr_get_interval(pid, &t);

	if (retval == 0)
		retval = put_timespec64(&t, interval);

	return retval;
}

#ifdef CONFIG_COMPAT
COMPAT_SYSCALL_DEFINE2(sched_rr_get_interval,
		       compat_pid_t, pid,
		       struct compat_timespec __user *, interval)
{
	struct timespec64 t;
	int retval = sched_rr_get_interval(pid, &t);

	if (retval == 0)
		retval = compat_put_timespec64(&t, interval);
	return retval;
}
#endif

void sched_show_task(struct task_struct *p)
{
	unsigned long free = 0;
	int ppid;

	if (!try_get_task_stack(p))
		return;

	printk(KERN_INFO "%-15.15s %c", p->comm, task_state_to_char(p));

	if (p->state == TASK_RUNNING)
		printk(KERN_CONT "  running task    ");
#ifdef CONFIG_DEBUG_STACK_USAGE
	free = stack_not_used(p);
#endif
	ppid = 0;
	rcu_read_lock();
	if (pid_alive(p))
		ppid = task_pid_nr(rcu_dereference(p->real_parent));
	rcu_read_unlock();
	printk(KERN_CONT "%5lu %5d %6d 0x%08lx\n", free,
		task_pid_nr(p), ppid,
		(unsigned long)task_thread_info(p)->flags);

	print_worker_info(KERN_INFO, p);
	show_stack(p, NULL);
	put_task_stack(p);
}
EXPORT_SYMBOL_GPL(sched_show_task);

static inline bool
state_filter_match(unsigned long state_filter, struct task_struct *p)
{
	/* no filter, everything matches */
	if (!state_filter)
		return true;

	/* filter, but doesn't match */
	if (!(p->state & state_filter))
		return false;

	/*
	 * When looking for TASK_UNINTERRUPTIBLE skip TASK_IDLE (allows
	 * TASK_KILLABLE).
	 */
	if (state_filter == TASK_UNINTERRUPTIBLE && p->state == TASK_IDLE)
		return false;

	return true;
}


void show_state_filter(unsigned long state_filter)
{
	struct task_struct *g, *p;

#if BITS_PER_LONG == 32
	printk(KERN_INFO
		"  task                PC stack   pid father\n");
#else
	printk(KERN_INFO
		"  task                        PC stack   pid father\n");
#endif
	rcu_read_lock();
	for_each_process_thread(g, p) {
		/*
		 * reset the NMI-timeout, listing all files on a slow
		 * console might take a lot of time:
		 * Also, reset softlockup watchdogs on all CPUs, because
		 * another CPU might be blocked waiting for us to process
		 * an IPI.
		 */
		touch_nmi_watchdog();
		touch_all_softlockup_watchdogs();
		if (state_filter_match(state_filter, p))
			sched_show_task(p);
	}

#ifdef CONFIG_SCHED_DEBUG
	if (!state_filter)
		sysrq_sched_debug_show();
#endif
	rcu_read_unlock();
	/*
	 * Only show locks if all tasks are dumped:
	 */
	if (!state_filter)
		debug_show_all_locks();
}

/**
 * init_idle - set up an idle thread for a given CPU
 * @idle: task in question
 * @cpu: CPU the idle task belongs to
 *
 * NOTE: this function does not set the idle thread's NEED_RESCHED
 * flag, to make booting more robust.
 */
void init_idle(struct task_struct *idle, int cpu)
{
	struct rq *rq = cpu_rq(cpu);
	unsigned long flags;

	raw_spin_lock_irqsave(&idle->pi_lock, flags);
	raw_spin_lock(&rq->lock);

	__sched_fork(0, idle);
	idle->state = TASK_RUNNING;
	idle->se.exec_start = sched_clock();
	idle->flags |= PF_IDLE;

	kasan_unpoison_task_stack(idle);

#ifdef CONFIG_SMP
	/*
	 * Its possible that init_idle() gets called multiple times on a task,
	 * in that case do_set_cpus_allowed() will not do the right thing.
	 *
	 * And since this is boot we can forgo the serialization.
	 */
	set_cpus_allowed_common(idle, cpumask_of(cpu));
#endif
	/*
	 * We're having a chicken and egg problem, even though we are
	 * holding rq->lock, the CPU isn't yet set to this CPU so the
	 * lockdep check in task_group() will fail.
	 *
	 * Similar case to sched_fork(). / Alternatively we could
	 * use task_rq_lock() here and obtain the other rq->lock.
	 *
	 * Silence PROVE_RCU
	 */
	rcu_read_lock();
	__set_task_cpu(idle, cpu);
	rcu_read_unlock();

	rq->curr = rq->idle = idle;
	idle->on_rq = TASK_ON_RQ_QUEUED;
#ifdef CONFIG_SMP
	idle->on_cpu = 1;
#endif
	raw_spin_unlock(&rq->lock);
	raw_spin_unlock_irqrestore(&idle->pi_lock, flags);

	/* Set the preempt count _outside_ the spinlocks! */
	init_idle_preempt_count(idle, cpu);

	/*
	 * The idle tasks have their own, simple scheduling class:
	 */
	idle->sched_class = &idle_sched_class;
	ftrace_graph_init_idle_task(idle, cpu);
	vtime_init_idle(idle, cpu);
#ifdef CONFIG_SMP
	sprintf(idle->comm, "%s/%d", INIT_TASK_COMM, cpu);
#endif
}

#ifdef CONFIG_SMP

int cpuset_cpumask_can_shrink(const struct cpumask *cur,
			      const struct cpumask *trial)
{
	int ret = 1;

	if (!cpumask_weight(cur))
		return ret;

	ret = dl_cpuset_cpumask_can_shrink(cur, trial);

	return ret;
}

int task_can_attach(struct task_struct *p,
		    const struct cpumask *cs_cpus_allowed)
{
	int ret = 0;

	/*
	 * Kthreads which disallow setaffinity shouldn't be moved
	 * to a new cpuset; we don't want to change their CPU
	 * affinity and isolating such threads by their set of
	 * allowed nodes is unnecessary.  Thus, cpusets are not
	 * applicable for such threads.  This prevents checking for
	 * success of set_cpus_allowed_ptr() on all attached tasks
	 * before cpus_allowed may be changed.
	 */
	if (p->flags & PF_NO_SETAFFINITY) {
		ret = -EINVAL;
		goto out;
	}

	if (dl_task(p) && !cpumask_intersects(task_rq(p)->rd->span,
					      cs_cpus_allowed))
		ret = dl_task_can_attach(p, cs_cpus_allowed);

out:
	return ret;
}

bool sched_smp_initialized __read_mostly;

#ifdef CONFIG_NUMA_BALANCING
/* Migrate current task p to target_cpu */
int migrate_task_to(struct task_struct *p, int target_cpu)
{
	struct migration_arg arg = { p, target_cpu };
	int curr_cpu = task_cpu(p);

	if (curr_cpu == target_cpu)
		return 0;

	if (!cpumask_test_cpu(target_cpu, &p->cpus_allowed))
		return -EINVAL;

	/* TODO: This is not properly updating schedstats */

	trace_sched_move_numa(p, curr_cpu, target_cpu);
	return stop_one_cpu(curr_cpu, migration_cpu_stop, &arg);
}

/*
 * Requeue a task on a given node and accurately track the number of NUMA
 * tasks on the runqueues
 */
void sched_setnuma(struct task_struct *p, int nid)
{
	bool queued, running;
	struct rq_flags rf;
	struct rq *rq;

	rq = task_rq_lock(p, &rf);
	queued = task_on_rq_queued(p);
	running = task_current(rq, p);

	if (queued)
		dequeue_task(rq, p, DEQUEUE_SAVE);
	if (running)
		put_prev_task(rq, p);

	p->numa_preferred_nid = nid;

	if (queued)
		enqueue_task(rq, p, ENQUEUE_RESTORE | ENQUEUE_NOCLOCK);
	if (running)
		set_curr_task(rq, p);
	task_rq_unlock(rq, p, &rf);
}
#endif /* CONFIG_NUMA_BALANCING */

#ifdef CONFIG_HOTPLUG_CPU
/*
 * Ensure that the idle task is using init_mm right before its CPU goes
 * offline.
 */
void idle_task_exit(void)
{
	struct mm_struct *mm = current->active_mm;

	BUG_ON(cpu_online(smp_processor_id()));

	if (mm != &init_mm) {
		switch_mm(mm, &init_mm, current);
		finish_arch_post_lock_switch();
	}
	mmdrop(mm);
}

/*
 * Since this CPU is going 'away' for a while, fold any nr_active delta
 * we might have. Assumes we're called after migrate_tasks() so that the
 * nr_active count is stable. We need to take the teardown thread which
 * is calling this into account, so we hand in adjust = 1 to the load
 * calculation.
 *
 * Also see the comment "Global load-average calculations".
 */
static void calc_load_migrate(struct rq *rq)
{
	long delta = calc_load_fold_active(rq, 1);
	if (delta)
		atomic_long_add(delta, &calc_load_tasks);
}

static void put_prev_task_fake(struct rq *rq, struct task_struct *prev)
{
}

static const struct sched_class fake_sched_class = {
	.put_prev_task = put_prev_task_fake,
};

static struct task_struct fake_task = {
	/*
	 * Avoid pull_{rt,dl}_task()
	 */
	.prio = MAX_PRIO + 1,
	.sched_class = &fake_sched_class,
};

/*
 * Migrate all tasks from the rq, sleeping tasks will be migrated by
 * try_to_wake_up()->select_task_rq().
 *
 * Called with rq->lock held even though we'er in stop_machine() and
 * there's no concurrency possible, we hold the required locks anyway
 * because of lock validation efforts.
 */
static void migrate_tasks(struct rq *dead_rq, struct rq_flags *rf)
{
	struct rq *rq = dead_rq;
	struct task_struct *next, *stop = rq->stop;
	struct rq_flags orf = *rf;
	int dest_cpu;

	/*
	 * Fudge the rq selection such that the below task selection loop
	 * doesn't get stuck on the currently eligible stop task.
	 *
	 * We're currently inside stop_machine() and the rq is either stuck
	 * in the stop_machine_cpu_stop() loop, or we're executing this code,
	 * either way we should never end up calling schedule() until we're
	 * done here.
	 */
	rq->stop = NULL;

	/*
	 * put_prev_task() and pick_next_task() sched
	 * class method both need to have an up-to-date
	 * value of rq->clock[_task]
	 */
	update_rq_clock(rq);

	for (;;) {
		/*
		 * There's this thread running, bail when that's the only
		 * remaining thread:
		 */
		if (rq->nr_running == 1)
			break;

		/*
		 * pick_next_task() assumes pinned rq->lock:
		 */
		next = pick_next_task(rq, &fake_task, rf);
		BUG_ON(!next);
		put_prev_task(rq, next);

		/*
		 * Rules for changing task_struct::cpus_allowed are holding
		 * both pi_lock and rq->lock, such that holding either
		 * stabilizes the mask.
		 *
		 * Drop rq->lock is not quite as disastrous as it usually is
		 * because !cpu_active at this point, which means load-balance
		 * will not interfere. Also, stop-machine.
		 */
		rq_unlock(rq, rf);
		raw_spin_lock(&next->pi_lock);
		rq_relock(rq, rf);

		/*
		 * Since we're inside stop-machine, _nothing_ should have
		 * changed the task, WARN if weird stuff happened, because in
		 * that case the above rq->lock drop is a fail too.
		 */
		if (WARN_ON(task_rq(next) != rq || !task_on_rq_queued(next))) {
			raw_spin_unlock(&next->pi_lock);
			continue;
		}

		/* Find suitable destination for @next, with force if needed. */
		dest_cpu = select_fallback_rq(dead_rq->cpu, next);
		rq = __migrate_task(rq, rf, next, dest_cpu);
		if (rq != dead_rq) {
			rq_unlock(rq, rf);
			rq = dead_rq;
			*rf = orf;
			rq_relock(rq, rf);
		}
		raw_spin_unlock(&next->pi_lock);
	}

	rq->stop = stop;
}
#endif /* CONFIG_HOTPLUG_CPU */

void set_rq_online(struct rq *rq)
{
	if (!rq->online) {
		const struct sched_class *class;

		cpumask_set_cpu(rq->cpu, rq->rd->online);
		rq->online = 1;

		for_each_class(class) {
			if (class->rq_online)
				class->rq_online(rq);
		}
	}
}

void set_rq_offline(struct rq *rq)
{
	if (rq->online) {
		const struct sched_class *class;

		for_each_class(class) {
			if (class->rq_offline)
				class->rq_offline(rq);
		}

		cpumask_clear_cpu(rq->cpu, rq->rd->online);
		rq->online = 0;
	}
}

static void set_cpu_rq_start_time(unsigned int cpu)
{
	struct rq *rq = cpu_rq(cpu);

	rq->age_stamp = sched_clock_cpu(cpu);
}

/*
 * used to mark begin/end of suspend/resume:
 */
static int num_cpus_frozen;

/*
 * Update cpusets according to cpu_active mask.  If cpusets are
 * disabled, cpuset_update_active_cpus() becomes a simple wrapper
 * around partition_sched_domains().
 *
 * If we come here as part of a suspend/resume, don't touch cpusets because we
 * want to restore it back to its original state upon resume anyway.
 */
static void cpuset_cpu_active(void)
{
	if (cpuhp_tasks_frozen) {
		/*
		 * num_cpus_frozen tracks how many CPUs are involved in suspend
		 * resume sequence. As long as this is not the last online
		 * operation in the resume sequence, just build a single sched
		 * domain, ignoring cpusets.
		 */
		partition_sched_domains(1, NULL, NULL);
		if (--num_cpus_frozen)
			return;
		/*
		 * This is the last CPU online operation. So fall through and
		 * restore the original sched domains by considering the
		 * cpuset configurations.
		 */
		cpuset_force_rebuild();
	}
	cpuset_update_active_cpus();
}

static int cpuset_cpu_inactive(unsigned int cpu)
{
	if (!cpuhp_tasks_frozen) {
		if (dl_cpu_busy(cpu))
			return -EBUSY;
		cpuset_update_active_cpus();
	} else {
		num_cpus_frozen++;
		partition_sched_domains(1, NULL, NULL);
	}
	return 0;
}

int sched_cpu_activate(unsigned int cpu)
{
	struct rq *rq = cpu_rq(cpu);
	struct rq_flags rf;

	set_cpu_active(cpu, true);

	if (sched_smp_initialized) {
		sched_domains_numa_masks_set(cpu);
		cpuset_cpu_active();
	}

	/*
	 * Put the rq online, if not already. This happens:
	 *
	 * 1) In the early boot process, because we build the real domains
	 *    after all CPUs have been brought up.
	 *
	 * 2) At runtime, if cpuset_cpu_active() fails to rebuild the
	 *    domains.
	 */
	rq_lock_irqsave(rq, &rf);
	if (rq->rd) {
		BUG_ON(!cpumask_test_cpu(cpu, rq->rd->span));
		set_rq_online(rq);
	}
	rq_unlock_irqrestore(rq, &rf);

	update_max_interval();

	return 0;
}

int sched_cpu_deactivate(unsigned int cpu)
{
	int ret;

	set_cpu_active(cpu, false);
	/*
	 * We've cleared cpu_active_mask, wait for all preempt-disabled and RCU
	 * users of this state to go away such that all new such users will
	 * observe it.
	 *
	 * Do sync before park smpboot threads to take care the rcu boost case.
	 */
	synchronize_rcu_mult(call_rcu, call_rcu_sched);

	if (!sched_smp_initialized)
		return 0;

	ret = cpuset_cpu_inactive(cpu);
	if (ret) {
		set_cpu_active(cpu, true);
		return ret;
	}
	sched_domains_numa_masks_clear(cpu);
	return 0;
}

static void sched_rq_cpu_starting(unsigned int cpu)
{
	struct rq *rq = cpu_rq(cpu);

	rq->calc_load_update = calc_load_update;
	update_max_interval();
}

int sched_cpu_starting(unsigned int cpu)
{
	set_cpu_rq_start_time(cpu);
	sched_rq_cpu_starting(cpu);
	return 0;
}

#ifdef CONFIG_HOTPLUG_CPU
int sched_cpu_dying(unsigned int cpu)
{
	struct rq *rq = cpu_rq(cpu);
	struct rq_flags rf;

	/* Handle pending wakeups and then migrate everything off */
	sched_ttwu_pending();

	rq_lock_irqsave(rq, &rf);
	if (rq->rd) {
		BUG_ON(!cpumask_test_cpu(cpu, rq->rd->span));
		set_rq_offline(rq);
	}
	migrate_tasks(rq, &rf);
	BUG_ON(rq->nr_running != 1);
	rq_unlock_irqrestore(rq, &rf);

	calc_load_migrate(rq);
	update_max_interval();
	nohz_balance_exit_idle(cpu);
	hrtick_clear(rq);
	return 0;
}
#endif

#ifdef CONFIG_SCHED_SMT
DEFINE_STATIC_KEY_FALSE(sched_smt_present);

static void sched_init_smt(void)
{
	/*
	 * We've enumerated all CPUs and will assume that if any CPU
	 * has SMT siblings, CPU0 will too.
	 */
	if (cpumask_weight(cpu_smt_mask(0)) > 1)
		static_branch_enable(&sched_smt_present);
}
#else
static inline void sched_init_smt(void) { }
#endif

void __init sched_init_smp(void)
{
	sched_init_numa();

	/*
	 * There's no userspace yet to cause hotplug operations; hence all the
	 * CPU masks are stable and all blatant races in the below code cannot
	 * happen.
	 */
	mutex_lock(&sched_domains_mutex);
	sched_init_domains(cpu_active_mask);
	mutex_unlock(&sched_domains_mutex);

	/* Move init over to a non-isolated CPU */
	if (set_cpus_allowed_ptr(current, housekeeping_cpumask(HK_FLAG_DOMAIN)) < 0)
		BUG();
	sched_init_granularity();

	init_sched_rt_class();
	init_sched_dl_class();

	sched_init_smt();

	sched_smp_initialized = true;
}

static int __init migration_init(void)
{
	sched_rq_cpu_starting(smp_processor_id());
	return 0;
}
early_initcall(migration_init);

#else
void __init sched_init_smp(void)
{
	sched_init_granularity();
}
#endif /* CONFIG_SMP */

int in_sched_functions(unsigned long addr)
{
	return in_lock_functions(addr) ||
		(addr >= (unsigned long)__sched_text_start
		&& addr < (unsigned long)__sched_text_end);
}

#ifdef CONFIG_CGROUP_SCHED
/*
 * Default task group.
 * Every task in system belongs to this group at bootup.
 */
struct task_group root_task_group;
LIST_HEAD(task_groups);

/* Cacheline aligned slab cache for task_group */
static struct kmem_cache *task_group_cache __read_mostly;
#endif

DECLARE_PER_CPU(cpumask_var_t, load_balance_mask);
DECLARE_PER_CPU(cpumask_var_t, select_idle_mask);

void __init sched_init(void)
{
	int i, j;
	unsigned long alloc_size = 0, ptr;

	sched_clock_init();
	wait_bit_init();

#ifdef CONFIG_FAIR_GROUP_SCHED
	alloc_size += 2 * nr_cpu_ids * sizeof(void **);
#endif
#ifdef CONFIG_RT_GROUP_SCHED
	alloc_size += 2 * nr_cpu_ids * sizeof(void **);
#endif
	if (alloc_size) {
		ptr = (unsigned long)kzalloc(alloc_size, GFP_NOWAIT);

#ifdef CONFIG_FAIR_GROUP_SCHED
		root_task_group.se = (struct sched_entity **)ptr;
		ptr += nr_cpu_ids * sizeof(void **);

		root_task_group.cfs_rq = (struct cfs_rq **)ptr;
		ptr += nr_cpu_ids * sizeof(void **);

#endif /* CONFIG_FAIR_GROUP_SCHED */
#ifdef CONFIG_RT_GROUP_SCHED
		root_task_group.rt_se = (struct sched_rt_entity **)ptr;
		ptr += nr_cpu_ids * sizeof(void **);

		root_task_group.rt_rq = (struct rt_rq **)ptr;
		ptr += nr_cpu_ids * sizeof(void **);

#endif /* CONFIG_RT_GROUP_SCHED */
	}
#ifdef CONFIG_CPUMASK_OFFSTACK
	for_each_possible_cpu(i) {
		per_cpu(load_balance_mask, i) = (cpumask_var_t)kzalloc_node(
			cpumask_size(), GFP_KERNEL, cpu_to_node(i));
		per_cpu(select_idle_mask, i) = (cpumask_var_t)kzalloc_node(
			cpumask_size(), GFP_KERNEL, cpu_to_node(i));
	}
#endif /* CONFIG_CPUMASK_OFFSTACK */

	init_rt_bandwidth(&def_rt_bandwidth, global_rt_period(), global_rt_runtime());
	init_dl_bandwidth(&def_dl_bandwidth, global_rt_period(), global_rt_runtime());

#ifdef CONFIG_SMP
	init_defrootdomain();
#endif

#ifdef CONFIG_RT_GROUP_SCHED
	init_rt_bandwidth(&root_task_group.rt_bandwidth,
			global_rt_period(), global_rt_runtime());
#endif /* CONFIG_RT_GROUP_SCHED */

#ifdef CONFIG_CGROUP_SCHED
	task_group_cache = KMEM_CACHE(task_group, 0);

	list_add(&root_task_group.list, &task_groups);
	INIT_LIST_HEAD(&root_task_group.children);
	INIT_LIST_HEAD(&root_task_group.siblings);
	autogroup_init(&init_task);
#endif /* CONFIG_CGROUP_SCHED */

	for_each_possible_cpu(i) {
		struct rq *rq;

		rq = cpu_rq(i);
		raw_spin_lock_init(&rq->lock);
		rq->nr_running = 0;
		rq->calc_load_active = 0;
		rq->calc_load_update = jiffies + LOAD_FREQ;
		init_cfs_rq(&rq->cfs);
		init_rt_rq(&rq->rt);
		init_dl_rq(&rq->dl);
#ifdef CONFIG_FAIR_GROUP_SCHED
		root_task_group.shares = ROOT_TASK_GROUP_LOAD;
		INIT_LIST_HEAD(&rq->leaf_cfs_rq_list);
		rq->tmp_alone_branch = &rq->leaf_cfs_rq_list;
		/*
		 * How much CPU bandwidth does root_task_group get?
		 *
		 * In case of task-groups formed thr' the cgroup filesystem, it
		 * gets 100% of the CPU resources in the system. This overall
		 * system CPU resource is divided among the tasks of
		 * root_task_group and its child task-groups in a fair manner,
		 * based on each entity's (task or task-group's) weight
		 * (se->load.weight).
		 *
		 * In other words, if root_task_group has 10 tasks of weight
		 * 1024) and two child groups A0 and A1 (of weight 1024 each),
		 * then A0's share of the CPU resource is:
		 *
		 *	A0's bandwidth = 1024 / (10*1024 + 1024 + 1024) = 8.33%
		 *
		 * We achieve this by letting root_task_group's tasks sit
		 * directly in rq->cfs (i.e root_task_group->se[] = NULL).
		 */
		init_cfs_bandwidth(&root_task_group.cfs_bandwidth);
		init_tg_cfs_entry(&root_task_group, &rq->cfs, NULL, i, NULL);
#endif /* CONFIG_FAIR_GROUP_SCHED */

		rq->rt.rt_runtime = def_rt_bandwidth.rt_runtime;
#ifdef CONFIG_RT_GROUP_SCHED
		init_tg_rt_entry(&root_task_group, &rq->rt, NULL, i, NULL);
#endif

		for (j = 0; j < CPU_LOAD_IDX_MAX; j++)
			rq->cpu_load[j] = 0;

#ifdef CONFIG_SMP
		rq->sd = NULL;
		rq->rd = NULL;
		rq->cpu_capacity = rq->cpu_capacity_orig = SCHED_CAPACITY_SCALE;
		rq->balance_callback = NULL;
		rq->active_balance = 0;
		rq->next_balance = jiffies;
		rq->push_cpu = 0;
		rq->cpu = i;
		rq->online = 0;
		rq->idle_stamp = 0;
		rq->avg_idle = 2*sysctl_sched_migration_cost;
		rq->max_idle_balance_cost = sysctl_sched_migration_cost;

		INIT_LIST_HEAD(&rq->cfs_tasks);

		rq_attach_root(rq, &def_root_domain);
#ifdef CONFIG_NO_HZ_COMMON
		rq->last_load_update_tick = jiffies;
		rq->nohz_flags = 0;
#endif
#ifdef CONFIG_NO_HZ_FULL
		rq->last_sched_tick = 0;
#endif
#endif /* CONFIG_SMP */
		init_rq_hrtick(rq);
		atomic_set(&rq->nr_iowait, 0);
	}

	set_load_weight(&init_task, false);

	/*
	 * The boot idle thread does lazy MMU switching as well:
	 */
	mmgrab(&init_mm);
	enter_lazy_tlb(&init_mm, current);

	/*
	 * Make us the idle thread. Technically, schedule() should not be
	 * called from this thread, however somewhere below it might be,
	 * but because we are the idle thread, we just pick up running again
	 * when this runqueue becomes "idle".
	 */
	init_idle(current, smp_processor_id());

	calc_load_update = jiffies + LOAD_FREQ;

#ifdef CONFIG_SMP
	idle_thread_set_boot_cpu();
	set_cpu_rq_start_time(smp_processor_id());
#endif
	init_sched_fair_class();

	init_schedstats();

	scheduler_running = 1;
}

#ifdef CONFIG_DEBUG_ATOMIC_SLEEP
static inline int preempt_count_equals(int preempt_offset)
{
	int nested = preempt_count() + rcu_preempt_depth();

	return (nested == preempt_offset);
}

void __might_sleep(const char *file, int line, int preempt_offset)
{
	/*
	 * Blocking primitives will set (and therefore destroy) current->state,
	 * since we will exit with TASK_RUNNING make sure we enter with it,
	 * otherwise we will destroy state.
	 */
	WARN_ONCE(current->state != TASK_RUNNING && current->task_state_change,
			"do not call blocking ops when !TASK_RUNNING; "
			"state=%lx set at [<%p>] %pS\n",
			current->state,
			(void *)current->task_state_change,
			(void *)current->task_state_change);

	___might_sleep(file, line, preempt_offset);
}
EXPORT_SYMBOL(__might_sleep);

void ___might_sleep(const char *file, int line, int preempt_offset)
{
	/* Ratelimiting timestamp: */
	static unsigned long prev_jiffy;

	unsigned long preempt_disable_ip;

	/* WARN_ON_ONCE() by default, no rate limit required: */
	rcu_sleep_check();

	if ((preempt_count_equals(preempt_offset) && !irqs_disabled() &&
	     !is_idle_task(current)) ||
	    system_state == SYSTEM_BOOTING || system_state > SYSTEM_RUNNING ||
	    oops_in_progress)
		return;

	if (time_before(jiffies, prev_jiffy + HZ) && prev_jiffy)
		return;
	prev_jiffy = jiffies;

	/* Save this before calling printk(), since that will clobber it: */
	preempt_disable_ip = get_preempt_disable_ip(current);

	printk(KERN_ERR
		"BUG: sleeping function called from invalid context at %s:%d\n",
			file, line);
	printk(KERN_ERR
		"in_atomic(): %d, irqs_disabled(): %d, pid: %d, name: %s\n",
			in_atomic(), irqs_disabled(),
			current->pid, current->comm);

	if (task_stack_end_corrupted(current))
		printk(KERN_EMERG "Thread overran stack, or stack corrupted\n");

	debug_show_held_locks(current);
	if (irqs_disabled())
		print_irqtrace_events(current);
	if (IS_ENABLED(CONFIG_DEBUG_PREEMPT)
	    && !preempt_count_equals(preempt_offset)) {
		pr_err("Preemption disabled at:");
		print_ip_sym(preempt_disable_ip);
		pr_cont("\n");
	}
	dump_stack();
	add_taint(TAINT_WARN, LOCKDEP_STILL_OK);
}
EXPORT_SYMBOL(___might_sleep);
#endif

#ifdef CONFIG_MAGIC_SYSRQ
void normalize_rt_tasks(void)
{
	struct task_struct *g, *p;
	struct sched_attr attr = {
		.sched_policy = SCHED_NORMAL,
	};

	read_lock(&tasklist_lock);
	for_each_process_thread(g, p) {
		/*
		 * Only normalize user tasks:
		 */
		if (p->flags & PF_KTHREAD)
			continue;

		p->se.exec_start = 0;
		schedstat_set(p->se.statistics.wait_start,  0);
		schedstat_set(p->se.statistics.sleep_start, 0);
		schedstat_set(p->se.statistics.block_start, 0);

		if (!dl_task(p) && !rt_task(p)) {
			/*
			 * Renice negative nice level userspace
			 * tasks back to 0:
			 */
			if (task_nice(p) < 0)
				set_user_nice(p, 0);
			continue;
		}

		__sched_setscheduler(p, &attr, false, false);
	}
	read_unlock(&tasklist_lock);
}

#endif /* CONFIG_MAGIC_SYSRQ */

#if defined(CONFIG_IA64) || defined(CONFIG_KGDB_KDB)
/*
 * These functions are only useful for the IA64 MCA handling, or kdb.
 *
 * They can only be called when the whole system has been
 * stopped - every CPU needs to be quiescent, and no scheduling
 * activity can take place. Using them for anything else would
 * be a serious bug, and as a result, they aren't even visible
 * under any other configuration.
 */

/**
 * curr_task - return the current task for a given CPU.
 * @cpu: the processor in question.
 *
 * ONLY VALID WHEN THE WHOLE SYSTEM IS STOPPED!
 *
 * Return: The current task for @cpu.
 */
struct task_struct *curr_task(int cpu)
{
	return cpu_curr(cpu);
}

#endif /* defined(CONFIG_IA64) || defined(CONFIG_KGDB_KDB) */

#ifdef CONFIG_IA64
/**
 * set_curr_task - set the current task for a given CPU.
 * @cpu: the processor in question.
 * @p: the task pointer to set.
 *
 * Description: This function must only be used when non-maskable interrupts
 * are serviced on a separate stack. It allows the architecture to switch the
 * notion of the current task on a CPU in a non-blocking manner. This function
 * must be called with all CPU's synchronized, and interrupts disabled, the
 * and caller must save the original value of the current task (see
 * curr_task() above) and restore that value before reenabling interrupts and
 * re-starting the system.
 *
 * ONLY VALID WHEN THE WHOLE SYSTEM IS STOPPED!
 */
void ia64_set_curr_task(int cpu, struct task_struct *p)
{
	cpu_curr(cpu) = p;
}

#endif

#ifdef CONFIG_CGROUP_SCHED
/* task_group_lock serializes the addition/removal of task groups */
static DEFINE_SPINLOCK(task_group_lock);

static void sched_free_group(struct task_group *tg)
{
	free_fair_sched_group(tg);
	free_rt_sched_group(tg);
	autogroup_free(tg);
	kmem_cache_free(task_group_cache, tg);
}

/* allocate runqueue etc for a new task group */
struct task_group *sched_create_group(struct task_group *parent)
{
	struct task_group *tg;

	tg = kmem_cache_alloc(task_group_cache, GFP_KERNEL | __GFP_ZERO);
	if (!tg)
		return ERR_PTR(-ENOMEM);

	if (!alloc_fair_sched_group(tg, parent))
		goto err;

	if (!alloc_rt_sched_group(tg, parent))
		goto err;

	return tg;

err:
	sched_free_group(tg);
	return ERR_PTR(-ENOMEM);
}

void sched_online_group(struct task_group *tg, struct task_group *parent)
{
	unsigned long flags;

	spin_lock_irqsave(&task_group_lock, flags);
	list_add_rcu(&tg->list, &task_groups);

	/* Root should already exist: */
	WARN_ON(!parent);

	tg->parent = parent;
	INIT_LIST_HEAD(&tg->children);
	list_add_rcu(&tg->siblings, &parent->children);
	spin_unlock_irqrestore(&task_group_lock, flags);

	online_fair_sched_group(tg);
}

/* rcu callback to free various structures associated with a task group */
static void sched_free_group_rcu(struct rcu_head *rhp)
{
	/* Now it should be safe to free those cfs_rqs: */
	sched_free_group(container_of(rhp, struct task_group, rcu));
}

void sched_destroy_group(struct task_group *tg)
{
	/* Wait for possible concurrent references to cfs_rqs complete: */
	call_rcu(&tg->rcu, sched_free_group_rcu);
}

void sched_offline_group(struct task_group *tg)
{
	unsigned long flags;

	/* End participation in shares distribution: */
	unregister_fair_sched_group(tg);

	spin_lock_irqsave(&task_group_lock, flags);
	list_del_rcu(&tg->list);
	list_del_rcu(&tg->siblings);
	spin_unlock_irqrestore(&task_group_lock, flags);
}

static void sched_change_group(struct task_struct *tsk, int type)
{
	struct task_group *tg;

	/*
	 * All callers are synchronized by task_rq_lock(); we do not use RCU
	 * which is pointless here. Thus, we pass "true" to task_css_check()
	 * to prevent lockdep warnings.
	 */
	tg = container_of(task_css_check(tsk, cpu_cgrp_id, true),
			  struct task_group, css);
	tg = autogroup_task_group(tsk, tg);
	tsk->sched_task_group = tg;

#ifdef CONFIG_FAIR_GROUP_SCHED
	if (tsk->sched_class->task_change_group)
		tsk->sched_class->task_change_group(tsk, type);
	else
#endif
		set_task_rq(tsk, task_cpu(tsk));
}

/*
 * Change task's runqueue when it moves between groups.
 *
 * The caller of this function should have put the task in its new group by
 * now. This function just updates tsk->se.cfs_rq and tsk->se.parent to reflect
 * its new group.
 */
void sched_move_task(struct task_struct *tsk)
{
	int queued, running, queue_flags =
		DEQUEUE_SAVE | DEQUEUE_MOVE | DEQUEUE_NOCLOCK;
	struct rq_flags rf;
	struct rq *rq;

	rq = task_rq_lock(tsk, &rf);
	update_rq_clock(rq);

	running = task_current(rq, tsk);
	queued = task_on_rq_queued(tsk);

	if (queued)
		dequeue_task(rq, tsk, queue_flags);
	if (running)
		put_prev_task(rq, tsk);

	sched_change_group(tsk, TASK_MOVE_GROUP);

	if (queued)
		enqueue_task(rq, tsk, queue_flags);
	if (running)
		set_curr_task(rq, tsk);

	task_rq_unlock(rq, tsk, &rf);
}

static inline struct task_group *css_tg(struct cgroup_subsys_state *css)
{
	return css ? container_of(css, struct task_group, css) : NULL;
}

static struct cgroup_subsys_state *
cpu_cgroup_css_alloc(struct cgroup_subsys_state *parent_css)
{
	struct task_group *parent = css_tg(parent_css);
	struct task_group *tg;

	if (!parent) {
		/* This is early initialization for the top cgroup */
		return &root_task_group.css;
	}

	tg = sched_create_group(parent);
	if (IS_ERR(tg))
		return ERR_PTR(-ENOMEM);

	return &tg->css;
}

/* Expose task group only after completing cgroup initialization */
static int cpu_cgroup_css_online(struct cgroup_subsys_state *css)
{
	struct task_group *tg = css_tg(css);
	struct task_group *parent = css_tg(css->parent);

	if (parent)
		sched_online_group(tg, parent);
	return 0;
}

static void cpu_cgroup_css_released(struct cgroup_subsys_state *css)
{
	struct task_group *tg = css_tg(css);

	sched_offline_group(tg);
}

static void cpu_cgroup_css_free(struct cgroup_subsys_state *css)
{
	struct task_group *tg = css_tg(css);

	/*
	 * Relies on the RCU grace period between css_released() and this.
	 */
	sched_free_group(tg);
}

/*
 * This is called before wake_up_new_task(), therefore we really only
 * have to set its group bits, all the other stuff does not apply.
 */
static void cpu_cgroup_fork(struct task_struct *task)
{
	struct rq_flags rf;
	struct rq *rq;

	rq = task_rq_lock(task, &rf);

	update_rq_clock(rq);
	sched_change_group(task, TASK_SET_GROUP);

	task_rq_unlock(rq, task, &rf);
}

static int cpu_cgroup_can_attach(struct cgroup_taskset *tset)
{
	struct task_struct *task;
	struct cgroup_subsys_state *css;
	int ret = 0;

	cgroup_taskset_for_each(task, css, tset) {
#ifdef CONFIG_RT_GROUP_SCHED
		if (!sched_rt_can_attach(css_tg(css), task))
			return -EINVAL;
#else
		/* We don't support RT-tasks being in separate groups */
		if (task->sched_class != &fair_sched_class)
			return -EINVAL;
#endif
		/*
		 * Serialize against wake_up_new_task() such that if its
		 * running, we're sure to observe its full state.
		 */
		raw_spin_lock_irq(&task->pi_lock);
		/*
		 * Avoid calling sched_move_task() before wake_up_new_task()
		 * has happened. This would lead to problems with PELT, due to
		 * move wanting to detach+attach while we're not attached yet.
		 */
		if (task->state == TASK_NEW)
			ret = -EINVAL;
		raw_spin_unlock_irq(&task->pi_lock);

		if (ret)
			break;
	}
	return ret;
}

static void cpu_cgroup_attach(struct cgroup_taskset *tset)
{
	struct task_struct *task;
	struct cgroup_subsys_state *css;

	cgroup_taskset_for_each(task, css, tset)
		sched_move_task(task);
}

#ifdef CONFIG_FAIR_GROUP_SCHED
static int cpu_shares_write_u64(struct cgroup_subsys_state *css,
				struct cftype *cftype, u64 shareval)
{
	return sched_group_set_shares(css_tg(css), scale_load(shareval));
}

static u64 cpu_shares_read_u64(struct cgroup_subsys_state *css,
			       struct cftype *cft)
{
	struct task_group *tg = css_tg(css);

	return (u64) scale_load_down(tg->shares);
}

#ifdef CONFIG_CFS_BANDWIDTH
static DEFINE_MUTEX(cfs_constraints_mutex);

const u64 max_cfs_quota_period = 1 * NSEC_PER_SEC; /* 1s */
const u64 min_cfs_quota_period = 1 * NSEC_PER_MSEC; /* 1ms */

static int __cfs_schedulable(struct task_group *tg, u64 period, u64 runtime);

static int tg_set_cfs_bandwidth(struct task_group *tg, u64 period, u64 quota)
{
	int i, ret = 0, runtime_enabled, runtime_was_enabled;
	struct cfs_bandwidth *cfs_b = &tg->cfs_bandwidth;

	if (tg == &root_task_group)
		return -EINVAL;

	/*
	 * Ensure we have at some amount of bandwidth every period.  This is
	 * to prevent reaching a state of large arrears when throttled via
	 * entity_tick() resulting in prolonged exit starvation.
	 */
	if (quota < min_cfs_quota_period || period < min_cfs_quota_period)
		return -EINVAL;

	/*
	 * Likewise, bound things on the otherside by preventing insane quota
	 * periods.  This also allows us to normalize in computing quota
	 * feasibility.
	 */
	if (period > max_cfs_quota_period)
		return -EINVAL;

	/*
	 * Prevent race between setting of cfs_rq->runtime_enabled and
	 * unthrottle_offline_cfs_rqs().
	 */
	get_online_cpus();
	mutex_lock(&cfs_constraints_mutex);
	ret = __cfs_schedulable(tg, period, quota);
	if (ret)
		goto out_unlock;

	runtime_enabled = quota != RUNTIME_INF;
	runtime_was_enabled = cfs_b->quota != RUNTIME_INF;
	/*
	 * If we need to toggle cfs_bandwidth_used, off->on must occur
	 * before making related changes, and on->off must occur afterwards
	 */
	if (runtime_enabled && !runtime_was_enabled)
		cfs_bandwidth_usage_inc();
	raw_spin_lock_irq(&cfs_b->lock);
	cfs_b->period = ns_to_ktime(period);
	cfs_b->quota = quota;

	__refill_cfs_bandwidth_runtime(cfs_b);

	/* Restart the period timer (if active) to handle new period expiry: */
	if (runtime_enabled)
		start_cfs_bandwidth(cfs_b);

	raw_spin_unlock_irq(&cfs_b->lock);

	for_each_online_cpu(i) {
		struct cfs_rq *cfs_rq = tg->cfs_rq[i];
		struct rq *rq = cfs_rq->rq;
		struct rq_flags rf;

		rq_lock_irq(rq, &rf);
		cfs_rq->runtime_enabled = runtime_enabled;
		cfs_rq->runtime_remaining = 0;

		if (cfs_rq->throttled)
			unthrottle_cfs_rq(cfs_rq);
		rq_unlock_irq(rq, &rf);
	}
	if (runtime_was_enabled && !runtime_enabled)
		cfs_bandwidth_usage_dec();
out_unlock:
	mutex_unlock(&cfs_constraints_mutex);
	put_online_cpus();

	return ret;
}

int tg_set_cfs_quota(struct task_group *tg, long cfs_quota_us)
{
	u64 quota, period;

	period = ktime_to_ns(tg->cfs_bandwidth.period);
	if (cfs_quota_us < 0)
		quota = RUNTIME_INF;
	else
		quota = (u64)cfs_quota_us * NSEC_PER_USEC;

	return tg_set_cfs_bandwidth(tg, period, quota);
}

long tg_get_cfs_quota(struct task_group *tg)
{
	u64 quota_us;

	if (tg->cfs_bandwidth.quota == RUNTIME_INF)
		return -1;

	quota_us = tg->cfs_bandwidth.quota;
	do_div(quota_us, NSEC_PER_USEC);

	return quota_us;
}

int tg_set_cfs_period(struct task_group *tg, long cfs_period_us)
{
	u64 quota, period;

	period = (u64)cfs_period_us * NSEC_PER_USEC;
	quota = tg->cfs_bandwidth.quota;

	return tg_set_cfs_bandwidth(tg, period, quota);
}

long tg_get_cfs_period(struct task_group *tg)
{
	u64 cfs_period_us;

	cfs_period_us = ktime_to_ns(tg->cfs_bandwidth.period);
	do_div(cfs_period_us, NSEC_PER_USEC);

	return cfs_period_us;
}

static s64 cpu_cfs_quota_read_s64(struct cgroup_subsys_state *css,
				  struct cftype *cft)
{
	return tg_get_cfs_quota(css_tg(css));
}

static int cpu_cfs_quota_write_s64(struct cgroup_subsys_state *css,
				   struct cftype *cftype, s64 cfs_quota_us)
{
	return tg_set_cfs_quota(css_tg(css), cfs_quota_us);
}

static u64 cpu_cfs_period_read_u64(struct cgroup_subsys_state *css,
				   struct cftype *cft)
{
	return tg_get_cfs_period(css_tg(css));
}

static int cpu_cfs_period_write_u64(struct cgroup_subsys_state *css,
				    struct cftype *cftype, u64 cfs_period_us)
{
	return tg_set_cfs_period(css_tg(css), cfs_period_us);
}

struct cfs_schedulable_data {
	struct task_group *tg;
	u64 period, quota;
};

/*
 * normalize group quota/period to be quota/max_period
 * note: units are usecs
 */
static u64 normalize_cfs_quota(struct task_group *tg,
			       struct cfs_schedulable_data *d)
{
	u64 quota, period;

	if (tg == d->tg) {
		period = d->period;
		quota = d->quota;
	} else {
		period = tg_get_cfs_period(tg);
		quota = tg_get_cfs_quota(tg);
	}

	/* note: these should typically be equivalent */
	if (quota == RUNTIME_INF || quota == -1)
		return RUNTIME_INF;

	return to_ratio(period, quota);
}

static int tg_cfs_schedulable_down(struct task_group *tg, void *data)
{
	struct cfs_schedulable_data *d = data;
	struct cfs_bandwidth *cfs_b = &tg->cfs_bandwidth;
	s64 quota = 0, parent_quota = -1;

	if (!tg->parent) {
		quota = RUNTIME_INF;
	} else {
		struct cfs_bandwidth *parent_b = &tg->parent->cfs_bandwidth;

		quota = normalize_cfs_quota(tg, d);
		parent_quota = parent_b->hierarchical_quota;

		/*
		 * Ensure max(child_quota) <= parent_quota, inherit when no
		 * limit is set:
		 */
		if (quota == RUNTIME_INF)
			quota = parent_quota;
		else if (parent_quota != RUNTIME_INF && quota > parent_quota)
			return -EINVAL;
	}
	cfs_b->hierarchical_quota = quota;

	return 0;
}

static int __cfs_schedulable(struct task_group *tg, u64 period, u64 quota)
{
	int ret;
	struct cfs_schedulable_data data = {
		.tg = tg,
		.period = period,
		.quota = quota,
	};

	if (quota != RUNTIME_INF) {
		do_div(data.period, NSEC_PER_USEC);
		do_div(data.quota, NSEC_PER_USEC);
	}

	rcu_read_lock();
	ret = walk_tg_tree(tg_cfs_schedulable_down, tg_nop, &data);
	rcu_read_unlock();

	return ret;
}

static int cpu_cfs_stat_show(struct seq_file *sf, void *v)
{
	struct task_group *tg = css_tg(seq_css(sf));
	struct cfs_bandwidth *cfs_b = &tg->cfs_bandwidth;

	seq_printf(sf, "nr_periods %d\n", cfs_b->nr_periods);
	seq_printf(sf, "nr_throttled %d\n", cfs_b->nr_throttled);
	seq_printf(sf, "throttled_time %llu\n", cfs_b->throttled_time);

	return 0;
}
#endif /* CONFIG_CFS_BANDWIDTH */
#endif /* CONFIG_FAIR_GROUP_SCHED */

#ifdef CONFIG_RT_GROUP_SCHED
static int cpu_rt_runtime_write(struct cgroup_subsys_state *css,
				struct cftype *cft, s64 val)
{
	return sched_group_set_rt_runtime(css_tg(css), val);
}

static s64 cpu_rt_runtime_read(struct cgroup_subsys_state *css,
			       struct cftype *cft)
{
	return sched_group_rt_runtime(css_tg(css));
}

static int cpu_rt_period_write_uint(struct cgroup_subsys_state *css,
				    struct cftype *cftype, u64 rt_period_us)
{
	return sched_group_set_rt_period(css_tg(css), rt_period_us);
}

static u64 cpu_rt_period_read_uint(struct cgroup_subsys_state *css,
				   struct cftype *cft)
{
	return sched_group_rt_period(css_tg(css));
}
#endif /* CONFIG_RT_GROUP_SCHED */

static struct cftype cpu_legacy_files[] = {
#ifdef CONFIG_FAIR_GROUP_SCHED
	{
		.name = "shares",
		.read_u64 = cpu_shares_read_u64,
		.write_u64 = cpu_shares_write_u64,
	},
#endif
#ifdef CONFIG_CFS_BANDWIDTH
	{
		.name = "cfs_quota_us",
		.read_s64 = cpu_cfs_quota_read_s64,
		.write_s64 = cpu_cfs_quota_write_s64,
	},
	{
		.name = "cfs_period_us",
		.read_u64 = cpu_cfs_period_read_u64,
		.write_u64 = cpu_cfs_period_write_u64,
	},
	{
		.name = "stat",
		.seq_show = cpu_cfs_stat_show,
	},
#endif
#ifdef CONFIG_RT_GROUP_SCHED
	{
		.name = "rt_runtime_us",
		.read_s64 = cpu_rt_runtime_read,
		.write_s64 = cpu_rt_runtime_write,
	},
	{
		.name = "rt_period_us",
		.read_u64 = cpu_rt_period_read_uint,
		.write_u64 = cpu_rt_period_write_uint,
	},
#endif
	{ }	/* Terminate */
};

static int cpu_extra_stat_show(struct seq_file *sf,
			       struct cgroup_subsys_state *css)
{
#ifdef CONFIG_CFS_BANDWIDTH
	{
		struct task_group *tg = css_tg(css);
		struct cfs_bandwidth *cfs_b = &tg->cfs_bandwidth;
		u64 throttled_usec;

		throttled_usec = cfs_b->throttled_time;
		do_div(throttled_usec, NSEC_PER_USEC);

		seq_printf(sf, "nr_periods %d\n"
			   "nr_throttled %d\n"
			   "throttled_usec %llu\n",
			   cfs_b->nr_periods, cfs_b->nr_throttled,
			   throttled_usec);
	}
#endif
	return 0;
}

#ifdef CONFIG_FAIR_GROUP_SCHED
static u64 cpu_weight_read_u64(struct cgroup_subsys_state *css,
			       struct cftype *cft)
{
	struct task_group *tg = css_tg(css);
	u64 weight = scale_load_down(tg->shares);

	return DIV_ROUND_CLOSEST_ULL(weight * CGROUP_WEIGHT_DFL, 1024);
}

static int cpu_weight_write_u64(struct cgroup_subsys_state *css,
				struct cftype *cft, u64 weight)
{
	/*
	 * cgroup weight knobs should use the common MIN, DFL and MAX
	 * values which are 1, 100 and 10000 respectively.  While it loses
	 * a bit of range on both ends, it maps pretty well onto the shares
	 * value used by scheduler and the round-trip conversions preserve
	 * the original value over the entire range.
	 */
	if (weight < CGROUP_WEIGHT_MIN || weight > CGROUP_WEIGHT_MAX)
		return -ERANGE;

	weight = DIV_ROUND_CLOSEST_ULL(weight * 1024, CGROUP_WEIGHT_DFL);

	return sched_group_set_shares(css_tg(css), scale_load(weight));
}

static s64 cpu_weight_nice_read_s64(struct cgroup_subsys_state *css,
				    struct cftype *cft)
{
	unsigned long weight = scale_load_down(css_tg(css)->shares);
	int last_delta = INT_MAX;
	int prio, delta;

	/* find the closest nice value to the current weight */
	for (prio = 0; prio < ARRAY_SIZE(sched_prio_to_weight); prio++) {
		delta = abs(sched_prio_to_weight[prio] - weight);
		if (delta >= last_delta)
			break;
		last_delta = delta;
	}

	return PRIO_TO_NICE(prio - 1 + MAX_RT_PRIO);
}

static int cpu_weight_nice_write_s64(struct cgroup_subsys_state *css,
				     struct cftype *cft, s64 nice)
{
	unsigned long weight;

	if (nice < MIN_NICE || nice > MAX_NICE)
		return -ERANGE;

	weight = sched_prio_to_weight[NICE_TO_PRIO(nice) - MAX_RT_PRIO];
	return sched_group_set_shares(css_tg(css), scale_load(weight));
}
#endif

static void __maybe_unused cpu_period_quota_print(struct seq_file *sf,
						  long period, long quota)
{
	if (quota < 0)
		seq_puts(sf, "max");
	else
		seq_printf(sf, "%ld", quota);

	seq_printf(sf, " %ld\n", period);
}

/* caller should put the current value in *@periodp before calling */
static int __maybe_unused cpu_period_quota_parse(char *buf,
						 u64 *periodp, u64 *quotap)
{
	char tok[21];	/* U64_MAX */

	if (!sscanf(buf, "%s %llu", tok, periodp))
		return -EINVAL;

	*periodp *= NSEC_PER_USEC;

	if (sscanf(tok, "%llu", quotap))
		*quotap *= NSEC_PER_USEC;
	else if (!strcmp(tok, "max"))
		*quotap = RUNTIME_INF;
	else
		return -EINVAL;

	return 0;
}

#ifdef CONFIG_CFS_BANDWIDTH
static int cpu_max_show(struct seq_file *sf, void *v)
{
	struct task_group *tg = css_tg(seq_css(sf));

	cpu_period_quota_print(sf, tg_get_cfs_period(tg), tg_get_cfs_quota(tg));
	return 0;
}

static ssize_t cpu_max_write(struct kernfs_open_file *of,
			     char *buf, size_t nbytes, loff_t off)
{
	struct task_group *tg = css_tg(of_css(of));
	u64 period = tg_get_cfs_period(tg);
	u64 quota;
	int ret;

	ret = cpu_period_quota_parse(buf, &period, &quota);
	if (!ret)
		ret = tg_set_cfs_bandwidth(tg, period, quota);
	return ret ?: nbytes;
}
#endif

static struct cftype cpu_files[] = {
#ifdef CONFIG_FAIR_GROUP_SCHED
	{
		.name = "weight",
		.flags = CFTYPE_NOT_ON_ROOT,
		.read_u64 = cpu_weight_read_u64,
		.write_u64 = cpu_weight_write_u64,
	},
	{
		.name = "weight.nice",
		.flags = CFTYPE_NOT_ON_ROOT,
		.read_s64 = cpu_weight_nice_read_s64,
		.write_s64 = cpu_weight_nice_write_s64,
	},
#endif
#ifdef CONFIG_CFS_BANDWIDTH
	{
		.name = "max",
		.flags = CFTYPE_NOT_ON_ROOT,
		.seq_show = cpu_max_show,
		.write = cpu_max_write,
	},
#endif
	{ }	/* terminate */
};

struct cgroup_subsys cpu_cgrp_subsys = {
	.css_alloc	= cpu_cgroup_css_alloc,
	.css_online	= cpu_cgroup_css_online,
	.css_released	= cpu_cgroup_css_released,
	.css_free	= cpu_cgroup_css_free,
	.css_extra_stat_show = cpu_extra_stat_show,
	.fork		= cpu_cgroup_fork,
	.can_attach	= cpu_cgroup_can_attach,
	.attach		= cpu_cgroup_attach,
	.legacy_cftypes	= cpu_legacy_files,
	.dfl_cftypes	= cpu_files,
	.early_init	= true,
	.threaded	= true,
};

#endif	/* CONFIG_CGROUP_SCHED */

void dump_cpu_task(int cpu)
{
	pr_info("Task dump for CPU %d:\n", cpu);
	sched_show_task(cpu_curr(cpu));
}

/*
 * Nice levels are multiplicative, with a gentle 10% change for every
 * nice level changed. I.e. when a CPU-bound task goes from nice 0 to
 * nice 1, it will get ~10% less CPU time than another CPU-bound task
 * that remained on nice 0.
 *
 * The "10% effect" is relative and cumulative: from _any_ nice level,
 * if you go up 1 level, it's -10% CPU usage, if you go down 1 level
 * it's +10% CPU usage. (to achieve that we use a multiplier of 1.25.
 * If a task goes up by ~10% and another task goes down by ~10% then
 * the relative distance between them is ~25%.)
 */
const int sched_prio_to_weight[40] = {
 /* -20 */     88761,     71755,     56483,     46273,     36291,
 /* -15 */     29154,     23254,     18705,     14949,     11916,
 /* -10 */      9548,      7620,      6100,      4904,      3906,
 /*  -5 */      3121,      2501,      1991,      1586,      1277,
 /*   0 */      1024,       820,       655,       526,       423,
 /*   5 */       335,       272,       215,       172,       137,
 /*  10 */       110,        87,        70,        56,        45,
 /*  15 */        36,        29,        23,        18,        15,
};

/*
 * Inverse (2^32/x) values of the sched_prio_to_weight[] array, precalculated.
 *
 * In cases where the weight does not change often, we can use the
 * precalculated inverse to speed up arithmetics by turning divisions
 * into multiplications:
 */
const u32 sched_prio_to_wmult[40] = {
 /* -20 */     48388,     59856,     76040,     92818,    118348,
 /* -15 */    147320,    184698,    229616,    287308,    360437,
 /* -10 */    449829,    563644,    704093,    875809,   1099582,
 /*  -5 */   1376151,   1717300,   2157191,   2708050,   3363326,
 /*   0 */   4194304,   5237765,   6557202,   8165337,  10153587,
 /*   5 */  12820798,  15790321,  19976592,  24970740,  31350126,
 /*  10 */  39045157,  49367440,  61356676,  76695844,  95443717,
 /*  15 */ 119304647, 148102320, 186737708, 238609294, 286331153,
};<|MERGE_RESOLUTION|>--- conflicted
+++ resolved
@@ -2698,19 +2698,6 @@
 	prev_state = prev->state;
 	vtime_task_switch(prev);
 	perf_event_task_sched_in(prev, current);
-<<<<<<< HEAD
-	/*
-	 * The membarrier system call requires a full memory barrier
-	 * after storing to rq->curr, before going back to user-space.
-	 *
-	 * TODO: This smp_mb__after_unlock_lock can go away if PPC end
-	 * up adding a full barrier to switch_mm(), or we should figure
-	 * out if a smp_mb__after_unlock_lock is really the proper API
-	 * to use.
-	 */
-	smp_mb__after_unlock_lock();
-=======
->>>>>>> 724aba33
 	finish_task(prev);
 	finish_lock_switch(rq);
 	finish_arch_post_lock_switch();

--- conflicted
+++ resolved
@@ -410,13 +410,7 @@
 	 */
 	smp_mb__before_atomic();
 	if (unlikely(cmpxchg_relaxed(&node->next, NULL, WAKE_Q_TAIL)))
-<<<<<<< HEAD
-		return;
-
-	get_task_struct(task);
-=======
 		return false;
->>>>>>> 47b8f3ab
 
 	/*
 	 * The head is context local, there can be no concurrency.

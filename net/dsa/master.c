--- conflicted
+++ resolved
@@ -158,7 +158,6 @@
 	cpu_dp->orig_ethtool_ops = NULL;
 }
 
-<<<<<<< HEAD
 static ssize_t tagging_show(struct device *d, struct device_attribute *attr,
 			    char *buf)
 {
@@ -180,10 +179,6 @@
 	.attrs	= dsa_slave_attrs,
 };
 
-int dsa_master_setup(struct net_device *dev, struct dsa_port *cpu_dp)
-{
-	int ret;
-=======
 void dsa_master_set_mtu(struct net_device *dev, struct dsa_port *cpu_dp)
 {
 	unsigned int mtu = ETH_DATA_LEN + cpu_dp->tag_ops->overhead;
@@ -200,8 +195,9 @@
 
 int dsa_master_setup(struct net_device *dev, struct dsa_port *cpu_dp)
 {
+	int ret;
+
 	dsa_master_set_mtu(dev,  cpu_dp);
->>>>>>> fdb8b298
 
 	/* If we use a tagging format that doesn't have an ethertype
 	 * field, make sure that all packets from this point on get

/*
 *	IPv6 output functions
 *	Linux INET6 implementation
 *
 *	Authors:
 *	Pedro Roque		<roque@di.fc.ul.pt>
 *
 *	Based on linux/net/ipv4/ip_output.c
 *
 *	This program is free software; you can redistribute it and/or
 *      modify it under the terms of the GNU General Public License
 *      as published by the Free Software Foundation; either version
 *      2 of the License, or (at your option) any later version.
 *
 *	Changes:
 *	A.N.Kuznetsov	:	airthmetics in fragmentation.
 *				extension headers are implemented.
 *				route changes now work.
 *				ip6_forward does not confuse sniffers.
 *				etc.
 *
 *      H. von Brand    :       Added missing #include <linux/string.h>
 *	Imran Patel	:	frag id should be in NBO
 *      Kazunori MIYAZAWA @USAGI
 *			:       add ip6_append_data and related functions
 *				for datagram xmit
 */

#include <linux/errno.h>
#include <linux/kernel.h>
#include <linux/string.h>
#include <linux/socket.h>
#include <linux/net.h>
#include <linux/netdevice.h>
#include <linux/if_arp.h>
#include <linux/in6.h>
#include <linux/tcp.h>
#include <linux/route.h>
#include <linux/module.h>
#include <linux/slab.h>

#include <linux/bpf-cgroup.h>
#include <linux/netfilter.h>
#include <linux/netfilter_ipv6.h>

#include <net/sock.h>
#include <net/snmp.h>

#include <net/ipv6.h>
#include <net/ndisc.h>
#include <net/protocol.h>
#include <net/ip6_route.h>
#include <net/addrconf.h>
#include <net/rawv6.h>
#include <net/icmp.h>
#include <net/xfrm.h>
#include <net/checksum.h>
#include <linux/mroute6.h>
#include <net/l3mdev.h>
#include <net/lwtunnel.h>

static int ip6_finish_output2(struct net *net, struct sock *sk, struct sk_buff *skb)
{
	struct dst_entry *dst = skb_dst(skb);
	struct net_device *dev = dst->dev;
	struct neighbour *neigh;
	struct in6_addr *nexthop;
	int ret;

	if (ipv6_addr_is_multicast(&ipv6_hdr(skb)->daddr)) {
		struct inet6_dev *idev = ip6_dst_idev(skb_dst(skb));

		if (!(dev->flags & IFF_LOOPBACK) && sk_mc_loop(sk) &&
		    ((mroute6_is_socket(net, skb) &&
		     !(IP6CB(skb)->flags & IP6SKB_FORWARDED)) ||
		     ipv6_chk_mcast_addr(dev, &ipv6_hdr(skb)->daddr,
					 &ipv6_hdr(skb)->saddr))) {
			struct sk_buff *newskb = skb_clone(skb, GFP_ATOMIC);

			/* Do not check for IFF_ALLMULTI; multicast routing
			   is not supported in any case.
			 */
			if (newskb)
				NF_HOOK(NFPROTO_IPV6, NF_INET_POST_ROUTING,
					net, sk, newskb, NULL, newskb->dev,
					dev_loopback_xmit);

			if (ipv6_hdr(skb)->hop_limit == 0) {
				IP6_INC_STATS(net, idev,
					      IPSTATS_MIB_OUTDISCARDS);
				kfree_skb(skb);
				return 0;
			}
		}

		IP6_UPD_PO_STATS(net, idev, IPSTATS_MIB_OUTMCAST, skb->len);

		if (IPV6_ADDR_MC_SCOPE(&ipv6_hdr(skb)->daddr) <=
		    IPV6_ADDR_SCOPE_NODELOCAL &&
		    !(dev->flags & IFF_LOOPBACK)) {
			kfree_skb(skb);
			return 0;
		}
	}

	if (lwtunnel_xmit_redirect(dst->lwtstate)) {
		int res = lwtunnel_xmit(skb);

		if (res < 0 || res == LWTUNNEL_XMIT_DONE)
			return res;
	}

	rcu_read_lock_bh();
	nexthop = rt6_nexthop((struct rt6_info *)dst, &ipv6_hdr(skb)->daddr);
	neigh = __ipv6_neigh_lookup_noref(dst->dev, nexthop);
	if (unlikely(!neigh))
		neigh = __neigh_create(&nd_tbl, nexthop, dst->dev, false);
	if (!IS_ERR(neigh)) {
		sock_confirm_neigh(skb, neigh);
		ret = neigh_output(neigh, skb);
		rcu_read_unlock_bh();
		return ret;
	}
	rcu_read_unlock_bh();

	IP6_INC_STATS(net, ip6_dst_idev(dst), IPSTATS_MIB_OUTNOROUTES);
	kfree_skb(skb);
	return -EINVAL;
}

static int ip6_finish_output(struct net *net, struct sock *sk, struct sk_buff *skb)
{
	int ret;

	ret = BPF_CGROUP_RUN_PROG_INET_EGRESS(sk, skb);
	if (ret) {
		kfree_skb(skb);
		return ret;
	}

#if defined(CONFIG_NETFILTER) && defined(CONFIG_XFRM)
	/* Policy lookup after SNAT yielded a new policy */
	if (skb_dst(skb)->xfrm) {
		IPCB(skb)->flags |= IPSKB_REROUTED;
		return dst_output(net, sk, skb);
	}
#endif

	if ((skb->len > ip6_skb_dst_mtu(skb) && !skb_is_gso(skb)) ||
	    dst_allfrag(skb_dst(skb)) ||
	    (IP6CB(skb)->frag_max_size && skb->len > IP6CB(skb)->frag_max_size))
		return ip6_fragment(net, sk, skb, ip6_finish_output2);
	else
		return ip6_finish_output2(net, sk, skb);
}

int ip6_output(struct net *net, struct sock *sk, struct sk_buff *skb)
{
	struct net_device *dev = skb_dst(skb)->dev;
	struct inet6_dev *idev = ip6_dst_idev(skb_dst(skb));

	skb->protocol = htons(ETH_P_IPV6);
	skb->dev = dev;

	if (unlikely(idev->cnf.disable_ipv6)) {
		IP6_INC_STATS(net, idev, IPSTATS_MIB_OUTDISCARDS);
		kfree_skb(skb);
		return 0;
	}

	return NF_HOOK_COND(NFPROTO_IPV6, NF_INET_POST_ROUTING,
			    net, sk, skb, NULL, dev,
			    ip6_finish_output,
			    !(IP6CB(skb)->flags & IP6SKB_REROUTED));
}

bool ip6_autoflowlabel(struct net *net, const struct ipv6_pinfo *np)
{
	if (!np->autoflowlabel_set)
		return ip6_default_np_autolabel(net);
	else
		return np->autoflowlabel;
}

/*
 * xmit an sk_buff (used by TCP, SCTP and DCCP)
 * Note : socket lock is not held for SYNACK packets, but might be modified
 * by calls to skb_set_owner_w() and ipv6_local_error(),
 * which are using proper atomic operations or spinlocks.
 */
int ip6_xmit(const struct sock *sk, struct sk_buff *skb, struct flowi6 *fl6,
	     __u32 mark, struct ipv6_txoptions *opt, int tclass)
{
	struct net *net = sock_net(sk);
	const struct ipv6_pinfo *np = inet6_sk(sk);
	struct in6_addr *first_hop = &fl6->daddr;
	struct dst_entry *dst = skb_dst(skb);
	unsigned int head_room;
	struct ipv6hdr *hdr;
	u8  proto = fl6->flowi6_proto;
	int seg_len = skb->len;
	int hlimit = -1;
	u32 mtu;

	head_room = sizeof(struct ipv6hdr) + LL_RESERVED_SPACE(dst->dev);
	if (opt)
		head_room += opt->opt_nflen + opt->opt_flen;

	if (unlikely(skb_headroom(skb) < head_room)) {
		struct sk_buff *skb2 = skb_realloc_headroom(skb, head_room);
		if (!skb2) {
			IP6_INC_STATS(net, ip6_dst_idev(skb_dst(skb)),
				      IPSTATS_MIB_OUTDISCARDS);
			kfree_skb(skb);
			return -ENOBUFS;
		}
		if (skb->sk)
			skb_set_owner_w(skb2, skb->sk);
		consume_skb(skb);
		skb = skb2;
	}

	if (opt) {
		seg_len += opt->opt_nflen + opt->opt_flen;

		if (opt->opt_flen)
			ipv6_push_frag_opts(skb, opt, &proto);

		if (opt->opt_nflen)
			ipv6_push_nfrag_opts(skb, opt, &proto, &first_hop,
					     &fl6->saddr);
	}

	skb_push(skb, sizeof(struct ipv6hdr));
	skb_reset_network_header(skb);
	hdr = ipv6_hdr(skb);

	/*
	 *	Fill in the IPv6 header
	 */
	if (np)
		hlimit = np->hop_limit;
	if (hlimit < 0)
		hlimit = ip6_dst_hoplimit(dst);

	ip6_flow_hdr(hdr, tclass, ip6_make_flowlabel(net, skb, fl6->flowlabel,
				ip6_autoflowlabel(net, np), fl6));

	hdr->payload_len = htons(seg_len);
	hdr->nexthdr = proto;
	hdr->hop_limit = hlimit;

	hdr->saddr = fl6->saddr;
	hdr->daddr = *first_hop;

	skb->protocol = htons(ETH_P_IPV6);
	skb->priority = sk->sk_priority;
	skb->mark = mark;

	mtu = dst_mtu(dst);
	if ((skb->len <= mtu) || skb->ignore_df || skb_is_gso(skb)) {
		IP6_UPD_PO_STATS(net, ip6_dst_idev(skb_dst(skb)),
			      IPSTATS_MIB_OUT, skb->len);

		/* if egress device is enslaved to an L3 master device pass the
		 * skb to its handler for processing
		 */
		skb = l3mdev_ip6_out((struct sock *)sk, skb);
		if (unlikely(!skb))
			return 0;

		/* hooks should never assume socket lock is held.
		 * we promote our socket to non const
		 */
		return NF_HOOK(NFPROTO_IPV6, NF_INET_LOCAL_OUT,
			       net, (struct sock *)sk, skb, NULL, dst->dev,
			       dst_output);
	}

	skb->dev = dst->dev;
	/* ipv6_local_error() does not require socket lock,
	 * we promote our socket to non const
	 */
	ipv6_local_error((struct sock *)sk, EMSGSIZE, fl6, mtu);

	IP6_INC_STATS(net, ip6_dst_idev(skb_dst(skb)), IPSTATS_MIB_FRAGFAILS);
	kfree_skb(skb);
	return -EMSGSIZE;
}
EXPORT_SYMBOL(ip6_xmit);

static int ip6_call_ra_chain(struct sk_buff *skb, int sel)
{
	struct ip6_ra_chain *ra;
	struct sock *last = NULL;

	read_lock(&ip6_ra_lock);
	for (ra = ip6_ra_chain; ra; ra = ra->next) {
		struct sock *sk = ra->sk;
		if (sk && ra->sel == sel &&
		    (!sk->sk_bound_dev_if ||
		     sk->sk_bound_dev_if == skb->dev->ifindex)) {
			if (last) {
				struct sk_buff *skb2 = skb_clone(skb, GFP_ATOMIC);
				if (skb2)
					rawv6_rcv(last, skb2);
			}
			last = sk;
		}
	}

	if (last) {
		rawv6_rcv(last, skb);
		read_unlock(&ip6_ra_lock);
		return 1;
	}
	read_unlock(&ip6_ra_lock);
	return 0;
}

static int ip6_forward_proxy_check(struct sk_buff *skb)
{
	struct ipv6hdr *hdr = ipv6_hdr(skb);
	u8 nexthdr = hdr->nexthdr;
	__be16 frag_off;
	int offset;

	if (ipv6_ext_hdr(nexthdr)) {
		offset = ipv6_skip_exthdr(skb, sizeof(*hdr), &nexthdr, &frag_off);
		if (offset < 0)
			return 0;
	} else
		offset = sizeof(struct ipv6hdr);

	if (nexthdr == IPPROTO_ICMPV6) {
		struct icmp6hdr *icmp6;

		if (!pskb_may_pull(skb, (skb_network_header(skb) +
					 offset + 1 - skb->data)))
			return 0;

		icmp6 = (struct icmp6hdr *)(skb_network_header(skb) + offset);

		switch (icmp6->icmp6_type) {
		case NDISC_ROUTER_SOLICITATION:
		case NDISC_ROUTER_ADVERTISEMENT:
		case NDISC_NEIGHBOUR_SOLICITATION:
		case NDISC_NEIGHBOUR_ADVERTISEMENT:
		case NDISC_REDIRECT:
			/* For reaction involving unicast neighbor discovery
			 * message destined to the proxied address, pass it to
			 * input function.
			 */
			return 1;
		default:
			break;
		}
	}

	/*
	 * The proxying router can't forward traffic sent to a link-local
	 * address, so signal the sender and discard the packet. This
	 * behavior is clarified by the MIPv6 specification.
	 */
	if (ipv6_addr_type(&hdr->daddr) & IPV6_ADDR_LINKLOCAL) {
		dst_link_failure(skb);
		return -1;
	}

	return 0;
}

static inline int ip6_forward_finish(struct net *net, struct sock *sk,
				     struct sk_buff *skb)
{
	struct dst_entry *dst = skb_dst(skb);

	__IP6_INC_STATS(net, ip6_dst_idev(dst), IPSTATS_MIB_OUTFORWDATAGRAMS);
	__IP6_ADD_STATS(net, ip6_dst_idev(dst), IPSTATS_MIB_OUTOCTETS, skb->len);

<<<<<<< HEAD
	skb->tstamp = 0;
=======
#ifdef CONFIG_NET_SWITCHDEV
	if (skb->offload_l3_fwd_mark) {
		consume_skb(skb);
		return 0;
	}
#endif

>>>>>>> a28777f2
	return dst_output(net, sk, skb);
}

static bool ip6_pkt_too_big(const struct sk_buff *skb, unsigned int mtu)
{
	if (skb->len <= mtu)
		return false;

	/* ipv6 conntrack defrag sets max_frag_size + ignore_df */
	if (IP6CB(skb)->frag_max_size && IP6CB(skb)->frag_max_size > mtu)
		return true;

	if (skb->ignore_df)
		return false;

	if (skb_is_gso(skb) && skb_gso_validate_network_len(skb, mtu))
		return false;

	return true;
}

int ip6_forward(struct sk_buff *skb)
{
	struct inet6_dev *idev = __in6_dev_get_safely(skb->dev);
	struct dst_entry *dst = skb_dst(skb);
	struct ipv6hdr *hdr = ipv6_hdr(skb);
	struct inet6_skb_parm *opt = IP6CB(skb);
	struct net *net = dev_net(dst->dev);
	u32 mtu;

	if (net->ipv6.devconf_all->forwarding == 0)
		goto error;

	if (skb->pkt_type != PACKET_HOST)
		goto drop;

	if (unlikely(skb->sk))
		goto drop;

	if (skb_warn_if_lro(skb))
		goto drop;

	if (!xfrm6_policy_check(NULL, XFRM_POLICY_FWD, skb)) {
		__IP6_INC_STATS(net, idev, IPSTATS_MIB_INDISCARDS);
		goto drop;
	}

	skb_forward_csum(skb);

	/*
	 *	We DO NOT make any processing on
	 *	RA packets, pushing them to user level AS IS
	 *	without ane WARRANTY that application will be able
	 *	to interpret them. The reason is that we
	 *	cannot make anything clever here.
	 *
	 *	We are not end-node, so that if packet contains
	 *	AH/ESP, we cannot make anything.
	 *	Defragmentation also would be mistake, RA packets
	 *	cannot be fragmented, because there is no warranty
	 *	that different fragments will go along one path. --ANK
	 */
	if (unlikely(opt->flags & IP6SKB_ROUTERALERT)) {
		if (ip6_call_ra_chain(skb, ntohs(opt->ra)))
			return 0;
	}

	/*
	 *	check and decrement ttl
	 */
	if (hdr->hop_limit <= 1) {
		/* Force OUTPUT device used as source address */
		skb->dev = dst->dev;
		icmpv6_send(skb, ICMPV6_TIME_EXCEED, ICMPV6_EXC_HOPLIMIT, 0);
		__IP6_INC_STATS(net, idev, IPSTATS_MIB_INHDRERRORS);

		kfree_skb(skb);
		return -ETIMEDOUT;
	}

	/* XXX: idev->cnf.proxy_ndp? */
	if (net->ipv6.devconf_all->proxy_ndp &&
	    pneigh_lookup(&nd_tbl, net, &hdr->daddr, skb->dev, 0)) {
		int proxied = ip6_forward_proxy_check(skb);
		if (proxied > 0)
			return ip6_input(skb);
		else if (proxied < 0) {
			__IP6_INC_STATS(net, idev, IPSTATS_MIB_INDISCARDS);
			goto drop;
		}
	}

	if (!xfrm6_route_forward(skb)) {
		__IP6_INC_STATS(net, idev, IPSTATS_MIB_INDISCARDS);
		goto drop;
	}
	dst = skb_dst(skb);

	/* IPv6 specs say nothing about it, but it is clear that we cannot
	   send redirects to source routed frames.
	   We don't send redirects to frames decapsulated from IPsec.
	 */
	if (IP6CB(skb)->iif == dst->dev->ifindex &&
	    opt->srcrt == 0 && !skb_sec_path(skb)) {
		struct in6_addr *target = NULL;
		struct inet_peer *peer;
		struct rt6_info *rt;

		/*
		 *	incoming and outgoing devices are the same
		 *	send a redirect.
		 */

		rt = (struct rt6_info *) dst;
		if (rt->rt6i_flags & RTF_GATEWAY)
			target = &rt->rt6i_gateway;
		else
			target = &hdr->daddr;

		peer = inet_getpeer_v6(net->ipv6.peers, &hdr->daddr, 1);

		/* Limit redirects both by destination (here)
		   and by source (inside ndisc_send_redirect)
		 */
		if (inet_peer_xrlim_allow(peer, 1*HZ))
			ndisc_send_redirect(skb, target);
		if (peer)
			inet_putpeer(peer);
	} else {
		int addrtype = ipv6_addr_type(&hdr->saddr);

		/* This check is security critical. */
		if (addrtype == IPV6_ADDR_ANY ||
		    addrtype & (IPV6_ADDR_MULTICAST | IPV6_ADDR_LOOPBACK))
			goto error;
		if (addrtype & IPV6_ADDR_LINKLOCAL) {
			icmpv6_send(skb, ICMPV6_DEST_UNREACH,
				    ICMPV6_NOT_NEIGHBOUR, 0);
			goto error;
		}
	}

	mtu = ip6_dst_mtu_forward(dst);
	if (mtu < IPV6_MIN_MTU)
		mtu = IPV6_MIN_MTU;

	if (ip6_pkt_too_big(skb, mtu)) {
		/* Again, force OUTPUT device used as source address */
		skb->dev = dst->dev;
		icmpv6_send(skb, ICMPV6_PKT_TOOBIG, 0, mtu);
		__IP6_INC_STATS(net, idev, IPSTATS_MIB_INTOOBIGERRORS);
		__IP6_INC_STATS(net, ip6_dst_idev(dst),
				IPSTATS_MIB_FRAGFAILS);
		kfree_skb(skb);
		return -EMSGSIZE;
	}

	if (skb_cow(skb, dst->dev->hard_header_len)) {
		__IP6_INC_STATS(net, ip6_dst_idev(dst),
				IPSTATS_MIB_OUTDISCARDS);
		goto drop;
	}

	hdr = ipv6_hdr(skb);

	/* Mangling hops number delayed to point after skb COW */

	hdr->hop_limit--;

	return NF_HOOK(NFPROTO_IPV6, NF_INET_FORWARD,
		       net, NULL, skb, skb->dev, dst->dev,
		       ip6_forward_finish);

error:
	__IP6_INC_STATS(net, idev, IPSTATS_MIB_INADDRERRORS);
drop:
	kfree_skb(skb);
	return -EINVAL;
}

static void ip6_copy_metadata(struct sk_buff *to, struct sk_buff *from)
{
	to->pkt_type = from->pkt_type;
	to->priority = from->priority;
	to->protocol = from->protocol;
	skb_dst_drop(to);
	skb_dst_set(to, dst_clone(skb_dst(from)));
	to->dev = from->dev;
	to->mark = from->mark;

	skb_copy_hash(to, from);

#ifdef CONFIG_NET_SCHED
	to->tc_index = from->tc_index;
#endif
	nf_copy(to, from);
	skb_copy_secmark(to, from);
}

int ip6_fragment(struct net *net, struct sock *sk, struct sk_buff *skb,
		 int (*output)(struct net *, struct sock *, struct sk_buff *))
{
	struct sk_buff *frag;
	struct rt6_info *rt = (struct rt6_info *)skb_dst(skb);
	struct ipv6_pinfo *np = skb->sk && !dev_recursion_level() ?
				inet6_sk(skb->sk) : NULL;
	struct ipv6hdr *tmp_hdr;
	struct frag_hdr *fh;
	unsigned int mtu, hlen, left, len;
	int hroom, troom;
	__be32 frag_id;
	int ptr, offset = 0, err = 0;
	u8 *prevhdr, nexthdr = 0;

	err = ip6_find_1stfragopt(skb, &prevhdr);
	if (err < 0)
		goto fail;
	hlen = err;
	nexthdr = *prevhdr;

	mtu = ip6_skb_dst_mtu(skb);

	/* We must not fragment if the socket is set to force MTU discovery
	 * or if the skb it not generated by a local socket.
	 */
	if (unlikely(!skb->ignore_df && skb->len > mtu))
		goto fail_toobig;

	if (IP6CB(skb)->frag_max_size) {
		if (IP6CB(skb)->frag_max_size > mtu)
			goto fail_toobig;

		/* don't send fragments larger than what we received */
		mtu = IP6CB(skb)->frag_max_size;
		if (mtu < IPV6_MIN_MTU)
			mtu = IPV6_MIN_MTU;
	}

	if (np && np->frag_size < mtu) {
		if (np->frag_size)
			mtu = np->frag_size;
	}
	if (mtu < hlen + sizeof(struct frag_hdr) + 8)
		goto fail_toobig;
	mtu -= hlen + sizeof(struct frag_hdr);

	frag_id = ipv6_select_ident(net, &ipv6_hdr(skb)->daddr,
				    &ipv6_hdr(skb)->saddr);

	if (skb->ip_summed == CHECKSUM_PARTIAL &&
	    (err = skb_checksum_help(skb)))
		goto fail;

	hroom = LL_RESERVED_SPACE(rt->dst.dev);
	if (skb_has_frag_list(skb)) {
		unsigned int first_len = skb_pagelen(skb);
		struct sk_buff *frag2;

		if (first_len - hlen > mtu ||
		    ((first_len - hlen) & 7) ||
		    skb_cloned(skb) ||
		    skb_headroom(skb) < (hroom + sizeof(struct frag_hdr)))
			goto slow_path;

		skb_walk_frags(skb, frag) {
			/* Correct geometry. */
			if (frag->len > mtu ||
			    ((frag->len & 7) && frag->next) ||
			    skb_headroom(frag) < (hlen + hroom + sizeof(struct frag_hdr)))
				goto slow_path_clean;

			/* Partially cloned skb? */
			if (skb_shared(frag))
				goto slow_path_clean;

			BUG_ON(frag->sk);
			if (skb->sk) {
				frag->sk = skb->sk;
				frag->destructor = sock_wfree;
			}
			skb->truesize -= frag->truesize;
		}

		err = 0;
		offset = 0;
		/* BUILD HEADER */

		*prevhdr = NEXTHDR_FRAGMENT;
		tmp_hdr = kmemdup(skb_network_header(skb), hlen, GFP_ATOMIC);
		if (!tmp_hdr) {
			err = -ENOMEM;
			goto fail;
		}
		frag = skb_shinfo(skb)->frag_list;
		skb_frag_list_init(skb);

		__skb_pull(skb, hlen);
		fh = __skb_push(skb, sizeof(struct frag_hdr));
		__skb_push(skb, hlen);
		skb_reset_network_header(skb);
		memcpy(skb_network_header(skb), tmp_hdr, hlen);

		fh->nexthdr = nexthdr;
		fh->reserved = 0;
		fh->frag_off = htons(IP6_MF);
		fh->identification = frag_id;

		first_len = skb_pagelen(skb);
		skb->data_len = first_len - skb_headlen(skb);
		skb->len = first_len;
		ipv6_hdr(skb)->payload_len = htons(first_len -
						   sizeof(struct ipv6hdr));

		for (;;) {
			/* Prepare header of the next frame,
			 * before previous one went down. */
			if (frag) {
				frag->ip_summed = CHECKSUM_NONE;
				skb_reset_transport_header(frag);
				fh = __skb_push(frag, sizeof(struct frag_hdr));
				__skb_push(frag, hlen);
				skb_reset_network_header(frag);
				memcpy(skb_network_header(frag), tmp_hdr,
				       hlen);
				offset += skb->len - hlen - sizeof(struct frag_hdr);
				fh->nexthdr = nexthdr;
				fh->reserved = 0;
				fh->frag_off = htons(offset);
				if (frag->next)
					fh->frag_off |= htons(IP6_MF);
				fh->identification = frag_id;
				ipv6_hdr(frag)->payload_len =
						htons(frag->len -
						      sizeof(struct ipv6hdr));
				ip6_copy_metadata(frag, skb);
			}

			err = output(net, sk, skb);
			if (!err)
				IP6_INC_STATS(net, ip6_dst_idev(&rt->dst),
					      IPSTATS_MIB_FRAGCREATES);

			if (err || !frag)
				break;

			skb = frag;
			frag = skb->next;
			skb_mark_not_on_list(skb);
		}

		kfree(tmp_hdr);

		if (err == 0) {
			IP6_INC_STATS(net, ip6_dst_idev(&rt->dst),
				      IPSTATS_MIB_FRAGOKS);
			return 0;
		}

		kfree_skb_list(frag);

		IP6_INC_STATS(net, ip6_dst_idev(&rt->dst),
			      IPSTATS_MIB_FRAGFAILS);
		return err;

slow_path_clean:
		skb_walk_frags(skb, frag2) {
			if (frag2 == frag)
				break;
			frag2->sk = NULL;
			frag2->destructor = NULL;
			skb->truesize += frag2->truesize;
		}
	}

slow_path:
	left = skb->len - hlen;		/* Space per frame */
	ptr = hlen;			/* Where to start from */

	/*
	 *	Fragment the datagram.
	 */

	troom = rt->dst.dev->needed_tailroom;

	/*
	 *	Keep copying data until we run out.
	 */
	while (left > 0)	{
		u8 *fragnexthdr_offset;

		len = left;
		/* IF: it doesn't fit, use 'mtu' - the data space left */
		if (len > mtu)
			len = mtu;
		/* IF: we are not sending up to and including the packet end
		   then align the next start on an eight byte boundary */
		if (len < left)	{
			len &= ~7;
		}

		/* Allocate buffer */
		frag = alloc_skb(len + hlen + sizeof(struct frag_hdr) +
				 hroom + troom, GFP_ATOMIC);
		if (!frag) {
			err = -ENOMEM;
			goto fail;
		}

		/*
		 *	Set up data on packet
		 */

		ip6_copy_metadata(frag, skb);
		skb_reserve(frag, hroom);
		skb_put(frag, len + hlen + sizeof(struct frag_hdr));
		skb_reset_network_header(frag);
		fh = (struct frag_hdr *)(skb_network_header(frag) + hlen);
		frag->transport_header = (frag->network_header + hlen +
					  sizeof(struct frag_hdr));

		/*
		 *	Charge the memory for the fragment to any owner
		 *	it might possess
		 */
		if (skb->sk)
			skb_set_owner_w(frag, skb->sk);

		/*
		 *	Copy the packet header into the new buffer.
		 */
		skb_copy_from_linear_data(skb, skb_network_header(frag), hlen);

		fragnexthdr_offset = skb_network_header(frag);
		fragnexthdr_offset += prevhdr - skb_network_header(skb);
		*fragnexthdr_offset = NEXTHDR_FRAGMENT;

		/*
		 *	Build fragment header.
		 */
		fh->nexthdr = nexthdr;
		fh->reserved = 0;
		fh->identification = frag_id;

		/*
		 *	Copy a block of the IP datagram.
		 */
		BUG_ON(skb_copy_bits(skb, ptr, skb_transport_header(frag),
				     len));
		left -= len;

		fh->frag_off = htons(offset);
		if (left > 0)
			fh->frag_off |= htons(IP6_MF);
		ipv6_hdr(frag)->payload_len = htons(frag->len -
						    sizeof(struct ipv6hdr));

		ptr += len;
		offset += len;

		/*
		 *	Put this fragment into the sending queue.
		 */
		err = output(net, sk, frag);
		if (err)
			goto fail;

		IP6_INC_STATS(net, ip6_dst_idev(skb_dst(skb)),
			      IPSTATS_MIB_FRAGCREATES);
	}
	IP6_INC_STATS(net, ip6_dst_idev(skb_dst(skb)),
		      IPSTATS_MIB_FRAGOKS);
	consume_skb(skb);
	return err;

fail_toobig:
	if (skb->sk && dst_allfrag(skb_dst(skb)))
		sk_nocaps_add(skb->sk, NETIF_F_GSO_MASK);

	icmpv6_send(skb, ICMPV6_PKT_TOOBIG, 0, mtu);
	err = -EMSGSIZE;

fail:
	IP6_INC_STATS(net, ip6_dst_idev(skb_dst(skb)),
		      IPSTATS_MIB_FRAGFAILS);
	kfree_skb(skb);
	return err;
}

static inline int ip6_rt_check(const struct rt6key *rt_key,
			       const struct in6_addr *fl_addr,
			       const struct in6_addr *addr_cache)
{
	return (rt_key->plen != 128 || !ipv6_addr_equal(fl_addr, &rt_key->addr)) &&
		(!addr_cache || !ipv6_addr_equal(fl_addr, addr_cache));
}

static struct dst_entry *ip6_sk_dst_check(struct sock *sk,
					  struct dst_entry *dst,
					  const struct flowi6 *fl6)
{
	struct ipv6_pinfo *np = inet6_sk(sk);
	struct rt6_info *rt;

	if (!dst)
		goto out;

	if (dst->ops->family != AF_INET6) {
		dst_release(dst);
		return NULL;
	}

	rt = (struct rt6_info *)dst;
	/* Yes, checking route validity in not connected
	 * case is not very simple. Take into account,
	 * that we do not support routing by source, TOS,
	 * and MSG_DONTROUTE		--ANK (980726)
	 *
	 * 1. ip6_rt_check(): If route was host route,
	 *    check that cached destination is current.
	 *    If it is network route, we still may
	 *    check its validity using saved pointer
	 *    to the last used address: daddr_cache.
	 *    We do not want to save whole address now,
	 *    (because main consumer of this service
	 *    is tcp, which has not this problem),
	 *    so that the last trick works only on connected
	 *    sockets.
	 * 2. oif also should be the same.
	 */
	if (ip6_rt_check(&rt->rt6i_dst, &fl6->daddr, np->daddr_cache) ||
#ifdef CONFIG_IPV6_SUBTREES
	    ip6_rt_check(&rt->rt6i_src, &fl6->saddr, np->saddr_cache) ||
#endif
	   (!(fl6->flowi6_flags & FLOWI_FLAG_SKIP_NH_OIF) &&
	      (fl6->flowi6_oif && fl6->flowi6_oif != dst->dev->ifindex))) {
		dst_release(dst);
		dst = NULL;
	}

out:
	return dst;
}

static int ip6_dst_lookup_tail(struct net *net, const struct sock *sk,
			       struct dst_entry **dst, struct flowi6 *fl6)
{
#ifdef CONFIG_IPV6_OPTIMISTIC_DAD
	struct neighbour *n;
	struct rt6_info *rt;
#endif
	int err;
	int flags = 0;

	/* The correct way to handle this would be to do
	 * ip6_route_get_saddr, and then ip6_route_output; however,
	 * the route-specific preferred source forces the
	 * ip6_route_output call _before_ ip6_route_get_saddr.
	 *
	 * In source specific routing (no src=any default route),
	 * ip6_route_output will fail given src=any saddr, though, so
	 * that's why we try it again later.
	 */
	if (ipv6_addr_any(&fl6->saddr) && (!*dst || !(*dst)->error)) {
		struct fib6_info *from;
		struct rt6_info *rt;
		bool had_dst = *dst != NULL;

		if (!had_dst)
			*dst = ip6_route_output(net, sk, fl6);
		rt = (*dst)->error ? NULL : (struct rt6_info *)*dst;

		rcu_read_lock();
		from = rt ? rcu_dereference(rt->from) : NULL;
		err = ip6_route_get_saddr(net, from, &fl6->daddr,
					  sk ? inet6_sk(sk)->srcprefs : 0,
					  &fl6->saddr);
		rcu_read_unlock();

		if (err)
			goto out_err_release;

		/* If we had an erroneous initial result, pretend it
		 * never existed and let the SA-enabled version take
		 * over.
		 */
		if (!had_dst && (*dst)->error) {
			dst_release(*dst);
			*dst = NULL;
		}

		if (fl6->flowi6_oif)
			flags |= RT6_LOOKUP_F_IFACE;
	}

	if (!*dst)
		*dst = ip6_route_output_flags(net, sk, fl6, flags);

	err = (*dst)->error;
	if (err)
		goto out_err_release;

#ifdef CONFIG_IPV6_OPTIMISTIC_DAD
	/*
	 * Here if the dst entry we've looked up
	 * has a neighbour entry that is in the INCOMPLETE
	 * state and the src address from the flow is
	 * marked as OPTIMISTIC, we release the found
	 * dst entry and replace it instead with the
	 * dst entry of the nexthop router
	 */
	rt = (struct rt6_info *) *dst;
	rcu_read_lock_bh();
	n = __ipv6_neigh_lookup_noref(rt->dst.dev,
				      rt6_nexthop(rt, &fl6->daddr));
	err = n && !(n->nud_state & NUD_VALID) ? -EINVAL : 0;
	rcu_read_unlock_bh();

	if (err) {
		struct inet6_ifaddr *ifp;
		struct flowi6 fl_gw6;
		int redirect;

		ifp = ipv6_get_ifaddr(net, &fl6->saddr,
				      (*dst)->dev, 1);

		redirect = (ifp && ifp->flags & IFA_F_OPTIMISTIC);
		if (ifp)
			in6_ifa_put(ifp);

		if (redirect) {
			/*
			 * We need to get the dst entry for the
			 * default router instead
			 */
			dst_release(*dst);
			memcpy(&fl_gw6, fl6, sizeof(struct flowi6));
			memset(&fl_gw6.daddr, 0, sizeof(struct in6_addr));
			*dst = ip6_route_output(net, sk, &fl_gw6);
			err = (*dst)->error;
			if (err)
				goto out_err_release;
		}
	}
#endif
	if (ipv6_addr_v4mapped(&fl6->saddr) &&
	    !(ipv6_addr_v4mapped(&fl6->daddr) || ipv6_addr_any(&fl6->daddr))) {
		err = -EAFNOSUPPORT;
		goto out_err_release;
	}

	return 0;

out_err_release:
	dst_release(*dst);
	*dst = NULL;

	if (err == -ENETUNREACH)
		IP6_INC_STATS(net, NULL, IPSTATS_MIB_OUTNOROUTES);
	return err;
}

/**
 *	ip6_dst_lookup - perform route lookup on flow
 *	@sk: socket which provides route info
 *	@dst: pointer to dst_entry * for result
 *	@fl6: flow to lookup
 *
 *	This function performs a route lookup on the given flow.
 *
 *	It returns zero on success, or a standard errno code on error.
 */
int ip6_dst_lookup(struct net *net, struct sock *sk, struct dst_entry **dst,
		   struct flowi6 *fl6)
{
	*dst = NULL;
	return ip6_dst_lookup_tail(net, sk, dst, fl6);
}
EXPORT_SYMBOL_GPL(ip6_dst_lookup);

/**
 *	ip6_dst_lookup_flow - perform route lookup on flow with ipsec
 *	@sk: socket which provides route info
 *	@fl6: flow to lookup
 *	@final_dst: final destination address for ipsec lookup
 *
 *	This function performs a route lookup on the given flow.
 *
 *	It returns a valid dst pointer on success, or a pointer encoded
 *	error code.
 */
struct dst_entry *ip6_dst_lookup_flow(const struct sock *sk, struct flowi6 *fl6,
				      const struct in6_addr *final_dst)
{
	struct dst_entry *dst = NULL;
	int err;

	err = ip6_dst_lookup_tail(sock_net(sk), sk, &dst, fl6);
	if (err)
		return ERR_PTR(err);
	if (final_dst)
		fl6->daddr = *final_dst;

	return xfrm_lookup_route(sock_net(sk), dst, flowi6_to_flowi(fl6), sk, 0);
}
EXPORT_SYMBOL_GPL(ip6_dst_lookup_flow);

/**
 *	ip6_sk_dst_lookup_flow - perform socket cached route lookup on flow
 *	@sk: socket which provides the dst cache and route info
 *	@fl6: flow to lookup
 *	@final_dst: final destination address for ipsec lookup
 *	@connected: whether @sk is connected or not
 *
 *	This function performs a route lookup on the given flow with the
 *	possibility of using the cached route in the socket if it is valid.
 *	It will take the socket dst lock when operating on the dst cache.
 *	As a result, this function can only be used in process context.
 *
 *	In addition, for a connected socket, cache the dst in the socket
 *	if the current cache is not valid.
 *
 *	It returns a valid dst pointer on success, or a pointer encoded
 *	error code.
 */
struct dst_entry *ip6_sk_dst_lookup_flow(struct sock *sk, struct flowi6 *fl6,
					 const struct in6_addr *final_dst,
					 bool connected)
{
	struct dst_entry *dst = sk_dst_check(sk, inet6_sk(sk)->dst_cookie);

	dst = ip6_sk_dst_check(sk, dst, fl6);
	if (dst)
		return dst;

	dst = ip6_dst_lookup_flow(sk, fl6, final_dst);
	if (connected && !IS_ERR(dst))
		ip6_sk_dst_store_flow(sk, dst_clone(dst), fl6);

	return dst;
}
EXPORT_SYMBOL_GPL(ip6_sk_dst_lookup_flow);

static inline struct ipv6_opt_hdr *ip6_opt_dup(struct ipv6_opt_hdr *src,
					       gfp_t gfp)
{
	return src ? kmemdup(src, (src->hdrlen + 1) * 8, gfp) : NULL;
}

static inline struct ipv6_rt_hdr *ip6_rthdr_dup(struct ipv6_rt_hdr *src,
						gfp_t gfp)
{
	return src ? kmemdup(src, (src->hdrlen + 1) * 8, gfp) : NULL;
}

static void ip6_append_data_mtu(unsigned int *mtu,
				int *maxfraglen,
				unsigned int fragheaderlen,
				struct sk_buff *skb,
				struct rt6_info *rt,
				unsigned int orig_mtu)
{
	if (!(rt->dst.flags & DST_XFRM_TUNNEL)) {
		if (!skb) {
			/* first fragment, reserve header_len */
			*mtu = orig_mtu - rt->dst.header_len;

		} else {
			/*
			 * this fragment is not first, the headers
			 * space is regarded as data space.
			 */
			*mtu = orig_mtu;
		}
		*maxfraglen = ((*mtu - fragheaderlen) & ~7)
			      + fragheaderlen - sizeof(struct frag_hdr);
	}
}

static int ip6_setup_cork(struct sock *sk, struct inet_cork_full *cork,
			  struct inet6_cork *v6_cork, struct ipcm6_cookie *ipc6,
			  struct rt6_info *rt, struct flowi6 *fl6)
{
	struct ipv6_pinfo *np = inet6_sk(sk);
	unsigned int mtu;
	struct ipv6_txoptions *opt = ipc6->opt;

	/*
	 * setup for corking
	 */
	if (opt) {
		if (WARN_ON(v6_cork->opt))
			return -EINVAL;

		v6_cork->opt = kzalloc(sizeof(*opt), sk->sk_allocation);
		if (unlikely(!v6_cork->opt))
			return -ENOBUFS;

		v6_cork->opt->tot_len = sizeof(*opt);
		v6_cork->opt->opt_flen = opt->opt_flen;
		v6_cork->opt->opt_nflen = opt->opt_nflen;

		v6_cork->opt->dst0opt = ip6_opt_dup(opt->dst0opt,
						    sk->sk_allocation);
		if (opt->dst0opt && !v6_cork->opt->dst0opt)
			return -ENOBUFS;

		v6_cork->opt->dst1opt = ip6_opt_dup(opt->dst1opt,
						    sk->sk_allocation);
		if (opt->dst1opt && !v6_cork->opt->dst1opt)
			return -ENOBUFS;

		v6_cork->opt->hopopt = ip6_opt_dup(opt->hopopt,
						   sk->sk_allocation);
		if (opt->hopopt && !v6_cork->opt->hopopt)
			return -ENOBUFS;

		v6_cork->opt->srcrt = ip6_rthdr_dup(opt->srcrt,
						    sk->sk_allocation);
		if (opt->srcrt && !v6_cork->opt->srcrt)
			return -ENOBUFS;

		/* need source address above miyazawa*/
	}
	dst_hold(&rt->dst);
	cork->base.dst = &rt->dst;
	cork->fl.u.ip6 = *fl6;
	v6_cork->hop_limit = ipc6->hlimit;
	v6_cork->tclass = ipc6->tclass;
	if (rt->dst.flags & DST_XFRM_TUNNEL)
		mtu = np->pmtudisc >= IPV6_PMTUDISC_PROBE ?
		      READ_ONCE(rt->dst.dev->mtu) : dst_mtu(&rt->dst);
	else
		mtu = np->pmtudisc >= IPV6_PMTUDISC_PROBE ?
			READ_ONCE(rt->dst.dev->mtu) : dst_mtu(xfrm_dst_path(&rt->dst));
	if (np->frag_size < mtu) {
		if (np->frag_size)
			mtu = np->frag_size;
	}
	if (mtu < IPV6_MIN_MTU)
		return -EINVAL;
	cork->base.fragsize = mtu;
	cork->base.gso_size = ipc6->gso_size;
	cork->base.tx_flags = 0;
	sock_tx_timestamp(sk, ipc6->sockc.tsflags, &cork->base.tx_flags);

	if (dst_allfrag(xfrm_dst_path(&rt->dst)))
		cork->base.flags |= IPCORK_ALLFRAG;
	cork->base.length = 0;

	cork->base.transmit_time = ipc6->sockc.transmit_time;

	return 0;
}

static int __ip6_append_data(struct sock *sk,
			     struct flowi6 *fl6,
			     struct sk_buff_head *queue,
			     struct inet_cork *cork,
			     struct inet6_cork *v6_cork,
			     struct page_frag *pfrag,
			     int getfrag(void *from, char *to, int offset,
					 int len, int odd, struct sk_buff *skb),
			     void *from, int length, int transhdrlen,
			     unsigned int flags, struct ipcm6_cookie *ipc6)
{
	struct sk_buff *skb, *skb_prev = NULL;
	unsigned int maxfraglen, fragheaderlen, mtu, orig_mtu, pmtu;
	struct ubuf_info *uarg = NULL;
	int exthdrlen = 0;
	int dst_exthdrlen = 0;
	int hh_len;
	int copy;
	int err;
	int offset = 0;
	u32 tskey = 0;
	struct rt6_info *rt = (struct rt6_info *)cork->dst;
	struct ipv6_txoptions *opt = v6_cork->opt;
	int csummode = CHECKSUM_NONE;
	unsigned int maxnonfragsize, headersize;
	unsigned int wmem_alloc_delta = 0;
	bool paged, extra_uref;

	skb = skb_peek_tail(queue);
	if (!skb) {
		exthdrlen = opt ? opt->opt_flen : 0;
		dst_exthdrlen = rt->dst.header_len - rt->rt6i_nfheader_len;
	}

	paged = !!cork->gso_size;
	mtu = cork->gso_size ? IP6_MAX_MTU : cork->fragsize;
	orig_mtu = mtu;

	if (cork->tx_flags & SKBTX_ANY_SW_TSTAMP &&
	    sk->sk_tsflags & SOF_TIMESTAMPING_OPT_ID)
		tskey = sk->sk_tskey++;

	hh_len = LL_RESERVED_SPACE(rt->dst.dev);

	fragheaderlen = sizeof(struct ipv6hdr) + rt->rt6i_nfheader_len +
			(opt ? opt->opt_nflen : 0);
	maxfraglen = ((mtu - fragheaderlen) & ~7) + fragheaderlen -
		     sizeof(struct frag_hdr);

	headersize = sizeof(struct ipv6hdr) +
		     (opt ? opt->opt_flen + opt->opt_nflen : 0) +
		     (dst_allfrag(&rt->dst) ?
		      sizeof(struct frag_hdr) : 0) +
		     rt->rt6i_nfheader_len;

	/* as per RFC 7112 section 5, the entire IPv6 Header Chain must fit
	 * the first fragment
	 */
	if (headersize + transhdrlen > mtu)
		goto emsgsize;

	if (cork->length + length > mtu - headersize && ipc6->dontfrag &&
	    (sk->sk_protocol == IPPROTO_UDP ||
	     sk->sk_protocol == IPPROTO_RAW)) {
		ipv6_local_rxpmtu(sk, fl6, mtu - headersize +
				sizeof(struct ipv6hdr));
		goto emsgsize;
	}

	if (ip6_sk_ignore_df(sk))
		maxnonfragsize = sizeof(struct ipv6hdr) + IPV6_MAXPLEN;
	else
		maxnonfragsize = mtu;

	if (cork->length + length > maxnonfragsize - headersize) {
emsgsize:
		pmtu = max_t(int, mtu - headersize + sizeof(struct ipv6hdr), 0);
		ipv6_local_error(sk, EMSGSIZE, fl6, pmtu);
		return -EMSGSIZE;
	}

	/* CHECKSUM_PARTIAL only with no extension headers and when
	 * we are not going to fragment
	 */
	if (transhdrlen && sk->sk_protocol == IPPROTO_UDP &&
	    headersize == sizeof(struct ipv6hdr) &&
	    length <= mtu - headersize &&
	    (!(flags & MSG_MORE) || cork->gso_size) &&
	    rt->dst.dev->features & (NETIF_F_IPV6_CSUM | NETIF_F_HW_CSUM))
		csummode = CHECKSUM_PARTIAL;

	if (flags & MSG_ZEROCOPY && length && sock_flag(sk, SOCK_ZEROCOPY)) {
		uarg = sock_zerocopy_realloc(sk, length, skb_zcopy(skb));
		if (!uarg)
			return -ENOBUFS;
		extra_uref = true;
		if (rt->dst.dev->features & NETIF_F_SG &&
		    csummode == CHECKSUM_PARTIAL) {
			paged = true;
		} else {
			uarg->zerocopy = 0;
			skb_zcopy_set(skb, uarg, &extra_uref);
		}
	}

	/*
	 * Let's try using as much space as possible.
	 * Use MTU if total length of the message fits into the MTU.
	 * Otherwise, we need to reserve fragment header and
	 * fragment alignment (= 8-15 octects, in total).
	 *
	 * Note that we may need to "move" the data from the tail of
	 * of the buffer to the new fragment when we split
	 * the message.
	 *
	 * FIXME: It may be fragmented into multiple chunks
	 *        at once if non-fragmentable extension headers
	 *        are too large.
	 * --yoshfuji
	 */

	cork->length += length;
	if (!skb)
		goto alloc_new_skb;

	while (length > 0) {
		/* Check if the remaining data fits into current packet. */
		copy = (cork->length <= mtu && !(cork->flags & IPCORK_ALLFRAG) ? mtu : maxfraglen) - skb->len;
		if (copy < length)
			copy = maxfraglen - skb->len;

		if (copy <= 0) {
			char *data;
			unsigned int datalen;
			unsigned int fraglen;
			unsigned int fraggap;
			unsigned int alloclen;
			unsigned int pagedlen;
alloc_new_skb:
			/* There's no room in the current skb */
			if (skb)
				fraggap = skb->len - maxfraglen;
			else
				fraggap = 0;
			/* update mtu and maxfraglen if necessary */
			if (!skb || !skb_prev)
				ip6_append_data_mtu(&mtu, &maxfraglen,
						    fragheaderlen, skb, rt,
						    orig_mtu);

			skb_prev = skb;

			/*
			 * If remaining data exceeds the mtu,
			 * we know we need more fragment(s).
			 */
			datalen = length + fraggap;

			if (datalen > (cork->length <= mtu && !(cork->flags & IPCORK_ALLFRAG) ? mtu : maxfraglen) - fragheaderlen)
				datalen = maxfraglen - fragheaderlen - rt->dst.trailer_len;
			fraglen = datalen + fragheaderlen;
			pagedlen = 0;

			if ((flags & MSG_MORE) &&
			    !(rt->dst.dev->features&NETIF_F_SG))
				alloclen = mtu;
			else if (!paged)
				alloclen = fraglen;
			else {
				alloclen = min_t(int, fraglen, MAX_HEADER);
				pagedlen = fraglen - alloclen;
			}

			alloclen += dst_exthdrlen;

			if (datalen != length + fraggap) {
				/*
				 * this is not the last fragment, the trailer
				 * space is regarded as data space.
				 */
				datalen += rt->dst.trailer_len;
			}

			alloclen += rt->dst.trailer_len;
			fraglen = datalen + fragheaderlen;

			/*
			 * We just reserve space for fragment header.
			 * Note: this may be overallocation if the message
			 * (without MSG_MORE) fits into the MTU.
			 */
			alloclen += sizeof(struct frag_hdr);

			copy = datalen - transhdrlen - fraggap - pagedlen;
			if (copy < 0) {
				err = -EINVAL;
				goto error;
			}
			if (transhdrlen) {
				skb = sock_alloc_send_skb(sk,
						alloclen + hh_len,
						(flags & MSG_DONTWAIT), &err);
			} else {
				skb = NULL;
				if (refcount_read(&sk->sk_wmem_alloc) + wmem_alloc_delta <=
				    2 * sk->sk_sndbuf)
					skb = alloc_skb(alloclen + hh_len,
							sk->sk_allocation);
				if (unlikely(!skb))
					err = -ENOBUFS;
			}
			if (!skb)
				goto error;
			/*
			 *	Fill in the control structures
			 */
			skb->protocol = htons(ETH_P_IPV6);
			skb->ip_summed = csummode;
			skb->csum = 0;
			/* reserve for fragmentation and ipsec header */
			skb_reserve(skb, hh_len + sizeof(struct frag_hdr) +
				    dst_exthdrlen);

			/*
			 *	Find where to start putting bytes
			 */
			data = skb_put(skb, fraglen - pagedlen);
			skb_set_network_header(skb, exthdrlen);
			data += fragheaderlen;
			skb->transport_header = (skb->network_header +
						 fragheaderlen);
			if (fraggap) {
				skb->csum = skb_copy_and_csum_bits(
					skb_prev, maxfraglen,
					data + transhdrlen, fraggap, 0);
				skb_prev->csum = csum_sub(skb_prev->csum,
							  skb->csum);
				data += fraggap;
				pskb_trim_unique(skb_prev, maxfraglen);
			}
			if (copy > 0 &&
			    getfrag(from, data + transhdrlen, offset,
				    copy, fraggap, skb) < 0) {
				err = -EFAULT;
				kfree_skb(skb);
				goto error;
			}

			offset += copy;
			length -= copy + transhdrlen;
			transhdrlen = 0;
			exthdrlen = 0;
			dst_exthdrlen = 0;

			/* Only the initial fragment is time stamped */
			skb_shinfo(skb)->tx_flags = cork->tx_flags;
			cork->tx_flags = 0;
			skb_shinfo(skb)->tskey = tskey;
			tskey = 0;
			skb_zcopy_set(skb, uarg, &extra_uref);

			if ((flags & MSG_CONFIRM) && !skb_prev)
				skb_set_dst_pending_confirm(skb, 1);

			/*
			 * Put the packet on the pending queue
			 */
			if (!skb->destructor) {
				skb->destructor = sock_wfree;
				skb->sk = sk;
				wmem_alloc_delta += skb->truesize;
			}
			__skb_queue_tail(queue, skb);
			continue;
		}

		if (copy > length)
			copy = length;

		if (!(rt->dst.dev->features&NETIF_F_SG) &&
		    skb_tailroom(skb) >= copy) {
			unsigned int off;

			off = skb->len;
			if (getfrag(from, skb_put(skb, copy),
						offset, copy, off, skb) < 0) {
				__skb_trim(skb, off);
				err = -EFAULT;
				goto error;
			}
		} else if (!uarg || !uarg->zerocopy) {
			int i = skb_shinfo(skb)->nr_frags;

			err = -ENOMEM;
			if (!sk_page_frag_refill(sk, pfrag))
				goto error;

			if (!skb_can_coalesce(skb, i, pfrag->page,
					      pfrag->offset)) {
				err = -EMSGSIZE;
				if (i == MAX_SKB_FRAGS)
					goto error;

				__skb_fill_page_desc(skb, i, pfrag->page,
						     pfrag->offset, 0);
				skb_shinfo(skb)->nr_frags = ++i;
				get_page(pfrag->page);
			}
			copy = min_t(int, copy, pfrag->size - pfrag->offset);
			if (getfrag(from,
				    page_address(pfrag->page) + pfrag->offset,
				    offset, copy, skb->len, skb) < 0)
				goto error_efault;

			pfrag->offset += copy;
			skb_frag_size_add(&skb_shinfo(skb)->frags[i - 1], copy);
			skb->len += copy;
			skb->data_len += copy;
			skb->truesize += copy;
			wmem_alloc_delta += copy;
		} else {
			err = skb_zerocopy_iter_dgram(skb, from, copy);
			if (err < 0)
				goto error;
		}
		offset += copy;
		length -= copy;
	}

	if (wmem_alloc_delta)
		refcount_add(wmem_alloc_delta, &sk->sk_wmem_alloc);
	return 0;

error_efault:
	err = -EFAULT;
error:
	if (uarg)
		sock_zerocopy_put_abort(uarg, extra_uref);
	cork->length -= length;
	IP6_INC_STATS(sock_net(sk), rt->rt6i_idev, IPSTATS_MIB_OUTDISCARDS);
	refcount_add(wmem_alloc_delta, &sk->sk_wmem_alloc);
	return err;
}

int ip6_append_data(struct sock *sk,
		    int getfrag(void *from, char *to, int offset, int len,
				int odd, struct sk_buff *skb),
		    void *from, int length, int transhdrlen,
		    struct ipcm6_cookie *ipc6, struct flowi6 *fl6,
		    struct rt6_info *rt, unsigned int flags)
{
	struct inet_sock *inet = inet_sk(sk);
	struct ipv6_pinfo *np = inet6_sk(sk);
	int exthdrlen;
	int err;

	if (flags&MSG_PROBE)
		return 0;
	if (skb_queue_empty(&sk->sk_write_queue)) {
		/*
		 * setup for corking
		 */
		err = ip6_setup_cork(sk, &inet->cork, &np->cork,
				     ipc6, rt, fl6);
		if (err)
			return err;

		exthdrlen = (ipc6->opt ? ipc6->opt->opt_flen : 0);
		length += exthdrlen;
		transhdrlen += exthdrlen;
	} else {
		fl6 = &inet->cork.fl.u.ip6;
		transhdrlen = 0;
	}

	return __ip6_append_data(sk, fl6, &sk->sk_write_queue, &inet->cork.base,
				 &np->cork, sk_page_frag(sk), getfrag,
				 from, length, transhdrlen, flags, ipc6);
}
EXPORT_SYMBOL_GPL(ip6_append_data);

static void ip6_cork_release(struct inet_cork_full *cork,
			     struct inet6_cork *v6_cork)
{
	if (v6_cork->opt) {
		kfree(v6_cork->opt->dst0opt);
		kfree(v6_cork->opt->dst1opt);
		kfree(v6_cork->opt->hopopt);
		kfree(v6_cork->opt->srcrt);
		kfree(v6_cork->opt);
		v6_cork->opt = NULL;
	}

	if (cork->base.dst) {
		dst_release(cork->base.dst);
		cork->base.dst = NULL;
		cork->base.flags &= ~IPCORK_ALLFRAG;
	}
	memset(&cork->fl, 0, sizeof(cork->fl));
}

struct sk_buff *__ip6_make_skb(struct sock *sk,
			       struct sk_buff_head *queue,
			       struct inet_cork_full *cork,
			       struct inet6_cork *v6_cork)
{
	struct sk_buff *skb, *tmp_skb;
	struct sk_buff **tail_skb;
	struct in6_addr final_dst_buf, *final_dst = &final_dst_buf;
	struct ipv6_pinfo *np = inet6_sk(sk);
	struct net *net = sock_net(sk);
	struct ipv6hdr *hdr;
	struct ipv6_txoptions *opt = v6_cork->opt;
	struct rt6_info *rt = (struct rt6_info *)cork->base.dst;
	struct flowi6 *fl6 = &cork->fl.u.ip6;
	unsigned char proto = fl6->flowi6_proto;

	skb = __skb_dequeue(queue);
	if (!skb)
		goto out;
	tail_skb = &(skb_shinfo(skb)->frag_list);

	/* move skb->data to ip header from ext header */
	if (skb->data < skb_network_header(skb))
		__skb_pull(skb, skb_network_offset(skb));
	while ((tmp_skb = __skb_dequeue(queue)) != NULL) {
		__skb_pull(tmp_skb, skb_network_header_len(skb));
		*tail_skb = tmp_skb;
		tail_skb = &(tmp_skb->next);
		skb->len += tmp_skb->len;
		skb->data_len += tmp_skb->len;
		skb->truesize += tmp_skb->truesize;
		tmp_skb->destructor = NULL;
		tmp_skb->sk = NULL;
	}

	/* Allow local fragmentation. */
	skb->ignore_df = ip6_sk_ignore_df(sk);

	*final_dst = fl6->daddr;
	__skb_pull(skb, skb_network_header_len(skb));
	if (opt && opt->opt_flen)
		ipv6_push_frag_opts(skb, opt, &proto);
	if (opt && opt->opt_nflen)
		ipv6_push_nfrag_opts(skb, opt, &proto, &final_dst, &fl6->saddr);

	skb_push(skb, sizeof(struct ipv6hdr));
	skb_reset_network_header(skb);
	hdr = ipv6_hdr(skb);

	ip6_flow_hdr(hdr, v6_cork->tclass,
		     ip6_make_flowlabel(net, skb, fl6->flowlabel,
					ip6_autoflowlabel(net, np), fl6));
	hdr->hop_limit = v6_cork->hop_limit;
	hdr->nexthdr = proto;
	hdr->saddr = fl6->saddr;
	hdr->daddr = *final_dst;

	skb->priority = sk->sk_priority;
	skb->mark = sk->sk_mark;

	skb->tstamp = cork->base.transmit_time;

	skb_dst_set(skb, dst_clone(&rt->dst));
	IP6_UPD_PO_STATS(net, rt->rt6i_idev, IPSTATS_MIB_OUT, skb->len);
	if (proto == IPPROTO_ICMPV6) {
		struct inet6_dev *idev = ip6_dst_idev(skb_dst(skb));

		ICMP6MSGOUT_INC_STATS(net, idev, icmp6_hdr(skb)->icmp6_type);
		ICMP6_INC_STATS(net, idev, ICMP6_MIB_OUTMSGS);
	}

	ip6_cork_release(cork, v6_cork);
out:
	return skb;
}

int ip6_send_skb(struct sk_buff *skb)
{
	struct net *net = sock_net(skb->sk);
	struct rt6_info *rt = (struct rt6_info *)skb_dst(skb);
	int err;

	err = ip6_local_out(net, skb->sk, skb);
	if (err) {
		if (err > 0)
			err = net_xmit_errno(err);
		if (err)
			IP6_INC_STATS(net, rt->rt6i_idev,
				      IPSTATS_MIB_OUTDISCARDS);
	}

	return err;
}

int ip6_push_pending_frames(struct sock *sk)
{
	struct sk_buff *skb;

	skb = ip6_finish_skb(sk);
	if (!skb)
		return 0;

	return ip6_send_skb(skb);
}
EXPORT_SYMBOL_GPL(ip6_push_pending_frames);

static void __ip6_flush_pending_frames(struct sock *sk,
				       struct sk_buff_head *queue,
				       struct inet_cork_full *cork,
				       struct inet6_cork *v6_cork)
{
	struct sk_buff *skb;

	while ((skb = __skb_dequeue_tail(queue)) != NULL) {
		if (skb_dst(skb))
			IP6_INC_STATS(sock_net(sk), ip6_dst_idev(skb_dst(skb)),
				      IPSTATS_MIB_OUTDISCARDS);
		kfree_skb(skb);
	}

	ip6_cork_release(cork, v6_cork);
}

void ip6_flush_pending_frames(struct sock *sk)
{
	__ip6_flush_pending_frames(sk, &sk->sk_write_queue,
				   &inet_sk(sk)->cork, &inet6_sk(sk)->cork);
}
EXPORT_SYMBOL_GPL(ip6_flush_pending_frames);

struct sk_buff *ip6_make_skb(struct sock *sk,
			     int getfrag(void *from, char *to, int offset,
					 int len, int odd, struct sk_buff *skb),
			     void *from, int length, int transhdrlen,
			     struct ipcm6_cookie *ipc6, struct flowi6 *fl6,
			     struct rt6_info *rt, unsigned int flags,
			     struct inet_cork_full *cork)
{
	struct inet6_cork v6_cork;
	struct sk_buff_head queue;
	int exthdrlen = (ipc6->opt ? ipc6->opt->opt_flen : 0);
	int err;

	if (flags & MSG_PROBE)
		return NULL;

	__skb_queue_head_init(&queue);

	cork->base.flags = 0;
	cork->base.addr = 0;
	cork->base.opt = NULL;
	cork->base.dst = NULL;
	v6_cork.opt = NULL;
	err = ip6_setup_cork(sk, cork, &v6_cork, ipc6, rt, fl6);
	if (err) {
		ip6_cork_release(cork, &v6_cork);
		return ERR_PTR(err);
	}
	if (ipc6->dontfrag < 0)
		ipc6->dontfrag = inet6_sk(sk)->dontfrag;

	err = __ip6_append_data(sk, fl6, &queue, &cork->base, &v6_cork,
				&current->task_frag, getfrag, from,
				length + exthdrlen, transhdrlen + exthdrlen,
				flags, ipc6);
	if (err) {
		__ip6_flush_pending_frames(sk, &queue, cork, &v6_cork);
		return ERR_PTR(err);
	}

	return __ip6_make_skb(sk, &queue, cork, &v6_cork);
}<|MERGE_RESOLUTION|>--- conflicted
+++ resolved
@@ -378,9 +378,6 @@
 	__IP6_INC_STATS(net, ip6_dst_idev(dst), IPSTATS_MIB_OUTFORWDATAGRAMS);
 	__IP6_ADD_STATS(net, ip6_dst_idev(dst), IPSTATS_MIB_OUTOCTETS, skb->len);
 
-<<<<<<< HEAD
-	skb->tstamp = 0;
-=======
 #ifdef CONFIG_NET_SWITCHDEV
 	if (skb->offload_l3_fwd_mark) {
 		consume_skb(skb);
@@ -388,7 +385,7 @@
 	}
 #endif
 
->>>>>>> a28777f2
+	skb->tstamp = 0;
 	return dst_output(net, sk, skb);
 }
 

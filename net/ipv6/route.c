/*
 *	Linux INET6 implementation
 *	FIB front-end.
 *
 *	Authors:
 *	Pedro Roque		<roque@di.fc.ul.pt>
 *
 *	This program is free software; you can redistribute it and/or
 *      modify it under the terms of the GNU General Public License
 *      as published by the Free Software Foundation; either version
 *      2 of the License, or (at your option) any later version.
 */

/*	Changes:
 *
 *	YOSHIFUJI Hideaki @USAGI
 *		reworked default router selection.
 *		- respect outgoing interface
 *		- select from (probably) reachable routers (i.e.
 *		routers in REACHABLE, STALE, DELAY or PROBE states).
 *		- always select the same router if it is (probably)
 *		reachable.  otherwise, round-robin the list.
 *	Ville Nuorvala
 *		Fixed routing subtrees.
 */

#define pr_fmt(fmt) "IPv6: " fmt

#include <linux/capability.h>
#include <linux/errno.h>
#include <linux/export.h>
#include <linux/types.h>
#include <linux/times.h>
#include <linux/socket.h>
#include <linux/sockios.h>
#include <linux/net.h>
#include <linux/route.h>
#include <linux/netdevice.h>
#include <linux/in6.h>
#include <linux/mroute6.h>
#include <linux/init.h>
#include <linux/if_arp.h>
#include <linux/proc_fs.h>
#include <linux/seq_file.h>
#include <linux/nsproxy.h>
#include <linux/slab.h>
#include <linux/jhash.h>
#include <net/net_namespace.h>
#include <net/snmp.h>
#include <net/ipv6.h>
#include <net/ip6_fib.h>
#include <net/ip6_route.h>
#include <net/ndisc.h>
#include <net/addrconf.h>
#include <net/tcp.h>
#include <linux/rtnetlink.h>
#include <net/dst.h>
#include <net/dst_metadata.h>
#include <net/xfrm.h>
#include <net/netevent.h>
#include <net/netlink.h>
#include <net/nexthop.h>
#include <net/lwtunnel.h>
#include <net/ip_tunnels.h>
#include <net/l3mdev.h>
#include <net/ip.h>
#include <linux/uaccess.h>

#ifdef CONFIG_SYSCTL
#include <linux/sysctl.h>
#endif

static int ip6_rt_type_to_error(u8 fib6_type);

#define CREATE_TRACE_POINTS
#include <trace/events/fib6.h>
EXPORT_TRACEPOINT_SYMBOL_GPL(fib6_table_lookup);
#undef CREATE_TRACE_POINTS

enum rt6_nud_state {
	RT6_NUD_FAIL_HARD = -3,
	RT6_NUD_FAIL_PROBE = -2,
	RT6_NUD_FAIL_DO_RR = -1,
	RT6_NUD_SUCCEED = 1
};

static struct dst_entry	*ip6_dst_check(struct dst_entry *dst, u32 cookie);
static unsigned int	 ip6_default_advmss(const struct dst_entry *dst);
static unsigned int	 ip6_mtu(const struct dst_entry *dst);
static struct dst_entry *ip6_negative_advice(struct dst_entry *);
static void		ip6_dst_destroy(struct dst_entry *);
static void		ip6_dst_ifdown(struct dst_entry *,
				       struct net_device *dev, int how);
static int		 ip6_dst_gc(struct dst_ops *ops);

static int		ip6_pkt_discard(struct sk_buff *skb);
static int		ip6_pkt_discard_out(struct net *net, struct sock *sk, struct sk_buff *skb);
static int		ip6_pkt_prohibit(struct sk_buff *skb);
static int		ip6_pkt_prohibit_out(struct net *net, struct sock *sk, struct sk_buff *skb);
static void		ip6_link_failure(struct sk_buff *skb);
static void		ip6_rt_update_pmtu(struct dst_entry *dst, struct sock *sk,
					   struct sk_buff *skb, u32 mtu);
static void		rt6_do_redirect(struct dst_entry *dst, struct sock *sk,
					struct sk_buff *skb);
static int rt6_score_route(struct fib6_info *rt, int oif, int strict);
static size_t rt6_nlmsg_size(struct fib6_info *rt);
static int rt6_fill_node(struct net *net, struct sk_buff *skb,
			 struct fib6_info *rt, struct dst_entry *dst,
			 struct in6_addr *dest, struct in6_addr *src,
			 int iif, int type, u32 portid, u32 seq,
			 unsigned int flags);
static struct rt6_info *rt6_find_cached_rt(struct fib6_info *rt,
					   struct in6_addr *daddr,
					   struct in6_addr *saddr);

#ifdef CONFIG_IPV6_ROUTE_INFO
static struct fib6_info *rt6_add_route_info(struct net *net,
					   const struct in6_addr *prefix, int prefixlen,
					   const struct in6_addr *gwaddr,
					   struct net_device *dev,
					   unsigned int pref);
static struct fib6_info *rt6_get_route_info(struct net *net,
					   const struct in6_addr *prefix, int prefixlen,
					   const struct in6_addr *gwaddr,
					   struct net_device *dev);
#endif

struct uncached_list {
	spinlock_t		lock;
	struct list_head	head;
};

static DEFINE_PER_CPU_ALIGNED(struct uncached_list, rt6_uncached_list);

void rt6_uncached_list_add(struct rt6_info *rt)
{
	struct uncached_list *ul = raw_cpu_ptr(&rt6_uncached_list);

	rt->rt6i_uncached_list = ul;

	spin_lock_bh(&ul->lock);
	list_add_tail(&rt->rt6i_uncached, &ul->head);
	spin_unlock_bh(&ul->lock);
}

void rt6_uncached_list_del(struct rt6_info *rt)
{
	if (!list_empty(&rt->rt6i_uncached)) {
		struct uncached_list *ul = rt->rt6i_uncached_list;
		struct net *net = dev_net(rt->dst.dev);

		spin_lock_bh(&ul->lock);
		list_del(&rt->rt6i_uncached);
		atomic_dec(&net->ipv6.rt6_stats->fib_rt_uncache);
		spin_unlock_bh(&ul->lock);
	}
}

static void rt6_uncached_list_flush_dev(struct net *net, struct net_device *dev)
{
	struct net_device *loopback_dev = net->loopback_dev;
	int cpu;

	if (dev == loopback_dev)
		return;

	for_each_possible_cpu(cpu) {
		struct uncached_list *ul = per_cpu_ptr(&rt6_uncached_list, cpu);
		struct rt6_info *rt;

		spin_lock_bh(&ul->lock);
		list_for_each_entry(rt, &ul->head, rt6i_uncached) {
			struct inet6_dev *rt_idev = rt->rt6i_idev;
			struct net_device *rt_dev = rt->dst.dev;

			if (rt_idev->dev == dev) {
				rt->rt6i_idev = in6_dev_get(loopback_dev);
				in6_dev_put(rt_idev);
			}

			if (rt_dev == dev) {
				rt->dst.dev = loopback_dev;
				dev_hold(rt->dst.dev);
				dev_put(rt_dev);
			}
		}
		spin_unlock_bh(&ul->lock);
	}
}

static inline const void *choose_neigh_daddr(const struct in6_addr *p,
					     struct sk_buff *skb,
					     const void *daddr)
{
	if (!ipv6_addr_any(p))
		return (const void *) p;
	else if (skb)
		return &ipv6_hdr(skb)->daddr;
	return daddr;
}

struct neighbour *ip6_neigh_lookup(const struct in6_addr *gw,
				   struct net_device *dev,
				   struct sk_buff *skb,
				   const void *daddr)
{
	struct neighbour *n;

	daddr = choose_neigh_daddr(gw, skb, daddr);
	n = __ipv6_neigh_lookup(dev, daddr);
	if (n)
		return n;
	return neigh_create(&nd_tbl, daddr, dev);
}

static struct neighbour *ip6_dst_neigh_lookup(const struct dst_entry *dst,
					      struct sk_buff *skb,
					      const void *daddr)
{
	const struct rt6_info *rt = container_of(dst, struct rt6_info, dst);

	return ip6_neigh_lookup(&rt->rt6i_gateway, dst->dev, skb, daddr);
}

static void ip6_confirm_neigh(const struct dst_entry *dst, const void *daddr)
{
	struct net_device *dev = dst->dev;
	struct rt6_info *rt = (struct rt6_info *)dst;

	daddr = choose_neigh_daddr(&rt->rt6i_gateway, NULL, daddr);
	if (!daddr)
		return;
	if (dev->flags & (IFF_NOARP | IFF_LOOPBACK))
		return;
	if (ipv6_addr_is_multicast((const struct in6_addr *)daddr))
		return;
	__ipv6_confirm_neigh(dev, daddr);
}

static struct dst_ops ip6_dst_ops_template = {
	.family			=	AF_INET6,
	.gc			=	ip6_dst_gc,
	.gc_thresh		=	1024,
	.check			=	ip6_dst_check,
	.default_advmss		=	ip6_default_advmss,
	.mtu			=	ip6_mtu,
	.cow_metrics		=	dst_cow_metrics_generic,
	.destroy		=	ip6_dst_destroy,
	.ifdown			=	ip6_dst_ifdown,
	.negative_advice	=	ip6_negative_advice,
	.link_failure		=	ip6_link_failure,
	.update_pmtu		=	ip6_rt_update_pmtu,
	.redirect		=	rt6_do_redirect,
	.local_out		=	__ip6_local_out,
	.neigh_lookup		=	ip6_dst_neigh_lookup,
	.confirm_neigh		=	ip6_confirm_neigh,
};

static unsigned int ip6_blackhole_mtu(const struct dst_entry *dst)
{
	unsigned int mtu = dst_metric_raw(dst, RTAX_MTU);

	return mtu ? : dst->dev->mtu;
}

static void ip6_rt_blackhole_update_pmtu(struct dst_entry *dst, struct sock *sk,
					 struct sk_buff *skb, u32 mtu)
{
}

static void ip6_rt_blackhole_redirect(struct dst_entry *dst, struct sock *sk,
				      struct sk_buff *skb)
{
}

static struct dst_ops ip6_dst_blackhole_ops = {
	.family			=	AF_INET6,
	.destroy		=	ip6_dst_destroy,
	.check			=	ip6_dst_check,
	.mtu			=	ip6_blackhole_mtu,
	.default_advmss		=	ip6_default_advmss,
	.update_pmtu		=	ip6_rt_blackhole_update_pmtu,
	.redirect		=	ip6_rt_blackhole_redirect,
	.cow_metrics		=	dst_cow_metrics_generic,
	.neigh_lookup		=	ip6_dst_neigh_lookup,
};

static const u32 ip6_template_metrics[RTAX_MAX] = {
	[RTAX_HOPLIMIT - 1] = 0,
};

static const struct fib6_info fib6_null_entry_template = {
	.fib6_flags	= (RTF_REJECT | RTF_NONEXTHOP),
	.fib6_protocol  = RTPROT_KERNEL,
	.fib6_metric	= ~(u32)0,
	.fib6_ref	= ATOMIC_INIT(1),
	.fib6_type	= RTN_UNREACHABLE,
	.fib6_metrics	= (struct dst_metrics *)&dst_default_metrics,
};

static const struct rt6_info ip6_null_entry_template = {
	.dst = {
		.__refcnt	= ATOMIC_INIT(1),
		.__use		= 1,
		.obsolete	= DST_OBSOLETE_FORCE_CHK,
		.error		= -ENETUNREACH,
		.input		= ip6_pkt_discard,
		.output		= ip6_pkt_discard_out,
	},
	.rt6i_flags	= (RTF_REJECT | RTF_NONEXTHOP),
};

#ifdef CONFIG_IPV6_MULTIPLE_TABLES

static const struct rt6_info ip6_prohibit_entry_template = {
	.dst = {
		.__refcnt	= ATOMIC_INIT(1),
		.__use		= 1,
		.obsolete	= DST_OBSOLETE_FORCE_CHK,
		.error		= -EACCES,
		.input		= ip6_pkt_prohibit,
		.output		= ip6_pkt_prohibit_out,
	},
	.rt6i_flags	= (RTF_REJECT | RTF_NONEXTHOP),
};

static const struct rt6_info ip6_blk_hole_entry_template = {
	.dst = {
		.__refcnt	= ATOMIC_INIT(1),
		.__use		= 1,
		.obsolete	= DST_OBSOLETE_FORCE_CHK,
		.error		= -EINVAL,
		.input		= dst_discard,
		.output		= dst_discard_out,
	},
	.rt6i_flags	= (RTF_REJECT | RTF_NONEXTHOP),
};

#endif

static void rt6_info_init(struct rt6_info *rt)
{
	struct dst_entry *dst = &rt->dst;

	memset(dst + 1, 0, sizeof(*rt) - sizeof(*dst));
	INIT_LIST_HEAD(&rt->rt6i_uncached);
}

/* allocate dst with ip6_dst_ops */
struct rt6_info *ip6_dst_alloc(struct net *net, struct net_device *dev,
			       int flags)
{
	struct rt6_info *rt = dst_alloc(&net->ipv6.ip6_dst_ops, dev,
					1, DST_OBSOLETE_FORCE_CHK, flags);

	if (rt) {
		rt6_info_init(rt);
		atomic_inc(&net->ipv6.rt6_stats->fib_rt_alloc);
	}

	return rt;
}
EXPORT_SYMBOL(ip6_dst_alloc);

static void ip6_dst_destroy(struct dst_entry *dst)
{
	struct rt6_info *rt = (struct rt6_info *)dst;
	struct fib6_info *from;
	struct inet6_dev *idev;

	dst_destroy_metrics_generic(dst);
	rt6_uncached_list_del(rt);

	idev = rt->rt6i_idev;
	if (idev) {
		rt->rt6i_idev = NULL;
		in6_dev_put(idev);
	}

	rcu_read_lock();
	from = rcu_dereference(rt->from);
	rcu_assign_pointer(rt->from, NULL);
	fib6_info_release(from);
	rcu_read_unlock();
}

static void ip6_dst_ifdown(struct dst_entry *dst, struct net_device *dev,
			   int how)
{
	struct rt6_info *rt = (struct rt6_info *)dst;
	struct inet6_dev *idev = rt->rt6i_idev;
	struct net_device *loopback_dev =
		dev_net(dev)->loopback_dev;

	if (idev && idev->dev != loopback_dev) {
		struct inet6_dev *loopback_idev = in6_dev_get(loopback_dev);
		if (loopback_idev) {
			rt->rt6i_idev = loopback_idev;
			in6_dev_put(idev);
		}
	}
}

static bool __rt6_check_expired(const struct rt6_info *rt)
{
	if (rt->rt6i_flags & RTF_EXPIRES)
		return time_after(jiffies, rt->dst.expires);
	else
		return false;
}

static bool rt6_check_expired(const struct rt6_info *rt)
{
	struct fib6_info *from;

	from = rcu_dereference(rt->from);

	if (rt->rt6i_flags & RTF_EXPIRES) {
		if (time_after(jiffies, rt->dst.expires))
			return true;
	} else if (from) {
		return rt->dst.obsolete != DST_OBSOLETE_FORCE_CHK ||
			fib6_check_expired(from);
	}
	return false;
}

struct fib6_info *fib6_multipath_select(const struct net *net,
					struct fib6_info *match,
					struct flowi6 *fl6, int oif,
					const struct sk_buff *skb,
					int strict)
{
	struct fib6_info *sibling, *next_sibling;

	/* We might have already computed the hash for ICMPv6 errors. In such
	 * case it will always be non-zero. Otherwise now is the time to do it.
	 */
	if (!fl6->mp_hash)
		fl6->mp_hash = rt6_multipath_hash(net, fl6, skb, NULL);

	if (fl6->mp_hash <= atomic_read(&match->fib6_nh.nh_upper_bound))
		return match;

	list_for_each_entry_safe(sibling, next_sibling, &match->fib6_siblings,
				 fib6_siblings) {
		int nh_upper_bound;

		nh_upper_bound = atomic_read(&sibling->fib6_nh.nh_upper_bound);
		if (fl6->mp_hash > nh_upper_bound)
			continue;
		if (rt6_score_route(sibling, oif, strict) < 0)
			break;
		match = sibling;
		break;
	}

	return match;
}

/*
 *	Route lookup. rcu_read_lock() should be held.
 */

static inline struct fib6_info *rt6_device_match(struct net *net,
						 struct fib6_info *rt,
						    const struct in6_addr *saddr,
						    int oif,
						    int flags)
{
	struct fib6_info *sprt;

	if (!oif && ipv6_addr_any(saddr) &&
	    !(rt->fib6_nh.nh_flags & RTNH_F_DEAD))
		return rt;

	for (sprt = rt; sprt; sprt = rcu_dereference(sprt->fib6_next)) {
		const struct net_device *dev = sprt->fib6_nh.nh_dev;

		if (sprt->fib6_nh.nh_flags & RTNH_F_DEAD)
			continue;

		if (oif) {
			if (dev->ifindex == oif)
				return sprt;
		} else {
			if (ipv6_chk_addr(net, saddr, dev,
					  flags & RT6_LOOKUP_F_IFACE))
				return sprt;
		}
	}

	if (oif && flags & RT6_LOOKUP_F_IFACE)
		return net->ipv6.fib6_null_entry;

	return rt->fib6_nh.nh_flags & RTNH_F_DEAD ? net->ipv6.fib6_null_entry : rt;
}

#ifdef CONFIG_IPV6_ROUTER_PREF
struct __rt6_probe_work {
	struct work_struct work;
	struct in6_addr target;
	struct net_device *dev;
};

static void rt6_probe_deferred(struct work_struct *w)
{
	struct in6_addr mcaddr;
	struct __rt6_probe_work *work =
		container_of(w, struct __rt6_probe_work, work);

	addrconf_addr_solict_mult(&work->target, &mcaddr);
	ndisc_send_ns(work->dev, &work->target, &mcaddr, NULL, 0);
	dev_put(work->dev);
	kfree(work);
}

static void rt6_probe(struct fib6_info *rt)
{
	struct __rt6_probe_work *work;
	const struct in6_addr *nh_gw;
	struct neighbour *neigh;
	struct net_device *dev;

	/*
	 * Okay, this does not seem to be appropriate
	 * for now, however, we need to check if it
	 * is really so; aka Router Reachability Probing.
	 *
	 * Router Reachability Probe MUST be rate-limited
	 * to no more than one per minute.
	 */
	if (!rt || !(rt->fib6_flags & RTF_GATEWAY))
		return;

	nh_gw = &rt->fib6_nh.nh_gw;
	dev = rt->fib6_nh.nh_dev;
	rcu_read_lock_bh();
	neigh = __ipv6_neigh_lookup_noref(dev, nh_gw);
	if (neigh) {
		struct inet6_dev *idev;

		if (neigh->nud_state & NUD_VALID)
			goto out;

		idev = __in6_dev_get(dev);
		work = NULL;
		write_lock(&neigh->lock);
		if (!(neigh->nud_state & NUD_VALID) &&
		    time_after(jiffies,
			       neigh->updated + idev->cnf.rtr_probe_interval)) {
			work = kmalloc(sizeof(*work), GFP_ATOMIC);
			if (work)
				__neigh_set_probe_once(neigh);
		}
		write_unlock(&neigh->lock);
	} else {
		work = kmalloc(sizeof(*work), GFP_ATOMIC);
	}

	if (work) {
		INIT_WORK(&work->work, rt6_probe_deferred);
		work->target = *nh_gw;
		dev_hold(dev);
		work->dev = dev;
		schedule_work(&work->work);
	}

out:
	rcu_read_unlock_bh();
}
#else
static inline void rt6_probe(struct fib6_info *rt)
{
}
#endif

/*
 * Default Router Selection (RFC 2461 6.3.6)
 */
static inline int rt6_check_dev(struct fib6_info *rt, int oif)
{
	const struct net_device *dev = rt->fib6_nh.nh_dev;

	if (!oif || dev->ifindex == oif)
		return 2;
	return 0;
}

static inline enum rt6_nud_state rt6_check_neigh(struct fib6_info *rt)
{
	enum rt6_nud_state ret = RT6_NUD_FAIL_HARD;
	struct neighbour *neigh;

	if (rt->fib6_flags & RTF_NONEXTHOP ||
	    !(rt->fib6_flags & RTF_GATEWAY))
		return RT6_NUD_SUCCEED;

	rcu_read_lock_bh();
	neigh = __ipv6_neigh_lookup_noref(rt->fib6_nh.nh_dev,
					  &rt->fib6_nh.nh_gw);
	if (neigh) {
		read_lock(&neigh->lock);
		if (neigh->nud_state & NUD_VALID)
			ret = RT6_NUD_SUCCEED;
#ifdef CONFIG_IPV6_ROUTER_PREF
		else if (!(neigh->nud_state & NUD_FAILED))
			ret = RT6_NUD_SUCCEED;
		else
			ret = RT6_NUD_FAIL_PROBE;
#endif
		read_unlock(&neigh->lock);
	} else {
		ret = IS_ENABLED(CONFIG_IPV6_ROUTER_PREF) ?
		      RT6_NUD_SUCCEED : RT6_NUD_FAIL_DO_RR;
	}
	rcu_read_unlock_bh();

	return ret;
}

static int rt6_score_route(struct fib6_info *rt, int oif, int strict)
{
	int m;

	m = rt6_check_dev(rt, oif);
	if (!m && (strict & RT6_LOOKUP_F_IFACE))
		return RT6_NUD_FAIL_HARD;
#ifdef CONFIG_IPV6_ROUTER_PREF
	m |= IPV6_DECODE_PREF(IPV6_EXTRACT_PREF(rt->fib6_flags)) << 2;
#endif
	if (strict & RT6_LOOKUP_F_REACHABLE) {
		int n = rt6_check_neigh(rt);
		if (n < 0)
			return n;
	}
	return m;
}

/* called with rc_read_lock held */
static inline bool fib6_ignore_linkdown(const struct fib6_info *f6i)
{
	const struct net_device *dev = fib6_info_nh_dev(f6i);
	bool rc = false;

	if (dev) {
		const struct inet6_dev *idev = __in6_dev_get(dev);

		rc = !!idev->cnf.ignore_routes_with_linkdown;
	}

	return rc;
}

static struct fib6_info *find_match(struct fib6_info *rt, int oif, int strict,
				   int *mpri, struct fib6_info *match,
				   bool *do_rr)
{
	int m;
	bool match_do_rr = false;

	if (rt->fib6_nh.nh_flags & RTNH_F_DEAD)
		goto out;

	if (fib6_ignore_linkdown(rt) &&
	    rt->fib6_nh.nh_flags & RTNH_F_LINKDOWN &&
	    !(strict & RT6_LOOKUP_F_IGNORE_LINKSTATE))
		goto out;

	if (fib6_check_expired(rt))
		goto out;

	m = rt6_score_route(rt, oif, strict);
	if (m == RT6_NUD_FAIL_DO_RR) {
		match_do_rr = true;
		m = 0; /* lowest valid score */
	} else if (m == RT6_NUD_FAIL_HARD) {
		goto out;
	}

	if (strict & RT6_LOOKUP_F_REACHABLE)
		rt6_probe(rt);

	/* note that m can be RT6_NUD_FAIL_PROBE at this point */
	if (m > *mpri) {
		*do_rr = match_do_rr;
		*mpri = m;
		match = rt;
	}
out:
	return match;
}

static struct fib6_info *find_rr_leaf(struct fib6_node *fn,
				     struct fib6_info *leaf,
				     struct fib6_info *rr_head,
				     u32 metric, int oif, int strict,
				     bool *do_rr)
{
	struct fib6_info *rt, *match, *cont;
	int mpri = -1;

	match = NULL;
	cont = NULL;
	for (rt = rr_head; rt; rt = rcu_dereference(rt->fib6_next)) {
		if (rt->fib6_metric != metric) {
			cont = rt;
			break;
		}

		match = find_match(rt, oif, strict, &mpri, match, do_rr);
	}

	for (rt = leaf; rt && rt != rr_head;
	     rt = rcu_dereference(rt->fib6_next)) {
		if (rt->fib6_metric != metric) {
			cont = rt;
			break;
		}

		match = find_match(rt, oif, strict, &mpri, match, do_rr);
	}

	if (match || !cont)
		return match;

	for (rt = cont; rt; rt = rcu_dereference(rt->fib6_next))
		match = find_match(rt, oif, strict, &mpri, match, do_rr);

	return match;
}

static struct fib6_info *rt6_select(struct net *net, struct fib6_node *fn,
				   int oif, int strict)
{
	struct fib6_info *leaf = rcu_dereference(fn->leaf);
	struct fib6_info *match, *rt0;
	bool do_rr = false;
	int key_plen;

	if (!leaf || leaf == net->ipv6.fib6_null_entry)
		return net->ipv6.fib6_null_entry;

	rt0 = rcu_dereference(fn->rr_ptr);
	if (!rt0)
		rt0 = leaf;

	/* Double check to make sure fn is not an intermediate node
	 * and fn->leaf does not points to its child's leaf
	 * (This might happen if all routes under fn are deleted from
	 * the tree and fib6_repair_tree() is called on the node.)
	 */
	key_plen = rt0->fib6_dst.plen;
#ifdef CONFIG_IPV6_SUBTREES
	if (rt0->fib6_src.plen)
		key_plen = rt0->fib6_src.plen;
#endif
	if (fn->fn_bit != key_plen)
		return net->ipv6.fib6_null_entry;

	match = find_rr_leaf(fn, leaf, rt0, rt0->fib6_metric, oif, strict,
			     &do_rr);

	if (do_rr) {
		struct fib6_info *next = rcu_dereference(rt0->fib6_next);

		/* no entries matched; do round-robin */
		if (!next || next->fib6_metric != rt0->fib6_metric)
			next = leaf;

		if (next != rt0) {
			spin_lock_bh(&leaf->fib6_table->tb6_lock);
			/* make sure next is not being deleted from the tree */
			if (next->fib6_node)
				rcu_assign_pointer(fn->rr_ptr, next);
			spin_unlock_bh(&leaf->fib6_table->tb6_lock);
		}
	}

	return match ? match : net->ipv6.fib6_null_entry;
}

static bool rt6_is_gw_or_nonexthop(const struct fib6_info *rt)
{
	return (rt->fib6_flags & (RTF_NONEXTHOP | RTF_GATEWAY));
}

#ifdef CONFIG_IPV6_ROUTE_INFO
int rt6_route_rcv(struct net_device *dev, u8 *opt, int len,
		  const struct in6_addr *gwaddr)
{
	struct net *net = dev_net(dev);
	struct route_info *rinfo = (struct route_info *) opt;
	struct in6_addr prefix_buf, *prefix;
	unsigned int pref;
	unsigned long lifetime;
	struct fib6_info *rt;

	if (len < sizeof(struct route_info)) {
		return -EINVAL;
	}

	/* Sanity check for prefix_len and length */
	if (rinfo->length > 3) {
		return -EINVAL;
	} else if (rinfo->prefix_len > 128) {
		return -EINVAL;
	} else if (rinfo->prefix_len > 64) {
		if (rinfo->length < 2) {
			return -EINVAL;
		}
	} else if (rinfo->prefix_len > 0) {
		if (rinfo->length < 1) {
			return -EINVAL;
		}
	}

	pref = rinfo->route_pref;
	if (pref == ICMPV6_ROUTER_PREF_INVALID)
		return -EINVAL;

	lifetime = addrconf_timeout_fixup(ntohl(rinfo->lifetime), HZ);

	if (rinfo->length == 3)
		prefix = (struct in6_addr *)rinfo->prefix;
	else {
		/* this function is safe */
		ipv6_addr_prefix(&prefix_buf,
				 (struct in6_addr *)rinfo->prefix,
				 rinfo->prefix_len);
		prefix = &prefix_buf;
	}

	if (rinfo->prefix_len == 0)
		rt = rt6_get_dflt_router(net, gwaddr, dev);
	else
		rt = rt6_get_route_info(net, prefix, rinfo->prefix_len,
					gwaddr, dev);

	if (rt && !lifetime) {
		ip6_del_rt(net, rt);
		rt = NULL;
	}

	if (!rt && lifetime)
		rt = rt6_add_route_info(net, prefix, rinfo->prefix_len, gwaddr,
					dev, pref);
	else if (rt)
		rt->fib6_flags = RTF_ROUTEINFO |
				 (rt->fib6_flags & ~RTF_PREF_MASK) | RTF_PREF(pref);

	if (rt) {
		if (!addrconf_finite_timeout(lifetime))
			fib6_clean_expires(rt);
		else
			fib6_set_expires(rt, jiffies + HZ * lifetime);

		fib6_info_release(rt);
	}
	return 0;
}
#endif

/*
 *	Misc support functions
 */

/* called with rcu_lock held */
static struct net_device *ip6_rt_get_dev_rcu(struct fib6_info *rt)
{
	struct net_device *dev = rt->fib6_nh.nh_dev;

	if (rt->fib6_flags & (RTF_LOCAL | RTF_ANYCAST)) {
		/* for copies of local routes, dst->dev needs to be the
		 * device if it is a master device, the master device if
		 * device is enslaved, and the loopback as the default
		 */
		if (netif_is_l3_slave(dev) &&
		    !rt6_need_strict(&rt->fib6_dst.addr))
			dev = l3mdev_master_dev_rcu(dev);
		else if (!netif_is_l3_master(dev))
			dev = dev_net(dev)->loopback_dev;
		/* last case is netif_is_l3_master(dev) is true in which
		 * case we want dev returned to be dev
		 */
	}

	return dev;
}

static const int fib6_prop[RTN_MAX + 1] = {
	[RTN_UNSPEC]	= 0,
	[RTN_UNICAST]	= 0,
	[RTN_LOCAL]	= 0,
	[RTN_BROADCAST]	= 0,
	[RTN_ANYCAST]	= 0,
	[RTN_MULTICAST]	= 0,
	[RTN_BLACKHOLE]	= -EINVAL,
	[RTN_UNREACHABLE] = -EHOSTUNREACH,
	[RTN_PROHIBIT]	= -EACCES,
	[RTN_THROW]	= -EAGAIN,
	[RTN_NAT]	= -EINVAL,
	[RTN_XRESOLVE]	= -EINVAL,
};

static int ip6_rt_type_to_error(u8 fib6_type)
{
	return fib6_prop[fib6_type];
}

static unsigned short fib6_info_dst_flags(struct fib6_info *rt)
{
	unsigned short flags = 0;

	if (rt->dst_nocount)
		flags |= DST_NOCOUNT;
	if (rt->dst_nopolicy)
		flags |= DST_NOPOLICY;
	if (rt->dst_host)
		flags |= DST_HOST;

	return flags;
}

static void ip6_rt_init_dst_reject(struct rt6_info *rt, struct fib6_info *ort)
{
	rt->dst.error = ip6_rt_type_to_error(ort->fib6_type);

	switch (ort->fib6_type) {
	case RTN_BLACKHOLE:
		rt->dst.output = dst_discard_out;
		rt->dst.input = dst_discard;
		break;
	case RTN_PROHIBIT:
		rt->dst.output = ip6_pkt_prohibit_out;
		rt->dst.input = ip6_pkt_prohibit;
		break;
	case RTN_THROW:
	case RTN_UNREACHABLE:
	default:
		rt->dst.output = ip6_pkt_discard_out;
		rt->dst.input = ip6_pkt_discard;
		break;
	}
}

static void ip6_rt_init_dst(struct rt6_info *rt, struct fib6_info *ort)
{
	rt->dst.flags |= fib6_info_dst_flags(ort);

	if (ort->fib6_flags & RTF_REJECT) {
		ip6_rt_init_dst_reject(rt, ort);
		return;
	}

	rt->dst.error = 0;
	rt->dst.output = ip6_output;

	if (ort->fib6_type == RTN_LOCAL) {
		rt->dst.input = ip6_input;
	} else if (ipv6_addr_type(&ort->fib6_dst.addr) & IPV6_ADDR_MULTICAST) {
		rt->dst.input = ip6_mc_input;
	} else {
		rt->dst.input = ip6_forward;
	}

	if (ort->fib6_nh.nh_lwtstate) {
		rt->dst.lwtstate = lwtstate_get(ort->fib6_nh.nh_lwtstate);
		lwtunnel_set_redirect(&rt->dst);
	}

	rt->dst.lastuse = jiffies;
}

<<<<<<< HEAD
static void rt6_set_from(struct rt6_info *rt, struct fib6_info *from)
{
	rt->rt6i_flags &= ~RTF_EXPIRES;
	fib6_info_hold(from);
=======
/* Caller must already hold reference to @from */
static void rt6_set_from(struct rt6_info *rt, struct fib6_info *from)
{
	rt->rt6i_flags &= ~RTF_EXPIRES;
>>>>>>> 8013d1fc
	rcu_assign_pointer(rt->from, from);
	dst_init_metrics(&rt->dst, from->fib6_metrics->metrics, true);
	if (from->fib6_metrics != &dst_default_metrics) {
		rt->dst._metrics |= DST_METRICS_REFCOUNTED;
		refcount_inc(&from->fib6_metrics->refcnt);
	}
}

<<<<<<< HEAD
=======
/* Caller must already hold reference to @ort */
>>>>>>> 8013d1fc
static void ip6_rt_copy_init(struct rt6_info *rt, struct fib6_info *ort)
{
	struct net_device *dev = fib6_info_nh_dev(ort);

	ip6_rt_init_dst(rt, ort);

	rt->rt6i_dst = ort->fib6_dst;
	rt->rt6i_idev = dev ? in6_dev_get(dev) : NULL;
	rt->rt6i_gateway = ort->fib6_nh.nh_gw;
	rt->rt6i_flags = ort->fib6_flags;
	rt6_set_from(rt, ort);
#ifdef CONFIG_IPV6_SUBTREES
	rt->rt6i_src = ort->fib6_src;
#endif
	rt->rt6i_prefsrc = ort->fib6_prefsrc;
	rt->dst.lwtstate = lwtstate_get(ort->fib6_nh.nh_lwtstate);
}

static struct fib6_node* fib6_backtrack(struct fib6_node *fn,
					struct in6_addr *saddr)
{
	struct fib6_node *pn, *sn;
	while (1) {
		if (fn->fn_flags & RTN_TL_ROOT)
			return NULL;
		pn = rcu_dereference(fn->parent);
		sn = FIB6_SUBTREE(pn);
		if (sn && sn != fn)
			fn = fib6_node_lookup(sn, NULL, saddr);
		else
			fn = pn;
		if (fn->fn_flags & RTN_RTINFO)
			return fn;
	}
}

static bool ip6_hold_safe(struct net *net, struct rt6_info **prt,
			  bool null_fallback)
{
	struct rt6_info *rt = *prt;

	if (dst_hold_safe(&rt->dst))
		return true;
	if (null_fallback) {
		rt = net->ipv6.ip6_null_entry;
		dst_hold(&rt->dst);
	} else {
		rt = NULL;
	}
	*prt = rt;
	return false;
}

/* called with rcu_lock held */
static struct rt6_info *ip6_create_rt_rcu(struct fib6_info *rt)
{
	unsigned short flags = fib6_info_dst_flags(rt);
	struct net_device *dev = rt->fib6_nh.nh_dev;
	struct rt6_info *nrt;

<<<<<<< HEAD
	nrt = ip6_dst_alloc(dev_net(dev), dev, flags);
	if (nrt)
		ip6_rt_copy_init(nrt, rt);
=======
	if (!fib6_info_hold_safe(rt))
		return NULL;

	nrt = ip6_dst_alloc(dev_net(dev), dev, flags);
	if (nrt)
		ip6_rt_copy_init(nrt, rt);
	else
		fib6_info_release(rt);
>>>>>>> 8013d1fc

	return nrt;
}

static struct rt6_info *ip6_pol_route_lookup(struct net *net,
					     struct fib6_table *table,
					     struct flowi6 *fl6,
					     const struct sk_buff *skb,
					     int flags)
{
	struct fib6_info *f6i;
	struct fib6_node *fn;
	struct rt6_info *rt;

	if (fl6->flowi6_flags & FLOWI_FLAG_SKIP_NH_OIF)
		flags &= ~RT6_LOOKUP_F_IFACE;

	rcu_read_lock();
	fn = fib6_node_lookup(&table->tb6_root, &fl6->daddr, &fl6->saddr);
restart:
	f6i = rcu_dereference(fn->leaf);
	if (!f6i) {
		f6i = net->ipv6.fib6_null_entry;
	} else {
		f6i = rt6_device_match(net, f6i, &fl6->saddr,
				      fl6->flowi6_oif, flags);
		if (f6i->fib6_nsiblings && fl6->flowi6_oif == 0)
			f6i = fib6_multipath_select(net, f6i, fl6,
						    fl6->flowi6_oif, skb,
						    flags);
	}
	if (f6i == net->ipv6.fib6_null_entry) {
		fn = fib6_backtrack(fn, &fl6->saddr);
		if (fn)
			goto restart;
	}

	trace_fib6_table_lookup(net, f6i, table, fl6);

	/* Search through exception table */
	rt = rt6_find_cached_rt(f6i, &fl6->daddr, &fl6->saddr);
	if (rt) {
		if (ip6_hold_safe(net, &rt, true))
			dst_use_noref(&rt->dst, jiffies);
	} else if (f6i == net->ipv6.fib6_null_entry) {
		rt = net->ipv6.ip6_null_entry;
		dst_hold(&rt->dst);
	} else {
		rt = ip6_create_rt_rcu(f6i);
		if (!rt) {
			rt = net->ipv6.ip6_null_entry;
			dst_hold(&rt->dst);
		}
	}

	rcu_read_unlock();

	return rt;
}

struct dst_entry *ip6_route_lookup(struct net *net, struct flowi6 *fl6,
				   const struct sk_buff *skb, int flags)
{
	return fib6_rule_lookup(net, fl6, skb, flags, ip6_pol_route_lookup);
}
EXPORT_SYMBOL_GPL(ip6_route_lookup);

struct rt6_info *rt6_lookup(struct net *net, const struct in6_addr *daddr,
			    const struct in6_addr *saddr, int oif,
			    const struct sk_buff *skb, int strict)
{
	struct flowi6 fl6 = {
		.flowi6_oif = oif,
		.daddr = *daddr,
	};
	struct dst_entry *dst;
	int flags = strict ? RT6_LOOKUP_F_IFACE : 0;

	if (saddr) {
		memcpy(&fl6.saddr, saddr, sizeof(*saddr));
		flags |= RT6_LOOKUP_F_HAS_SADDR;
	}

	dst = fib6_rule_lookup(net, &fl6, skb, flags, ip6_pol_route_lookup);
	if (dst->error == 0)
		return (struct rt6_info *) dst;

	dst_release(dst);

	return NULL;
}
EXPORT_SYMBOL(rt6_lookup);

/* ip6_ins_rt is called with FREE table->tb6_lock.
 * It takes new route entry, the addition fails by any reason the
 * route is released.
 * Caller must hold dst before calling it.
 */

static int __ip6_ins_rt(struct fib6_info *rt, struct nl_info *info,
			struct netlink_ext_ack *extack)
{
	int err;
	struct fib6_table *table;

	table = rt->fib6_table;
	spin_lock_bh(&table->tb6_lock);
	err = fib6_add(&table->tb6_root, rt, info, extack);
	spin_unlock_bh(&table->tb6_lock);

	return err;
}

int ip6_ins_rt(struct net *net, struct fib6_info *rt)
{
	struct nl_info info = {	.nl_net = net, };

	return __ip6_ins_rt(rt, &info, NULL);
}

static struct rt6_info *ip6_rt_cache_alloc(struct fib6_info *ort,
					   const struct in6_addr *daddr,
					   const struct in6_addr *saddr)
{
	struct net_device *dev;
	struct rt6_info *rt;

	/*
	 *	Clone the route.
	 */

<<<<<<< HEAD
	dev = ip6_rt_get_dev_rcu(ort);
	rt = ip6_dst_alloc(dev_net(dev), dev, 0);
	if (!rt)
=======
	if (!fib6_info_hold_safe(ort))
		return NULL;

	dev = ip6_rt_get_dev_rcu(ort);
	rt = ip6_dst_alloc(dev_net(dev), dev, 0);
	if (!rt) {
		fib6_info_release(ort);
>>>>>>> 8013d1fc
		return NULL;
	}

	ip6_rt_copy_init(rt, ort);
	rt->rt6i_flags |= RTF_CACHE;
	rt->dst.flags |= DST_HOST;
	rt->rt6i_dst.addr = *daddr;
	rt->rt6i_dst.plen = 128;

	if (!rt6_is_gw_or_nonexthop(ort)) {
		if (ort->fib6_dst.plen != 128 &&
		    ipv6_addr_equal(&ort->fib6_dst.addr, daddr))
			rt->rt6i_flags |= RTF_ANYCAST;
#ifdef CONFIG_IPV6_SUBTREES
		if (rt->rt6i_src.plen && saddr) {
			rt->rt6i_src.addr = *saddr;
			rt->rt6i_src.plen = 128;
		}
#endif
	}

	return rt;
}

static struct rt6_info *ip6_rt_pcpu_alloc(struct fib6_info *rt)
{
	unsigned short flags = fib6_info_dst_flags(rt);
	struct net_device *dev;
	struct rt6_info *pcpu_rt;

	if (!fib6_info_hold_safe(rt))
		return NULL;

	rcu_read_lock();
	dev = ip6_rt_get_dev_rcu(rt);
	pcpu_rt = ip6_dst_alloc(dev_net(dev), dev, flags);
	rcu_read_unlock();
	if (!pcpu_rt) {
		fib6_info_release(rt);
		return NULL;
	}
	ip6_rt_copy_init(pcpu_rt, rt);
	pcpu_rt->rt6i_flags |= RTF_PCPU;
	return pcpu_rt;
}

/* It should be called with rcu_read_lock() acquired */
static struct rt6_info *rt6_get_pcpu_route(struct fib6_info *rt)
{
	struct rt6_info *pcpu_rt, **p;

	p = this_cpu_ptr(rt->rt6i_pcpu);
	pcpu_rt = *p;

	if (pcpu_rt)
		ip6_hold_safe(NULL, &pcpu_rt, false);

	return pcpu_rt;
}

static struct rt6_info *rt6_make_pcpu_route(struct net *net,
					    struct fib6_info *rt)
{
	struct rt6_info *pcpu_rt, *prev, **p;

	pcpu_rt = ip6_rt_pcpu_alloc(rt);
	if (!pcpu_rt) {
		dst_hold(&net->ipv6.ip6_null_entry->dst);
		return net->ipv6.ip6_null_entry;
	}

	dst_hold(&pcpu_rt->dst);
	p = this_cpu_ptr(rt->rt6i_pcpu);
	prev = cmpxchg(p, NULL, pcpu_rt);
	BUG_ON(prev);

	return pcpu_rt;
}

/* exception hash table implementation
 */
static DEFINE_SPINLOCK(rt6_exception_lock);

/* Remove rt6_ex from hash table and free the memory
 * Caller must hold rt6_exception_lock
 */
static void rt6_remove_exception(struct rt6_exception_bucket *bucket,
				 struct rt6_exception *rt6_ex)
{
	struct net *net;

	if (!bucket || !rt6_ex)
		return;

	net = dev_net(rt6_ex->rt6i->dst.dev);
	hlist_del_rcu(&rt6_ex->hlist);
	dst_release(&rt6_ex->rt6i->dst);
	kfree_rcu(rt6_ex, rcu);
	WARN_ON_ONCE(!bucket->depth);
	bucket->depth--;
	net->ipv6.rt6_stats->fib_rt_cache--;
}

/* Remove oldest rt6_ex in bucket and free the memory
 * Caller must hold rt6_exception_lock
 */
static void rt6_exception_remove_oldest(struct rt6_exception_bucket *bucket)
{
	struct rt6_exception *rt6_ex, *oldest = NULL;

	if (!bucket)
		return;

	hlist_for_each_entry(rt6_ex, &bucket->chain, hlist) {
		if (!oldest || time_before(rt6_ex->stamp, oldest->stamp))
			oldest = rt6_ex;
	}
	rt6_remove_exception(bucket, oldest);
}

static u32 rt6_exception_hash(const struct in6_addr *dst,
			      const struct in6_addr *src)
{
	static u32 seed __read_mostly;
	u32 val;

	net_get_random_once(&seed, sizeof(seed));
	val = jhash(dst, sizeof(*dst), seed);

#ifdef CONFIG_IPV6_SUBTREES
	if (src)
		val = jhash(src, sizeof(*src), val);
#endif
	return hash_32(val, FIB6_EXCEPTION_BUCKET_SIZE_SHIFT);
}

/* Helper function to find the cached rt in the hash table
 * and update bucket pointer to point to the bucket for this
 * (daddr, saddr) pair
 * Caller must hold rt6_exception_lock
 */
static struct rt6_exception *
__rt6_find_exception_spinlock(struct rt6_exception_bucket **bucket,
			      const struct in6_addr *daddr,
			      const struct in6_addr *saddr)
{
	struct rt6_exception *rt6_ex;
	u32 hval;

	if (!(*bucket) || !daddr)
		return NULL;

	hval = rt6_exception_hash(daddr, saddr);
	*bucket += hval;

	hlist_for_each_entry(rt6_ex, &(*bucket)->chain, hlist) {
		struct rt6_info *rt6 = rt6_ex->rt6i;
		bool matched = ipv6_addr_equal(daddr, &rt6->rt6i_dst.addr);

#ifdef CONFIG_IPV6_SUBTREES
		if (matched && saddr)
			matched = ipv6_addr_equal(saddr, &rt6->rt6i_src.addr);
#endif
		if (matched)
			return rt6_ex;
	}
	return NULL;
}

/* Helper function to find the cached rt in the hash table
 * and update bucket pointer to point to the bucket for this
 * (daddr, saddr) pair
 * Caller must hold rcu_read_lock()
 */
static struct rt6_exception *
__rt6_find_exception_rcu(struct rt6_exception_bucket **bucket,
			 const struct in6_addr *daddr,
			 const struct in6_addr *saddr)
{
	struct rt6_exception *rt6_ex;
	u32 hval;

	WARN_ON_ONCE(!rcu_read_lock_held());

	if (!(*bucket) || !daddr)
		return NULL;

	hval = rt6_exception_hash(daddr, saddr);
	*bucket += hval;

	hlist_for_each_entry_rcu(rt6_ex, &(*bucket)->chain, hlist) {
		struct rt6_info *rt6 = rt6_ex->rt6i;
		bool matched = ipv6_addr_equal(daddr, &rt6->rt6i_dst.addr);

#ifdef CONFIG_IPV6_SUBTREES
		if (matched && saddr)
			matched = ipv6_addr_equal(saddr, &rt6->rt6i_src.addr);
#endif
		if (matched)
			return rt6_ex;
	}
	return NULL;
}

static unsigned int fib6_mtu(const struct fib6_info *rt)
{
	unsigned int mtu;

	if (rt->fib6_pmtu) {
		mtu = rt->fib6_pmtu;
	} else {
		struct net_device *dev = fib6_info_nh_dev(rt);
		struct inet6_dev *idev;

		rcu_read_lock();
		idev = __in6_dev_get(dev);
		mtu = idev->cnf.mtu6;
		rcu_read_unlock();
	}

	mtu = min_t(unsigned int, mtu, IP6_MAX_MTU);

	return mtu - lwtunnel_headroom(rt->fib6_nh.nh_lwtstate, mtu);
}

static int rt6_insert_exception(struct rt6_info *nrt,
				struct fib6_info *ort)
{
	struct net *net = dev_net(nrt->dst.dev);
	struct rt6_exception_bucket *bucket;
	struct in6_addr *src_key = NULL;
	struct rt6_exception *rt6_ex;
	int err = 0;

	spin_lock_bh(&rt6_exception_lock);

	if (ort->exception_bucket_flushed) {
		err = -EINVAL;
		goto out;
	}

	bucket = rcu_dereference_protected(ort->rt6i_exception_bucket,
					lockdep_is_held(&rt6_exception_lock));
	if (!bucket) {
		bucket = kcalloc(FIB6_EXCEPTION_BUCKET_SIZE, sizeof(*bucket),
				 GFP_ATOMIC);
		if (!bucket) {
			err = -ENOMEM;
			goto out;
		}
		rcu_assign_pointer(ort->rt6i_exception_bucket, bucket);
	}

#ifdef CONFIG_IPV6_SUBTREES
	/* rt6i_src.plen != 0 indicates ort is in subtree
	 * and exception table is indexed by a hash of
	 * both rt6i_dst and rt6i_src.
	 * Otherwise, the exception table is indexed by
	 * a hash of only rt6i_dst.
	 */
	if (ort->fib6_src.plen)
		src_key = &nrt->rt6i_src.addr;
#endif

	/* Update rt6i_prefsrc as it could be changed
	 * in rt6_remove_prefsrc()
	 */
	nrt->rt6i_prefsrc = ort->fib6_prefsrc;
	/* rt6_mtu_change() might lower mtu on ort.
	 * Only insert this exception route if its mtu
	 * is less than ort's mtu value.
	 */
	if (dst_metric_raw(&nrt->dst, RTAX_MTU) >= fib6_mtu(ort)) {
		err = -EINVAL;
		goto out;
	}

	rt6_ex = __rt6_find_exception_spinlock(&bucket, &nrt->rt6i_dst.addr,
					       src_key);
	if (rt6_ex)
		rt6_remove_exception(bucket, rt6_ex);

	rt6_ex = kzalloc(sizeof(*rt6_ex), GFP_ATOMIC);
	if (!rt6_ex) {
		err = -ENOMEM;
		goto out;
	}
	rt6_ex->rt6i = nrt;
	rt6_ex->stamp = jiffies;
	hlist_add_head_rcu(&rt6_ex->hlist, &bucket->chain);
	bucket->depth++;
	net->ipv6.rt6_stats->fib_rt_cache++;

	if (bucket->depth > FIB6_MAX_DEPTH)
		rt6_exception_remove_oldest(bucket);

out:
	spin_unlock_bh(&rt6_exception_lock);

	/* Update fn->fn_sernum to invalidate all cached dst */
	if (!err) {
		spin_lock_bh(&ort->fib6_table->tb6_lock);
		fib6_update_sernum(net, ort);
		spin_unlock_bh(&ort->fib6_table->tb6_lock);
		fib6_force_start_gc(net);
	}

	return err;
}

void rt6_flush_exceptions(struct fib6_info *rt)
{
	struct rt6_exception_bucket *bucket;
	struct rt6_exception *rt6_ex;
	struct hlist_node *tmp;
	int i;

	spin_lock_bh(&rt6_exception_lock);
	/* Prevent rt6_insert_exception() to recreate the bucket list */
	rt->exception_bucket_flushed = 1;

	bucket = rcu_dereference_protected(rt->rt6i_exception_bucket,
				    lockdep_is_held(&rt6_exception_lock));
	if (!bucket)
		goto out;

	for (i = 0; i < FIB6_EXCEPTION_BUCKET_SIZE; i++) {
		hlist_for_each_entry_safe(rt6_ex, tmp, &bucket->chain, hlist)
			rt6_remove_exception(bucket, rt6_ex);
		WARN_ON_ONCE(bucket->depth);
		bucket++;
	}

out:
	spin_unlock_bh(&rt6_exception_lock);
}

/* Find cached rt in the hash table inside passed in rt
 * Caller has to hold rcu_read_lock()
 */
static struct rt6_info *rt6_find_cached_rt(struct fib6_info *rt,
					   struct in6_addr *daddr,
					   struct in6_addr *saddr)
{
	struct rt6_exception_bucket *bucket;
	struct in6_addr *src_key = NULL;
	struct rt6_exception *rt6_ex;
	struct rt6_info *res = NULL;

	bucket = rcu_dereference(rt->rt6i_exception_bucket);

#ifdef CONFIG_IPV6_SUBTREES
	/* rt6i_src.plen != 0 indicates rt is in subtree
	 * and exception table is indexed by a hash of
	 * both rt6i_dst and rt6i_src.
	 * Otherwise, the exception table is indexed by
	 * a hash of only rt6i_dst.
	 */
	if (rt->fib6_src.plen)
		src_key = saddr;
#endif
	rt6_ex = __rt6_find_exception_rcu(&bucket, daddr, src_key);

	if (rt6_ex && !rt6_check_expired(rt6_ex->rt6i))
		res = rt6_ex->rt6i;

	return res;
}

/* Remove the passed in cached rt from the hash table that contains it */
static int rt6_remove_exception_rt(struct rt6_info *rt)
{
	struct rt6_exception_bucket *bucket;
	struct in6_addr *src_key = NULL;
	struct rt6_exception *rt6_ex;
	struct fib6_info *from;
	int err;

	from = rcu_dereference(rt->from);
	if (!from ||
	    !(rt->rt6i_flags & RTF_CACHE))
		return -EINVAL;

	if (!rcu_access_pointer(from->rt6i_exception_bucket))
		return -ENOENT;

	spin_lock_bh(&rt6_exception_lock);
	bucket = rcu_dereference_protected(from->rt6i_exception_bucket,
				    lockdep_is_held(&rt6_exception_lock));
#ifdef CONFIG_IPV6_SUBTREES
	/* rt6i_src.plen != 0 indicates 'from' is in subtree
	 * and exception table is indexed by a hash of
	 * both rt6i_dst and rt6i_src.
	 * Otherwise, the exception table is indexed by
	 * a hash of only rt6i_dst.
	 */
	if (from->fib6_src.plen)
		src_key = &rt->rt6i_src.addr;
#endif
	rt6_ex = __rt6_find_exception_spinlock(&bucket,
					       &rt->rt6i_dst.addr,
					       src_key);
	if (rt6_ex) {
		rt6_remove_exception(bucket, rt6_ex);
		err = 0;
	} else {
		err = -ENOENT;
	}

	spin_unlock_bh(&rt6_exception_lock);
	return err;
}

/* Find rt6_ex which contains the passed in rt cache and
 * refresh its stamp
 */
static void rt6_update_exception_stamp_rt(struct rt6_info *rt)
{
	struct rt6_exception_bucket *bucket;
	struct fib6_info *from = rt->from;
	struct in6_addr *src_key = NULL;
	struct rt6_exception *rt6_ex;

	if (!from ||
	    !(rt->rt6i_flags & RTF_CACHE))
		return;

	rcu_read_lock();
	bucket = rcu_dereference(from->rt6i_exception_bucket);

#ifdef CONFIG_IPV6_SUBTREES
	/* rt6i_src.plen != 0 indicates 'from' is in subtree
	 * and exception table is indexed by a hash of
	 * both rt6i_dst and rt6i_src.
	 * Otherwise, the exception table is indexed by
	 * a hash of only rt6i_dst.
	 */
	if (from->fib6_src.plen)
		src_key = &rt->rt6i_src.addr;
#endif
	rt6_ex = __rt6_find_exception_rcu(&bucket,
					  &rt->rt6i_dst.addr,
					  src_key);
	if (rt6_ex)
		rt6_ex->stamp = jiffies;

	rcu_read_unlock();
}

static void rt6_exceptions_remove_prefsrc(struct fib6_info *rt)
{
	struct rt6_exception_bucket *bucket;
	struct rt6_exception *rt6_ex;
	int i;

	bucket = rcu_dereference_protected(rt->rt6i_exception_bucket,
					lockdep_is_held(&rt6_exception_lock));

	if (bucket) {
		for (i = 0; i < FIB6_EXCEPTION_BUCKET_SIZE; i++) {
			hlist_for_each_entry(rt6_ex, &bucket->chain, hlist) {
				rt6_ex->rt6i->rt6i_prefsrc.plen = 0;
			}
			bucket++;
		}
	}
}

static bool rt6_mtu_change_route_allowed(struct inet6_dev *idev,
					 struct rt6_info *rt, int mtu)
{
	/* If the new MTU is lower than the route PMTU, this new MTU will be the
	 * lowest MTU in the path: always allow updating the route PMTU to
	 * reflect PMTU decreases.
	 *
	 * If the new MTU is higher, and the route PMTU is equal to the local
	 * MTU, this means the old MTU is the lowest in the path, so allow
	 * updating it: if other nodes now have lower MTUs, PMTU discovery will
	 * handle this.
	 */

	if (dst_mtu(&rt->dst) >= mtu)
		return true;

	if (dst_mtu(&rt->dst) == idev->cnf.mtu6)
		return true;

	return false;
}

static void rt6_exceptions_update_pmtu(struct inet6_dev *idev,
				       struct fib6_info *rt, int mtu)
{
	struct rt6_exception_bucket *bucket;
	struct rt6_exception *rt6_ex;
	int i;

	bucket = rcu_dereference_protected(rt->rt6i_exception_bucket,
					lockdep_is_held(&rt6_exception_lock));

	if (!bucket)
		return;

	for (i = 0; i < FIB6_EXCEPTION_BUCKET_SIZE; i++) {
		hlist_for_each_entry(rt6_ex, &bucket->chain, hlist) {
			struct rt6_info *entry = rt6_ex->rt6i;

			/* For RTF_CACHE with rt6i_pmtu == 0 (i.e. a redirected
			 * route), the metrics of its rt->from have already
			 * been updated.
			 */
			if (dst_metric_raw(&entry->dst, RTAX_MTU) &&
			    rt6_mtu_change_route_allowed(idev, entry, mtu))
				dst_metric_set(&entry->dst, RTAX_MTU, mtu);
		}
		bucket++;
	}
}

#define RTF_CACHE_GATEWAY	(RTF_GATEWAY | RTF_CACHE)

static void rt6_exceptions_clean_tohost(struct fib6_info *rt,
					struct in6_addr *gateway)
{
	struct rt6_exception_bucket *bucket;
	struct rt6_exception *rt6_ex;
	struct hlist_node *tmp;
	int i;

	if (!rcu_access_pointer(rt->rt6i_exception_bucket))
		return;

	spin_lock_bh(&rt6_exception_lock);
	bucket = rcu_dereference_protected(rt->rt6i_exception_bucket,
				     lockdep_is_held(&rt6_exception_lock));

	if (bucket) {
		for (i = 0; i < FIB6_EXCEPTION_BUCKET_SIZE; i++) {
			hlist_for_each_entry_safe(rt6_ex, tmp,
						  &bucket->chain, hlist) {
				struct rt6_info *entry = rt6_ex->rt6i;

				if ((entry->rt6i_flags & RTF_CACHE_GATEWAY) ==
				    RTF_CACHE_GATEWAY &&
				    ipv6_addr_equal(gateway,
						    &entry->rt6i_gateway)) {
					rt6_remove_exception(bucket, rt6_ex);
				}
			}
			bucket++;
		}
	}

	spin_unlock_bh(&rt6_exception_lock);
}

static void rt6_age_examine_exception(struct rt6_exception_bucket *bucket,
				      struct rt6_exception *rt6_ex,
				      struct fib6_gc_args *gc_args,
				      unsigned long now)
{
	struct rt6_info *rt = rt6_ex->rt6i;

	/* we are pruning and obsoleting aged-out and non gateway exceptions
	 * even if others have still references to them, so that on next
	 * dst_check() such references can be dropped.
	 * EXPIRES exceptions - e.g. pmtu-generated ones are pruned when
	 * expired, independently from their aging, as per RFC 8201 section 4
	 */
	if (!(rt->rt6i_flags & RTF_EXPIRES)) {
		if (time_after_eq(now, rt->dst.lastuse + gc_args->timeout)) {
			RT6_TRACE("aging clone %p\n", rt);
			rt6_remove_exception(bucket, rt6_ex);
			return;
		}
	} else if (time_after(jiffies, rt->dst.expires)) {
		RT6_TRACE("purging expired route %p\n", rt);
		rt6_remove_exception(bucket, rt6_ex);
		return;
	}

	if (rt->rt6i_flags & RTF_GATEWAY) {
		struct neighbour *neigh;
		__u8 neigh_flags = 0;

		neigh = __ipv6_neigh_lookup_noref(rt->dst.dev, &rt->rt6i_gateway);
		if (neigh)
			neigh_flags = neigh->flags;

		if (!(neigh_flags & NTF_ROUTER)) {
			RT6_TRACE("purging route %p via non-router but gateway\n",
				  rt);
			rt6_remove_exception(bucket, rt6_ex);
			return;
		}
	}

	gc_args->more++;
}

void rt6_age_exceptions(struct fib6_info *rt,
			struct fib6_gc_args *gc_args,
			unsigned long now)
{
	struct rt6_exception_bucket *bucket;
	struct rt6_exception *rt6_ex;
	struct hlist_node *tmp;
	int i;

	if (!rcu_access_pointer(rt->rt6i_exception_bucket))
		return;

	rcu_read_lock_bh();
	spin_lock(&rt6_exception_lock);
	bucket = rcu_dereference_protected(rt->rt6i_exception_bucket,
				    lockdep_is_held(&rt6_exception_lock));

	if (bucket) {
		for (i = 0; i < FIB6_EXCEPTION_BUCKET_SIZE; i++) {
			hlist_for_each_entry_safe(rt6_ex, tmp,
						  &bucket->chain, hlist) {
				rt6_age_examine_exception(bucket, rt6_ex,
							  gc_args, now);
			}
			bucket++;
		}
	}
	spin_unlock(&rt6_exception_lock);
	rcu_read_unlock_bh();
}

/* must be called with rcu lock held */
struct fib6_info *fib6_table_lookup(struct net *net, struct fib6_table *table,
				    int oif, struct flowi6 *fl6, int strict)
{
	struct fib6_node *fn, *saved_fn;
	struct fib6_info *f6i;

	fn = fib6_node_lookup(&table->tb6_root, &fl6->daddr, &fl6->saddr);
	saved_fn = fn;

	if (fl6->flowi6_flags & FLOWI_FLAG_SKIP_NH_OIF)
		oif = 0;

redo_rt6_select:
	f6i = rt6_select(net, fn, oif, strict);
	if (f6i == net->ipv6.fib6_null_entry) {
		fn = fib6_backtrack(fn, &fl6->saddr);
		if (fn)
			goto redo_rt6_select;
		else if (strict & RT6_LOOKUP_F_REACHABLE) {
			/* also consider unreachable route */
			strict &= ~RT6_LOOKUP_F_REACHABLE;
			fn = saved_fn;
			goto redo_rt6_select;
		}
	}

	trace_fib6_table_lookup(net, f6i, table, fl6);

	return f6i;
}

struct rt6_info *ip6_pol_route(struct net *net, struct fib6_table *table,
			       int oif, struct flowi6 *fl6,
			       const struct sk_buff *skb, int flags)
{
	struct fib6_info *f6i;
	struct rt6_info *rt;
	int strict = 0;

	strict |= flags & RT6_LOOKUP_F_IFACE;
	strict |= flags & RT6_LOOKUP_F_IGNORE_LINKSTATE;
	if (net->ipv6.devconf_all->forwarding == 0)
		strict |= RT6_LOOKUP_F_REACHABLE;

	rcu_read_lock();

	f6i = fib6_table_lookup(net, table, oif, fl6, strict);
	if (f6i->fib6_nsiblings)
		f6i = fib6_multipath_select(net, f6i, fl6, oif, skb, strict);

	if (f6i == net->ipv6.fib6_null_entry) {
		rt = net->ipv6.ip6_null_entry;
		rcu_read_unlock();
		dst_hold(&rt->dst);
		return rt;
	}

	/*Search through exception table */
	rt = rt6_find_cached_rt(f6i, &fl6->daddr, &fl6->saddr);
	if (rt) {
		if (ip6_hold_safe(net, &rt, true))
			dst_use_noref(&rt->dst, jiffies);

		rcu_read_unlock();
		return rt;
	} else if (unlikely((fl6->flowi6_flags & FLOWI_FLAG_KNOWN_NH) &&
			    !(f6i->fib6_flags & RTF_GATEWAY))) {
		/* Create a RTF_CACHE clone which will not be
		 * owned by the fib6 tree.  It is for the special case where
		 * the daddr in the skb during the neighbor look-up is different
		 * from the fl6->daddr used to look-up route here.
		 */
		struct rt6_info *uncached_rt;

		uncached_rt = ip6_rt_cache_alloc(f6i, &fl6->daddr, NULL);

		rcu_read_unlock();

		if (uncached_rt) {
			/* Uncached_rt's refcnt is taken during ip6_rt_cache_alloc()
			 * No need for another dst_hold()
			 */
			rt6_uncached_list_add(uncached_rt);
			atomic_inc(&net->ipv6.rt6_stats->fib_rt_uncache);
		} else {
			uncached_rt = net->ipv6.ip6_null_entry;
			dst_hold(&uncached_rt->dst);
		}

		return uncached_rt;
	} else {
		/* Get a percpu copy */

		struct rt6_info *pcpu_rt;

		local_bh_disable();
		pcpu_rt = rt6_get_pcpu_route(f6i);

		if (!pcpu_rt)
			pcpu_rt = rt6_make_pcpu_route(net, f6i);

		local_bh_enable();
		rcu_read_unlock();

		return pcpu_rt;
	}
}
EXPORT_SYMBOL_GPL(ip6_pol_route);

static struct rt6_info *ip6_pol_route_input(struct net *net,
					    struct fib6_table *table,
					    struct flowi6 *fl6,
					    const struct sk_buff *skb,
					    int flags)
{
	return ip6_pol_route(net, table, fl6->flowi6_iif, fl6, skb, flags);
}

struct dst_entry *ip6_route_input_lookup(struct net *net,
					 struct net_device *dev,
					 struct flowi6 *fl6,
					 const struct sk_buff *skb,
					 int flags)
{
	if (rt6_need_strict(&fl6->daddr) && dev->type != ARPHRD_PIMREG)
		flags |= RT6_LOOKUP_F_IFACE;

	return fib6_rule_lookup(net, fl6, skb, flags, ip6_pol_route_input);
}
EXPORT_SYMBOL_GPL(ip6_route_input_lookup);

static void ip6_multipath_l3_keys(const struct sk_buff *skb,
				  struct flow_keys *keys,
				  struct flow_keys *flkeys)
{
	const struct ipv6hdr *outer_iph = ipv6_hdr(skb);
	const struct ipv6hdr *key_iph = outer_iph;
	struct flow_keys *_flkeys = flkeys;
	const struct ipv6hdr *inner_iph;
	const struct icmp6hdr *icmph;
	struct ipv6hdr _inner_iph;
	struct icmp6hdr _icmph;

	if (likely(outer_iph->nexthdr != IPPROTO_ICMPV6))
		goto out;

	icmph = skb_header_pointer(skb, skb_transport_offset(skb),
				   sizeof(_icmph), &_icmph);
	if (!icmph)
		goto out;

	if (icmph->icmp6_type != ICMPV6_DEST_UNREACH &&
	    icmph->icmp6_type != ICMPV6_PKT_TOOBIG &&
	    icmph->icmp6_type != ICMPV6_TIME_EXCEED &&
	    icmph->icmp6_type != ICMPV6_PARAMPROB)
		goto out;

	inner_iph = skb_header_pointer(skb,
				       skb_transport_offset(skb) + sizeof(*icmph),
				       sizeof(_inner_iph), &_inner_iph);
	if (!inner_iph)
		goto out;

	key_iph = inner_iph;
	_flkeys = NULL;
out:
	if (_flkeys) {
		keys->addrs.v6addrs.src = _flkeys->addrs.v6addrs.src;
		keys->addrs.v6addrs.dst = _flkeys->addrs.v6addrs.dst;
		keys->tags.flow_label = _flkeys->tags.flow_label;
		keys->basic.ip_proto = _flkeys->basic.ip_proto;
	} else {
		keys->addrs.v6addrs.src = key_iph->saddr;
		keys->addrs.v6addrs.dst = key_iph->daddr;
		keys->tags.flow_label = ip6_flowlabel(key_iph);
		keys->basic.ip_proto = key_iph->nexthdr;
	}
}

/* if skb is set it will be used and fl6 can be NULL */
u32 rt6_multipath_hash(const struct net *net, const struct flowi6 *fl6,
		       const struct sk_buff *skb, struct flow_keys *flkeys)
{
	struct flow_keys hash_keys;
	u32 mhash;

	switch (ip6_multipath_hash_policy(net)) {
	case 0:
		memset(&hash_keys, 0, sizeof(hash_keys));
		hash_keys.control.addr_type = FLOW_DISSECTOR_KEY_IPV6_ADDRS;
		if (skb) {
			ip6_multipath_l3_keys(skb, &hash_keys, flkeys);
		} else {
			hash_keys.addrs.v6addrs.src = fl6->saddr;
			hash_keys.addrs.v6addrs.dst = fl6->daddr;
			hash_keys.tags.flow_label = (__force u32)flowi6_get_flowlabel(fl6);
			hash_keys.basic.ip_proto = fl6->flowi6_proto;
		}
		break;
	case 1:
		if (skb) {
			unsigned int flag = FLOW_DISSECTOR_F_STOP_AT_ENCAP;
			struct flow_keys keys;

			/* short-circuit if we already have L4 hash present */
			if (skb->l4_hash)
				return skb_get_hash_raw(skb) >> 1;

			memset(&hash_keys, 0, sizeof(hash_keys));

                        if (!flkeys) {
				skb_flow_dissect_flow_keys(skb, &keys, flag);
				flkeys = &keys;
			}
			hash_keys.control.addr_type = FLOW_DISSECTOR_KEY_IPV6_ADDRS;
			hash_keys.addrs.v6addrs.src = flkeys->addrs.v6addrs.src;
			hash_keys.addrs.v6addrs.dst = flkeys->addrs.v6addrs.dst;
			hash_keys.ports.src = flkeys->ports.src;
			hash_keys.ports.dst = flkeys->ports.dst;
			hash_keys.basic.ip_proto = flkeys->basic.ip_proto;
		} else {
			memset(&hash_keys, 0, sizeof(hash_keys));
			hash_keys.control.addr_type = FLOW_DISSECTOR_KEY_IPV6_ADDRS;
			hash_keys.addrs.v6addrs.src = fl6->saddr;
			hash_keys.addrs.v6addrs.dst = fl6->daddr;
			hash_keys.ports.src = fl6->fl6_sport;
			hash_keys.ports.dst = fl6->fl6_dport;
			hash_keys.basic.ip_proto = fl6->flowi6_proto;
		}
		break;
	}
	mhash = flow_hash_from_keys(&hash_keys);

	return mhash >> 1;
}

void ip6_route_input(struct sk_buff *skb)
{
	const struct ipv6hdr *iph = ipv6_hdr(skb);
	struct net *net = dev_net(skb->dev);
	int flags = RT6_LOOKUP_F_HAS_SADDR;
	struct ip_tunnel_info *tun_info;
	struct flowi6 fl6 = {
		.flowi6_iif = skb->dev->ifindex,
		.daddr = iph->daddr,
		.saddr = iph->saddr,
		.flowlabel = ip6_flowinfo(iph),
		.flowi6_mark = skb->mark,
		.flowi6_proto = iph->nexthdr,
	};
	struct flow_keys *flkeys = NULL, _flkeys;

	tun_info = skb_tunnel_info(skb);
	if (tun_info && !(tun_info->mode & IP_TUNNEL_INFO_TX))
		fl6.flowi6_tun_key.tun_id = tun_info->key.tun_id;

	if (fib6_rules_early_flow_dissect(net, skb, &fl6, &_flkeys))
		flkeys = &_flkeys;

	if (unlikely(fl6.flowi6_proto == IPPROTO_ICMPV6))
		fl6.mp_hash = rt6_multipath_hash(net, &fl6, skb, flkeys);
	skb_dst_drop(skb);
	skb_dst_set(skb,
		    ip6_route_input_lookup(net, skb->dev, &fl6, skb, flags));
}

static struct rt6_info *ip6_pol_route_output(struct net *net,
					     struct fib6_table *table,
					     struct flowi6 *fl6,
					     const struct sk_buff *skb,
					     int flags)
{
	return ip6_pol_route(net, table, fl6->flowi6_oif, fl6, skb, flags);
}

struct dst_entry *ip6_route_output_flags(struct net *net, const struct sock *sk,
					 struct flowi6 *fl6, int flags)
{
	bool any_src;

	if (rt6_need_strict(&fl6->daddr)) {
		struct dst_entry *dst;

		dst = l3mdev_link_scope_lookup(net, fl6);
		if (dst)
			return dst;
	}

	fl6->flowi6_iif = LOOPBACK_IFINDEX;

	any_src = ipv6_addr_any(&fl6->saddr);
	if ((sk && sk->sk_bound_dev_if) || rt6_need_strict(&fl6->daddr) ||
	    (fl6->flowi6_oif && any_src))
		flags |= RT6_LOOKUP_F_IFACE;

	if (!any_src)
		flags |= RT6_LOOKUP_F_HAS_SADDR;
	else if (sk)
		flags |= rt6_srcprefs2flags(inet6_sk(sk)->srcprefs);

	return fib6_rule_lookup(net, fl6, NULL, flags, ip6_pol_route_output);
}
EXPORT_SYMBOL_GPL(ip6_route_output_flags);

struct dst_entry *ip6_blackhole_route(struct net *net, struct dst_entry *dst_orig)
{
	struct rt6_info *rt, *ort = (struct rt6_info *) dst_orig;
	struct net_device *loopback_dev = net->loopback_dev;
	struct dst_entry *new = NULL;

	rt = dst_alloc(&ip6_dst_blackhole_ops, loopback_dev, 1,
		       DST_OBSOLETE_DEAD, 0);
	if (rt) {
		rt6_info_init(rt);
		atomic_inc(&net->ipv6.rt6_stats->fib_rt_alloc);

		new = &rt->dst;
		new->__use = 1;
		new->input = dst_discard;
		new->output = dst_discard_out;

		dst_copy_metrics(new, &ort->dst);

		rt->rt6i_idev = in6_dev_get(loopback_dev);
		rt->rt6i_gateway = ort->rt6i_gateway;
		rt->rt6i_flags = ort->rt6i_flags & ~RTF_PCPU;

		memcpy(&rt->rt6i_dst, &ort->rt6i_dst, sizeof(struct rt6key));
#ifdef CONFIG_IPV6_SUBTREES
		memcpy(&rt->rt6i_src, &ort->rt6i_src, sizeof(struct rt6key));
#endif
	}

	dst_release(dst_orig);
	return new ? new : ERR_PTR(-ENOMEM);
}

/*
 *	Destination cache support functions
 */

static bool fib6_check(struct fib6_info *f6i, u32 cookie)
{
	u32 rt_cookie = 0;

	if (!fib6_get_cookie_safe(f6i, &rt_cookie) || rt_cookie != cookie)
		return false;

	if (fib6_check_expired(f6i))
		return false;

	return true;
}

static struct dst_entry *rt6_check(struct rt6_info *rt,
				   struct fib6_info *from,
				   u32 cookie)
{
	u32 rt_cookie = 0;

	if ((from && !fib6_get_cookie_safe(from, &rt_cookie)) ||
	    rt_cookie != cookie)
		return NULL;

	if (rt6_check_expired(rt))
		return NULL;

	return &rt->dst;
}

static struct dst_entry *rt6_dst_from_check(struct rt6_info *rt,
					    struct fib6_info *from,
					    u32 cookie)
{
	if (!__rt6_check_expired(rt) &&
	    rt->dst.obsolete == DST_OBSOLETE_FORCE_CHK &&
	    fib6_check(from, cookie))
		return &rt->dst;
	else
		return NULL;
}

static struct dst_entry *ip6_dst_check(struct dst_entry *dst, u32 cookie)
{
	struct dst_entry *dst_ret;
	struct fib6_info *from;
	struct rt6_info *rt;

	rt = container_of(dst, struct rt6_info, dst);

	rcu_read_lock();

	/* All IPV6 dsts are created with ->obsolete set to the value
	 * DST_OBSOLETE_FORCE_CHK which forces validation calls down
	 * into this function always.
	 */

	from = rcu_dereference(rt->from);

	if (from && (rt->rt6i_flags & RTF_PCPU ||
	    unlikely(!list_empty(&rt->rt6i_uncached))))
		dst_ret = rt6_dst_from_check(rt, from, cookie);
	else
		dst_ret = rt6_check(rt, from, cookie);

	rcu_read_unlock();

	return dst_ret;
}

static struct dst_entry *ip6_negative_advice(struct dst_entry *dst)
{
	struct rt6_info *rt = (struct rt6_info *) dst;

	if (rt) {
		if (rt->rt6i_flags & RTF_CACHE) {
			rcu_read_lock();
			if (rt6_check_expired(rt)) {
				rt6_remove_exception_rt(rt);
				dst = NULL;
			}
			rcu_read_unlock();
		} else {
			dst_release(dst);
			dst = NULL;
		}
	}
	return dst;
}

static void ip6_link_failure(struct sk_buff *skb)
{
	struct rt6_info *rt;

	icmpv6_send(skb, ICMPV6_DEST_UNREACH, ICMPV6_ADDR_UNREACH, 0);

	rt = (struct rt6_info *) skb_dst(skb);
	if (rt) {
		rcu_read_lock();
		if (rt->rt6i_flags & RTF_CACHE) {
			if (dst_hold_safe(&rt->dst))
				rt6_remove_exception_rt(rt);
		} else {
			struct fib6_info *from;
			struct fib6_node *fn;

			from = rcu_dereference(rt->from);
			if (from) {
				fn = rcu_dereference(from->fib6_node);
				if (fn && (rt->rt6i_flags & RTF_DEFAULT))
					fn->fn_sernum = -1;
			}
		}
		rcu_read_unlock();
	}
}

static void rt6_update_expires(struct rt6_info *rt0, int timeout)
{
	if (!(rt0->rt6i_flags & RTF_EXPIRES)) {
		struct fib6_info *from;

		rcu_read_lock();
		from = rcu_dereference(rt0->from);
		if (from)
			rt0->dst.expires = from->expires;
		rcu_read_unlock();
	}

	dst_set_expires(&rt0->dst, timeout);
	rt0->rt6i_flags |= RTF_EXPIRES;
}

static void rt6_do_update_pmtu(struct rt6_info *rt, u32 mtu)
{
	struct net *net = dev_net(rt->dst.dev);

	dst_metric_set(&rt->dst, RTAX_MTU, mtu);
	rt->rt6i_flags |= RTF_MODIFIED;
	rt6_update_expires(rt, net->ipv6.sysctl.ip6_rt_mtu_expires);
}

static bool rt6_cache_allowed_for_pmtu(const struct rt6_info *rt)
{
	bool from_set;

	rcu_read_lock();
	from_set = !!rcu_dereference(rt->from);
	rcu_read_unlock();

	return !(rt->rt6i_flags & RTF_CACHE) &&
		(rt->rt6i_flags & RTF_PCPU || from_set);
}

static void __ip6_rt_update_pmtu(struct dst_entry *dst, const struct sock *sk,
				 const struct ipv6hdr *iph, u32 mtu)
{
	const struct in6_addr *daddr, *saddr;
	struct rt6_info *rt6 = (struct rt6_info *)dst;

	if (dst_metric_locked(dst, RTAX_MTU))
		return;

	if (iph) {
		daddr = &iph->daddr;
		saddr = &iph->saddr;
	} else if (sk) {
		daddr = &sk->sk_v6_daddr;
		saddr = &inet6_sk(sk)->saddr;
	} else {
		daddr = NULL;
		saddr = NULL;
	}
	dst_confirm_neigh(dst, daddr);
	mtu = max_t(u32, mtu, IPV6_MIN_MTU);
	if (mtu >= dst_mtu(dst))
		return;

	if (!rt6_cache_allowed_for_pmtu(rt6)) {
		rt6_do_update_pmtu(rt6, mtu);
		/* update rt6_ex->stamp for cache */
		if (rt6->rt6i_flags & RTF_CACHE)
			rt6_update_exception_stamp_rt(rt6);
	} else if (daddr) {
		struct fib6_info *from;
		struct rt6_info *nrt6;

		rcu_read_lock();
		from = rcu_dereference(rt6->from);
		nrt6 = ip6_rt_cache_alloc(from, daddr, saddr);
		if (nrt6) {
			rt6_do_update_pmtu(nrt6, mtu);
			if (rt6_insert_exception(nrt6, from))
				dst_release_immediate(&nrt6->dst);
		}
		rcu_read_unlock();
	}
}

static void ip6_rt_update_pmtu(struct dst_entry *dst, struct sock *sk,
			       struct sk_buff *skb, u32 mtu)
{
	__ip6_rt_update_pmtu(dst, sk, skb ? ipv6_hdr(skb) : NULL, mtu);
}

void ip6_update_pmtu(struct sk_buff *skb, struct net *net, __be32 mtu,
		     int oif, u32 mark, kuid_t uid)
{
	const struct ipv6hdr *iph = (struct ipv6hdr *) skb->data;
	struct dst_entry *dst;
	struct flowi6 fl6;

	memset(&fl6, 0, sizeof(fl6));
	fl6.flowi6_oif = oif;
	fl6.flowi6_mark = mark ? mark : IP6_REPLY_MARK(net, skb->mark);
	fl6.daddr = iph->daddr;
	fl6.saddr = iph->saddr;
	fl6.flowlabel = ip6_flowinfo(iph);
	fl6.flowi6_uid = uid;

	dst = ip6_route_output(net, NULL, &fl6);
	if (!dst->error)
		__ip6_rt_update_pmtu(dst, NULL, iph, ntohl(mtu));
	dst_release(dst);
}
EXPORT_SYMBOL_GPL(ip6_update_pmtu);

void ip6_sk_update_pmtu(struct sk_buff *skb, struct sock *sk, __be32 mtu)
{
	struct dst_entry *dst;

	ip6_update_pmtu(skb, sock_net(sk), mtu,
			sk->sk_bound_dev_if, sk->sk_mark, sk->sk_uid);

	dst = __sk_dst_get(sk);
	if (!dst || !dst->obsolete ||
	    dst->ops->check(dst, inet6_sk(sk)->dst_cookie))
		return;

	bh_lock_sock(sk);
	if (!sock_owned_by_user(sk) && !ipv6_addr_v4mapped(&sk->sk_v6_daddr))
		ip6_datagram_dst_update(sk, false);
	bh_unlock_sock(sk);
}
EXPORT_SYMBOL_GPL(ip6_sk_update_pmtu);

void ip6_sk_dst_store_flow(struct sock *sk, struct dst_entry *dst,
			   const struct flowi6 *fl6)
{
#ifdef CONFIG_IPV6_SUBTREES
	struct ipv6_pinfo *np = inet6_sk(sk);
#endif

	ip6_dst_store(sk, dst,
		      ipv6_addr_equal(&fl6->daddr, &sk->sk_v6_daddr) ?
		      &sk->sk_v6_daddr : NULL,
#ifdef CONFIG_IPV6_SUBTREES
		      ipv6_addr_equal(&fl6->saddr, &np->saddr) ?
		      &np->saddr :
#endif
		      NULL);
}

/* Handle redirects */
struct ip6rd_flowi {
	struct flowi6 fl6;
	struct in6_addr gateway;
};

static struct rt6_info *__ip6_route_redirect(struct net *net,
					     struct fib6_table *table,
					     struct flowi6 *fl6,
					     const struct sk_buff *skb,
					     int flags)
{
	struct ip6rd_flowi *rdfl = (struct ip6rd_flowi *)fl6;
	struct rt6_info *ret = NULL, *rt_cache;
	struct fib6_info *rt;
	struct fib6_node *fn;

	/* Get the "current" route for this destination and
	 * check if the redirect has come from appropriate router.
	 *
	 * RFC 4861 specifies that redirects should only be
	 * accepted if they come from the nexthop to the target.
	 * Due to the way the routes are chosen, this notion
	 * is a bit fuzzy and one might need to check all possible
	 * routes.
	 */

	rcu_read_lock();
	fn = fib6_node_lookup(&table->tb6_root, &fl6->daddr, &fl6->saddr);
restart:
	for_each_fib6_node_rt_rcu(fn) {
		if (rt->fib6_nh.nh_flags & RTNH_F_DEAD)
			continue;
		if (fib6_check_expired(rt))
			continue;
		if (rt->fib6_flags & RTF_REJECT)
			break;
		if (!(rt->fib6_flags & RTF_GATEWAY))
			continue;
		if (fl6->flowi6_oif != rt->fib6_nh.nh_dev->ifindex)
			continue;
		/* rt_cache's gateway might be different from its 'parent'
		 * in the case of an ip redirect.
		 * So we keep searching in the exception table if the gateway
		 * is different.
		 */
		if (!ipv6_addr_equal(&rdfl->gateway, &rt->fib6_nh.nh_gw)) {
			rt_cache = rt6_find_cached_rt(rt,
						      &fl6->daddr,
						      &fl6->saddr);
			if (rt_cache &&
			    ipv6_addr_equal(&rdfl->gateway,
					    &rt_cache->rt6i_gateway)) {
				ret = rt_cache;
				break;
			}
			continue;
		}
		break;
	}

	if (!rt)
		rt = net->ipv6.fib6_null_entry;
	else if (rt->fib6_flags & RTF_REJECT) {
		ret = net->ipv6.ip6_null_entry;
		goto out;
	}

	if (rt == net->ipv6.fib6_null_entry) {
		fn = fib6_backtrack(fn, &fl6->saddr);
		if (fn)
			goto restart;
	}

out:
	if (ret)
<<<<<<< HEAD
		dst_hold(&ret->dst);
=======
		ip6_hold_safe(net, &ret, true);
>>>>>>> 8013d1fc
	else
		ret = ip6_create_rt_rcu(rt);

	rcu_read_unlock();

	trace_fib6_table_lookup(net, rt, table, fl6);
	return ret;
};

static struct dst_entry *ip6_route_redirect(struct net *net,
					    const struct flowi6 *fl6,
					    const struct sk_buff *skb,
					    const struct in6_addr *gateway)
{
	int flags = RT6_LOOKUP_F_HAS_SADDR;
	struct ip6rd_flowi rdfl;

	rdfl.fl6 = *fl6;
	rdfl.gateway = *gateway;

	return fib6_rule_lookup(net, &rdfl.fl6, skb,
				flags, __ip6_route_redirect);
}

void ip6_redirect(struct sk_buff *skb, struct net *net, int oif, u32 mark,
		  kuid_t uid)
{
	const struct ipv6hdr *iph = (struct ipv6hdr *) skb->data;
	struct dst_entry *dst;
	struct flowi6 fl6;

	memset(&fl6, 0, sizeof(fl6));
	fl6.flowi6_iif = LOOPBACK_IFINDEX;
	fl6.flowi6_oif = oif;
	fl6.flowi6_mark = mark;
	fl6.daddr = iph->daddr;
	fl6.saddr = iph->saddr;
	fl6.flowlabel = ip6_flowinfo(iph);
	fl6.flowi6_uid = uid;

	dst = ip6_route_redirect(net, &fl6, skb, &ipv6_hdr(skb)->saddr);
	rt6_do_redirect(dst, NULL, skb);
	dst_release(dst);
}
EXPORT_SYMBOL_GPL(ip6_redirect);

void ip6_redirect_no_header(struct sk_buff *skb, struct net *net, int oif,
			    u32 mark)
{
	const struct ipv6hdr *iph = ipv6_hdr(skb);
	const struct rd_msg *msg = (struct rd_msg *)icmp6_hdr(skb);
	struct dst_entry *dst;
	struct flowi6 fl6;

	memset(&fl6, 0, sizeof(fl6));
	fl6.flowi6_iif = LOOPBACK_IFINDEX;
	fl6.flowi6_oif = oif;
	fl6.flowi6_mark = mark;
	fl6.daddr = msg->dest;
	fl6.saddr = iph->daddr;
	fl6.flowi6_uid = sock_net_uid(net, NULL);

	dst = ip6_route_redirect(net, &fl6, skb, &iph->saddr);
	rt6_do_redirect(dst, NULL, skb);
	dst_release(dst);
}

void ip6_sk_redirect(struct sk_buff *skb, struct sock *sk)
{
	ip6_redirect(skb, sock_net(sk), sk->sk_bound_dev_if, sk->sk_mark,
		     sk->sk_uid);
}
EXPORT_SYMBOL_GPL(ip6_sk_redirect);

static unsigned int ip6_default_advmss(const struct dst_entry *dst)
{
	struct net_device *dev = dst->dev;
	unsigned int mtu = dst_mtu(dst);
	struct net *net = dev_net(dev);

	mtu -= sizeof(struct ipv6hdr) + sizeof(struct tcphdr);

	if (mtu < net->ipv6.sysctl.ip6_rt_min_advmss)
		mtu = net->ipv6.sysctl.ip6_rt_min_advmss;

	/*
	 * Maximal non-jumbo IPv6 payload is IPV6_MAXPLEN and
	 * corresponding MSS is IPV6_MAXPLEN - tcp_header_size.
	 * IPV6_MAXPLEN is also valid and means: "any MSS,
	 * rely only on pmtu discovery"
	 */
	if (mtu > IPV6_MAXPLEN - sizeof(struct tcphdr))
		mtu = IPV6_MAXPLEN;
	return mtu;
}

static unsigned int ip6_mtu(const struct dst_entry *dst)
{
	struct inet6_dev *idev;
	unsigned int mtu;

	mtu = dst_metric_raw(dst, RTAX_MTU);
	if (mtu)
		goto out;

	mtu = IPV6_MIN_MTU;

	rcu_read_lock();
	idev = __in6_dev_get(dst->dev);
	if (idev)
		mtu = idev->cnf.mtu6;
	rcu_read_unlock();

out:
	mtu = min_t(unsigned int, mtu, IP6_MAX_MTU);

	return mtu - lwtunnel_headroom(dst->lwtstate, mtu);
}

/* MTU selection:
 * 1. mtu on route is locked - use it
 * 2. mtu from nexthop exception
 * 3. mtu from egress device
 *
 * based on ip6_dst_mtu_forward and exception logic of
 * rt6_find_cached_rt; called with rcu_read_lock
 */
u32 ip6_mtu_from_fib6(struct fib6_info *f6i, struct in6_addr *daddr,
		      struct in6_addr *saddr)
{
	struct rt6_exception_bucket *bucket;
	struct rt6_exception *rt6_ex;
	struct in6_addr *src_key;
	struct inet6_dev *idev;
	u32 mtu = 0;

	if (unlikely(fib6_metric_locked(f6i, RTAX_MTU))) {
		mtu = f6i->fib6_pmtu;
		if (mtu)
			goto out;
	}

	src_key = NULL;
#ifdef CONFIG_IPV6_SUBTREES
	if (f6i->fib6_src.plen)
		src_key = saddr;
#endif

	bucket = rcu_dereference(f6i->rt6i_exception_bucket);
	rt6_ex = __rt6_find_exception_rcu(&bucket, daddr, src_key);
	if (rt6_ex && !rt6_check_expired(rt6_ex->rt6i))
		mtu = dst_metric_raw(&rt6_ex->rt6i->dst, RTAX_MTU);

	if (likely(!mtu)) {
		struct net_device *dev = fib6_info_nh_dev(f6i);

		mtu = IPV6_MIN_MTU;
		idev = __in6_dev_get(dev);
		if (idev && idev->cnf.mtu6 > mtu)
			mtu = idev->cnf.mtu6;
	}

	mtu = min_t(unsigned int, mtu, IP6_MAX_MTU);
out:
	return mtu - lwtunnel_headroom(fib6_info_nh_lwt(f6i), mtu);
}

struct dst_entry *icmp6_dst_alloc(struct net_device *dev,
				  struct flowi6 *fl6)
{
	struct dst_entry *dst;
	struct rt6_info *rt;
	struct inet6_dev *idev = in6_dev_get(dev);
	struct net *net = dev_net(dev);

	if (unlikely(!idev))
		return ERR_PTR(-ENODEV);

	rt = ip6_dst_alloc(net, dev, 0);
	if (unlikely(!rt)) {
		in6_dev_put(idev);
		dst = ERR_PTR(-ENOMEM);
		goto out;
	}

	rt->dst.flags |= DST_HOST;
	rt->dst.input = ip6_input;
	rt->dst.output  = ip6_output;
	rt->rt6i_gateway  = fl6->daddr;
	rt->rt6i_dst.addr = fl6->daddr;
	rt->rt6i_dst.plen = 128;
	rt->rt6i_idev     = idev;
	dst_metric_set(&rt->dst, RTAX_HOPLIMIT, 0);

	/* Add this dst into uncached_list so that rt6_disable_ip() can
	 * do proper release of the net_device
	 */
	rt6_uncached_list_add(rt);
	atomic_inc(&net->ipv6.rt6_stats->fib_rt_uncache);

	dst = xfrm_lookup(net, &rt->dst, flowi6_to_flowi(fl6), NULL, 0);

out:
	return dst;
}

static int ip6_dst_gc(struct dst_ops *ops)
{
	struct net *net = container_of(ops, struct net, ipv6.ip6_dst_ops);
	int rt_min_interval = net->ipv6.sysctl.ip6_rt_gc_min_interval;
	int rt_max_size = net->ipv6.sysctl.ip6_rt_max_size;
	int rt_elasticity = net->ipv6.sysctl.ip6_rt_gc_elasticity;
	int rt_gc_timeout = net->ipv6.sysctl.ip6_rt_gc_timeout;
	unsigned long rt_last_gc = net->ipv6.ip6_rt_last_gc;
	int entries;

	entries = dst_entries_get_fast(ops);
	if (time_after(rt_last_gc + rt_min_interval, jiffies) &&
	    entries <= rt_max_size)
		goto out;

	net->ipv6.ip6_rt_gc_expire++;
	fib6_run_gc(net->ipv6.ip6_rt_gc_expire, net, true);
	entries = dst_entries_get_slow(ops);
	if (entries < ops->gc_thresh)
		net->ipv6.ip6_rt_gc_expire = rt_gc_timeout>>1;
out:
	net->ipv6.ip6_rt_gc_expire -= net->ipv6.ip6_rt_gc_expire>>rt_elasticity;
	return entries > rt_max_size;
}

static int ip6_convert_metrics(struct net *net, struct fib6_info *rt,
			       struct fib6_config *cfg)
{
	struct dst_metrics *p;

	if (!cfg->fc_mx)
		return 0;

	p = kzalloc(sizeof(*rt->fib6_metrics), GFP_KERNEL);
	if (unlikely(!p))
		return -ENOMEM;

	refcount_set(&p->refcnt, 1);
	rt->fib6_metrics = p;

	return ip_metrics_convert(net, cfg->fc_mx, cfg->fc_mx_len, p->metrics);
}

static struct rt6_info *ip6_nh_lookup_table(struct net *net,
					    struct fib6_config *cfg,
					    const struct in6_addr *gw_addr,
					    u32 tbid, int flags)
{
	struct flowi6 fl6 = {
		.flowi6_oif = cfg->fc_ifindex,
		.daddr = *gw_addr,
		.saddr = cfg->fc_prefsrc,
	};
	struct fib6_table *table;
	struct rt6_info *rt;

	table = fib6_get_table(net, tbid);
	if (!table)
		return NULL;

	if (!ipv6_addr_any(&cfg->fc_prefsrc))
		flags |= RT6_LOOKUP_F_HAS_SADDR;

	flags |= RT6_LOOKUP_F_IGNORE_LINKSTATE;
	rt = ip6_pol_route(net, table, cfg->fc_ifindex, &fl6, NULL, flags);

	/* if table lookup failed, fall back to full lookup */
	if (rt == net->ipv6.ip6_null_entry) {
		ip6_rt_put(rt);
		rt = NULL;
	}

	return rt;
}

static int ip6_route_check_nh_onlink(struct net *net,
				     struct fib6_config *cfg,
				     const struct net_device *dev,
				     struct netlink_ext_ack *extack)
{
	u32 tbid = l3mdev_fib_table(dev) ? : RT_TABLE_MAIN;
	const struct in6_addr *gw_addr = &cfg->fc_gateway;
	u32 flags = RTF_LOCAL | RTF_ANYCAST | RTF_REJECT;
	struct rt6_info *grt;
	int err;

	err = 0;
	grt = ip6_nh_lookup_table(net, cfg, gw_addr, tbid, 0);
	if (grt) {
		if (!grt->dst.error &&
		    (grt->rt6i_flags & flags || dev != grt->dst.dev)) {
			NL_SET_ERR_MSG(extack,
				       "Nexthop has invalid gateway or device mismatch");
			err = -EINVAL;
		}

		ip6_rt_put(grt);
	}

	return err;
}

static int ip6_route_check_nh(struct net *net,
			      struct fib6_config *cfg,
			      struct net_device **_dev,
			      struct inet6_dev **idev)
{
	const struct in6_addr *gw_addr = &cfg->fc_gateway;
	struct net_device *dev = _dev ? *_dev : NULL;
	struct rt6_info *grt = NULL;
	int err = -EHOSTUNREACH;

	if (cfg->fc_table) {
		int flags = RT6_LOOKUP_F_IFACE;

		grt = ip6_nh_lookup_table(net, cfg, gw_addr,
					  cfg->fc_table, flags);
		if (grt) {
			if (grt->rt6i_flags & RTF_GATEWAY ||
			    (dev && dev != grt->dst.dev)) {
				ip6_rt_put(grt);
				grt = NULL;
			}
		}
	}

	if (!grt)
		grt = rt6_lookup(net, gw_addr, NULL, cfg->fc_ifindex, NULL, 1);

	if (!grt)
		goto out;

	if (dev) {
		if (dev != grt->dst.dev) {
			ip6_rt_put(grt);
			goto out;
		}
	} else {
		*_dev = dev = grt->dst.dev;
		*idev = grt->rt6i_idev;
		dev_hold(dev);
		in6_dev_hold(grt->rt6i_idev);
	}

	if (!(grt->rt6i_flags & RTF_GATEWAY))
		err = 0;

	ip6_rt_put(grt);

out:
	return err;
}

static int ip6_validate_gw(struct net *net, struct fib6_config *cfg,
			   struct net_device **_dev, struct inet6_dev **idev,
			   struct netlink_ext_ack *extack)
{
	const struct in6_addr *gw_addr = &cfg->fc_gateway;
	int gwa_type = ipv6_addr_type(gw_addr);
	bool skip_dev = gwa_type & IPV6_ADDR_LINKLOCAL ? false : true;
	const struct net_device *dev = *_dev;
	bool need_addr_check = !dev;
	int err = -EINVAL;

	/* if gw_addr is local we will fail to detect this in case
	 * address is still TENTATIVE (DAD in progress). rt6_lookup()
	 * will return already-added prefix route via interface that
	 * prefix route was assigned to, which might be non-loopback.
	 */
	if (dev &&
	    ipv6_chk_addr_and_flags(net, gw_addr, dev, skip_dev, 0, 0)) {
		NL_SET_ERR_MSG(extack, "Gateway can not be a local address");
		goto out;
	}

	if (gwa_type != (IPV6_ADDR_LINKLOCAL | IPV6_ADDR_UNICAST)) {
		/* IPv6 strictly inhibits using not link-local
		 * addresses as nexthop address.
		 * Otherwise, router will not able to send redirects.
		 * It is very good, but in some (rare!) circumstances
		 * (SIT, PtP, NBMA NOARP links) it is handy to allow
		 * some exceptions. --ANK
		 * We allow IPv4-mapped nexthops to support RFC4798-type
		 * addressing
		 */
		if (!(gwa_type & (IPV6_ADDR_UNICAST | IPV6_ADDR_MAPPED))) {
			NL_SET_ERR_MSG(extack, "Invalid gateway address");
			goto out;
		}

		if (cfg->fc_flags & RTNH_F_ONLINK)
			err = ip6_route_check_nh_onlink(net, cfg, dev, extack);
		else
			err = ip6_route_check_nh(net, cfg, _dev, idev);

		if (err)
			goto out;
	}

	/* reload in case device was changed */
	dev = *_dev;

	err = -EINVAL;
	if (!dev) {
		NL_SET_ERR_MSG(extack, "Egress device not specified");
		goto out;
	} else if (dev->flags & IFF_LOOPBACK) {
		NL_SET_ERR_MSG(extack,
			       "Egress device can not be loopback device for this route");
		goto out;
	}

	/* if we did not check gw_addr above, do so now that the
	 * egress device has been resolved.
	 */
	if (need_addr_check &&
	    ipv6_chk_addr_and_flags(net, gw_addr, dev, skip_dev, 0, 0)) {
		NL_SET_ERR_MSG(extack, "Gateway can not be a local address");
		goto out;
	}

	err = 0;
out:
	return err;
}

static struct fib6_info *ip6_route_info_create(struct fib6_config *cfg,
					      gfp_t gfp_flags,
					      struct netlink_ext_ack *extack)
{
	struct net *net = cfg->fc_nlinfo.nl_net;
	struct fib6_info *rt = NULL;
	struct net_device *dev = NULL;
	struct inet6_dev *idev = NULL;
	struct fib6_table *table;
	int addr_type;
	int err = -EINVAL;

	/* RTF_PCPU is an internal flag; can not be set by userspace */
	if (cfg->fc_flags & RTF_PCPU) {
		NL_SET_ERR_MSG(extack, "Userspace can not set RTF_PCPU");
		goto out;
	}

	/* RTF_CACHE is an internal flag; can not be set by userspace */
	if (cfg->fc_flags & RTF_CACHE) {
		NL_SET_ERR_MSG(extack, "Userspace can not set RTF_CACHE");
		goto out;
	}

	if (cfg->fc_type > RTN_MAX) {
		NL_SET_ERR_MSG(extack, "Invalid route type");
		goto out;
	}

	if (cfg->fc_dst_len > 128) {
		NL_SET_ERR_MSG(extack, "Invalid prefix length");
		goto out;
	}
	if (cfg->fc_src_len > 128) {
		NL_SET_ERR_MSG(extack, "Invalid source address length");
		goto out;
	}
#ifndef CONFIG_IPV6_SUBTREES
	if (cfg->fc_src_len) {
		NL_SET_ERR_MSG(extack,
			       "Specifying source address requires IPV6_SUBTREES to be enabled");
		goto out;
	}
#endif
	if (cfg->fc_ifindex) {
		err = -ENODEV;
		dev = dev_get_by_index(net, cfg->fc_ifindex);
		if (!dev)
			goto out;
		idev = in6_dev_get(dev);
		if (!idev)
			goto out;
	}

	if (cfg->fc_metric == 0)
		cfg->fc_metric = IP6_RT_PRIO_USER;

	if (cfg->fc_flags & RTNH_F_ONLINK) {
		if (!dev) {
			NL_SET_ERR_MSG(extack,
				       "Nexthop device required for onlink");
			err = -ENODEV;
			goto out;
		}

		if (!(dev->flags & IFF_UP)) {
			NL_SET_ERR_MSG(extack, "Nexthop device is not up");
			err = -ENETDOWN;
			goto out;
		}
	}

	err = -ENOBUFS;
	if (cfg->fc_nlinfo.nlh &&
	    !(cfg->fc_nlinfo.nlh->nlmsg_flags & NLM_F_CREATE)) {
		table = fib6_get_table(net, cfg->fc_table);
		if (!table) {
			pr_warn("NLM_F_CREATE should be specified when creating new route\n");
			table = fib6_new_table(net, cfg->fc_table);
		}
	} else {
		table = fib6_new_table(net, cfg->fc_table);
	}

	if (!table)
		goto out;

	err = -ENOMEM;
	rt = fib6_info_alloc(gfp_flags);
	if (!rt)
		goto out;

	if (cfg->fc_flags & RTF_ADDRCONF)
		rt->dst_nocount = true;

	err = ip6_convert_metrics(net, rt, cfg);
	if (err < 0)
		goto out;

	if (cfg->fc_flags & RTF_EXPIRES)
		fib6_set_expires(rt, jiffies +
				clock_t_to_jiffies(cfg->fc_expires));
	else
		fib6_clean_expires(rt);

	if (cfg->fc_protocol == RTPROT_UNSPEC)
		cfg->fc_protocol = RTPROT_BOOT;
	rt->fib6_protocol = cfg->fc_protocol;

	addr_type = ipv6_addr_type(&cfg->fc_dst);

	if (cfg->fc_encap) {
		struct lwtunnel_state *lwtstate;

		err = lwtunnel_build_state(cfg->fc_encap_type,
					   cfg->fc_encap, AF_INET6, cfg,
					   &lwtstate, extack);
		if (err)
			goto out;
		rt->fib6_nh.nh_lwtstate = lwtstate_get(lwtstate);
	}

	ipv6_addr_prefix(&rt->fib6_dst.addr, &cfg->fc_dst, cfg->fc_dst_len);
	rt->fib6_dst.plen = cfg->fc_dst_len;
	if (rt->fib6_dst.plen == 128)
		rt->dst_host = true;

#ifdef CONFIG_IPV6_SUBTREES
	ipv6_addr_prefix(&rt->fib6_src.addr, &cfg->fc_src, cfg->fc_src_len);
	rt->fib6_src.plen = cfg->fc_src_len;
#endif

	rt->fib6_metric = cfg->fc_metric;
	rt->fib6_nh.nh_weight = 1;

	rt->fib6_type = cfg->fc_type;

	/* We cannot add true routes via loopback here,
	   they would result in kernel looping; promote them to reject routes
	 */
	if ((cfg->fc_flags & RTF_REJECT) ||
	    (dev && (dev->flags & IFF_LOOPBACK) &&
	     !(addr_type & IPV6_ADDR_LOOPBACK) &&
	     !(cfg->fc_flags & RTF_LOCAL))) {
		/* hold loopback dev/idev if we haven't done so. */
		if (dev != net->loopback_dev) {
			if (dev) {
				dev_put(dev);
				in6_dev_put(idev);
			}
			dev = net->loopback_dev;
			dev_hold(dev);
			idev = in6_dev_get(dev);
			if (!idev) {
				err = -ENODEV;
				goto out;
			}
		}
		rt->fib6_flags = RTF_REJECT|RTF_NONEXTHOP;
		goto install_route;
	}

	if (cfg->fc_flags & RTF_GATEWAY) {
		err = ip6_validate_gw(net, cfg, &dev, &idev, extack);
		if (err)
			goto out;

		rt->fib6_nh.nh_gw = cfg->fc_gateway;
	}

	err = -ENODEV;
	if (!dev)
		goto out;

	if (idev->cnf.disable_ipv6) {
		NL_SET_ERR_MSG(extack, "IPv6 is disabled on nexthop device");
		err = -EACCES;
		goto out;
	}

	if (!(dev->flags & IFF_UP)) {
		NL_SET_ERR_MSG(extack, "Nexthop device is not up");
		err = -ENETDOWN;
		goto out;
	}

	if (!ipv6_addr_any(&cfg->fc_prefsrc)) {
		if (!ipv6_chk_addr(net, &cfg->fc_prefsrc, dev, 0)) {
			NL_SET_ERR_MSG(extack, "Invalid source address");
			err = -EINVAL;
			goto out;
		}
		rt->fib6_prefsrc.addr = cfg->fc_prefsrc;
		rt->fib6_prefsrc.plen = 128;
	} else
		rt->fib6_prefsrc.plen = 0;

	rt->fib6_flags = cfg->fc_flags;

install_route:
	if (!(rt->fib6_flags & (RTF_LOCAL | RTF_ANYCAST)) &&
	    !netif_carrier_ok(dev))
		rt->fib6_nh.nh_flags |= RTNH_F_LINKDOWN;
	rt->fib6_nh.nh_flags |= (cfg->fc_flags & RTNH_F_ONLINK);
	rt->fib6_nh.nh_dev = dev;
	rt->fib6_table = table;

	cfg->fc_nlinfo.nl_net = dev_net(dev);

	if (idev)
		in6_dev_put(idev);

	return rt;
out:
	if (dev)
		dev_put(dev);
	if (idev)
		in6_dev_put(idev);

	fib6_info_release(rt);
	return ERR_PTR(err);
}

int ip6_route_add(struct fib6_config *cfg, gfp_t gfp_flags,
		  struct netlink_ext_ack *extack)
{
	struct fib6_info *rt;
	int err;

	rt = ip6_route_info_create(cfg, gfp_flags, extack);
	if (IS_ERR(rt))
		return PTR_ERR(rt);

	err = __ip6_ins_rt(rt, &cfg->fc_nlinfo, extack);
	fib6_info_release(rt);

	return err;
}

static int __ip6_del_rt(struct fib6_info *rt, struct nl_info *info)
{
	struct net *net = info->nl_net;
	struct fib6_table *table;
	int err;

	if (rt == net->ipv6.fib6_null_entry) {
		err = -ENOENT;
		goto out;
	}

	table = rt->fib6_table;
	spin_lock_bh(&table->tb6_lock);
	err = fib6_del(rt, info);
	spin_unlock_bh(&table->tb6_lock);

out:
	fib6_info_release(rt);
	return err;
}

int ip6_del_rt(struct net *net, struct fib6_info *rt)
{
	struct nl_info info = { .nl_net = net };

	return __ip6_del_rt(rt, &info);
}

static int __ip6_del_rt_siblings(struct fib6_info *rt, struct fib6_config *cfg)
{
	struct nl_info *info = &cfg->fc_nlinfo;
	struct net *net = info->nl_net;
	struct sk_buff *skb = NULL;
	struct fib6_table *table;
	int err = -ENOENT;

	if (rt == net->ipv6.fib6_null_entry)
		goto out_put;
	table = rt->fib6_table;
	spin_lock_bh(&table->tb6_lock);

	if (rt->fib6_nsiblings && cfg->fc_delete_all_nh) {
		struct fib6_info *sibling, *next_sibling;

		/* prefer to send a single notification with all hops */
		skb = nlmsg_new(rt6_nlmsg_size(rt), gfp_any());
		if (skb) {
			u32 seq = info->nlh ? info->nlh->nlmsg_seq : 0;

			if (rt6_fill_node(net, skb, rt, NULL,
					  NULL, NULL, 0, RTM_DELROUTE,
					  info->portid, seq, 0) < 0) {
				kfree_skb(skb);
				skb = NULL;
			} else
				info->skip_notify = 1;
		}

		list_for_each_entry_safe(sibling, next_sibling,
					 &rt->fib6_siblings,
					 fib6_siblings) {
			err = fib6_del(sibling, info);
			if (err)
				goto out_unlock;
		}
	}

	err = fib6_del(rt, info);
out_unlock:
	spin_unlock_bh(&table->tb6_lock);
out_put:
	fib6_info_release(rt);

	if (skb) {
		rtnl_notify(skb, net, info->portid, RTNLGRP_IPV6_ROUTE,
			    info->nlh, gfp_any());
	}
	return err;
}

static int ip6_del_cached_rt(struct rt6_info *rt, struct fib6_config *cfg)
{
	int rc = -ESRCH;

	if (cfg->fc_ifindex && rt->dst.dev->ifindex != cfg->fc_ifindex)
		goto out;

	if (cfg->fc_flags & RTF_GATEWAY &&
	    !ipv6_addr_equal(&cfg->fc_gateway, &rt->rt6i_gateway))
		goto out;
	if (dst_hold_safe(&rt->dst))
		rc = rt6_remove_exception_rt(rt);
out:
	return rc;
}

static int ip6_route_del(struct fib6_config *cfg,
			 struct netlink_ext_ack *extack)
{
	struct rt6_info *rt_cache;
	struct fib6_table *table;
	struct fib6_info *rt;
	struct fib6_node *fn;
	int err = -ESRCH;

	table = fib6_get_table(cfg->fc_nlinfo.nl_net, cfg->fc_table);
	if (!table) {
		NL_SET_ERR_MSG(extack, "FIB table does not exist");
		return err;
	}

	rcu_read_lock();

	fn = fib6_locate(&table->tb6_root,
			 &cfg->fc_dst, cfg->fc_dst_len,
			 &cfg->fc_src, cfg->fc_src_len,
			 !(cfg->fc_flags & RTF_CACHE));

	if (fn) {
		for_each_fib6_node_rt_rcu(fn) {
			if (cfg->fc_flags & RTF_CACHE) {
				int rc;

				rt_cache = rt6_find_cached_rt(rt, &cfg->fc_dst,
							      &cfg->fc_src);
				if (rt_cache) {
					rc = ip6_del_cached_rt(rt_cache, cfg);
					if (rc != -ESRCH) {
						rcu_read_unlock();
						return rc;
					}
				}
				continue;
			}
			if (cfg->fc_ifindex &&
			    (!rt->fib6_nh.nh_dev ||
			     rt->fib6_nh.nh_dev->ifindex != cfg->fc_ifindex))
				continue;
			if (cfg->fc_flags & RTF_GATEWAY &&
			    !ipv6_addr_equal(&cfg->fc_gateway, &rt->fib6_nh.nh_gw))
				continue;
			if (cfg->fc_metric && cfg->fc_metric != rt->fib6_metric)
				continue;
			if (cfg->fc_protocol && cfg->fc_protocol != rt->fib6_protocol)
<<<<<<< HEAD
				continue;
			fib6_info_hold(rt);
=======
				continue;
			if (!fib6_info_hold_safe(rt))
				continue;
>>>>>>> 8013d1fc
			rcu_read_unlock();

			/* if gateway was specified only delete the one hop */
			if (cfg->fc_flags & RTF_GATEWAY)
				return __ip6_del_rt(rt, &cfg->fc_nlinfo);

			return __ip6_del_rt_siblings(rt, cfg);
		}
	}
	rcu_read_unlock();

	return err;
}

static void rt6_do_redirect(struct dst_entry *dst, struct sock *sk, struct sk_buff *skb)
{
	struct netevent_redirect netevent;
	struct rt6_info *rt, *nrt = NULL;
	struct ndisc_options ndopts;
	struct inet6_dev *in6_dev;
	struct neighbour *neigh;
	struct fib6_info *from;
	struct rd_msg *msg;
	int optlen, on_link;
	u8 *lladdr;

	optlen = skb_tail_pointer(skb) - skb_transport_header(skb);
	optlen -= sizeof(*msg);

	if (optlen < 0) {
		net_dbg_ratelimited("rt6_do_redirect: packet too short\n");
		return;
	}

	msg = (struct rd_msg *)icmp6_hdr(skb);

	if (ipv6_addr_is_multicast(&msg->dest)) {
		net_dbg_ratelimited("rt6_do_redirect: destination address is multicast\n");
		return;
	}

	on_link = 0;
	if (ipv6_addr_equal(&msg->dest, &msg->target)) {
		on_link = 1;
	} else if (ipv6_addr_type(&msg->target) !=
		   (IPV6_ADDR_UNICAST|IPV6_ADDR_LINKLOCAL)) {
		net_dbg_ratelimited("rt6_do_redirect: target address is not link-local unicast\n");
		return;
	}

	in6_dev = __in6_dev_get(skb->dev);
	if (!in6_dev)
		return;
	if (in6_dev->cnf.forwarding || !in6_dev->cnf.accept_redirects)
		return;

	/* RFC2461 8.1:
	 *	The IP source address of the Redirect MUST be the same as the current
	 *	first-hop router for the specified ICMP Destination Address.
	 */

	if (!ndisc_parse_options(skb->dev, msg->opt, optlen, &ndopts)) {
		net_dbg_ratelimited("rt6_redirect: invalid ND options\n");
		return;
	}

	lladdr = NULL;
	if (ndopts.nd_opts_tgt_lladdr) {
		lladdr = ndisc_opt_addr_data(ndopts.nd_opts_tgt_lladdr,
					     skb->dev);
		if (!lladdr) {
			net_dbg_ratelimited("rt6_redirect: invalid link-layer address length\n");
			return;
		}
	}

	rt = (struct rt6_info *) dst;
	if (rt->rt6i_flags & RTF_REJECT) {
		net_dbg_ratelimited("rt6_redirect: source isn't a valid nexthop for redirect target\n");
		return;
	}

	/* Redirect received -> path was valid.
	 * Look, redirects are sent only in response to data packets,
	 * so that this nexthop apparently is reachable. --ANK
	 */
	dst_confirm_neigh(&rt->dst, &ipv6_hdr(skb)->saddr);

	neigh = __neigh_lookup(&nd_tbl, &msg->target, skb->dev, 1);
	if (!neigh)
		return;

	/*
	 *	We have finally decided to accept it.
	 */

	ndisc_update(skb->dev, neigh, lladdr, NUD_STALE,
		     NEIGH_UPDATE_F_WEAK_OVERRIDE|
		     NEIGH_UPDATE_F_OVERRIDE|
		     (on_link ? 0 : (NEIGH_UPDATE_F_OVERRIDE_ISROUTER|
				     NEIGH_UPDATE_F_ISROUTER)),
		     NDISC_REDIRECT, &ndopts);

	rcu_read_lock();
	from = rcu_dereference(rt->from);
<<<<<<< HEAD
=======
	/* This fib6_info_hold() is safe here because we hold reference to rt
	 * and rt already holds reference to fib6_info.
	 */
>>>>>>> 8013d1fc
	fib6_info_hold(from);
	rcu_read_unlock();

	nrt = ip6_rt_cache_alloc(from, &msg->dest, NULL);
	if (!nrt)
		goto out;

	nrt->rt6i_flags = RTF_GATEWAY|RTF_UP|RTF_DYNAMIC|RTF_CACHE;
	if (on_link)
		nrt->rt6i_flags &= ~RTF_GATEWAY;

	nrt->rt6i_gateway = *(struct in6_addr *)neigh->primary_key;

	/* No need to remove rt from the exception table if rt is
	 * a cached route because rt6_insert_exception() will
	 * takes care of it
	 */
	if (rt6_insert_exception(nrt, from)) {
		dst_release_immediate(&nrt->dst);
		goto out;
	}

	netevent.old = &rt->dst;
	netevent.new = &nrt->dst;
	netevent.daddr = &msg->dest;
	netevent.neigh = neigh;
	call_netevent_notifiers(NETEVENT_REDIRECT, &netevent);

out:
	fib6_info_release(from);
	neigh_release(neigh);
}

#ifdef CONFIG_IPV6_ROUTE_INFO
static struct fib6_info *rt6_get_route_info(struct net *net,
					   const struct in6_addr *prefix, int prefixlen,
					   const struct in6_addr *gwaddr,
					   struct net_device *dev)
{
	u32 tb_id = l3mdev_fib_table(dev) ? : RT6_TABLE_INFO;
	int ifindex = dev->ifindex;
	struct fib6_node *fn;
	struct fib6_info *rt = NULL;
	struct fib6_table *table;

	table = fib6_get_table(net, tb_id);
	if (!table)
		return NULL;

	rcu_read_lock();
	fn = fib6_locate(&table->tb6_root, prefix, prefixlen, NULL, 0, true);
	if (!fn)
		goto out;

	for_each_fib6_node_rt_rcu(fn) {
		if (rt->fib6_nh.nh_dev->ifindex != ifindex)
			continue;
		if ((rt->fib6_flags & (RTF_ROUTEINFO|RTF_GATEWAY)) != (RTF_ROUTEINFO|RTF_GATEWAY))
			continue;
		if (!ipv6_addr_equal(&rt->fib6_nh.nh_gw, gwaddr))
<<<<<<< HEAD
			continue;
		fib6_info_hold(rt);
=======
			continue;
		if (!fib6_info_hold_safe(rt))
			continue;
>>>>>>> 8013d1fc
		break;
	}
out:
	rcu_read_unlock();
	return rt;
}

static struct fib6_info *rt6_add_route_info(struct net *net,
					   const struct in6_addr *prefix, int prefixlen,
					   const struct in6_addr *gwaddr,
					   struct net_device *dev,
					   unsigned int pref)
{
	struct fib6_config cfg = {
		.fc_metric	= IP6_RT_PRIO_USER,
		.fc_ifindex	= dev->ifindex,
		.fc_dst_len	= prefixlen,
		.fc_flags	= RTF_GATEWAY | RTF_ADDRCONF | RTF_ROUTEINFO |
				  RTF_UP | RTF_PREF(pref),
		.fc_protocol = RTPROT_RA,
		.fc_type = RTN_UNICAST,
		.fc_nlinfo.portid = 0,
		.fc_nlinfo.nlh = NULL,
		.fc_nlinfo.nl_net = net,
	};

	cfg.fc_table = l3mdev_fib_table(dev) ? : RT6_TABLE_INFO,
	cfg.fc_dst = *prefix;
	cfg.fc_gateway = *gwaddr;

	/* We should treat it as a default route if prefix length is 0. */
	if (!prefixlen)
		cfg.fc_flags |= RTF_DEFAULT;

	ip6_route_add(&cfg, GFP_ATOMIC, NULL);

	return rt6_get_route_info(net, prefix, prefixlen, gwaddr, dev);
}
#endif

struct fib6_info *rt6_get_dflt_router(struct net *net,
				     const struct in6_addr *addr,
				     struct net_device *dev)
{
	u32 tb_id = l3mdev_fib_table(dev) ? : RT6_TABLE_DFLT;
	struct fib6_info *rt;
	struct fib6_table *table;

	table = fib6_get_table(net, tb_id);
	if (!table)
		return NULL;

	rcu_read_lock();
	for_each_fib6_node_rt_rcu(&table->tb6_root) {
		if (dev == rt->fib6_nh.nh_dev &&
		    ((rt->fib6_flags & (RTF_ADDRCONF | RTF_DEFAULT)) == (RTF_ADDRCONF | RTF_DEFAULT)) &&
		    ipv6_addr_equal(&rt->fib6_nh.nh_gw, addr))
			break;
	}
<<<<<<< HEAD
	if (rt)
		fib6_info_hold(rt);
=======
	if (rt && !fib6_info_hold_safe(rt))
		rt = NULL;
>>>>>>> 8013d1fc
	rcu_read_unlock();
	return rt;
}

struct fib6_info *rt6_add_dflt_router(struct net *net,
				     const struct in6_addr *gwaddr,
				     struct net_device *dev,
				     unsigned int pref)
{
	struct fib6_config cfg = {
		.fc_table	= l3mdev_fib_table(dev) ? : RT6_TABLE_DFLT,
		.fc_metric	= IP6_RT_PRIO_USER,
		.fc_ifindex	= dev->ifindex,
		.fc_flags	= RTF_GATEWAY | RTF_ADDRCONF | RTF_DEFAULT |
				  RTF_UP | RTF_EXPIRES | RTF_PREF(pref),
		.fc_protocol = RTPROT_RA,
		.fc_type = RTN_UNICAST,
		.fc_nlinfo.portid = 0,
		.fc_nlinfo.nlh = NULL,
		.fc_nlinfo.nl_net = net,
	};

	cfg.fc_gateway = *gwaddr;

	if (!ip6_route_add(&cfg, GFP_ATOMIC, NULL)) {
		struct fib6_table *table;

		table = fib6_get_table(dev_net(dev), cfg.fc_table);
		if (table)
			table->flags |= RT6_TABLE_HAS_DFLT_ROUTER;
	}

	return rt6_get_dflt_router(net, gwaddr, dev);
}

static void __rt6_purge_dflt_routers(struct net *net,
				     struct fib6_table *table)
{
	struct fib6_info *rt;

restart:
	rcu_read_lock();
	for_each_fib6_node_rt_rcu(&table->tb6_root) {
		struct net_device *dev = fib6_info_nh_dev(rt);
		struct inet6_dev *idev = dev ? __in6_dev_get(dev) : NULL;

		if (rt->fib6_flags & (RTF_DEFAULT | RTF_ADDRCONF) &&
<<<<<<< HEAD
		    (!idev || idev->cnf.accept_ra != 2)) {
			fib6_info_hold(rt);
=======
		    (!idev || idev->cnf.accept_ra != 2) &&
		    fib6_info_hold_safe(rt)) {
>>>>>>> 8013d1fc
			rcu_read_unlock();
			ip6_del_rt(net, rt);
			goto restart;
		}
	}
	rcu_read_unlock();

	table->flags &= ~RT6_TABLE_HAS_DFLT_ROUTER;
}

void rt6_purge_dflt_routers(struct net *net)
{
	struct fib6_table *table;
	struct hlist_head *head;
	unsigned int h;

	rcu_read_lock();

	for (h = 0; h < FIB6_TABLE_HASHSZ; h++) {
		head = &net->ipv6.fib_table_hash[h];
		hlist_for_each_entry_rcu(table, head, tb6_hlist) {
			if (table->flags & RT6_TABLE_HAS_DFLT_ROUTER)
				__rt6_purge_dflt_routers(net, table);
		}
	}

	rcu_read_unlock();
}

static void rtmsg_to_fib6_config(struct net *net,
				 struct in6_rtmsg *rtmsg,
				 struct fib6_config *cfg)
{
	memset(cfg, 0, sizeof(*cfg));

	cfg->fc_table = l3mdev_fib_table_by_index(net, rtmsg->rtmsg_ifindex) ?
			 : RT6_TABLE_MAIN;
	cfg->fc_ifindex = rtmsg->rtmsg_ifindex;
	cfg->fc_metric = rtmsg->rtmsg_metric;
	cfg->fc_expires = rtmsg->rtmsg_info;
	cfg->fc_dst_len = rtmsg->rtmsg_dst_len;
	cfg->fc_src_len = rtmsg->rtmsg_src_len;
	cfg->fc_flags = rtmsg->rtmsg_flags;
	cfg->fc_type = rtmsg->rtmsg_type;

	cfg->fc_nlinfo.nl_net = net;

	cfg->fc_dst = rtmsg->rtmsg_dst;
	cfg->fc_src = rtmsg->rtmsg_src;
	cfg->fc_gateway = rtmsg->rtmsg_gateway;
}

int ipv6_route_ioctl(struct net *net, unsigned int cmd, void __user *arg)
{
	struct fib6_config cfg;
	struct in6_rtmsg rtmsg;
	int err;

	switch (cmd) {
	case SIOCADDRT:		/* Add a route */
	case SIOCDELRT:		/* Delete a route */
		if (!ns_capable(net->user_ns, CAP_NET_ADMIN))
			return -EPERM;
		err = copy_from_user(&rtmsg, arg,
				     sizeof(struct in6_rtmsg));
		if (err)
			return -EFAULT;

		rtmsg_to_fib6_config(net, &rtmsg, &cfg);

		rtnl_lock();
		switch (cmd) {
		case SIOCADDRT:
			err = ip6_route_add(&cfg, GFP_KERNEL, NULL);
			break;
		case SIOCDELRT:
			err = ip6_route_del(&cfg, NULL);
			break;
		default:
			err = -EINVAL;
		}
		rtnl_unlock();

		return err;
	}

	return -EINVAL;
}

/*
 *	Drop the packet on the floor
 */

static int ip6_pkt_drop(struct sk_buff *skb, u8 code, int ipstats_mib_noroutes)
{
	int type;
	struct dst_entry *dst = skb_dst(skb);
	switch (ipstats_mib_noroutes) {
	case IPSTATS_MIB_INNOROUTES:
		type = ipv6_addr_type(&ipv6_hdr(skb)->daddr);
		if (type == IPV6_ADDR_ANY) {
			IP6_INC_STATS(dev_net(dst->dev),
				      __in6_dev_get_safely(skb->dev),
				      IPSTATS_MIB_INADDRERRORS);
			break;
		}
		/* FALLTHROUGH */
	case IPSTATS_MIB_OUTNOROUTES:
		IP6_INC_STATS(dev_net(dst->dev), ip6_dst_idev(dst),
			      ipstats_mib_noroutes);
		break;
	}
	icmpv6_send(skb, ICMPV6_DEST_UNREACH, code, 0);
	kfree_skb(skb);
	return 0;
}

static int ip6_pkt_discard(struct sk_buff *skb)
{
	return ip6_pkt_drop(skb, ICMPV6_NOROUTE, IPSTATS_MIB_INNOROUTES);
}

static int ip6_pkt_discard_out(struct net *net, struct sock *sk, struct sk_buff *skb)
{
	skb->dev = skb_dst(skb)->dev;
	return ip6_pkt_drop(skb, ICMPV6_NOROUTE, IPSTATS_MIB_OUTNOROUTES);
}

static int ip6_pkt_prohibit(struct sk_buff *skb)
{
	return ip6_pkt_drop(skb, ICMPV6_ADM_PROHIBITED, IPSTATS_MIB_INNOROUTES);
}

static int ip6_pkt_prohibit_out(struct net *net, struct sock *sk, struct sk_buff *skb)
{
	skb->dev = skb_dst(skb)->dev;
	return ip6_pkt_drop(skb, ICMPV6_ADM_PROHIBITED, IPSTATS_MIB_OUTNOROUTES);
}

/*
 *	Allocate a dst for local (unicast / anycast) address.
 */

struct fib6_info *addrconf_f6i_alloc(struct net *net,
				     struct inet6_dev *idev,
				     const struct in6_addr *addr,
				     bool anycast, gfp_t gfp_flags)
{
	u32 tb_id;
	struct net_device *dev = idev->dev;
	struct fib6_info *f6i;

	f6i = fib6_info_alloc(gfp_flags);
	if (!f6i)
		return ERR_PTR(-ENOMEM);

	f6i->dst_nocount = true;
	f6i->dst_host = true;
	f6i->fib6_protocol = RTPROT_KERNEL;
	f6i->fib6_flags = RTF_UP | RTF_NONEXTHOP;
	if (anycast) {
		f6i->fib6_type = RTN_ANYCAST;
		f6i->fib6_flags |= RTF_ANYCAST;
	} else {
		f6i->fib6_type = RTN_LOCAL;
		f6i->fib6_flags |= RTF_LOCAL;
	}

	f6i->fib6_nh.nh_gw = *addr;
	dev_hold(dev);
	f6i->fib6_nh.nh_dev = dev;
	f6i->fib6_dst.addr = *addr;
	f6i->fib6_dst.plen = 128;
	tb_id = l3mdev_fib_table(idev->dev) ? : RT6_TABLE_LOCAL;
	f6i->fib6_table = fib6_get_table(net, tb_id);

	return f6i;
}

/* remove deleted ip from prefsrc entries */
struct arg_dev_net_ip {
	struct net_device *dev;
	struct net *net;
	struct in6_addr *addr;
};

static int fib6_remove_prefsrc(struct fib6_info *rt, void *arg)
{
	struct net_device *dev = ((struct arg_dev_net_ip *)arg)->dev;
	struct net *net = ((struct arg_dev_net_ip *)arg)->net;
	struct in6_addr *addr = ((struct arg_dev_net_ip *)arg)->addr;

	if (((void *)rt->fib6_nh.nh_dev == dev || !dev) &&
	    rt != net->ipv6.fib6_null_entry &&
	    ipv6_addr_equal(addr, &rt->fib6_prefsrc.addr)) {
		spin_lock_bh(&rt6_exception_lock);
		/* remove prefsrc entry */
		rt->fib6_prefsrc.plen = 0;
		/* need to update cache as well */
		rt6_exceptions_remove_prefsrc(rt);
		spin_unlock_bh(&rt6_exception_lock);
	}
	return 0;
}

void rt6_remove_prefsrc(struct inet6_ifaddr *ifp)
{
	struct net *net = dev_net(ifp->idev->dev);
	struct arg_dev_net_ip adni = {
		.dev = ifp->idev->dev,
		.net = net,
		.addr = &ifp->addr,
	};
	fib6_clean_all(net, fib6_remove_prefsrc, &adni);
}

#define RTF_RA_ROUTER		(RTF_ADDRCONF | RTF_DEFAULT | RTF_GATEWAY)

/* Remove routers and update dst entries when gateway turn into host. */
static int fib6_clean_tohost(struct fib6_info *rt, void *arg)
{
	struct in6_addr *gateway = (struct in6_addr *)arg;

	if (((rt->fib6_flags & RTF_RA_ROUTER) == RTF_RA_ROUTER) &&
	    ipv6_addr_equal(gateway, &rt->fib6_nh.nh_gw)) {
		return -1;
	}

	/* Further clean up cached routes in exception table.
	 * This is needed because cached route may have a different
	 * gateway than its 'parent' in the case of an ip redirect.
	 */
	rt6_exceptions_clean_tohost(rt, gateway);

	return 0;
}

void rt6_clean_tohost(struct net *net, struct in6_addr *gateway)
{
	fib6_clean_all(net, fib6_clean_tohost, gateway);
}

struct arg_netdev_event {
	const struct net_device *dev;
	union {
		unsigned int nh_flags;
		unsigned long event;
	};
};

static struct fib6_info *rt6_multipath_first_sibling(const struct fib6_info *rt)
{
	struct fib6_info *iter;
	struct fib6_node *fn;

	fn = rcu_dereference_protected(rt->fib6_node,
			lockdep_is_held(&rt->fib6_table->tb6_lock));
	iter = rcu_dereference_protected(fn->leaf,
			lockdep_is_held(&rt->fib6_table->tb6_lock));
	while (iter) {
		if (iter->fib6_metric == rt->fib6_metric &&
<<<<<<< HEAD
		    iter->fib6_nsiblings)
=======
		    rt6_qualify_for_ecmp(iter))
>>>>>>> 8013d1fc
			return iter;
		iter = rcu_dereference_protected(iter->fib6_next,
				lockdep_is_held(&rt->fib6_table->tb6_lock));
	}

	return NULL;
}

static bool rt6_is_dead(const struct fib6_info *rt)
{
	if (rt->fib6_nh.nh_flags & RTNH_F_DEAD ||
	    (rt->fib6_nh.nh_flags & RTNH_F_LINKDOWN &&
	     fib6_ignore_linkdown(rt)))
		return true;

	return false;
}

static int rt6_multipath_total_weight(const struct fib6_info *rt)
{
	struct fib6_info *iter;
	int total = 0;

	if (!rt6_is_dead(rt))
		total += rt->fib6_nh.nh_weight;

	list_for_each_entry(iter, &rt->fib6_siblings, fib6_siblings) {
		if (!rt6_is_dead(iter))
			total += iter->fib6_nh.nh_weight;
	}

	return total;
}

static void rt6_upper_bound_set(struct fib6_info *rt, int *weight, int total)
{
	int upper_bound = -1;

	if (!rt6_is_dead(rt)) {
		*weight += rt->fib6_nh.nh_weight;
		upper_bound = DIV_ROUND_CLOSEST_ULL((u64) (*weight) << 31,
						    total) - 1;
	}
	atomic_set(&rt->fib6_nh.nh_upper_bound, upper_bound);
}

static void rt6_multipath_upper_bound_set(struct fib6_info *rt, int total)
{
	struct fib6_info *iter;
	int weight = 0;

	rt6_upper_bound_set(rt, &weight, total);

	list_for_each_entry(iter, &rt->fib6_siblings, fib6_siblings)
		rt6_upper_bound_set(iter, &weight, total);
}

void rt6_multipath_rebalance(struct fib6_info *rt)
{
	struct fib6_info *first;
	int total;

	/* In case the entire multipath route was marked for flushing,
	 * then there is no need to rebalance upon the removal of every
	 * sibling route.
	 */
	if (!rt->fib6_nsiblings || rt->should_flush)
		return;

	/* During lookup routes are evaluated in order, so we need to
	 * make sure upper bounds are assigned from the first sibling
	 * onwards.
	 */
	first = rt6_multipath_first_sibling(rt);
	if (WARN_ON_ONCE(!first))
		return;

	total = rt6_multipath_total_weight(first);
	rt6_multipath_upper_bound_set(first, total);
}

static int fib6_ifup(struct fib6_info *rt, void *p_arg)
{
	const struct arg_netdev_event *arg = p_arg;
	struct net *net = dev_net(arg->dev);

	if (rt != net->ipv6.fib6_null_entry && rt->fib6_nh.nh_dev == arg->dev) {
		rt->fib6_nh.nh_flags &= ~arg->nh_flags;
		fib6_update_sernum_upto_root(net, rt);
		rt6_multipath_rebalance(rt);
	}

	return 0;
}

void rt6_sync_up(struct net_device *dev, unsigned int nh_flags)
{
	struct arg_netdev_event arg = {
		.dev = dev,
		{
			.nh_flags = nh_flags,
		},
	};

	if (nh_flags & RTNH_F_DEAD && netif_carrier_ok(dev))
		arg.nh_flags |= RTNH_F_LINKDOWN;

	fib6_clean_all(dev_net(dev), fib6_ifup, &arg);
}

static bool rt6_multipath_uses_dev(const struct fib6_info *rt,
				   const struct net_device *dev)
{
	struct fib6_info *iter;

	if (rt->fib6_nh.nh_dev == dev)
		return true;
	list_for_each_entry(iter, &rt->fib6_siblings, fib6_siblings)
		if (iter->fib6_nh.nh_dev == dev)
			return true;

	return false;
}

static void rt6_multipath_flush(struct fib6_info *rt)
{
	struct fib6_info *iter;

	rt->should_flush = 1;
	list_for_each_entry(iter, &rt->fib6_siblings, fib6_siblings)
		iter->should_flush = 1;
}

static unsigned int rt6_multipath_dead_count(const struct fib6_info *rt,
					     const struct net_device *down_dev)
{
	struct fib6_info *iter;
	unsigned int dead = 0;

	if (rt->fib6_nh.nh_dev == down_dev ||
	    rt->fib6_nh.nh_flags & RTNH_F_DEAD)
		dead++;
	list_for_each_entry(iter, &rt->fib6_siblings, fib6_siblings)
		if (iter->fib6_nh.nh_dev == down_dev ||
		    iter->fib6_nh.nh_flags & RTNH_F_DEAD)
			dead++;

	return dead;
}

static void rt6_multipath_nh_flags_set(struct fib6_info *rt,
				       const struct net_device *dev,
				       unsigned int nh_flags)
{
	struct fib6_info *iter;

	if (rt->fib6_nh.nh_dev == dev)
		rt->fib6_nh.nh_flags |= nh_flags;
	list_for_each_entry(iter, &rt->fib6_siblings, fib6_siblings)
		if (iter->fib6_nh.nh_dev == dev)
			iter->fib6_nh.nh_flags |= nh_flags;
}

/* called with write lock held for table with rt */
static int fib6_ifdown(struct fib6_info *rt, void *p_arg)
{
	const struct arg_netdev_event *arg = p_arg;
	const struct net_device *dev = arg->dev;
	struct net *net = dev_net(dev);

	if (rt == net->ipv6.fib6_null_entry)
		return 0;

	switch (arg->event) {
	case NETDEV_UNREGISTER:
		return rt->fib6_nh.nh_dev == dev ? -1 : 0;
	case NETDEV_DOWN:
		if (rt->should_flush)
			return -1;
		if (!rt->fib6_nsiblings)
			return rt->fib6_nh.nh_dev == dev ? -1 : 0;
		if (rt6_multipath_uses_dev(rt, dev)) {
			unsigned int count;

			count = rt6_multipath_dead_count(rt, dev);
			if (rt->fib6_nsiblings + 1 == count) {
				rt6_multipath_flush(rt);
				return -1;
			}
			rt6_multipath_nh_flags_set(rt, dev, RTNH_F_DEAD |
						   RTNH_F_LINKDOWN);
			fib6_update_sernum(net, rt);
			rt6_multipath_rebalance(rt);
		}
		return -2;
	case NETDEV_CHANGE:
		if (rt->fib6_nh.nh_dev != dev ||
		    rt->fib6_flags & (RTF_LOCAL | RTF_ANYCAST))
			break;
		rt->fib6_nh.nh_flags |= RTNH_F_LINKDOWN;
		rt6_multipath_rebalance(rt);
		break;
	}

	return 0;
}

void rt6_sync_down_dev(struct net_device *dev, unsigned long event)
{
	struct arg_netdev_event arg = {
		.dev = dev,
		{
			.event = event,
		},
	};

	fib6_clean_all(dev_net(dev), fib6_ifdown, &arg);
}

void rt6_disable_ip(struct net_device *dev, unsigned long event)
{
	rt6_sync_down_dev(dev, event);
	rt6_uncached_list_flush_dev(dev_net(dev), dev);
	neigh_ifdown(&nd_tbl, dev);
}

struct rt6_mtu_change_arg {
	struct net_device *dev;
	unsigned int mtu;
};

static int rt6_mtu_change_route(struct fib6_info *rt, void *p_arg)
{
	struct rt6_mtu_change_arg *arg = (struct rt6_mtu_change_arg *) p_arg;
	struct inet6_dev *idev;

	/* In IPv6 pmtu discovery is not optional,
	   so that RTAX_MTU lock cannot disable it.
	   We still use this lock to block changes
	   caused by addrconf/ndisc.
	*/

	idev = __in6_dev_get(arg->dev);
	if (!idev)
		return 0;

	/* For administrative MTU increase, there is no way to discover
	   IPv6 PMTU increase, so PMTU increase should be updated here.
	   Since RFC 1981 doesn't include administrative MTU increase
	   update PMTU increase is a MUST. (i.e. jumbo frame)
	 */
	if (rt->fib6_nh.nh_dev == arg->dev &&
	    !fib6_metric_locked(rt, RTAX_MTU)) {
		u32 mtu = rt->fib6_pmtu;

		if (mtu >= arg->mtu ||
		    (mtu < arg->mtu && mtu == idev->cnf.mtu6))
			fib6_metric_set(rt, RTAX_MTU, arg->mtu);

		spin_lock_bh(&rt6_exception_lock);
		rt6_exceptions_update_pmtu(idev, rt, arg->mtu);
		spin_unlock_bh(&rt6_exception_lock);
	}
	return 0;
}

void rt6_mtu_change(struct net_device *dev, unsigned int mtu)
{
	struct rt6_mtu_change_arg arg = {
		.dev = dev,
		.mtu = mtu,
	};

	fib6_clean_all(dev_net(dev), rt6_mtu_change_route, &arg);
}

static const struct nla_policy rtm_ipv6_policy[RTA_MAX+1] = {
	[RTA_GATEWAY]           = { .len = sizeof(struct in6_addr) },
	[RTA_PREFSRC]		= { .len = sizeof(struct in6_addr) },
	[RTA_OIF]               = { .type = NLA_U32 },
	[RTA_IIF]		= { .type = NLA_U32 },
	[RTA_PRIORITY]          = { .type = NLA_U32 },
	[RTA_METRICS]           = { .type = NLA_NESTED },
	[RTA_MULTIPATH]		= { .len = sizeof(struct rtnexthop) },
	[RTA_PREF]              = { .type = NLA_U8 },
	[RTA_ENCAP_TYPE]	= { .type = NLA_U16 },
	[RTA_ENCAP]		= { .type = NLA_NESTED },
	[RTA_EXPIRES]		= { .type = NLA_U32 },
	[RTA_UID]		= { .type = NLA_U32 },
	[RTA_MARK]		= { .type = NLA_U32 },
	[RTA_TABLE]		= { .type = NLA_U32 },
	[RTA_IP_PROTO]		= { .type = NLA_U8 },
	[RTA_SPORT]		= { .type = NLA_U16 },
	[RTA_DPORT]		= { .type = NLA_U16 },
};

static int rtm_to_fib6_config(struct sk_buff *skb, struct nlmsghdr *nlh,
			      struct fib6_config *cfg,
			      struct netlink_ext_ack *extack)
{
	struct rtmsg *rtm;
	struct nlattr *tb[RTA_MAX+1];
	unsigned int pref;
	int err;

	err = nlmsg_parse(nlh, sizeof(*rtm), tb, RTA_MAX, rtm_ipv6_policy,
			  NULL);
	if (err < 0)
		goto errout;

	err = -EINVAL;
	rtm = nlmsg_data(nlh);
	memset(cfg, 0, sizeof(*cfg));

	cfg->fc_table = rtm->rtm_table;
	cfg->fc_dst_len = rtm->rtm_dst_len;
	cfg->fc_src_len = rtm->rtm_src_len;
	cfg->fc_flags = RTF_UP;
	cfg->fc_protocol = rtm->rtm_protocol;
	cfg->fc_type = rtm->rtm_type;

	if (rtm->rtm_type == RTN_UNREACHABLE ||
	    rtm->rtm_type == RTN_BLACKHOLE ||
	    rtm->rtm_type == RTN_PROHIBIT ||
	    rtm->rtm_type == RTN_THROW)
		cfg->fc_flags |= RTF_REJECT;

	if (rtm->rtm_type == RTN_LOCAL)
		cfg->fc_flags |= RTF_LOCAL;

	if (rtm->rtm_flags & RTM_F_CLONED)
		cfg->fc_flags |= RTF_CACHE;

	cfg->fc_flags |= (rtm->rtm_flags & RTNH_F_ONLINK);

	cfg->fc_nlinfo.portid = NETLINK_CB(skb).portid;
	cfg->fc_nlinfo.nlh = nlh;
	cfg->fc_nlinfo.nl_net = sock_net(skb->sk);

	if (tb[RTA_GATEWAY]) {
		cfg->fc_gateway = nla_get_in6_addr(tb[RTA_GATEWAY]);
		cfg->fc_flags |= RTF_GATEWAY;
	}

	if (tb[RTA_DST]) {
		int plen = (rtm->rtm_dst_len + 7) >> 3;

		if (nla_len(tb[RTA_DST]) < plen)
			goto errout;

		nla_memcpy(&cfg->fc_dst, tb[RTA_DST], plen);
	}

	if (tb[RTA_SRC]) {
		int plen = (rtm->rtm_src_len + 7) >> 3;

		if (nla_len(tb[RTA_SRC]) < plen)
			goto errout;

		nla_memcpy(&cfg->fc_src, tb[RTA_SRC], plen);
	}

	if (tb[RTA_PREFSRC])
		cfg->fc_prefsrc = nla_get_in6_addr(tb[RTA_PREFSRC]);

	if (tb[RTA_OIF])
		cfg->fc_ifindex = nla_get_u32(tb[RTA_OIF]);

	if (tb[RTA_PRIORITY])
		cfg->fc_metric = nla_get_u32(tb[RTA_PRIORITY]);

	if (tb[RTA_METRICS]) {
		cfg->fc_mx = nla_data(tb[RTA_METRICS]);
		cfg->fc_mx_len = nla_len(tb[RTA_METRICS]);
	}

	if (tb[RTA_TABLE])
		cfg->fc_table = nla_get_u32(tb[RTA_TABLE]);

	if (tb[RTA_MULTIPATH]) {
		cfg->fc_mp = nla_data(tb[RTA_MULTIPATH]);
		cfg->fc_mp_len = nla_len(tb[RTA_MULTIPATH]);

		err = lwtunnel_valid_encap_type_attr(cfg->fc_mp,
						     cfg->fc_mp_len, extack);
		if (err < 0)
			goto errout;
	}

	if (tb[RTA_PREF]) {
		pref = nla_get_u8(tb[RTA_PREF]);
		if (pref != ICMPV6_ROUTER_PREF_LOW &&
		    pref != ICMPV6_ROUTER_PREF_HIGH)
			pref = ICMPV6_ROUTER_PREF_MEDIUM;
		cfg->fc_flags |= RTF_PREF(pref);
	}

	if (tb[RTA_ENCAP])
		cfg->fc_encap = tb[RTA_ENCAP];

	if (tb[RTA_ENCAP_TYPE]) {
		cfg->fc_encap_type = nla_get_u16(tb[RTA_ENCAP_TYPE]);

		err = lwtunnel_valid_encap_type(cfg->fc_encap_type, extack);
		if (err < 0)
			goto errout;
	}

	if (tb[RTA_EXPIRES]) {
		unsigned long timeout = addrconf_timeout_fixup(nla_get_u32(tb[RTA_EXPIRES]), HZ);

		if (addrconf_finite_timeout(timeout)) {
			cfg->fc_expires = jiffies_to_clock_t(timeout * HZ);
			cfg->fc_flags |= RTF_EXPIRES;
		}
	}

	err = 0;
errout:
	return err;
}

struct rt6_nh {
	struct fib6_info *fib6_info;
	struct fib6_config r_cfg;
	struct list_head next;
};

static void ip6_print_replace_route_err(struct list_head *rt6_nh_list)
{
	struct rt6_nh *nh;

	list_for_each_entry(nh, rt6_nh_list, next) {
		pr_warn("IPV6: multipath route replace failed (check consistency of installed routes): %pI6c nexthop %pI6c ifi %d\n",
		        &nh->r_cfg.fc_dst, &nh->r_cfg.fc_gateway,
		        nh->r_cfg.fc_ifindex);
	}
}

static int ip6_route_info_append(struct net *net,
				 struct list_head *rt6_nh_list,
				 struct fib6_info *rt,
				 struct fib6_config *r_cfg)
{
	struct rt6_nh *nh;
	int err = -EEXIST;

	list_for_each_entry(nh, rt6_nh_list, next) {
		/* check if fib6_info already exists */
		if (rt6_duplicate_nexthop(nh->fib6_info, rt))
			return err;
	}

	nh = kzalloc(sizeof(*nh), GFP_KERNEL);
	if (!nh)
		return -ENOMEM;
	nh->fib6_info = rt;
	err = ip6_convert_metrics(net, rt, r_cfg);
	if (err) {
		kfree(nh);
		return err;
	}
	memcpy(&nh->r_cfg, r_cfg, sizeof(*r_cfg));
	list_add_tail(&nh->next, rt6_nh_list);

	return 0;
}

static void ip6_route_mpath_notify(struct fib6_info *rt,
				   struct fib6_info *rt_last,
				   struct nl_info *info,
				   __u16 nlflags)
{
	/* if this is an APPEND route, then rt points to the first route
	 * inserted and rt_last points to last route inserted. Userspace
	 * wants a consistent dump of the route which starts at the first
	 * nexthop. Since sibling routes are always added at the end of
	 * the list, find the first sibling of the last route appended
	 */
	if ((nlflags & NLM_F_APPEND) && rt_last && rt_last->fib6_nsiblings) {
		rt = list_first_entry(&rt_last->fib6_siblings,
				      struct fib6_info,
				      fib6_siblings);
	}

	if (rt)
		inet6_rt_notify(RTM_NEWROUTE, rt, info, nlflags);
}

static int ip6_route_multipath_add(struct fib6_config *cfg,
				   struct netlink_ext_ack *extack)
{
	struct fib6_info *rt_notif = NULL, *rt_last = NULL;
	struct nl_info *info = &cfg->fc_nlinfo;
	struct fib6_config r_cfg;
	struct rtnexthop *rtnh;
	struct fib6_info *rt;
	struct rt6_nh *err_nh;
	struct rt6_nh *nh, *nh_safe;
	__u16 nlflags;
	int remaining;
	int attrlen;
	int err = 1;
	int nhn = 0;
	int replace = (cfg->fc_nlinfo.nlh &&
		       (cfg->fc_nlinfo.nlh->nlmsg_flags & NLM_F_REPLACE));
	LIST_HEAD(rt6_nh_list);

	nlflags = replace ? NLM_F_REPLACE : NLM_F_CREATE;
	if (info->nlh && info->nlh->nlmsg_flags & NLM_F_APPEND)
		nlflags |= NLM_F_APPEND;

	remaining = cfg->fc_mp_len;
	rtnh = (struct rtnexthop *)cfg->fc_mp;

	/* Parse a Multipath Entry and build a list (rt6_nh_list) of
	 * fib6_info structs per nexthop
	 */
	while (rtnh_ok(rtnh, remaining)) {
		memcpy(&r_cfg, cfg, sizeof(*cfg));
		if (rtnh->rtnh_ifindex)
			r_cfg.fc_ifindex = rtnh->rtnh_ifindex;

		attrlen = rtnh_attrlen(rtnh);
		if (attrlen > 0) {
			struct nlattr *nla, *attrs = rtnh_attrs(rtnh);

			nla = nla_find(attrs, attrlen, RTA_GATEWAY);
			if (nla) {
				r_cfg.fc_gateway = nla_get_in6_addr(nla);
				r_cfg.fc_flags |= RTF_GATEWAY;
			}
			r_cfg.fc_encap = nla_find(attrs, attrlen, RTA_ENCAP);
			nla = nla_find(attrs, attrlen, RTA_ENCAP_TYPE);
			if (nla)
				r_cfg.fc_encap_type = nla_get_u16(nla);
		}

		r_cfg.fc_flags |= (rtnh->rtnh_flags & RTNH_F_ONLINK);
		rt = ip6_route_info_create(&r_cfg, GFP_KERNEL, extack);
		if (IS_ERR(rt)) {
			err = PTR_ERR(rt);
			rt = NULL;
			goto cleanup;
		}
		if (!rt6_qualify_for_ecmp(rt)) {
			err = -EINVAL;
			NL_SET_ERR_MSG(extack,
				       "Device only routes can not be added for IPv6 using the multipath API.");
			fib6_info_release(rt);
			goto cleanup;
		}

		rt->fib6_nh.nh_weight = rtnh->rtnh_hops + 1;

		err = ip6_route_info_append(info->nl_net, &rt6_nh_list,
					    rt, &r_cfg);
		if (err) {
			fib6_info_release(rt);
			goto cleanup;
		}

		rtnh = rtnh_next(rtnh, &remaining);
	}

	/* for add and replace send one notification with all nexthops.
	 * Skip the notification in fib6_add_rt2node and send one with
	 * the full route when done
	 */
	info->skip_notify = 1;

	err_nh = NULL;
	list_for_each_entry(nh, &rt6_nh_list, next) {
		err = __ip6_ins_rt(nh->fib6_info, info, extack);
		fib6_info_release(nh->fib6_info);

		if (!err) {
			/* save reference to last route successfully inserted */
			rt_last = nh->fib6_info;

			/* save reference to first route for notification */
			if (!rt_notif)
				rt_notif = nh->fib6_info;
		}

		/* nh->fib6_info is used or freed at this point, reset to NULL*/
		nh->fib6_info = NULL;
		if (err) {
			if (replace && nhn)
				ip6_print_replace_route_err(&rt6_nh_list);
			err_nh = nh;
			goto add_errout;
		}

		/* Because each route is added like a single route we remove
		 * these flags after the first nexthop: if there is a collision,
		 * we have already failed to add the first nexthop:
		 * fib6_add_rt2node() has rejected it; when replacing, old
		 * nexthops have been replaced by first new, the rest should
		 * be added to it.
		 */
		cfg->fc_nlinfo.nlh->nlmsg_flags &= ~(NLM_F_EXCL |
						     NLM_F_REPLACE);
		cfg->fc_nlinfo.nlh->nlmsg_flags |= NLM_F_APPEND;
		nhn++;
	}

	/* success ... tell user about new route */
	ip6_route_mpath_notify(rt_notif, rt_last, info, nlflags);
	goto cleanup;

add_errout:
	/* send notification for routes that were added so that
	 * the delete notifications sent by ip6_route_del are
	 * coherent
	 */
	if (rt_notif)
		ip6_route_mpath_notify(rt_notif, rt_last, info, nlflags);

	/* Delete routes that were already added */
	list_for_each_entry(nh, &rt6_nh_list, next) {
		if (err_nh == nh)
			break;
		ip6_route_del(&nh->r_cfg, extack);
	}

cleanup:
	list_for_each_entry_safe(nh, nh_safe, &rt6_nh_list, next) {
		if (nh->fib6_info)
			fib6_info_release(nh->fib6_info);
		list_del(&nh->next);
		kfree(nh);
	}

	return err;
}

static int ip6_route_multipath_del(struct fib6_config *cfg,
				   struct netlink_ext_ack *extack)
{
	struct fib6_config r_cfg;
	struct rtnexthop *rtnh;
	int remaining;
	int attrlen;
	int err = 1, last_err = 0;

	remaining = cfg->fc_mp_len;
	rtnh = (struct rtnexthop *)cfg->fc_mp;

	/* Parse a Multipath Entry */
	while (rtnh_ok(rtnh, remaining)) {
		memcpy(&r_cfg, cfg, sizeof(*cfg));
		if (rtnh->rtnh_ifindex)
			r_cfg.fc_ifindex = rtnh->rtnh_ifindex;

		attrlen = rtnh_attrlen(rtnh);
		if (attrlen > 0) {
			struct nlattr *nla, *attrs = rtnh_attrs(rtnh);

			nla = nla_find(attrs, attrlen, RTA_GATEWAY);
			if (nla) {
				nla_memcpy(&r_cfg.fc_gateway, nla, 16);
				r_cfg.fc_flags |= RTF_GATEWAY;
			}
		}
		err = ip6_route_del(&r_cfg, extack);
		if (err)
			last_err = err;

		rtnh = rtnh_next(rtnh, &remaining);
	}

	return last_err;
}

static int inet6_rtm_delroute(struct sk_buff *skb, struct nlmsghdr *nlh,
			      struct netlink_ext_ack *extack)
{
	struct fib6_config cfg;
	int err;

	err = rtm_to_fib6_config(skb, nlh, &cfg, extack);
	if (err < 0)
		return err;

	if (cfg.fc_mp)
		return ip6_route_multipath_del(&cfg, extack);
	else {
		cfg.fc_delete_all_nh = 1;
		return ip6_route_del(&cfg, extack);
	}
}

static int inet6_rtm_newroute(struct sk_buff *skb, struct nlmsghdr *nlh,
			      struct netlink_ext_ack *extack)
{
	struct fib6_config cfg;
	int err;

	err = rtm_to_fib6_config(skb, nlh, &cfg, extack);
	if (err < 0)
		return err;

	if (cfg.fc_mp)
		return ip6_route_multipath_add(&cfg, extack);
	else
		return ip6_route_add(&cfg, GFP_KERNEL, extack);
}

static size_t rt6_nlmsg_size(struct fib6_info *rt)
{
	int nexthop_len = 0;

	if (rt->fib6_nsiblings) {
		nexthop_len = nla_total_size(0)	 /* RTA_MULTIPATH */
			    + NLA_ALIGN(sizeof(struct rtnexthop))
			    + nla_total_size(16) /* RTA_GATEWAY */
			    + lwtunnel_get_encap_size(rt->fib6_nh.nh_lwtstate);

		nexthop_len *= rt->fib6_nsiblings;
	}

	return NLMSG_ALIGN(sizeof(struct rtmsg))
	       + nla_total_size(16) /* RTA_SRC */
	       + nla_total_size(16) /* RTA_DST */
	       + nla_total_size(16) /* RTA_GATEWAY */
	       + nla_total_size(16) /* RTA_PREFSRC */
	       + nla_total_size(4) /* RTA_TABLE */
	       + nla_total_size(4) /* RTA_IIF */
	       + nla_total_size(4) /* RTA_OIF */
	       + nla_total_size(4) /* RTA_PRIORITY */
	       + RTAX_MAX * nla_total_size(4) /* RTA_METRICS */
	       + nla_total_size(sizeof(struct rta_cacheinfo))
	       + nla_total_size(TCP_CA_NAME_MAX) /* RTAX_CC_ALGO */
	       + nla_total_size(1) /* RTA_PREF */
	       + lwtunnel_get_encap_size(rt->fib6_nh.nh_lwtstate)
	       + nexthop_len;
}

static int rt6_nexthop_info(struct sk_buff *skb, struct fib6_info *rt,
			    unsigned int *flags, bool skip_oif)
{
	if (rt->fib6_nh.nh_flags & RTNH_F_DEAD)
		*flags |= RTNH_F_DEAD;

	if (rt->fib6_nh.nh_flags & RTNH_F_LINKDOWN) {
		*flags |= RTNH_F_LINKDOWN;

		rcu_read_lock();
		if (fib6_ignore_linkdown(rt))
			*flags |= RTNH_F_DEAD;
		rcu_read_unlock();
	}

	if (rt->fib6_flags & RTF_GATEWAY) {
		if (nla_put_in6_addr(skb, RTA_GATEWAY, &rt->fib6_nh.nh_gw) < 0)
			goto nla_put_failure;
	}

	*flags |= (rt->fib6_nh.nh_flags & RTNH_F_ONLINK);
	if (rt->fib6_nh.nh_flags & RTNH_F_OFFLOAD)
		*flags |= RTNH_F_OFFLOAD;

	/* not needed for multipath encoding b/c it has a rtnexthop struct */
	if (!skip_oif && rt->fib6_nh.nh_dev &&
	    nla_put_u32(skb, RTA_OIF, rt->fib6_nh.nh_dev->ifindex))
		goto nla_put_failure;

	if (rt->fib6_nh.nh_lwtstate &&
	    lwtunnel_fill_encap(skb, rt->fib6_nh.nh_lwtstate) < 0)
		goto nla_put_failure;

	return 0;

nla_put_failure:
	return -EMSGSIZE;
}

/* add multipath next hop */
static int rt6_add_nexthop(struct sk_buff *skb, struct fib6_info *rt)
{
	const struct net_device *dev = rt->fib6_nh.nh_dev;
	struct rtnexthop *rtnh;
	unsigned int flags = 0;

	rtnh = nla_reserve_nohdr(skb, sizeof(*rtnh));
	if (!rtnh)
		goto nla_put_failure;

	rtnh->rtnh_hops = rt->fib6_nh.nh_weight - 1;
	rtnh->rtnh_ifindex = dev ? dev->ifindex : 0;

	if (rt6_nexthop_info(skb, rt, &flags, true) < 0)
		goto nla_put_failure;

	rtnh->rtnh_flags = flags;

	/* length of rtnetlink header + attributes */
	rtnh->rtnh_len = nlmsg_get_pos(skb) - (void *)rtnh;

	return 0;

nla_put_failure:
	return -EMSGSIZE;
}

static int rt6_fill_node(struct net *net, struct sk_buff *skb,
			 struct fib6_info *rt, struct dst_entry *dst,
			 struct in6_addr *dest, struct in6_addr *src,
			 int iif, int type, u32 portid, u32 seq,
			 unsigned int flags)
{
	struct rtmsg *rtm;
	struct nlmsghdr *nlh;
	long expires = 0;
	u32 *pmetrics;
	u32 table;

	nlh = nlmsg_put(skb, portid, seq, type, sizeof(*rtm), flags);
	if (!nlh)
		return -EMSGSIZE;

	rtm = nlmsg_data(nlh);
	rtm->rtm_family = AF_INET6;
	rtm->rtm_dst_len = rt->fib6_dst.plen;
	rtm->rtm_src_len = rt->fib6_src.plen;
	rtm->rtm_tos = 0;
	if (rt->fib6_table)
		table = rt->fib6_table->tb6_id;
	else
		table = RT6_TABLE_UNSPEC;
	rtm->rtm_table = table;
	if (nla_put_u32(skb, RTA_TABLE, table))
		goto nla_put_failure;

	rtm->rtm_type = rt->fib6_type;
	rtm->rtm_flags = 0;
	rtm->rtm_scope = RT_SCOPE_UNIVERSE;
	rtm->rtm_protocol = rt->fib6_protocol;

	if (rt->fib6_flags & RTF_CACHE)
		rtm->rtm_flags |= RTM_F_CLONED;

	if (dest) {
		if (nla_put_in6_addr(skb, RTA_DST, dest))
			goto nla_put_failure;
		rtm->rtm_dst_len = 128;
	} else if (rtm->rtm_dst_len)
		if (nla_put_in6_addr(skb, RTA_DST, &rt->fib6_dst.addr))
			goto nla_put_failure;
#ifdef CONFIG_IPV6_SUBTREES
	if (src) {
		if (nla_put_in6_addr(skb, RTA_SRC, src))
			goto nla_put_failure;
		rtm->rtm_src_len = 128;
	} else if (rtm->rtm_src_len &&
		   nla_put_in6_addr(skb, RTA_SRC, &rt->fib6_src.addr))
		goto nla_put_failure;
#endif
	if (iif) {
#ifdef CONFIG_IPV6_MROUTE
		if (ipv6_addr_is_multicast(&rt->fib6_dst.addr)) {
			int err = ip6mr_get_route(net, skb, rtm, portid);

			if (err == 0)
				return 0;
			if (err < 0)
				goto nla_put_failure;
		} else
#endif
			if (nla_put_u32(skb, RTA_IIF, iif))
				goto nla_put_failure;
	} else if (dest) {
		struct in6_addr saddr_buf;
		if (ip6_route_get_saddr(net, rt, dest, 0, &saddr_buf) == 0 &&
		    nla_put_in6_addr(skb, RTA_PREFSRC, &saddr_buf))
			goto nla_put_failure;
	}

	if (rt->fib6_prefsrc.plen) {
		struct in6_addr saddr_buf;
		saddr_buf = rt->fib6_prefsrc.addr;
		if (nla_put_in6_addr(skb, RTA_PREFSRC, &saddr_buf))
			goto nla_put_failure;
	}

	pmetrics = dst ? dst_metrics_ptr(dst) : rt->fib6_metrics->metrics;
	if (rtnetlink_put_metrics(skb, pmetrics) < 0)
		goto nla_put_failure;

	if (nla_put_u32(skb, RTA_PRIORITY, rt->fib6_metric))
		goto nla_put_failure;

	/* For multipath routes, walk the siblings list and add
	 * each as a nexthop within RTA_MULTIPATH.
	 */
	if (rt->fib6_nsiblings) {
		struct fib6_info *sibling, *next_sibling;
		struct nlattr *mp;

		mp = nla_nest_start(skb, RTA_MULTIPATH);
		if (!mp)
			goto nla_put_failure;

		if (rt6_add_nexthop(skb, rt) < 0)
			goto nla_put_failure;

		list_for_each_entry_safe(sibling, next_sibling,
					 &rt->fib6_siblings, fib6_siblings) {
			if (rt6_add_nexthop(skb, sibling) < 0)
				goto nla_put_failure;
		}

		nla_nest_end(skb, mp);
	} else {
		if (rt6_nexthop_info(skb, rt, &rtm->rtm_flags, false) < 0)
			goto nla_put_failure;
	}

	if (rt->fib6_flags & RTF_EXPIRES) {
		expires = dst ? dst->expires : rt->expires;
		expires -= jiffies;
	}

	if (rtnl_put_cacheinfo(skb, dst, 0, expires, dst ? dst->error : 0) < 0)
		goto nla_put_failure;

	if (nla_put_u8(skb, RTA_PREF, IPV6_EXTRACT_PREF(rt->fib6_flags)))
		goto nla_put_failure;


	nlmsg_end(skb, nlh);
	return 0;

nla_put_failure:
	nlmsg_cancel(skb, nlh);
	return -EMSGSIZE;
}

int rt6_dump_route(struct fib6_info *rt, void *p_arg)
{
	struct rt6_rtnl_dump_arg *arg = (struct rt6_rtnl_dump_arg *) p_arg;
	struct net *net = arg->net;

	if (rt == net->ipv6.fib6_null_entry)
		return 0;

	if (nlmsg_len(arg->cb->nlh) >= sizeof(struct rtmsg)) {
		struct rtmsg *rtm = nlmsg_data(arg->cb->nlh);

		/* user wants prefix routes only */
		if (rtm->rtm_flags & RTM_F_PREFIX &&
		    !(rt->fib6_flags & RTF_PREFIX_RT)) {
			/* success since this is not a prefix route */
			return 1;
		}
	}

	return rt6_fill_node(net, arg->skb, rt, NULL, NULL, NULL, 0,
			     RTM_NEWROUTE, NETLINK_CB(arg->cb->skb).portid,
			     arg->cb->nlh->nlmsg_seq, NLM_F_MULTI);
}

static int inet6_rtm_getroute(struct sk_buff *in_skb, struct nlmsghdr *nlh,
			      struct netlink_ext_ack *extack)
{
	struct net *net = sock_net(in_skb->sk);
	struct nlattr *tb[RTA_MAX+1];
	int err, iif = 0, oif = 0;
	struct fib6_info *from;
	struct dst_entry *dst;
	struct rt6_info *rt;
	struct sk_buff *skb;
	struct rtmsg *rtm;
	struct flowi6 fl6;
	bool fibmatch;

	err = nlmsg_parse(nlh, sizeof(*rtm), tb, RTA_MAX, rtm_ipv6_policy,
			  extack);
	if (err < 0)
		goto errout;

	err = -EINVAL;
	memset(&fl6, 0, sizeof(fl6));
	rtm = nlmsg_data(nlh);
	fl6.flowlabel = ip6_make_flowinfo(rtm->rtm_tos, 0);
	fibmatch = !!(rtm->rtm_flags & RTM_F_FIB_MATCH);

	if (tb[RTA_SRC]) {
		if (nla_len(tb[RTA_SRC]) < sizeof(struct in6_addr))
			goto errout;

		fl6.saddr = *(struct in6_addr *)nla_data(tb[RTA_SRC]);
	}

	if (tb[RTA_DST]) {
		if (nla_len(tb[RTA_DST]) < sizeof(struct in6_addr))
			goto errout;

		fl6.daddr = *(struct in6_addr *)nla_data(tb[RTA_DST]);
	}

	if (tb[RTA_IIF])
		iif = nla_get_u32(tb[RTA_IIF]);

	if (tb[RTA_OIF])
		oif = nla_get_u32(tb[RTA_OIF]);

	if (tb[RTA_MARK])
		fl6.flowi6_mark = nla_get_u32(tb[RTA_MARK]);

	if (tb[RTA_UID])
		fl6.flowi6_uid = make_kuid(current_user_ns(),
					   nla_get_u32(tb[RTA_UID]));
	else
		fl6.flowi6_uid = iif ? INVALID_UID : current_uid();

	if (tb[RTA_SPORT])
		fl6.fl6_sport = nla_get_be16(tb[RTA_SPORT]);

	if (tb[RTA_DPORT])
		fl6.fl6_dport = nla_get_be16(tb[RTA_DPORT]);

	if (tb[RTA_IP_PROTO]) {
		err = rtm_getroute_parse_ip_proto(tb[RTA_IP_PROTO],
						  &fl6.flowi6_proto, extack);
		if (err)
			goto errout;
	}

	if (iif) {
		struct net_device *dev;
		int flags = 0;

		rcu_read_lock();

		dev = dev_get_by_index_rcu(net, iif);
		if (!dev) {
			rcu_read_unlock();
			err = -ENODEV;
			goto errout;
		}

		fl6.flowi6_iif = iif;

		if (!ipv6_addr_any(&fl6.saddr))
			flags |= RT6_LOOKUP_F_HAS_SADDR;

		dst = ip6_route_input_lookup(net, dev, &fl6, NULL, flags);

		rcu_read_unlock();
	} else {
		fl6.flowi6_oif = oif;

		dst = ip6_route_output(net, NULL, &fl6);
	}


	rt = container_of(dst, struct rt6_info, dst);
	if (rt->dst.error) {
		err = rt->dst.error;
		ip6_rt_put(rt);
		goto errout;
	}

	if (rt == net->ipv6.ip6_null_entry) {
		err = rt->dst.error;
		ip6_rt_put(rt);
		goto errout;
	}

	skb = alloc_skb(NLMSG_GOODSIZE, GFP_KERNEL);
	if (!skb) {
		ip6_rt_put(rt);
		err = -ENOBUFS;
		goto errout;
	}

	skb_dst_set(skb, &rt->dst);

	rcu_read_lock();
	from = rcu_dereference(rt->from);

	if (fibmatch)
		err = rt6_fill_node(net, skb, from, NULL, NULL, NULL, iif,
				    RTM_NEWROUTE, NETLINK_CB(in_skb).portid,
				    nlh->nlmsg_seq, 0);
	else
		err = rt6_fill_node(net, skb, from, dst, &fl6.daddr,
				    &fl6.saddr, iif, RTM_NEWROUTE,
				    NETLINK_CB(in_skb).portid, nlh->nlmsg_seq,
				    0);
	rcu_read_unlock();

	if (err < 0) {
		kfree_skb(skb);
		goto errout;
	}

	err = rtnl_unicast(skb, net, NETLINK_CB(in_skb).portid);
errout:
	return err;
}

void inet6_rt_notify(int event, struct fib6_info *rt, struct nl_info *info,
		     unsigned int nlm_flags)
{
	struct sk_buff *skb;
	struct net *net = info->nl_net;
	u32 seq;
	int err;

	err = -ENOBUFS;
	seq = info->nlh ? info->nlh->nlmsg_seq : 0;

	skb = nlmsg_new(rt6_nlmsg_size(rt), gfp_any());
	if (!skb)
		goto errout;

	err = rt6_fill_node(net, skb, rt, NULL, NULL, NULL, 0,
			    event, info->portid, seq, nlm_flags);
	if (err < 0) {
		/* -EMSGSIZE implies BUG in rt6_nlmsg_size() */
		WARN_ON(err == -EMSGSIZE);
		kfree_skb(skb);
		goto errout;
	}
	rtnl_notify(skb, net, info->portid, RTNLGRP_IPV6_ROUTE,
		    info->nlh, gfp_any());
	return;
errout:
	if (err < 0)
		rtnl_set_sk_err(net, RTNLGRP_IPV6_ROUTE, err);
}

static int ip6_route_dev_notify(struct notifier_block *this,
				unsigned long event, void *ptr)
{
	struct net_device *dev = netdev_notifier_info_to_dev(ptr);
	struct net *net = dev_net(dev);

	if (!(dev->flags & IFF_LOOPBACK))
		return NOTIFY_OK;

	if (event == NETDEV_REGISTER) {
		net->ipv6.fib6_null_entry->fib6_nh.nh_dev = dev;
		net->ipv6.ip6_null_entry->dst.dev = dev;
		net->ipv6.ip6_null_entry->rt6i_idev = in6_dev_get(dev);
#ifdef CONFIG_IPV6_MULTIPLE_TABLES
		net->ipv6.ip6_prohibit_entry->dst.dev = dev;
		net->ipv6.ip6_prohibit_entry->rt6i_idev = in6_dev_get(dev);
		net->ipv6.ip6_blk_hole_entry->dst.dev = dev;
		net->ipv6.ip6_blk_hole_entry->rt6i_idev = in6_dev_get(dev);
#endif
	 } else if (event == NETDEV_UNREGISTER &&
		    dev->reg_state != NETREG_UNREGISTERED) {
		/* NETDEV_UNREGISTER could be fired for multiple times by
		 * netdev_wait_allrefs(). Make sure we only call this once.
		 */
		in6_dev_put_clear(&net->ipv6.ip6_null_entry->rt6i_idev);
#ifdef CONFIG_IPV6_MULTIPLE_TABLES
		in6_dev_put_clear(&net->ipv6.ip6_prohibit_entry->rt6i_idev);
		in6_dev_put_clear(&net->ipv6.ip6_blk_hole_entry->rt6i_idev);
#endif
	}

	return NOTIFY_OK;
}

/*
 *	/proc
 */

#ifdef CONFIG_PROC_FS
static int rt6_stats_seq_show(struct seq_file *seq, void *v)
{
	struct net *net = (struct net *)seq->private;
	seq_printf(seq, "%04x %04x %04x %04x %04x %04x %04x\n",
		   net->ipv6.rt6_stats->fib_nodes,
		   net->ipv6.rt6_stats->fib_route_nodes,
		   atomic_read(&net->ipv6.rt6_stats->fib_rt_alloc),
		   net->ipv6.rt6_stats->fib_rt_entries,
		   net->ipv6.rt6_stats->fib_rt_cache,
		   dst_entries_get_slow(&net->ipv6.ip6_dst_ops),
		   net->ipv6.rt6_stats->fib_discarded_routes);

	return 0;
}
#endif	/* CONFIG_PROC_FS */

#ifdef CONFIG_SYSCTL

static
int ipv6_sysctl_rtcache_flush(struct ctl_table *ctl, int write,
			      void __user *buffer, size_t *lenp, loff_t *ppos)
{
	struct net *net;
	int delay;
	if (!write)
		return -EINVAL;

	net = (struct net *)ctl->extra1;
	delay = net->ipv6.sysctl.flush_delay;
	proc_dointvec(ctl, write, buffer, lenp, ppos);
	fib6_run_gc(delay <= 0 ? 0 : (unsigned long)delay, net, delay > 0);
	return 0;
}

struct ctl_table ipv6_route_table_template[] = {
	{
		.procname	=	"flush",
		.data		=	&init_net.ipv6.sysctl.flush_delay,
		.maxlen		=	sizeof(int),
		.mode		=	0200,
		.proc_handler	=	ipv6_sysctl_rtcache_flush
	},
	{
		.procname	=	"gc_thresh",
		.data		=	&ip6_dst_ops_template.gc_thresh,
		.maxlen		=	sizeof(int),
		.mode		=	0644,
		.proc_handler	=	proc_dointvec,
	},
	{
		.procname	=	"max_size",
		.data		=	&init_net.ipv6.sysctl.ip6_rt_max_size,
		.maxlen		=	sizeof(int),
		.mode		=	0644,
		.proc_handler	=	proc_dointvec,
	},
	{
		.procname	=	"gc_min_interval",
		.data		=	&init_net.ipv6.sysctl.ip6_rt_gc_min_interval,
		.maxlen		=	sizeof(int),
		.mode		=	0644,
		.proc_handler	=	proc_dointvec_jiffies,
	},
	{
		.procname	=	"gc_timeout",
		.data		=	&init_net.ipv6.sysctl.ip6_rt_gc_timeout,
		.maxlen		=	sizeof(int),
		.mode		=	0644,
		.proc_handler	=	proc_dointvec_jiffies,
	},
	{
		.procname	=	"gc_interval",
		.data		=	&init_net.ipv6.sysctl.ip6_rt_gc_interval,
		.maxlen		=	sizeof(int),
		.mode		=	0644,
		.proc_handler	=	proc_dointvec_jiffies,
	},
	{
		.procname	=	"gc_elasticity",
		.data		=	&init_net.ipv6.sysctl.ip6_rt_gc_elasticity,
		.maxlen		=	sizeof(int),
		.mode		=	0644,
		.proc_handler	=	proc_dointvec,
	},
	{
		.procname	=	"mtu_expires",
		.data		=	&init_net.ipv6.sysctl.ip6_rt_mtu_expires,
		.maxlen		=	sizeof(int),
		.mode		=	0644,
		.proc_handler	=	proc_dointvec_jiffies,
	},
	{
		.procname	=	"min_adv_mss",
		.data		=	&init_net.ipv6.sysctl.ip6_rt_min_advmss,
		.maxlen		=	sizeof(int),
		.mode		=	0644,
		.proc_handler	=	proc_dointvec,
	},
	{
		.procname	=	"gc_min_interval_ms",
		.data		=	&init_net.ipv6.sysctl.ip6_rt_gc_min_interval,
		.maxlen		=	sizeof(int),
		.mode		=	0644,
		.proc_handler	=	proc_dointvec_ms_jiffies,
	},
	{ }
};

struct ctl_table * __net_init ipv6_route_sysctl_init(struct net *net)
{
	struct ctl_table *table;

	table = kmemdup(ipv6_route_table_template,
			sizeof(ipv6_route_table_template),
			GFP_KERNEL);

	if (table) {
		table[0].data = &net->ipv6.sysctl.flush_delay;
		table[0].extra1 = net;
		table[1].data = &net->ipv6.ip6_dst_ops.gc_thresh;
		table[2].data = &net->ipv6.sysctl.ip6_rt_max_size;
		table[3].data = &net->ipv6.sysctl.ip6_rt_gc_min_interval;
		table[4].data = &net->ipv6.sysctl.ip6_rt_gc_timeout;
		table[5].data = &net->ipv6.sysctl.ip6_rt_gc_interval;
		table[6].data = &net->ipv6.sysctl.ip6_rt_gc_elasticity;
		table[7].data = &net->ipv6.sysctl.ip6_rt_mtu_expires;
		table[8].data = &net->ipv6.sysctl.ip6_rt_min_advmss;
		table[9].data = &net->ipv6.sysctl.ip6_rt_gc_min_interval;

		/* Don't export sysctls to unprivileged users */
		if (net->user_ns != &init_user_ns)
			table[0].procname = NULL;
	}

	return table;
}
#endif

static int __net_init ip6_route_net_init(struct net *net)
{
	int ret = -ENOMEM;

	memcpy(&net->ipv6.ip6_dst_ops, &ip6_dst_ops_template,
	       sizeof(net->ipv6.ip6_dst_ops));

	if (dst_entries_init(&net->ipv6.ip6_dst_ops) < 0)
		goto out_ip6_dst_ops;

	net->ipv6.fib6_null_entry = kmemdup(&fib6_null_entry_template,
					    sizeof(*net->ipv6.fib6_null_entry),
					    GFP_KERNEL);
	if (!net->ipv6.fib6_null_entry)
		goto out_ip6_dst_entries;

	net->ipv6.ip6_null_entry = kmemdup(&ip6_null_entry_template,
					   sizeof(*net->ipv6.ip6_null_entry),
					   GFP_KERNEL);
	if (!net->ipv6.ip6_null_entry)
		goto out_fib6_null_entry;
	net->ipv6.ip6_null_entry->dst.ops = &net->ipv6.ip6_dst_ops;
	dst_init_metrics(&net->ipv6.ip6_null_entry->dst,
			 ip6_template_metrics, true);

#ifdef CONFIG_IPV6_MULTIPLE_TABLES
	net->ipv6.fib6_has_custom_rules = false;
	net->ipv6.ip6_prohibit_entry = kmemdup(&ip6_prohibit_entry_template,
					       sizeof(*net->ipv6.ip6_prohibit_entry),
					       GFP_KERNEL);
	if (!net->ipv6.ip6_prohibit_entry)
		goto out_ip6_null_entry;
	net->ipv6.ip6_prohibit_entry->dst.ops = &net->ipv6.ip6_dst_ops;
	dst_init_metrics(&net->ipv6.ip6_prohibit_entry->dst,
			 ip6_template_metrics, true);

	net->ipv6.ip6_blk_hole_entry = kmemdup(&ip6_blk_hole_entry_template,
					       sizeof(*net->ipv6.ip6_blk_hole_entry),
					       GFP_KERNEL);
	if (!net->ipv6.ip6_blk_hole_entry)
		goto out_ip6_prohibit_entry;
	net->ipv6.ip6_blk_hole_entry->dst.ops = &net->ipv6.ip6_dst_ops;
	dst_init_metrics(&net->ipv6.ip6_blk_hole_entry->dst,
			 ip6_template_metrics, true);
#endif

	net->ipv6.sysctl.flush_delay = 0;
	net->ipv6.sysctl.ip6_rt_max_size = 4096;
	net->ipv6.sysctl.ip6_rt_gc_min_interval = HZ / 2;
	net->ipv6.sysctl.ip6_rt_gc_timeout = 60*HZ;
	net->ipv6.sysctl.ip6_rt_gc_interval = 30*HZ;
	net->ipv6.sysctl.ip6_rt_gc_elasticity = 9;
	net->ipv6.sysctl.ip6_rt_mtu_expires = 10*60*HZ;
	net->ipv6.sysctl.ip6_rt_min_advmss = IPV6_MIN_MTU - 20 - 40;

	net->ipv6.ip6_rt_gc_expire = 30*HZ;

	ret = 0;
out:
	return ret;

#ifdef CONFIG_IPV6_MULTIPLE_TABLES
out_ip6_prohibit_entry:
	kfree(net->ipv6.ip6_prohibit_entry);
out_ip6_null_entry:
	kfree(net->ipv6.ip6_null_entry);
#endif
out_fib6_null_entry:
	kfree(net->ipv6.fib6_null_entry);
out_ip6_dst_entries:
	dst_entries_destroy(&net->ipv6.ip6_dst_ops);
out_ip6_dst_ops:
	goto out;
}

static void __net_exit ip6_route_net_exit(struct net *net)
{
	kfree(net->ipv6.fib6_null_entry);
	kfree(net->ipv6.ip6_null_entry);
#ifdef CONFIG_IPV6_MULTIPLE_TABLES
	kfree(net->ipv6.ip6_prohibit_entry);
	kfree(net->ipv6.ip6_blk_hole_entry);
#endif
	dst_entries_destroy(&net->ipv6.ip6_dst_ops);
}

static int __net_init ip6_route_net_init_late(struct net *net)
{
#ifdef CONFIG_PROC_FS
	proc_create_net("ipv6_route", 0, net->proc_net, &ipv6_route_seq_ops,
			sizeof(struct ipv6_route_iter));
	proc_create_net_single("rt6_stats", 0444, net->proc_net,
			rt6_stats_seq_show, NULL);
#endif
	return 0;
}

static void __net_exit ip6_route_net_exit_late(struct net *net)
{
#ifdef CONFIG_PROC_FS
	remove_proc_entry("ipv6_route", net->proc_net);
	remove_proc_entry("rt6_stats", net->proc_net);
#endif
}

static struct pernet_operations ip6_route_net_ops = {
	.init = ip6_route_net_init,
	.exit = ip6_route_net_exit,
};

static int __net_init ipv6_inetpeer_init(struct net *net)
{
	struct inet_peer_base *bp = kmalloc(sizeof(*bp), GFP_KERNEL);

	if (!bp)
		return -ENOMEM;
	inet_peer_base_init(bp);
	net->ipv6.peers = bp;
	return 0;
}

static void __net_exit ipv6_inetpeer_exit(struct net *net)
{
	struct inet_peer_base *bp = net->ipv6.peers;

	net->ipv6.peers = NULL;
	inetpeer_invalidate_tree(bp);
	kfree(bp);
}

static struct pernet_operations ipv6_inetpeer_ops = {
	.init	=	ipv6_inetpeer_init,
	.exit	=	ipv6_inetpeer_exit,
};

static struct pernet_operations ip6_route_net_late_ops = {
	.init = ip6_route_net_init_late,
	.exit = ip6_route_net_exit_late,
};

static struct notifier_block ip6_route_dev_notifier = {
	.notifier_call = ip6_route_dev_notify,
	.priority = ADDRCONF_NOTIFY_PRIORITY - 10,
};

void __init ip6_route_init_special_entries(void)
{
	/* Registering of the loopback is done before this portion of code,
	 * the loopback reference in rt6_info will not be taken, do it
	 * manually for init_net */
	init_net.ipv6.fib6_null_entry->fib6_nh.nh_dev = init_net.loopback_dev;
	init_net.ipv6.ip6_null_entry->dst.dev = init_net.loopback_dev;
	init_net.ipv6.ip6_null_entry->rt6i_idev = in6_dev_get(init_net.loopback_dev);
  #ifdef CONFIG_IPV6_MULTIPLE_TABLES
	init_net.ipv6.ip6_prohibit_entry->dst.dev = init_net.loopback_dev;
	init_net.ipv6.ip6_prohibit_entry->rt6i_idev = in6_dev_get(init_net.loopback_dev);
	init_net.ipv6.ip6_blk_hole_entry->dst.dev = init_net.loopback_dev;
	init_net.ipv6.ip6_blk_hole_entry->rt6i_idev = in6_dev_get(init_net.loopback_dev);
  #endif
}

int __init ip6_route_init(void)
{
	int ret;
	int cpu;

	ret = -ENOMEM;
	ip6_dst_ops_template.kmem_cachep =
		kmem_cache_create("ip6_dst_cache", sizeof(struct rt6_info), 0,
				  SLAB_HWCACHE_ALIGN, NULL);
	if (!ip6_dst_ops_template.kmem_cachep)
		goto out;

	ret = dst_entries_init(&ip6_dst_blackhole_ops);
	if (ret)
		goto out_kmem_cache;

	ret = register_pernet_subsys(&ipv6_inetpeer_ops);
	if (ret)
		goto out_dst_entries;

	ret = register_pernet_subsys(&ip6_route_net_ops);
	if (ret)
		goto out_register_inetpeer;

	ip6_dst_blackhole_ops.kmem_cachep = ip6_dst_ops_template.kmem_cachep;

	ret = fib6_init();
	if (ret)
		goto out_register_subsys;

	ret = xfrm6_init();
	if (ret)
		goto out_fib6_init;

	ret = fib6_rules_init();
	if (ret)
		goto xfrm6_init;

	ret = register_pernet_subsys(&ip6_route_net_late_ops);
	if (ret)
		goto fib6_rules_init;

	ret = rtnl_register_module(THIS_MODULE, PF_INET6, RTM_NEWROUTE,
				   inet6_rtm_newroute, NULL, 0);
	if (ret < 0)
		goto out_register_late_subsys;

	ret = rtnl_register_module(THIS_MODULE, PF_INET6, RTM_DELROUTE,
				   inet6_rtm_delroute, NULL, 0);
	if (ret < 0)
		goto out_register_late_subsys;

	ret = rtnl_register_module(THIS_MODULE, PF_INET6, RTM_GETROUTE,
				   inet6_rtm_getroute, NULL,
				   RTNL_FLAG_DOIT_UNLOCKED);
	if (ret < 0)
		goto out_register_late_subsys;

	ret = register_netdevice_notifier(&ip6_route_dev_notifier);
	if (ret)
		goto out_register_late_subsys;

	for_each_possible_cpu(cpu) {
		struct uncached_list *ul = per_cpu_ptr(&rt6_uncached_list, cpu);

		INIT_LIST_HEAD(&ul->head);
		spin_lock_init(&ul->lock);
	}

out:
	return ret;

out_register_late_subsys:
	rtnl_unregister_all(PF_INET6);
	unregister_pernet_subsys(&ip6_route_net_late_ops);
fib6_rules_init:
	fib6_rules_cleanup();
xfrm6_init:
	xfrm6_fini();
out_fib6_init:
	fib6_gc_cleanup();
out_register_subsys:
	unregister_pernet_subsys(&ip6_route_net_ops);
out_register_inetpeer:
	unregister_pernet_subsys(&ipv6_inetpeer_ops);
out_dst_entries:
	dst_entries_destroy(&ip6_dst_blackhole_ops);
out_kmem_cache:
	kmem_cache_destroy(ip6_dst_ops_template.kmem_cachep);
	goto out;
}

void ip6_route_cleanup(void)
{
	unregister_netdevice_notifier(&ip6_route_dev_notifier);
	unregister_pernet_subsys(&ip6_route_net_late_ops);
	fib6_rules_cleanup();
	xfrm6_fini();
	fib6_gc_cleanup();
	unregister_pernet_subsys(&ipv6_inetpeer_ops);
	unregister_pernet_subsys(&ip6_route_net_ops);
	dst_entries_destroy(&ip6_dst_blackhole_ops);
	kmem_cache_destroy(ip6_dst_ops_template.kmem_cachep);
}<|MERGE_RESOLUTION|>--- conflicted
+++ resolved
@@ -972,17 +972,10 @@
 	rt->dst.lastuse = jiffies;
 }
 
-<<<<<<< HEAD
-static void rt6_set_from(struct rt6_info *rt, struct fib6_info *from)
-{
-	rt->rt6i_flags &= ~RTF_EXPIRES;
-	fib6_info_hold(from);
-=======
 /* Caller must already hold reference to @from */
 static void rt6_set_from(struct rt6_info *rt, struct fib6_info *from)
 {
 	rt->rt6i_flags &= ~RTF_EXPIRES;
->>>>>>> 8013d1fc
 	rcu_assign_pointer(rt->from, from);
 	dst_init_metrics(&rt->dst, from->fib6_metrics->metrics, true);
 	if (from->fib6_metrics != &dst_default_metrics) {
@@ -991,10 +984,7 @@
 	}
 }
 
-<<<<<<< HEAD
-=======
 /* Caller must already hold reference to @ort */
->>>>>>> 8013d1fc
 static void ip6_rt_copy_init(struct rt6_info *rt, struct fib6_info *ort)
 {
 	struct net_device *dev = fib6_info_nh_dev(ort);
@@ -1055,11 +1045,6 @@
 	struct net_device *dev = rt->fib6_nh.nh_dev;
 	struct rt6_info *nrt;
 
-<<<<<<< HEAD
-	nrt = ip6_dst_alloc(dev_net(dev), dev, flags);
-	if (nrt)
-		ip6_rt_copy_init(nrt, rt);
-=======
 	if (!fib6_info_hold_safe(rt))
 		return NULL;
 
@@ -1068,7 +1053,6 @@
 		ip6_rt_copy_init(nrt, rt);
 	else
 		fib6_info_release(rt);
->>>>>>> 8013d1fc
 
 	return nrt;
 }
@@ -1200,11 +1184,6 @@
 	 *	Clone the route.
 	 */
 
-<<<<<<< HEAD
-	dev = ip6_rt_get_dev_rcu(ort);
-	rt = ip6_dst_alloc(dev_net(dev), dev, 0);
-	if (!rt)
-=======
 	if (!fib6_info_hold_safe(ort))
 		return NULL;
 
@@ -1212,7 +1191,6 @@
 	rt = ip6_dst_alloc(dev_net(dev), dev, 0);
 	if (!rt) {
 		fib6_info_release(ort);
->>>>>>> 8013d1fc
 		return NULL;
 	}
 
@@ -2524,11 +2502,7 @@
 
 out:
 	if (ret)
-<<<<<<< HEAD
-		dst_hold(&ret->dst);
-=======
 		ip6_hold_safe(net, &ret, true);
->>>>>>> 8013d1fc
 	else
 		ret = ip6_create_rt_rcu(rt);
 
@@ -3344,14 +3318,9 @@
 			if (cfg->fc_metric && cfg->fc_metric != rt->fib6_metric)
 				continue;
 			if (cfg->fc_protocol && cfg->fc_protocol != rt->fib6_protocol)
-<<<<<<< HEAD
-				continue;
-			fib6_info_hold(rt);
-=======
 				continue;
 			if (!fib6_info_hold_safe(rt))
 				continue;
->>>>>>> 8013d1fc
 			rcu_read_unlock();
 
 			/* if gateway was specified only delete the one hop */
@@ -3457,12 +3426,9 @@
 
 	rcu_read_lock();
 	from = rcu_dereference(rt->from);
-<<<<<<< HEAD
-=======
 	/* This fib6_info_hold() is safe here because we hold reference to rt
 	 * and rt already holds reference to fib6_info.
 	 */
->>>>>>> 8013d1fc
 	fib6_info_hold(from);
 	rcu_read_unlock();
 
@@ -3523,14 +3489,9 @@
 		if ((rt->fib6_flags & (RTF_ROUTEINFO|RTF_GATEWAY)) != (RTF_ROUTEINFO|RTF_GATEWAY))
 			continue;
 		if (!ipv6_addr_equal(&rt->fib6_nh.nh_gw, gwaddr))
-<<<<<<< HEAD
-			continue;
-		fib6_info_hold(rt);
-=======
 			continue;
 		if (!fib6_info_hold_safe(rt))
 			continue;
->>>>>>> 8013d1fc
 		break;
 	}
 out:
@@ -3590,13 +3551,8 @@
 		    ipv6_addr_equal(&rt->fib6_nh.nh_gw, addr))
 			break;
 	}
-<<<<<<< HEAD
-	if (rt)
-		fib6_info_hold(rt);
-=======
 	if (rt && !fib6_info_hold_safe(rt))
 		rt = NULL;
->>>>>>> 8013d1fc
 	rcu_read_unlock();
 	return rt;
 }
@@ -3644,13 +3600,8 @@
 		struct inet6_dev *idev = dev ? __in6_dev_get(dev) : NULL;
 
 		if (rt->fib6_flags & (RTF_DEFAULT | RTF_ADDRCONF) &&
-<<<<<<< HEAD
-		    (!idev || idev->cnf.accept_ra != 2)) {
-			fib6_info_hold(rt);
-=======
 		    (!idev || idev->cnf.accept_ra != 2) &&
 		    fib6_info_hold_safe(rt)) {
->>>>>>> 8013d1fc
 			rcu_read_unlock();
 			ip6_del_rt(net, rt);
 			goto restart;
@@ -3912,11 +3863,7 @@
 			lockdep_is_held(&rt->fib6_table->tb6_lock));
 	while (iter) {
 		if (iter->fib6_metric == rt->fib6_metric &&
-<<<<<<< HEAD
-		    iter->fib6_nsiblings)
-=======
 		    rt6_qualify_for_ecmp(iter))
->>>>>>> 8013d1fc
 			return iter;
 		iter = rcu_dereference_protected(iter->fib6_next,
 				lockdep_is_held(&rt->fib6_table->tb6_lock));
@@ -4520,7 +4467,6 @@
 		 */
 		cfg->fc_nlinfo.nlh->nlmsg_flags &= ~(NLM_F_EXCL |
 						     NLM_F_REPLACE);
-		cfg->fc_nlinfo.nlh->nlmsg_flags |= NLM_F_APPEND;
 		nhn++;
 	}
 

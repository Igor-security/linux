/*
 * Copyright (c) 2007-2009 Patrick McHardy <kaber@trash.net>
 *
 * This program is free software; you can redistribute it and/or modify
 * it under the terms of the GNU General Public License version 2 as
 * published by the Free Software Foundation.
 *
 * Development of this code funded by Astaro AG (http://www.astaro.com/)
 */

#include <linux/module.h>
#include <linux/init.h>
#include <linux/list.h>
#include <linux/skbuff.h>
#include <linux/netlink.h>
#include <linux/vmalloc.h>
#include <linux/netfilter.h>
#include <linux/netfilter/nfnetlink.h>
#include <linux/netfilter/nf_tables.h>
#include <net/netfilter/nf_tables_core.h>
#include <net/netfilter/nf_tables.h>
#include <net/net_namespace.h>
#include <net/sock.h>

static LIST_HEAD(nf_tables_expressions);
static LIST_HEAD(nf_tables_objects);

/**
 *	nft_register_afinfo - register nf_tables address family info
 *
 *	@afi: address family info to register
 *
 *	Register the address family for use with nf_tables. Returns zero on
 *	success or a negative errno code otherwise.
 */
int nft_register_afinfo(struct net *net, struct nft_af_info *afi)
{
	INIT_LIST_HEAD(&afi->tables);
	nfnl_lock(NFNL_SUBSYS_NFTABLES);
	list_add_tail_rcu(&afi->list, &net->nft.af_info);
	nfnl_unlock(NFNL_SUBSYS_NFTABLES);
	return 0;
}
EXPORT_SYMBOL_GPL(nft_register_afinfo);

static void __nft_release_afinfo(struct net *net, struct nft_af_info *afi);

/**
 *	nft_unregister_afinfo - unregister nf_tables address family info
 *
 *	@afi: address family info to unregister
 *
 *	Unregister the address family for use with nf_tables.
 */
void nft_unregister_afinfo(struct net *net, struct nft_af_info *afi)
{
	nfnl_lock(NFNL_SUBSYS_NFTABLES);
	__nft_release_afinfo(net, afi);
	list_del_rcu(&afi->list);
	nfnl_unlock(NFNL_SUBSYS_NFTABLES);
}
EXPORT_SYMBOL_GPL(nft_unregister_afinfo);

static struct nft_af_info *nft_afinfo_lookup(struct net *net, int family)
{
	struct nft_af_info *afi;

	list_for_each_entry(afi, &net->nft.af_info, list) {
		if (afi->family == family)
			return afi;
	}
	return NULL;
}

static struct nft_af_info *
nf_tables_afinfo_lookup(struct net *net, int family, bool autoload)
{
	struct nft_af_info *afi;

	afi = nft_afinfo_lookup(net, family);
	if (afi != NULL)
		return afi;
#ifdef CONFIG_MODULES
	if (autoload) {
		nfnl_unlock(NFNL_SUBSYS_NFTABLES);
		request_module("nft-afinfo-%u", family);
		nfnl_lock(NFNL_SUBSYS_NFTABLES);
		afi = nft_afinfo_lookup(net, family);
		if (afi != NULL)
			return ERR_PTR(-EAGAIN);
	}
#endif
	return ERR_PTR(-EAFNOSUPPORT);
}

static void nft_ctx_init(struct nft_ctx *ctx,
			 struct net *net,
			 const struct sk_buff *skb,
			 const struct nlmsghdr *nlh,
			 struct nft_af_info *afi,
			 struct nft_table *table,
			 struct nft_chain *chain,
			 const struct nlattr * const *nla)
{
	ctx->net	= net;
	ctx->afi	= afi;
	ctx->table	= table;
	ctx->chain	= chain;
	ctx->nla   	= nla;
	ctx->portid	= NETLINK_CB(skb).portid;
	ctx->report	= nlmsg_report(nlh);
	ctx->seq	= nlh->nlmsg_seq;
}

static struct nft_trans *nft_trans_alloc_gfp(const struct nft_ctx *ctx,
					     int msg_type, u32 size, gfp_t gfp)
{
	struct nft_trans *trans;

	trans = kzalloc(sizeof(struct nft_trans) + size, gfp);
	if (trans == NULL)
		return NULL;

	trans->msg_type = msg_type;
	trans->ctx	= *ctx;

	return trans;
}

static struct nft_trans *nft_trans_alloc(const struct nft_ctx *ctx,
					 int msg_type, u32 size)
{
	return nft_trans_alloc_gfp(ctx, msg_type, size, GFP_KERNEL);
}

static void nft_trans_destroy(struct nft_trans *trans)
{
	list_del(&trans->list);
	kfree(trans);
}

static int nf_tables_register_hooks(struct net *net,
				    const struct nft_table *table,
				    struct nft_chain *chain,
				    unsigned int hook_nops)
{
	if (table->flags & NFT_TABLE_F_DORMANT ||
	    !nft_is_base_chain(chain))
		return 0;

	return nf_register_net_hooks(net, nft_base_chain(chain)->ops,
				     hook_nops);
}

static void nf_tables_unregister_hooks(struct net *net,
				       const struct nft_table *table,
				       struct nft_chain *chain,
				       unsigned int hook_nops)
{
	if (table->flags & NFT_TABLE_F_DORMANT ||
	    !nft_is_base_chain(chain))
		return;

	nf_unregister_net_hooks(net, nft_base_chain(chain)->ops, hook_nops);
}

static int nft_trans_table_add(struct nft_ctx *ctx, int msg_type)
{
	struct nft_trans *trans;

	trans = nft_trans_alloc(ctx, msg_type, sizeof(struct nft_trans_table));
	if (trans == NULL)
		return -ENOMEM;

	if (msg_type == NFT_MSG_NEWTABLE)
		nft_activate_next(ctx->net, ctx->table);

	list_add_tail(&trans->list, &ctx->net->nft.commit_list);
	return 0;
}

static int nft_deltable(struct nft_ctx *ctx)
{
	int err;

	err = nft_trans_table_add(ctx, NFT_MSG_DELTABLE);
	if (err < 0)
		return err;

	nft_deactivate_next(ctx->net, ctx->table);
	return err;
}

static int nft_trans_chain_add(struct nft_ctx *ctx, int msg_type)
{
	struct nft_trans *trans;

	trans = nft_trans_alloc(ctx, msg_type, sizeof(struct nft_trans_chain));
	if (trans == NULL)
		return -ENOMEM;

	if (msg_type == NFT_MSG_NEWCHAIN)
		nft_activate_next(ctx->net, ctx->chain);

	list_add_tail(&trans->list, &ctx->net->nft.commit_list);
	return 0;
}

static int nft_delchain(struct nft_ctx *ctx)
{
	int err;

	err = nft_trans_chain_add(ctx, NFT_MSG_DELCHAIN);
	if (err < 0)
		return err;

	ctx->table->use--;
	nft_deactivate_next(ctx->net, ctx->chain);

	return err;
}

static int
nf_tables_delrule_deactivate(struct nft_ctx *ctx, struct nft_rule *rule)
{
	/* You cannot delete the same rule twice */
	if (nft_is_active_next(ctx->net, rule)) {
		nft_deactivate_next(ctx->net, rule);
		ctx->chain->use--;
		return 0;
	}
	return -ENOENT;
}

static struct nft_trans *nft_trans_rule_add(struct nft_ctx *ctx, int msg_type,
					    struct nft_rule *rule)
{
	struct nft_trans *trans;

	trans = nft_trans_alloc(ctx, msg_type, sizeof(struct nft_trans_rule));
	if (trans == NULL)
		return NULL;

	if (msg_type == NFT_MSG_NEWRULE && ctx->nla[NFTA_RULE_ID] != NULL) {
		nft_trans_rule_id(trans) =
			ntohl(nla_get_be32(ctx->nla[NFTA_RULE_ID]));
	}
	nft_trans_rule(trans) = rule;
	list_add_tail(&trans->list, &ctx->net->nft.commit_list);

	return trans;
}

static int nft_delrule(struct nft_ctx *ctx, struct nft_rule *rule)
{
	struct nft_trans *trans;
	int err;

	trans = nft_trans_rule_add(ctx, NFT_MSG_DELRULE, rule);
	if (trans == NULL)
		return -ENOMEM;

	err = nf_tables_delrule_deactivate(ctx, rule);
	if (err < 0) {
		nft_trans_destroy(trans);
		return err;
	}

	return 0;
}

static int nft_delrule_by_chain(struct nft_ctx *ctx)
{
	struct nft_rule *rule;
	int err;

	list_for_each_entry(rule, &ctx->chain->rules, list) {
		err = nft_delrule(ctx, rule);
		if (err < 0)
			return err;
	}
	return 0;
}

static int nft_trans_set_add(struct nft_ctx *ctx, int msg_type,
			     struct nft_set *set)
{
	struct nft_trans *trans;

	trans = nft_trans_alloc(ctx, msg_type, sizeof(struct nft_trans_set));
	if (trans == NULL)
		return -ENOMEM;

	if (msg_type == NFT_MSG_NEWSET && ctx->nla[NFTA_SET_ID] != NULL) {
		nft_trans_set_id(trans) =
			ntohl(nla_get_be32(ctx->nla[NFTA_SET_ID]));
		nft_activate_next(ctx->net, set);
	}
	nft_trans_set(trans) = set;
	list_add_tail(&trans->list, &ctx->net->nft.commit_list);

	return 0;
}

static int nft_delset(struct nft_ctx *ctx, struct nft_set *set)
{
	int err;

	err = nft_trans_set_add(ctx, NFT_MSG_DELSET, set);
	if (err < 0)
		return err;

	nft_deactivate_next(ctx->net, set);
	ctx->table->use--;

	return err;
}

static int nft_trans_obj_add(struct nft_ctx *ctx, int msg_type,
			     struct nft_object *obj)
{
	struct nft_trans *trans;

	trans = nft_trans_alloc(ctx, msg_type, sizeof(struct nft_trans_obj));
	if (trans == NULL)
		return -ENOMEM;

	if (msg_type == NFT_MSG_NEWOBJ)
		nft_activate_next(ctx->net, obj);

	nft_trans_obj(trans) = obj;
	list_add_tail(&trans->list, &ctx->net->nft.commit_list);

	return 0;
}

static int nft_delobj(struct nft_ctx *ctx, struct nft_object *obj)
{
	int err;

	err = nft_trans_obj_add(ctx, NFT_MSG_DELOBJ, obj);
	if (err < 0)
		return err;

	nft_deactivate_next(ctx->net, obj);
	ctx->table->use--;

	return err;
}

/*
 * Tables
 */

static struct nft_table *nft_table_lookup(const struct nft_af_info *afi,
					  const struct nlattr *nla,
					  u8 genmask)
{
	struct nft_table *table;

	list_for_each_entry(table, &afi->tables, list) {
		if (!nla_strcmp(nla, table->name) &&
		    nft_active_genmask(table, genmask))
			return table;
	}
	return NULL;
}

static struct nft_table *nf_tables_table_lookup(const struct nft_af_info *afi,
						const struct nlattr *nla,
						u8 genmask)
{
	struct nft_table *table;

	if (nla == NULL)
		return ERR_PTR(-EINVAL);

	table = nft_table_lookup(afi, nla, genmask);
	if (table != NULL)
		return table;

	return ERR_PTR(-ENOENT);
}

static inline u64 nf_tables_alloc_handle(struct nft_table *table)
{
	return ++table->hgenerator;
}

static const struct nf_chain_type *chain_type[NFPROTO_NUMPROTO][NFT_CHAIN_T_MAX];

static const struct nf_chain_type *
__nf_tables_chain_type_lookup(int family, const struct nlattr *nla)
{
	int i;

	for (i = 0; i < NFT_CHAIN_T_MAX; i++) {
		if (chain_type[family][i] != NULL &&
		    !nla_strcmp(nla, chain_type[family][i]->name))
			return chain_type[family][i];
	}
	return NULL;
}

static const struct nf_chain_type *
nf_tables_chain_type_lookup(const struct nft_af_info *afi,
			    const struct nlattr *nla,
			    bool autoload)
{
	const struct nf_chain_type *type;

	type = __nf_tables_chain_type_lookup(afi->family, nla);
	if (type != NULL)
		return type;
#ifdef CONFIG_MODULES
	if (autoload) {
		nfnl_unlock(NFNL_SUBSYS_NFTABLES);
		request_module("nft-chain-%u-%.*s", afi->family,
			       nla_len(nla), (const char *)nla_data(nla));
		nfnl_lock(NFNL_SUBSYS_NFTABLES);
		type = __nf_tables_chain_type_lookup(afi->family, nla);
		if (type != NULL)
			return ERR_PTR(-EAGAIN);
	}
#endif
	return ERR_PTR(-ENOENT);
}

static const struct nla_policy nft_table_policy[NFTA_TABLE_MAX + 1] = {
	[NFTA_TABLE_NAME]	= { .type = NLA_STRING,
				    .len = NFT_TABLE_MAXNAMELEN - 1 },
	[NFTA_TABLE_FLAGS]	= { .type = NLA_U32 },
};

static int nf_tables_fill_table_info(struct sk_buff *skb, struct net *net,
				     u32 portid, u32 seq, int event, u32 flags,
				     int family, const struct nft_table *table)
{
	struct nlmsghdr *nlh;
	struct nfgenmsg *nfmsg;

	event = nfnl_msg_type(NFNL_SUBSYS_NFTABLES, event);
	nlh = nlmsg_put(skb, portid, seq, event, sizeof(struct nfgenmsg), flags);
	if (nlh == NULL)
		goto nla_put_failure;

	nfmsg = nlmsg_data(nlh);
	nfmsg->nfgen_family	= family;
	nfmsg->version		= NFNETLINK_V0;
	nfmsg->res_id		= htons(net->nft.base_seq & 0xffff);

	if (nla_put_string(skb, NFTA_TABLE_NAME, table->name) ||
	    nla_put_be32(skb, NFTA_TABLE_FLAGS, htonl(table->flags)) ||
	    nla_put_be32(skb, NFTA_TABLE_USE, htonl(table->use)))
		goto nla_put_failure;

	nlmsg_end(skb, nlh);
	return 0;

nla_put_failure:
	nlmsg_trim(skb, nlh);
	return -1;
}

static void nf_tables_table_notify(const struct nft_ctx *ctx, int event)
{
	struct sk_buff *skb;
	int err;

	if (!ctx->report &&
	    !nfnetlink_has_listeners(ctx->net, NFNLGRP_NFTABLES))
		return;

	skb = nlmsg_new(NLMSG_GOODSIZE, GFP_KERNEL);
	if (skb == NULL)
		goto err;

	err = nf_tables_fill_table_info(skb, ctx->net, ctx->portid, ctx->seq,
					event, 0, ctx->afi->family, ctx->table);
	if (err < 0) {
		kfree_skb(skb);
		goto err;
	}

	nfnetlink_send(skb, ctx->net, ctx->portid, NFNLGRP_NFTABLES,
		       ctx->report, GFP_KERNEL);
	return;
err:
	nfnetlink_set_err(ctx->net, ctx->portid, NFNLGRP_NFTABLES, -ENOBUFS);
}

static int nf_tables_dump_tables(struct sk_buff *skb,
				 struct netlink_callback *cb)
{
	const struct nfgenmsg *nfmsg = nlmsg_data(cb->nlh);
	const struct nft_af_info *afi;
	const struct nft_table *table;
	unsigned int idx = 0, s_idx = cb->args[0];
	struct net *net = sock_net(skb->sk);
	int family = nfmsg->nfgen_family;

	rcu_read_lock();
	cb->seq = net->nft.base_seq;

	list_for_each_entry_rcu(afi, &net->nft.af_info, list) {
		if (family != NFPROTO_UNSPEC && family != afi->family)
			continue;

		list_for_each_entry_rcu(table, &afi->tables, list) {
			if (idx < s_idx)
				goto cont;
			if (idx > s_idx)
				memset(&cb->args[1], 0,
				       sizeof(cb->args) - sizeof(cb->args[0]));
			if (!nft_is_active(net, table))
				continue;
			if (nf_tables_fill_table_info(skb, net,
						      NETLINK_CB(cb->skb).portid,
						      cb->nlh->nlmsg_seq,
						      NFT_MSG_NEWTABLE,
						      NLM_F_MULTI,
						      afi->family, table) < 0)
				goto done;

			nl_dump_check_consistent(cb, nlmsg_hdr(skb));
cont:
			idx++;
		}
	}
done:
	rcu_read_unlock();
	cb->args[0] = idx;
	return skb->len;
}

static int nf_tables_gettable(struct net *net, struct sock *nlsk,
			      struct sk_buff *skb, const struct nlmsghdr *nlh,
			      const struct nlattr * const nla[],
			      struct netlink_ext_ack *extack)
{
	const struct nfgenmsg *nfmsg = nlmsg_data(nlh);
	u8 genmask = nft_genmask_cur(net);
	const struct nft_af_info *afi;
	const struct nft_table *table;
	struct sk_buff *skb2;
	int family = nfmsg->nfgen_family;
	int err;

	if (nlh->nlmsg_flags & NLM_F_DUMP) {
		struct netlink_dump_control c = {
			.dump = nf_tables_dump_tables,
		};
		return netlink_dump_start(nlsk, skb, nlh, &c);
	}

	afi = nf_tables_afinfo_lookup(net, family, false);
	if (IS_ERR(afi))
		return PTR_ERR(afi);

	table = nf_tables_table_lookup(afi, nla[NFTA_TABLE_NAME], genmask);
	if (IS_ERR(table))
		return PTR_ERR(table);

	skb2 = alloc_skb(NLMSG_GOODSIZE, GFP_KERNEL);
	if (!skb2)
		return -ENOMEM;

	err = nf_tables_fill_table_info(skb2, net, NETLINK_CB(skb).portid,
					nlh->nlmsg_seq, NFT_MSG_NEWTABLE, 0,
					family, table);
	if (err < 0)
		goto err;

	return nlmsg_unicast(nlsk, skb2, NETLINK_CB(skb).portid);

err:
	kfree_skb(skb2);
	return err;
}

static void _nf_tables_table_disable(struct net *net,
				     const struct nft_af_info *afi,
				     struct nft_table *table,
				     u32 cnt)
{
	struct nft_chain *chain;
	u32 i = 0;

	list_for_each_entry(chain, &table->chains, list) {
		if (!nft_is_active_next(net, chain))
			continue;
		if (!nft_is_base_chain(chain))
			continue;

		if (cnt && i++ == cnt)
			break;

		nf_unregister_net_hooks(net, nft_base_chain(chain)->ops,
					afi->nops);
	}
}

static int nf_tables_table_enable(struct net *net,
				  const struct nft_af_info *afi,
				  struct nft_table *table)
{
	struct nft_chain *chain;
	int err, i = 0;

	list_for_each_entry(chain, &table->chains, list) {
		if (!nft_is_active_next(net, chain))
			continue;
		if (!nft_is_base_chain(chain))
			continue;

		err = nf_register_net_hooks(net, nft_base_chain(chain)->ops,
					    afi->nops);
		if (err < 0)
			goto err;

		i++;
	}
	return 0;
err:
	if (i)
		_nf_tables_table_disable(net, afi, table, i);
	return err;
}

static void nf_tables_table_disable(struct net *net,
				    const struct nft_af_info *afi,
				    struct nft_table *table)
{
	_nf_tables_table_disable(net, afi, table, 0);
}

static int nf_tables_updtable(struct nft_ctx *ctx)
{
	struct nft_trans *trans;
	u32 flags;
	int ret = 0;

	if (!ctx->nla[NFTA_TABLE_FLAGS])
		return 0;

	flags = ntohl(nla_get_be32(ctx->nla[NFTA_TABLE_FLAGS]));
	if (flags & ~NFT_TABLE_F_DORMANT)
		return -EINVAL;

	if (flags == ctx->table->flags)
		return 0;

	trans = nft_trans_alloc(ctx, NFT_MSG_NEWTABLE,
				sizeof(struct nft_trans_table));
	if (trans == NULL)
		return -ENOMEM;

	if ((flags & NFT_TABLE_F_DORMANT) &&
	    !(ctx->table->flags & NFT_TABLE_F_DORMANT)) {
		nft_trans_table_enable(trans) = false;
	} else if (!(flags & NFT_TABLE_F_DORMANT) &&
		   ctx->table->flags & NFT_TABLE_F_DORMANT) {
		ret = nf_tables_table_enable(ctx->net, ctx->afi, ctx->table);
		if (ret >= 0) {
			ctx->table->flags &= ~NFT_TABLE_F_DORMANT;
			nft_trans_table_enable(trans) = true;
		}
	}
	if (ret < 0)
		goto err;

	nft_trans_table_update(trans) = true;
	list_add_tail(&trans->list, &ctx->net->nft.commit_list);
	return 0;
err:
	nft_trans_destroy(trans);
	return ret;
}

static int nf_tables_newtable(struct net *net, struct sock *nlsk,
			      struct sk_buff *skb, const struct nlmsghdr *nlh,
			      const struct nlattr * const nla[],
			      struct netlink_ext_ack *extack)
{
	const struct nfgenmsg *nfmsg = nlmsg_data(nlh);
	u8 genmask = nft_genmask_next(net);
	const struct nlattr *name;
	struct nft_af_info *afi;
	struct nft_table *table;
	int family = nfmsg->nfgen_family;
	u32 flags = 0;
	struct nft_ctx ctx;
	int err;

	afi = nf_tables_afinfo_lookup(net, family, true);
	if (IS_ERR(afi))
		return PTR_ERR(afi);

	name = nla[NFTA_TABLE_NAME];
	table = nf_tables_table_lookup(afi, name, genmask);
	if (IS_ERR(table)) {
		if (PTR_ERR(table) != -ENOENT)
			return PTR_ERR(table);
	} else {
		if (nlh->nlmsg_flags & NLM_F_EXCL)
			return -EEXIST;
		if (nlh->nlmsg_flags & NLM_F_REPLACE)
			return -EOPNOTSUPP;

		nft_ctx_init(&ctx, net, skb, nlh, afi, table, NULL, nla);
		return nf_tables_updtable(&ctx);
	}

	if (nla[NFTA_TABLE_FLAGS]) {
		flags = ntohl(nla_get_be32(nla[NFTA_TABLE_FLAGS]));
		if (flags & ~NFT_TABLE_F_DORMANT)
			return -EINVAL;
	}

	err = -EAFNOSUPPORT;
	if (!try_module_get(afi->owner))
		goto err1;

	err = -ENOMEM;
	table = kzalloc(sizeof(*table), GFP_KERNEL);
	if (table == NULL)
		goto err2;

	table->name = nla_strdup(name, GFP_KERNEL);
	if (table->name == NULL)
		goto err3;

	INIT_LIST_HEAD(&table->chains);
	INIT_LIST_HEAD(&table->sets);
	INIT_LIST_HEAD(&table->objects);
	table->flags = flags;

	nft_ctx_init(&ctx, net, skb, nlh, afi, table, NULL, nla);
	err = nft_trans_table_add(&ctx, NFT_MSG_NEWTABLE);
	if (err < 0)
		goto err4;

	list_add_tail_rcu(&table->list, &afi->tables);
	return 0;
err4:
	kfree(table->name);
err3:
	kfree(table);
err2:
	module_put(afi->owner);
err1:
	return err;
}

static int nft_flush_table(struct nft_ctx *ctx)
{
	int err;
	struct nft_chain *chain, *nc;
	struct nft_object *obj, *ne;
	struct nft_set *set, *ns;

	list_for_each_entry(chain, &ctx->table->chains, list) {
		if (!nft_is_active_next(ctx->net, chain))
			continue;

		ctx->chain = chain;

		err = nft_delrule_by_chain(ctx);
		if (err < 0)
			goto out;
	}

	list_for_each_entry_safe(set, ns, &ctx->table->sets, list) {
		if (!nft_is_active_next(ctx->net, set))
			continue;

		if (set->flags & NFT_SET_ANONYMOUS &&
		    !list_empty(&set->bindings))
			continue;

		err = nft_delset(ctx, set);
		if (err < 0)
			goto out;
	}

	list_for_each_entry_safe(obj, ne, &ctx->table->objects, list) {
		err = nft_delobj(ctx, obj);
		if (err < 0)
			goto out;
	}

	list_for_each_entry_safe(chain, nc, &ctx->table->chains, list) {
		if (!nft_is_active_next(ctx->net, chain))
			continue;

		ctx->chain = chain;

		err = nft_delchain(ctx);
		if (err < 0)
			goto out;
	}

	err = nft_deltable(ctx);
out:
	return err;
}

static int nft_flush(struct nft_ctx *ctx, int family)
{
	struct nft_af_info *afi;
	struct nft_table *table, *nt;
	const struct nlattr * const *nla = ctx->nla;
	int err = 0;

	list_for_each_entry(afi, &ctx->net->nft.af_info, list) {
		if (family != AF_UNSPEC && afi->family != family)
			continue;

		ctx->afi = afi;
		list_for_each_entry_safe(table, nt, &afi->tables, list) {
			if (!nft_is_active_next(ctx->net, table))
				continue;

			if (nla[NFTA_TABLE_NAME] &&
			    nla_strcmp(nla[NFTA_TABLE_NAME], table->name) != 0)
				continue;

			ctx->table = table;

			err = nft_flush_table(ctx);
			if (err < 0)
				goto out;
		}
	}
out:
	return err;
}

static int nf_tables_deltable(struct net *net, struct sock *nlsk,
			      struct sk_buff *skb, const struct nlmsghdr *nlh,
			      const struct nlattr * const nla[],
			      struct netlink_ext_ack *extack)
{
	const struct nfgenmsg *nfmsg = nlmsg_data(nlh);
	u8 genmask = nft_genmask_next(net);
	struct nft_af_info *afi;
	struct nft_table *table;
	int family = nfmsg->nfgen_family;
	struct nft_ctx ctx;

	nft_ctx_init(&ctx, net, skb, nlh, NULL, NULL, NULL, nla);
	if (family == AF_UNSPEC || nla[NFTA_TABLE_NAME] == NULL)
		return nft_flush(&ctx, family);

	afi = nf_tables_afinfo_lookup(net, family, false);
	if (IS_ERR(afi))
		return PTR_ERR(afi);

	table = nf_tables_table_lookup(afi, nla[NFTA_TABLE_NAME], genmask);
	if (IS_ERR(table))
		return PTR_ERR(table);

	if (nlh->nlmsg_flags & NLM_F_NONREC &&
	    table->use > 0)
		return -EBUSY;

	ctx.afi = afi;
	ctx.table = table;

	return nft_flush_table(&ctx);
}

static void nf_tables_table_destroy(struct nft_ctx *ctx)
{
	BUG_ON(ctx->table->use > 0);

	kfree(ctx->table->name);
	kfree(ctx->table);
	module_put(ctx->afi->owner);
}

int nft_register_chain_type(const struct nf_chain_type *ctype)
{
	int err = 0;

	if (WARN_ON(ctype->family >= NFPROTO_NUMPROTO))
		return -EINVAL;

	nfnl_lock(NFNL_SUBSYS_NFTABLES);
	if (chain_type[ctype->family][ctype->type] != NULL) {
		err = -EBUSY;
		goto out;
	}
	chain_type[ctype->family][ctype->type] = ctype;
out:
	nfnl_unlock(NFNL_SUBSYS_NFTABLES);
	return err;
}
EXPORT_SYMBOL_GPL(nft_register_chain_type);

void nft_unregister_chain_type(const struct nf_chain_type *ctype)
{
	nfnl_lock(NFNL_SUBSYS_NFTABLES);
	chain_type[ctype->family][ctype->type] = NULL;
	nfnl_unlock(NFNL_SUBSYS_NFTABLES);
}
EXPORT_SYMBOL_GPL(nft_unregister_chain_type);

/*
 * Chains
 */

static struct nft_chain *
nf_tables_chain_lookup_byhandle(const struct nft_table *table, u64 handle,
				u8 genmask)
{
	struct nft_chain *chain;

	list_for_each_entry(chain, &table->chains, list) {
		if (chain->handle == handle &&
		    nft_active_genmask(chain, genmask))
			return chain;
	}

	return ERR_PTR(-ENOENT);
}

static struct nft_chain *nf_tables_chain_lookup(const struct nft_table *table,
						const struct nlattr *nla,
						u8 genmask)
{
	struct nft_chain *chain;

	if (nla == NULL)
		return ERR_PTR(-EINVAL);

	list_for_each_entry(chain, &table->chains, list) {
		if (!nla_strcmp(nla, chain->name) &&
		    nft_active_genmask(chain, genmask))
			return chain;
	}

	return ERR_PTR(-ENOENT);
}

static const struct nla_policy nft_chain_policy[NFTA_CHAIN_MAX + 1] = {
	[NFTA_CHAIN_TABLE]	= { .type = NLA_STRING,
				    .len = NFT_TABLE_MAXNAMELEN - 1 },
	[NFTA_CHAIN_HANDLE]	= { .type = NLA_U64 },
	[NFTA_CHAIN_NAME]	= { .type = NLA_STRING,
				    .len = NFT_CHAIN_MAXNAMELEN - 1 },
	[NFTA_CHAIN_HOOK]	= { .type = NLA_NESTED },
	[NFTA_CHAIN_POLICY]	= { .type = NLA_U32 },
	[NFTA_CHAIN_TYPE]	= { .type = NLA_STRING },
	[NFTA_CHAIN_COUNTERS]	= { .type = NLA_NESTED },
};

static const struct nla_policy nft_hook_policy[NFTA_HOOK_MAX + 1] = {
	[NFTA_HOOK_HOOKNUM]	= { .type = NLA_U32 },
	[NFTA_HOOK_PRIORITY]	= { .type = NLA_U32 },
	[NFTA_HOOK_DEV]		= { .type = NLA_STRING,
				    .len = IFNAMSIZ - 1 },
};

static int nft_dump_stats(struct sk_buff *skb, struct nft_stats __percpu *stats)
{
	struct nft_stats *cpu_stats, total;
	struct nlattr *nest;
	unsigned int seq;
	u64 pkts, bytes;
	int cpu;

	memset(&total, 0, sizeof(total));
	for_each_possible_cpu(cpu) {
		cpu_stats = per_cpu_ptr(stats, cpu);
		do {
			seq = u64_stats_fetch_begin_irq(&cpu_stats->syncp);
			pkts = cpu_stats->pkts;
			bytes = cpu_stats->bytes;
		} while (u64_stats_fetch_retry_irq(&cpu_stats->syncp, seq));
		total.pkts += pkts;
		total.bytes += bytes;
	}
	nest = nla_nest_start(skb, NFTA_CHAIN_COUNTERS);
	if (nest == NULL)
		goto nla_put_failure;

	if (nla_put_be64(skb, NFTA_COUNTER_PACKETS, cpu_to_be64(total.pkts),
			 NFTA_COUNTER_PAD) ||
	    nla_put_be64(skb, NFTA_COUNTER_BYTES, cpu_to_be64(total.bytes),
			 NFTA_COUNTER_PAD))
		goto nla_put_failure;

	nla_nest_end(skb, nest);
	return 0;

nla_put_failure:
	return -ENOSPC;
}

static int nf_tables_fill_chain_info(struct sk_buff *skb, struct net *net,
				     u32 portid, u32 seq, int event, u32 flags,
				     int family, const struct nft_table *table,
				     const struct nft_chain *chain)
{
	struct nlmsghdr *nlh;
	struct nfgenmsg *nfmsg;

	event = nfnl_msg_type(NFNL_SUBSYS_NFTABLES, event);
	nlh = nlmsg_put(skb, portid, seq, event, sizeof(struct nfgenmsg), flags);
	if (nlh == NULL)
		goto nla_put_failure;

	nfmsg = nlmsg_data(nlh);
	nfmsg->nfgen_family	= family;
	nfmsg->version		= NFNETLINK_V0;
	nfmsg->res_id		= htons(net->nft.base_seq & 0xffff);

	if (nla_put_string(skb, NFTA_CHAIN_TABLE, table->name))
		goto nla_put_failure;
	if (nla_put_be64(skb, NFTA_CHAIN_HANDLE, cpu_to_be64(chain->handle),
			 NFTA_CHAIN_PAD))
		goto nla_put_failure;
	if (nla_put_string(skb, NFTA_CHAIN_NAME, chain->name))
		goto nla_put_failure;

	if (nft_is_base_chain(chain)) {
		const struct nft_base_chain *basechain = nft_base_chain(chain);
		const struct nf_hook_ops *ops = &basechain->ops[0];
		struct nlattr *nest;

		nest = nla_nest_start(skb, NFTA_CHAIN_HOOK);
		if (nest == NULL)
			goto nla_put_failure;
		if (nla_put_be32(skb, NFTA_HOOK_HOOKNUM, htonl(ops->hooknum)))
			goto nla_put_failure;
		if (nla_put_be32(skb, NFTA_HOOK_PRIORITY, htonl(ops->priority)))
			goto nla_put_failure;
		if (basechain->dev_name[0] &&
		    nla_put_string(skb, NFTA_HOOK_DEV, basechain->dev_name))
			goto nla_put_failure;
		nla_nest_end(skb, nest);

		if (nla_put_be32(skb, NFTA_CHAIN_POLICY,
				 htonl(basechain->policy)))
			goto nla_put_failure;

		if (nla_put_string(skb, NFTA_CHAIN_TYPE, basechain->type->name))
			goto nla_put_failure;

		if (basechain->stats && nft_dump_stats(skb, basechain->stats))
			goto nla_put_failure;
	}

	if (nla_put_be32(skb, NFTA_CHAIN_USE, htonl(chain->use)))
		goto nla_put_failure;

	nlmsg_end(skb, nlh);
	return 0;

nla_put_failure:
	nlmsg_trim(skb, nlh);
	return -1;
}

static void nf_tables_chain_notify(const struct nft_ctx *ctx, int event)
{
	struct sk_buff *skb;
	int err;

	if (!ctx->report &&
	    !nfnetlink_has_listeners(ctx->net, NFNLGRP_NFTABLES))
		return;

	skb = nlmsg_new(NLMSG_GOODSIZE, GFP_KERNEL);
	if (skb == NULL)
		goto err;

	err = nf_tables_fill_chain_info(skb, ctx->net, ctx->portid, ctx->seq,
					event, 0, ctx->afi->family, ctx->table,
					ctx->chain);
	if (err < 0) {
		kfree_skb(skb);
		goto err;
	}

	nfnetlink_send(skb, ctx->net, ctx->portid, NFNLGRP_NFTABLES,
		       ctx->report, GFP_KERNEL);
	return;
err:
	nfnetlink_set_err(ctx->net, ctx->portid, NFNLGRP_NFTABLES, -ENOBUFS);
}

static int nf_tables_dump_chains(struct sk_buff *skb,
				 struct netlink_callback *cb)
{
	const struct nfgenmsg *nfmsg = nlmsg_data(cb->nlh);
	const struct nft_af_info *afi;
	const struct nft_table *table;
	const struct nft_chain *chain;
	unsigned int idx = 0, s_idx = cb->args[0];
	struct net *net = sock_net(skb->sk);
	int family = nfmsg->nfgen_family;

	rcu_read_lock();
	cb->seq = net->nft.base_seq;

	list_for_each_entry_rcu(afi, &net->nft.af_info, list) {
		if (family != NFPROTO_UNSPEC && family != afi->family)
			continue;

		list_for_each_entry_rcu(table, &afi->tables, list) {
			list_for_each_entry_rcu(chain, &table->chains, list) {
				if (idx < s_idx)
					goto cont;
				if (idx > s_idx)
					memset(&cb->args[1], 0,
					       sizeof(cb->args) - sizeof(cb->args[0]));
				if (!nft_is_active(net, chain))
					continue;
				if (nf_tables_fill_chain_info(skb, net,
							      NETLINK_CB(cb->skb).portid,
							      cb->nlh->nlmsg_seq,
							      NFT_MSG_NEWCHAIN,
							      NLM_F_MULTI,
							      afi->family, table, chain) < 0)
					goto done;

				nl_dump_check_consistent(cb, nlmsg_hdr(skb));
cont:
				idx++;
			}
		}
	}
done:
	rcu_read_unlock();
	cb->args[0] = idx;
	return skb->len;
}

static int nf_tables_getchain(struct net *net, struct sock *nlsk,
			      struct sk_buff *skb, const struct nlmsghdr *nlh,
			      const struct nlattr * const nla[],
			      struct netlink_ext_ack *extack)
{
	const struct nfgenmsg *nfmsg = nlmsg_data(nlh);
	u8 genmask = nft_genmask_cur(net);
	const struct nft_af_info *afi;
	const struct nft_table *table;
	const struct nft_chain *chain;
	struct sk_buff *skb2;
	int family = nfmsg->nfgen_family;
	int err;

	if (nlh->nlmsg_flags & NLM_F_DUMP) {
		struct netlink_dump_control c = {
			.dump = nf_tables_dump_chains,
		};
		return netlink_dump_start(nlsk, skb, nlh, &c);
	}

	afi = nf_tables_afinfo_lookup(net, family, false);
	if (IS_ERR(afi))
		return PTR_ERR(afi);

	table = nf_tables_table_lookup(afi, nla[NFTA_CHAIN_TABLE], genmask);
	if (IS_ERR(table))
		return PTR_ERR(table);

	chain = nf_tables_chain_lookup(table, nla[NFTA_CHAIN_NAME], genmask);
	if (IS_ERR(chain))
		return PTR_ERR(chain);

	skb2 = alloc_skb(NLMSG_GOODSIZE, GFP_KERNEL);
	if (!skb2)
		return -ENOMEM;

	err = nf_tables_fill_chain_info(skb2, net, NETLINK_CB(skb).portid,
					nlh->nlmsg_seq, NFT_MSG_NEWCHAIN, 0,
					family, table, chain);
	if (err < 0)
		goto err;

	return nlmsg_unicast(nlsk, skb2, NETLINK_CB(skb).portid);

err:
	kfree_skb(skb2);
	return err;
}

static const struct nla_policy nft_counter_policy[NFTA_COUNTER_MAX + 1] = {
	[NFTA_COUNTER_PACKETS]	= { .type = NLA_U64 },
	[NFTA_COUNTER_BYTES]	= { .type = NLA_U64 },
};

static struct nft_stats __percpu *nft_stats_alloc(const struct nlattr *attr)
{
	struct nlattr *tb[NFTA_COUNTER_MAX+1];
	struct nft_stats __percpu *newstats;
	struct nft_stats *stats;
	int err;

	err = nla_parse_nested(tb, NFTA_COUNTER_MAX, attr, nft_counter_policy,
			       NULL);
	if (err < 0)
		return ERR_PTR(err);

	if (!tb[NFTA_COUNTER_BYTES] || !tb[NFTA_COUNTER_PACKETS])
		return ERR_PTR(-EINVAL);

	newstats = netdev_alloc_pcpu_stats(struct nft_stats);
	if (newstats == NULL)
		return ERR_PTR(-ENOMEM);

	/* Restore old counters on this cpu, no problem. Per-cpu statistics
	 * are not exposed to userspace.
	 */
	preempt_disable();
	stats = this_cpu_ptr(newstats);
	stats->bytes = be64_to_cpu(nla_get_be64(tb[NFTA_COUNTER_BYTES]));
	stats->pkts = be64_to_cpu(nla_get_be64(tb[NFTA_COUNTER_PACKETS]));
	preempt_enable();

	return newstats;
}

static void nft_chain_stats_replace(struct nft_base_chain *chain,
				    struct nft_stats __percpu *newstats)
{
	if (newstats == NULL)
		return;

	if (chain->stats) {
		struct nft_stats __percpu *oldstats =
				nft_dereference(chain->stats);

		rcu_assign_pointer(chain->stats, newstats);
		synchronize_rcu();
		free_percpu(oldstats);
	} else
		rcu_assign_pointer(chain->stats, newstats);
}

static void nf_tables_chain_destroy(struct nft_chain *chain)
{
	BUG_ON(chain->use > 0);

	if (nft_is_base_chain(chain)) {
		struct nft_base_chain *basechain = nft_base_chain(chain);

		module_put(basechain->type->owner);
		free_percpu(basechain->stats);
		if (basechain->stats)
			static_branch_dec(&nft_counters_enabled);
		if (basechain->ops[0].dev != NULL)
			dev_put(basechain->ops[0].dev);
		kfree(chain->name);
		kfree(basechain);
	} else {
		kfree(chain->name);
		kfree(chain);
	}
}

struct nft_chain_hook {
	u32				num;
	u32				priority;
	const struct nf_chain_type	*type;
	struct net_device		*dev;
};

static int nft_chain_parse_hook(struct net *net,
				const struct nlattr * const nla[],
				struct nft_af_info *afi,
				struct nft_chain_hook *hook, bool create)
{
	struct nlattr *ha[NFTA_HOOK_MAX + 1];
	const struct nf_chain_type *type;
	struct net_device *dev;
	int err;

	err = nla_parse_nested(ha, NFTA_HOOK_MAX, nla[NFTA_CHAIN_HOOK],
			       nft_hook_policy, NULL);
	if (err < 0)
		return err;

	if (ha[NFTA_HOOK_HOOKNUM] == NULL ||
	    ha[NFTA_HOOK_PRIORITY] == NULL)
		return -EINVAL;

	hook->num = ntohl(nla_get_be32(ha[NFTA_HOOK_HOOKNUM]));
	if (hook->num >= afi->nhooks)
		return -EINVAL;

	hook->priority = ntohl(nla_get_be32(ha[NFTA_HOOK_PRIORITY]));

	type = chain_type[afi->family][NFT_CHAIN_T_DEFAULT];
	if (nla[NFTA_CHAIN_TYPE]) {
		type = nf_tables_chain_type_lookup(afi, nla[NFTA_CHAIN_TYPE],
						   create);
		if (IS_ERR(type))
			return PTR_ERR(type);
	}
	if (!(type->hook_mask & (1 << hook->num)))
		return -EOPNOTSUPP;
	if (!try_module_get(type->owner))
		return -ENOENT;

	hook->type = type;

	hook->dev = NULL;
	if (afi->flags & NFT_AF_NEEDS_DEV) {
		char ifname[IFNAMSIZ];

		if (!ha[NFTA_HOOK_DEV]) {
			module_put(type->owner);
			return -EOPNOTSUPP;
		}

		nla_strlcpy(ifname, ha[NFTA_HOOK_DEV], IFNAMSIZ);
		dev = dev_get_by_name(net, ifname);
		if (!dev) {
			module_put(type->owner);
			return -ENOENT;
		}
		hook->dev = dev;
	} else if (ha[NFTA_HOOK_DEV]) {
		module_put(type->owner);
		return -EOPNOTSUPP;
	}

	return 0;
}

static void nft_chain_release_hook(struct nft_chain_hook *hook)
{
	module_put(hook->type->owner);
	if (hook->dev != NULL)
		dev_put(hook->dev);
}

static int nf_tables_addchain(struct nft_ctx *ctx, u8 family, u8 genmask,
			      u8 policy, bool create)
{
	const struct nlattr * const *nla = ctx->nla;
	struct nft_table *table = ctx->table;
	struct nft_af_info *afi = ctx->afi;
	struct nft_base_chain *basechain;
	struct nft_stats __percpu *stats;
	struct net *net = ctx->net;
	struct nft_chain *chain;
	unsigned int i;
	int err;

	if (table->use == UINT_MAX)
		return -EOVERFLOW;

	if (nla[NFTA_CHAIN_HOOK]) {
		struct nft_chain_hook hook;
		struct nf_hook_ops *ops;
		nf_hookfn *hookfn;

		err = nft_chain_parse_hook(net, nla, afi, &hook, create);
		if (err < 0)
			return err;

		basechain = kzalloc(sizeof(*basechain), GFP_KERNEL);
		if (basechain == NULL) {
			nft_chain_release_hook(&hook);
			return -ENOMEM;
		}

		if (hook.dev != NULL)
			strncpy(basechain->dev_name, hook.dev->name, IFNAMSIZ);

		if (nla[NFTA_CHAIN_COUNTERS]) {
			stats = nft_stats_alloc(nla[NFTA_CHAIN_COUNTERS]);
			if (IS_ERR(stats)) {
				nft_chain_release_hook(&hook);
				kfree(basechain);
				return PTR_ERR(stats);
			}
			basechain->stats = stats;
			static_branch_inc(&nft_counters_enabled);
		}

		hookfn = hook.type->hooks[hook.num];
		basechain->type = hook.type;
		chain = &basechain->chain;

		for (i = 0; i < afi->nops; i++) {
			ops = &basechain->ops[i];
			ops->pf		= family;
			ops->hooknum	= hook.num;
			ops->priority	= hook.priority;
			ops->priv	= chain;
			ops->hook	= afi->hooks[ops->hooknum];
			ops->dev	= hook.dev;
			if (hookfn)
				ops->hook = hookfn;
			if (afi->hook_ops_init)
				afi->hook_ops_init(ops, i);
		}

		chain->flags |= NFT_BASE_CHAIN;
		basechain->policy = policy;
	} else {
		chain = kzalloc(sizeof(*chain), GFP_KERNEL);
		if (chain == NULL)
			return -ENOMEM;
	}
	INIT_LIST_HEAD(&chain->rules);
	chain->handle = nf_tables_alloc_handle(table);
	chain->table = table;
	chain->name = nla_strdup(nla[NFTA_CHAIN_NAME], GFP_KERNEL);
	if (!chain->name) {
		err = -ENOMEM;
		goto err1;
	}

	err = nf_tables_register_hooks(net, table, chain, afi->nops);
	if (err < 0)
		goto err1;

	ctx->chain = chain;
	err = nft_trans_chain_add(ctx, NFT_MSG_NEWCHAIN);
	if (err < 0)
		goto err2;

	table->use++;
	list_add_tail_rcu(&chain->list, &table->chains);

	return 0;
err2:
	nf_tables_unregister_hooks(net, table, chain, afi->nops);
err1:
	nf_tables_chain_destroy(chain);

	return err;
}

static int nf_tables_updchain(struct nft_ctx *ctx, u8 genmask, u8 policy,
			      bool create)
{
	const struct nlattr * const *nla = ctx->nla;
	struct nft_table *table = ctx->table;
	struct nft_chain *chain = ctx->chain;
	struct nft_af_info *afi = ctx->afi;
	struct nft_base_chain *basechain;
	struct nft_stats *stats = NULL;
	struct nft_chain_hook hook;
	const struct nlattr *name;
	struct nf_hook_ops *ops;
	struct nft_trans *trans;
	int err, i;

	if (nla[NFTA_CHAIN_HOOK]) {
		if (!nft_is_base_chain(chain))
			return -EBUSY;

		err = nft_chain_parse_hook(ctx->net, nla, ctx->afi, &hook,
					   create);
		if (err < 0)
			return err;

		basechain = nft_base_chain(chain);
		if (basechain->type != hook.type) {
			nft_chain_release_hook(&hook);
			return -EBUSY;
		}

		for (i = 0; i < afi->nops; i++) {
			ops = &basechain->ops[i];
			if (ops->hooknum != hook.num ||
			    ops->priority != hook.priority ||
			    ops->dev != hook.dev) {
				nft_chain_release_hook(&hook);
				return -EBUSY;
			}
		}
		nft_chain_release_hook(&hook);
	}

	if (nla[NFTA_CHAIN_HANDLE] &&
	    nla[NFTA_CHAIN_NAME]) {
		struct nft_chain *chain2;

		chain2 = nf_tables_chain_lookup(table, nla[NFTA_CHAIN_NAME],
						genmask);
<<<<<<< HEAD
		if (IS_ERR(chain2))
			return PTR_ERR(chain2);
=======
		if (!IS_ERR(chain2))
			return -EEXIST;
>>>>>>> 287b8e11
	}

	if (nla[NFTA_CHAIN_COUNTERS]) {
		if (!nft_is_base_chain(chain))
			return -EOPNOTSUPP;

		stats = nft_stats_alloc(nla[NFTA_CHAIN_COUNTERS]);
		if (IS_ERR(stats))
			return PTR_ERR(stats);
	}

	trans = nft_trans_alloc(ctx, NFT_MSG_NEWCHAIN,
				sizeof(struct nft_trans_chain));
	if (trans == NULL) {
		free_percpu(stats);
		return -ENOMEM;
	}

	nft_trans_chain_stats(trans) = stats;
	nft_trans_chain_update(trans) = true;

	if (nla[NFTA_CHAIN_POLICY])
		nft_trans_chain_policy(trans) = policy;
	else
		nft_trans_chain_policy(trans) = -1;

	name = nla[NFTA_CHAIN_NAME];
	if (nla[NFTA_CHAIN_HANDLE] && name) {
		nft_trans_chain_name(trans) =
			nla_strdup(name, GFP_KERNEL);
		if (!nft_trans_chain_name(trans)) {
			kfree(trans);
			free_percpu(stats);
			return -ENOMEM;
		}
	}
	list_add_tail(&trans->list, &ctx->net->nft.commit_list);

	return 0;
}

static int nf_tables_newchain(struct net *net, struct sock *nlsk,
			      struct sk_buff *skb, const struct nlmsghdr *nlh,
			      const struct nlattr * const nla[],
			      struct netlink_ext_ack *extack)
{
	const struct nfgenmsg *nfmsg = nlmsg_data(nlh);
	const struct nlattr * uninitialized_var(name);
	u8 genmask = nft_genmask_next(net);
	int family = nfmsg->nfgen_family;
	struct nft_af_info *afi;
	struct nft_table *table;
	struct nft_chain *chain;
	u8 policy = NF_ACCEPT;
	struct nft_ctx ctx;
	u64 handle = 0;
	bool create;

	create = nlh->nlmsg_flags & NLM_F_CREATE ? true : false;

	afi = nf_tables_afinfo_lookup(net, family, true);
	if (IS_ERR(afi))
		return PTR_ERR(afi);

	table = nf_tables_table_lookup(afi, nla[NFTA_CHAIN_TABLE], genmask);
	if (IS_ERR(table))
		return PTR_ERR(table);

	chain = NULL;
	name = nla[NFTA_CHAIN_NAME];

	if (nla[NFTA_CHAIN_HANDLE]) {
		handle = be64_to_cpu(nla_get_be64(nla[NFTA_CHAIN_HANDLE]));
		chain = nf_tables_chain_lookup_byhandle(table, handle, genmask);
		if (IS_ERR(chain))
			return PTR_ERR(chain);
	} else {
		chain = nf_tables_chain_lookup(table, name, genmask);
		if (IS_ERR(chain)) {
			if (PTR_ERR(chain) != -ENOENT)
				return PTR_ERR(chain);
			chain = NULL;
		}
	}

	if (nla[NFTA_CHAIN_POLICY]) {
		if (chain != NULL &&
		    !nft_is_base_chain(chain))
			return -EOPNOTSUPP;

		if (chain == NULL &&
		    nla[NFTA_CHAIN_HOOK] == NULL)
			return -EOPNOTSUPP;

		policy = ntohl(nla_get_be32(nla[NFTA_CHAIN_POLICY]));
		switch (policy) {
		case NF_DROP:
		case NF_ACCEPT:
			break;
		default:
			return -EINVAL;
		}
	}

	nft_ctx_init(&ctx, net, skb, nlh, afi, table, chain, nla);

	if (chain != NULL) {
		if (nlh->nlmsg_flags & NLM_F_EXCL)
			return -EEXIST;
		if (nlh->nlmsg_flags & NLM_F_REPLACE)
			return -EOPNOTSUPP;

		return nf_tables_updchain(&ctx, genmask, policy, create);
	}

	return nf_tables_addchain(&ctx, family, genmask, policy, create);
}

static int nf_tables_delchain(struct net *net, struct sock *nlsk,
			      struct sk_buff *skb, const struct nlmsghdr *nlh,
			      const struct nlattr * const nla[],
			      struct netlink_ext_ack *extack)
{
	const struct nfgenmsg *nfmsg = nlmsg_data(nlh);
	u8 genmask = nft_genmask_next(net);
	struct nft_af_info *afi;
	struct nft_table *table;
	struct nft_chain *chain;
	struct nft_rule *rule;
	int family = nfmsg->nfgen_family;
	struct nft_ctx ctx;
	u32 use;
	int err;

	afi = nf_tables_afinfo_lookup(net, family, false);
	if (IS_ERR(afi))
		return PTR_ERR(afi);

	table = nf_tables_table_lookup(afi, nla[NFTA_CHAIN_TABLE], genmask);
	if (IS_ERR(table))
		return PTR_ERR(table);

	chain = nf_tables_chain_lookup(table, nla[NFTA_CHAIN_NAME], genmask);
	if (IS_ERR(chain))
		return PTR_ERR(chain);

	if (nlh->nlmsg_flags & NLM_F_NONREC &&
	    chain->use > 0)
		return -EBUSY;

	nft_ctx_init(&ctx, net, skb, nlh, afi, table, chain, nla);

	use = chain->use;
	list_for_each_entry(rule, &chain->rules, list) {
		if (!nft_is_active_next(net, rule))
			continue;
		use--;

		err = nft_delrule(&ctx, rule);
		if (err < 0)
			return err;
	}

	/* There are rules and elements that are still holding references to us,
	 * we cannot do a recursive removal in this case.
	 */
	if (use > 0)
		return -EBUSY;

	return nft_delchain(&ctx);
}

/*
 * Expressions
 */

/**
 *	nft_register_expr - register nf_tables expr type
 *	@ops: expr type
 *
 *	Registers the expr type for use with nf_tables. Returns zero on
 *	success or a negative errno code otherwise.
 */
int nft_register_expr(struct nft_expr_type *type)
{
	nfnl_lock(NFNL_SUBSYS_NFTABLES);
	if (type->family == NFPROTO_UNSPEC)
		list_add_tail_rcu(&type->list, &nf_tables_expressions);
	else
		list_add_rcu(&type->list, &nf_tables_expressions);
	nfnl_unlock(NFNL_SUBSYS_NFTABLES);
	return 0;
}
EXPORT_SYMBOL_GPL(nft_register_expr);

/**
 *	nft_unregister_expr - unregister nf_tables expr type
 *	@ops: expr type
 *
 * 	Unregisters the expr typefor use with nf_tables.
 */
void nft_unregister_expr(struct nft_expr_type *type)
{
	nfnl_lock(NFNL_SUBSYS_NFTABLES);
	list_del_rcu(&type->list);
	nfnl_unlock(NFNL_SUBSYS_NFTABLES);
}
EXPORT_SYMBOL_GPL(nft_unregister_expr);

static const struct nft_expr_type *__nft_expr_type_get(u8 family,
						       struct nlattr *nla)
{
	const struct nft_expr_type *type;

	list_for_each_entry(type, &nf_tables_expressions, list) {
		if (!nla_strcmp(nla, type->name) &&
		    (!type->family || type->family == family))
			return type;
	}
	return NULL;
}

static const struct nft_expr_type *nft_expr_type_get(u8 family,
						     struct nlattr *nla)
{
	const struct nft_expr_type *type;

	if (nla == NULL)
		return ERR_PTR(-EINVAL);

	type = __nft_expr_type_get(family, nla);
	if (type != NULL && try_module_get(type->owner))
		return type;

#ifdef CONFIG_MODULES
	if (type == NULL) {
		nfnl_unlock(NFNL_SUBSYS_NFTABLES);
		request_module("nft-expr-%u-%.*s", family,
			       nla_len(nla), (char *)nla_data(nla));
		nfnl_lock(NFNL_SUBSYS_NFTABLES);
		if (__nft_expr_type_get(family, nla))
			return ERR_PTR(-EAGAIN);

		nfnl_unlock(NFNL_SUBSYS_NFTABLES);
		request_module("nft-expr-%.*s",
			       nla_len(nla), (char *)nla_data(nla));
		nfnl_lock(NFNL_SUBSYS_NFTABLES);
		if (__nft_expr_type_get(family, nla))
			return ERR_PTR(-EAGAIN);
	}
#endif
	return ERR_PTR(-ENOENT);
}

static const struct nla_policy nft_expr_policy[NFTA_EXPR_MAX + 1] = {
	[NFTA_EXPR_NAME]	= { .type = NLA_STRING },
	[NFTA_EXPR_DATA]	= { .type = NLA_NESTED },
};

static int nf_tables_fill_expr_info(struct sk_buff *skb,
				    const struct nft_expr *expr)
{
	if (nla_put_string(skb, NFTA_EXPR_NAME, expr->ops->type->name))
		goto nla_put_failure;

	if (expr->ops->dump) {
		struct nlattr *data = nla_nest_start(skb, NFTA_EXPR_DATA);
		if (data == NULL)
			goto nla_put_failure;
		if (expr->ops->dump(skb, expr) < 0)
			goto nla_put_failure;
		nla_nest_end(skb, data);
	}

	return skb->len;

nla_put_failure:
	return -1;
};

int nft_expr_dump(struct sk_buff *skb, unsigned int attr,
		  const struct nft_expr *expr)
{
	struct nlattr *nest;

	nest = nla_nest_start(skb, attr);
	if (!nest)
		goto nla_put_failure;
	if (nf_tables_fill_expr_info(skb, expr) < 0)
		goto nla_put_failure;
	nla_nest_end(skb, nest);
	return 0;

nla_put_failure:
	return -1;
}

struct nft_expr_info {
	const struct nft_expr_ops	*ops;
	struct nlattr			*tb[NFT_EXPR_MAXATTR + 1];
};

static int nf_tables_expr_parse(const struct nft_ctx *ctx,
				const struct nlattr *nla,
				struct nft_expr_info *info)
{
	const struct nft_expr_type *type;
	const struct nft_expr_ops *ops;
	struct nlattr *tb[NFTA_EXPR_MAX + 1];
	int err;

	err = nla_parse_nested(tb, NFTA_EXPR_MAX, nla, nft_expr_policy, NULL);
	if (err < 0)
		return err;

	type = nft_expr_type_get(ctx->afi->family, tb[NFTA_EXPR_NAME]);
	if (IS_ERR(type))
		return PTR_ERR(type);

	if (tb[NFTA_EXPR_DATA]) {
		err = nla_parse_nested(info->tb, type->maxattr,
				       tb[NFTA_EXPR_DATA], type->policy, NULL);
		if (err < 0)
			goto err1;
	} else
		memset(info->tb, 0, sizeof(info->tb[0]) * (type->maxattr + 1));

	if (type->select_ops != NULL) {
		ops = type->select_ops(ctx,
				       (const struct nlattr * const *)info->tb);
		if (IS_ERR(ops)) {
			err = PTR_ERR(ops);
			goto err1;
		}
	} else
		ops = type->ops;

	info->ops = ops;
	return 0;

err1:
	module_put(type->owner);
	return err;
}

static int nf_tables_newexpr(const struct nft_ctx *ctx,
			     const struct nft_expr_info *info,
			     struct nft_expr *expr)
{
	const struct nft_expr_ops *ops = info->ops;
	int err;

	expr->ops = ops;
	if (ops->init) {
		err = ops->init(ctx, expr, (const struct nlattr **)info->tb);
		if (err < 0)
			goto err1;
	}

	if (ops->validate) {
		const struct nft_data *data = NULL;

		err = ops->validate(ctx, expr, &data);
		if (err < 0)
			goto err2;
	}

	return 0;

err2:
	if (ops->destroy)
		ops->destroy(ctx, expr);
err1:
	expr->ops = NULL;
	return err;
}

static void nf_tables_expr_destroy(const struct nft_ctx *ctx,
				   struct nft_expr *expr)
{
	if (expr->ops->destroy)
		expr->ops->destroy(ctx, expr);
	module_put(expr->ops->type->owner);
}

struct nft_expr *nft_expr_init(const struct nft_ctx *ctx,
			       const struct nlattr *nla)
{
	struct nft_expr_info info;
	struct nft_expr *expr;
	int err;

	err = nf_tables_expr_parse(ctx, nla, &info);
	if (err < 0)
		goto err1;

	err = -ENOMEM;
	expr = kzalloc(info.ops->size, GFP_KERNEL);
	if (expr == NULL)
		goto err2;

	err = nf_tables_newexpr(ctx, &info, expr);
	if (err < 0)
		goto err3;

	return expr;
err3:
	kfree(expr);
err2:
	module_put(info.ops->type->owner);
err1:
	return ERR_PTR(err);
}

void nft_expr_destroy(const struct nft_ctx *ctx, struct nft_expr *expr)
{
	nf_tables_expr_destroy(ctx, expr);
	kfree(expr);
}

/*
 * Rules
 */

static struct nft_rule *__nf_tables_rule_lookup(const struct nft_chain *chain,
						u64 handle)
{
	struct nft_rule *rule;

	// FIXME: this sucks
	list_for_each_entry(rule, &chain->rules, list) {
		if (handle == rule->handle)
			return rule;
	}

	return ERR_PTR(-ENOENT);
}

static struct nft_rule *nf_tables_rule_lookup(const struct nft_chain *chain,
					      const struct nlattr *nla)
{
	if (nla == NULL)
		return ERR_PTR(-EINVAL);

	return __nf_tables_rule_lookup(chain, be64_to_cpu(nla_get_be64(nla)));
}

static const struct nla_policy nft_rule_policy[NFTA_RULE_MAX + 1] = {
	[NFTA_RULE_TABLE]	= { .type = NLA_STRING,
				    .len = NFT_TABLE_MAXNAMELEN - 1 },
	[NFTA_RULE_CHAIN]	= { .type = NLA_STRING,
				    .len = NFT_CHAIN_MAXNAMELEN - 1 },
	[NFTA_RULE_HANDLE]	= { .type = NLA_U64 },
	[NFTA_RULE_EXPRESSIONS]	= { .type = NLA_NESTED },
	[NFTA_RULE_COMPAT]	= { .type = NLA_NESTED },
	[NFTA_RULE_POSITION]	= { .type = NLA_U64 },
	[NFTA_RULE_USERDATA]	= { .type = NLA_BINARY,
				    .len = NFT_USERDATA_MAXLEN },
};

static int nf_tables_fill_rule_info(struct sk_buff *skb, struct net *net,
				    u32 portid, u32 seq, int event,
				    u32 flags, int family,
				    const struct nft_table *table,
				    const struct nft_chain *chain,
				    const struct nft_rule *rule)
{
	struct nlmsghdr *nlh;
	struct nfgenmsg *nfmsg;
	const struct nft_expr *expr, *next;
	struct nlattr *list;
	const struct nft_rule *prule;
	u16 type = nfnl_msg_type(NFNL_SUBSYS_NFTABLES, event);

	nlh = nlmsg_put(skb, portid, seq, type, sizeof(struct nfgenmsg), flags);
	if (nlh == NULL)
		goto nla_put_failure;

	nfmsg = nlmsg_data(nlh);
	nfmsg->nfgen_family	= family;
	nfmsg->version		= NFNETLINK_V0;
	nfmsg->res_id		= htons(net->nft.base_seq & 0xffff);

	if (nla_put_string(skb, NFTA_RULE_TABLE, table->name))
		goto nla_put_failure;
	if (nla_put_string(skb, NFTA_RULE_CHAIN, chain->name))
		goto nla_put_failure;
	if (nla_put_be64(skb, NFTA_RULE_HANDLE, cpu_to_be64(rule->handle),
			 NFTA_RULE_PAD))
		goto nla_put_failure;

	if ((event != NFT_MSG_DELRULE) && (rule->list.prev != &chain->rules)) {
		prule = list_prev_entry(rule, list);
		if (nla_put_be64(skb, NFTA_RULE_POSITION,
				 cpu_to_be64(prule->handle),
				 NFTA_RULE_PAD))
			goto nla_put_failure;
	}

	list = nla_nest_start(skb, NFTA_RULE_EXPRESSIONS);
	if (list == NULL)
		goto nla_put_failure;
	nft_rule_for_each_expr(expr, next, rule) {
		if (nft_expr_dump(skb, NFTA_LIST_ELEM, expr) < 0)
			goto nla_put_failure;
	}
	nla_nest_end(skb, list);

	if (rule->udata) {
		struct nft_userdata *udata = nft_userdata(rule);
		if (nla_put(skb, NFTA_RULE_USERDATA, udata->len + 1,
			    udata->data) < 0)
			goto nla_put_failure;
	}

	nlmsg_end(skb, nlh);
	return 0;

nla_put_failure:
	nlmsg_trim(skb, nlh);
	return -1;
}

static void nf_tables_rule_notify(const struct nft_ctx *ctx,
				  const struct nft_rule *rule, int event)
{
	struct sk_buff *skb;
	int err;

	if (!ctx->report &&
	    !nfnetlink_has_listeners(ctx->net, NFNLGRP_NFTABLES))
		return;

	skb = nlmsg_new(NLMSG_GOODSIZE, GFP_KERNEL);
	if (skb == NULL)
		goto err;

	err = nf_tables_fill_rule_info(skb, ctx->net, ctx->portid, ctx->seq,
				       event, 0, ctx->afi->family, ctx->table,
				       ctx->chain, rule);
	if (err < 0) {
		kfree_skb(skb);
		goto err;
	}

	nfnetlink_send(skb, ctx->net, ctx->portid, NFNLGRP_NFTABLES,
		       ctx->report, GFP_KERNEL);
	return;
err:
	nfnetlink_set_err(ctx->net, ctx->portid, NFNLGRP_NFTABLES, -ENOBUFS);
}

struct nft_rule_dump_ctx {
	char *table;
	char *chain;
};

static int nf_tables_dump_rules(struct sk_buff *skb,
				struct netlink_callback *cb)
{
	const struct nfgenmsg *nfmsg = nlmsg_data(cb->nlh);
	const struct nft_rule_dump_ctx *ctx = cb->data;
	const struct nft_af_info *afi;
	const struct nft_table *table;
	const struct nft_chain *chain;
	const struct nft_rule *rule;
	unsigned int idx = 0, s_idx = cb->args[0];
	struct net *net = sock_net(skb->sk);
	int family = nfmsg->nfgen_family;

	rcu_read_lock();
	cb->seq = net->nft.base_seq;

	list_for_each_entry_rcu(afi, &net->nft.af_info, list) {
		if (family != NFPROTO_UNSPEC && family != afi->family)
			continue;

		list_for_each_entry_rcu(table, &afi->tables, list) {
			if (ctx && ctx->table &&
			    strcmp(ctx->table, table->name) != 0)
				continue;

			list_for_each_entry_rcu(chain, &table->chains, list) {
				if (ctx && ctx->chain[0] &&
				    strcmp(ctx->chain, chain->name) != 0)
					continue;

				list_for_each_entry_rcu(rule, &chain->rules, list) {
					if (!nft_is_active(net, rule))
						goto cont;
					if (idx < s_idx)
						goto cont;
					if (idx > s_idx)
						memset(&cb->args[1], 0,
						       sizeof(cb->args) - sizeof(cb->args[0]));
					if (nf_tables_fill_rule_info(skb, net, NETLINK_CB(cb->skb).portid,
								      cb->nlh->nlmsg_seq,
								      NFT_MSG_NEWRULE,
								      NLM_F_MULTI | NLM_F_APPEND,
								      afi->family, table, chain, rule) < 0)
						goto done;

					nl_dump_check_consistent(cb, nlmsg_hdr(skb));
cont:
					idx++;
				}
			}
		}
	}
done:
	rcu_read_unlock();

	cb->args[0] = idx;
	return skb->len;
}

static int nf_tables_dump_rules_done(struct netlink_callback *cb)
{
	struct nft_rule_dump_ctx *ctx = cb->data;

	if (ctx) {
		kfree(ctx->table);
		kfree(ctx->chain);
		kfree(ctx);
	}
	return 0;
}

static int nf_tables_getrule(struct net *net, struct sock *nlsk,
			     struct sk_buff *skb, const struct nlmsghdr *nlh,
			     const struct nlattr * const nla[],
			     struct netlink_ext_ack *extack)
{
	const struct nfgenmsg *nfmsg = nlmsg_data(nlh);
	u8 genmask = nft_genmask_cur(net);
	const struct nft_af_info *afi;
	const struct nft_table *table;
	const struct nft_chain *chain;
	const struct nft_rule *rule;
	struct sk_buff *skb2;
	int family = nfmsg->nfgen_family;
	int err;

	if (nlh->nlmsg_flags & NLM_F_DUMP) {
		struct netlink_dump_control c = {
			.dump = nf_tables_dump_rules,
			.done = nf_tables_dump_rules_done,
		};

		if (nla[NFTA_RULE_TABLE] || nla[NFTA_RULE_CHAIN]) {
			struct nft_rule_dump_ctx *ctx;

			ctx = kzalloc(sizeof(*ctx), GFP_KERNEL);
			if (!ctx)
				return -ENOMEM;

			if (nla[NFTA_RULE_TABLE]) {
				ctx->table = nla_strdup(nla[NFTA_RULE_TABLE],
							GFP_KERNEL);
				if (!ctx->table) {
					kfree(ctx);
					return -ENOMEM;
				}
			}
			if (nla[NFTA_RULE_CHAIN]) {
				ctx->chain = nla_strdup(nla[NFTA_RULE_CHAIN],
							GFP_KERNEL);
				if (!ctx->chain) {
					kfree(ctx->table);
					kfree(ctx);
					return -ENOMEM;
				}
			}
			c.data = ctx;
		}

		return netlink_dump_start(nlsk, skb, nlh, &c);
	}

	afi = nf_tables_afinfo_lookup(net, family, false);
	if (IS_ERR(afi))
		return PTR_ERR(afi);

	table = nf_tables_table_lookup(afi, nla[NFTA_RULE_TABLE], genmask);
	if (IS_ERR(table))
		return PTR_ERR(table);

	chain = nf_tables_chain_lookup(table, nla[NFTA_RULE_CHAIN], genmask);
	if (IS_ERR(chain))
		return PTR_ERR(chain);

	rule = nf_tables_rule_lookup(chain, nla[NFTA_RULE_HANDLE]);
	if (IS_ERR(rule))
		return PTR_ERR(rule);

	skb2 = alloc_skb(NLMSG_GOODSIZE, GFP_KERNEL);
	if (!skb2)
		return -ENOMEM;

	err = nf_tables_fill_rule_info(skb2, net, NETLINK_CB(skb).portid,
				       nlh->nlmsg_seq, NFT_MSG_NEWRULE, 0,
				       family, table, chain, rule);
	if (err < 0)
		goto err;

	return nlmsg_unicast(nlsk, skb2, NETLINK_CB(skb).portid);

err:
	kfree_skb(skb2);
	return err;
}

static void nf_tables_rule_destroy(const struct nft_ctx *ctx,
				   struct nft_rule *rule)
{
	struct nft_expr *expr;

	/*
	 * Careful: some expressions might not be initialized in case this
	 * is called on error from nf_tables_newrule().
	 */
	expr = nft_expr_first(rule);
	while (expr != nft_expr_last(rule) && expr->ops) {
		nf_tables_expr_destroy(ctx, expr);
		expr = nft_expr_next(expr);
	}
	kfree(rule);
}

#define NFT_RULE_MAXEXPRS	128

static struct nft_expr_info *info;

static int nf_tables_newrule(struct net *net, struct sock *nlsk,
			     struct sk_buff *skb, const struct nlmsghdr *nlh,
			     const struct nlattr * const nla[],
			     struct netlink_ext_ack *extack)
{
	const struct nfgenmsg *nfmsg = nlmsg_data(nlh);
	u8 genmask = nft_genmask_next(net);
	struct nft_af_info *afi;
	struct nft_table *table;
	struct nft_chain *chain;
	struct nft_rule *rule, *old_rule = NULL;
	struct nft_userdata *udata;
	struct nft_trans *trans = NULL;
	struct nft_expr *expr;
	struct nft_ctx ctx;
	struct nlattr *tmp;
	unsigned int size, i, n, ulen = 0, usize = 0;
	int err, rem;
	bool create;
	u64 handle, pos_handle;

	create = nlh->nlmsg_flags & NLM_F_CREATE ? true : false;

	afi = nf_tables_afinfo_lookup(net, nfmsg->nfgen_family, create);
	if (IS_ERR(afi))
		return PTR_ERR(afi);

	table = nf_tables_table_lookup(afi, nla[NFTA_RULE_TABLE], genmask);
	if (IS_ERR(table))
		return PTR_ERR(table);

	chain = nf_tables_chain_lookup(table, nla[NFTA_RULE_CHAIN], genmask);
	if (IS_ERR(chain))
		return PTR_ERR(chain);

	if (nla[NFTA_RULE_HANDLE]) {
		handle = be64_to_cpu(nla_get_be64(nla[NFTA_RULE_HANDLE]));
		rule = __nf_tables_rule_lookup(chain, handle);
		if (IS_ERR(rule))
			return PTR_ERR(rule);

		if (nlh->nlmsg_flags & NLM_F_EXCL)
			return -EEXIST;
		if (nlh->nlmsg_flags & NLM_F_REPLACE)
			old_rule = rule;
		else
			return -EOPNOTSUPP;
	} else {
		if (!create || nlh->nlmsg_flags & NLM_F_REPLACE)
			return -EINVAL;
		handle = nf_tables_alloc_handle(table);

		if (chain->use == UINT_MAX)
			return -EOVERFLOW;
	}

	if (nla[NFTA_RULE_POSITION]) {
		if (!(nlh->nlmsg_flags & NLM_F_CREATE))
			return -EOPNOTSUPP;

		pos_handle = be64_to_cpu(nla_get_be64(nla[NFTA_RULE_POSITION]));
		old_rule = __nf_tables_rule_lookup(chain, pos_handle);
		if (IS_ERR(old_rule))
			return PTR_ERR(old_rule);
	}

	nft_ctx_init(&ctx, net, skb, nlh, afi, table, chain, nla);

	n = 0;
	size = 0;
	if (nla[NFTA_RULE_EXPRESSIONS]) {
		nla_for_each_nested(tmp, nla[NFTA_RULE_EXPRESSIONS], rem) {
			err = -EINVAL;
			if (nla_type(tmp) != NFTA_LIST_ELEM)
				goto err1;
			if (n == NFT_RULE_MAXEXPRS)
				goto err1;
			err = nf_tables_expr_parse(&ctx, tmp, &info[n]);
			if (err < 0)
				goto err1;
			size += info[n].ops->size;
			n++;
		}
	}
	/* Check for overflow of dlen field */
	err = -EFBIG;
	if (size >= 1 << 12)
		goto err1;

	if (nla[NFTA_RULE_USERDATA]) {
		ulen = nla_len(nla[NFTA_RULE_USERDATA]);
		if (ulen > 0)
			usize = sizeof(struct nft_userdata) + ulen;
	}

	err = -ENOMEM;
	rule = kzalloc(sizeof(*rule) + size + usize, GFP_KERNEL);
	if (rule == NULL)
		goto err1;

	nft_activate_next(net, rule);

	rule->handle = handle;
	rule->dlen   = size;
	rule->udata  = ulen ? 1 : 0;

	if (ulen) {
		udata = nft_userdata(rule);
		udata->len = ulen - 1;
		nla_memcpy(udata->data, nla[NFTA_RULE_USERDATA], ulen);
	}

	expr = nft_expr_first(rule);
	for (i = 0; i < n; i++) {
		err = nf_tables_newexpr(&ctx, &info[i], expr);
		if (err < 0)
			goto err2;
		info[i].ops = NULL;
		expr = nft_expr_next(expr);
	}

	if (nlh->nlmsg_flags & NLM_F_REPLACE) {
		if (nft_is_active_next(net, old_rule)) {
			trans = nft_trans_rule_add(&ctx, NFT_MSG_DELRULE,
						   old_rule);
			if (trans == NULL) {
				err = -ENOMEM;
				goto err2;
			}
			nft_deactivate_next(net, old_rule);
			chain->use--;
			list_add_tail_rcu(&rule->list, &old_rule->list);
		} else {
			err = -ENOENT;
			goto err2;
		}
	} else if (nlh->nlmsg_flags & NLM_F_APPEND)
		if (old_rule)
			list_add_rcu(&rule->list, &old_rule->list);
		else
			list_add_tail_rcu(&rule->list, &chain->rules);
	else {
		if (old_rule)
			list_add_tail_rcu(&rule->list, &old_rule->list);
		else
			list_add_rcu(&rule->list, &chain->rules);
	}

	if (nft_trans_rule_add(&ctx, NFT_MSG_NEWRULE, rule) == NULL) {
		err = -ENOMEM;
		goto err3;
	}
	chain->use++;
	return 0;

err3:
	list_del_rcu(&rule->list);
err2:
	nf_tables_rule_destroy(&ctx, rule);
err1:
	for (i = 0; i < n; i++) {
		if (info[i].ops != NULL)
			module_put(info[i].ops->type->owner);
	}
	return err;
}

static struct nft_rule *nft_rule_lookup_byid(const struct net *net,
					     const struct nlattr *nla)
{
	u32 id = ntohl(nla_get_be32(nla));
	struct nft_trans *trans;

	list_for_each_entry(trans, &net->nft.commit_list, list) {
		struct nft_rule *rule = nft_trans_rule(trans);

		if (trans->msg_type == NFT_MSG_NEWRULE &&
		    id == nft_trans_rule_id(trans))
			return rule;
	}
	return ERR_PTR(-ENOENT);
}

static int nf_tables_delrule(struct net *net, struct sock *nlsk,
			     struct sk_buff *skb, const struct nlmsghdr *nlh,
			     const struct nlattr * const nla[],
			     struct netlink_ext_ack *extack)
{
	const struct nfgenmsg *nfmsg = nlmsg_data(nlh);
	u8 genmask = nft_genmask_next(net);
	struct nft_af_info *afi;
	struct nft_table *table;
	struct nft_chain *chain = NULL;
	struct nft_rule *rule;
	int family = nfmsg->nfgen_family, err = 0;
	struct nft_ctx ctx;

	afi = nf_tables_afinfo_lookup(net, family, false);
	if (IS_ERR(afi))
		return PTR_ERR(afi);

	table = nf_tables_table_lookup(afi, nla[NFTA_RULE_TABLE], genmask);
	if (IS_ERR(table))
		return PTR_ERR(table);

	if (nla[NFTA_RULE_CHAIN]) {
		chain = nf_tables_chain_lookup(table, nla[NFTA_RULE_CHAIN],
					       genmask);
		if (IS_ERR(chain))
			return PTR_ERR(chain);
	}

	nft_ctx_init(&ctx, net, skb, nlh, afi, table, chain, nla);

	if (chain) {
		if (nla[NFTA_RULE_HANDLE]) {
			rule = nf_tables_rule_lookup(chain,
						     nla[NFTA_RULE_HANDLE]);
			if (IS_ERR(rule))
				return PTR_ERR(rule);

			err = nft_delrule(&ctx, rule);
		} else if (nla[NFTA_RULE_ID]) {
			rule = nft_rule_lookup_byid(net, nla[NFTA_RULE_ID]);
			if (IS_ERR(rule))
				return PTR_ERR(rule);

			err = nft_delrule(&ctx, rule);
		} else {
			err = nft_delrule_by_chain(&ctx);
		}
	} else {
		list_for_each_entry(chain, &table->chains, list) {
			if (!nft_is_active_next(net, chain))
				continue;

			ctx.chain = chain;
			err = nft_delrule_by_chain(&ctx);
			if (err < 0)
				break;
		}
	}

	return err;
}

/*
 * Sets
 */

static LIST_HEAD(nf_tables_set_types);

int nft_register_set(struct nft_set_type *type)
{
	nfnl_lock(NFNL_SUBSYS_NFTABLES);
	list_add_tail_rcu(&type->list, &nf_tables_set_types);
	nfnl_unlock(NFNL_SUBSYS_NFTABLES);
	return 0;
}
EXPORT_SYMBOL_GPL(nft_register_set);

void nft_unregister_set(struct nft_set_type *type)
{
	nfnl_lock(NFNL_SUBSYS_NFTABLES);
	list_del_rcu(&type->list);
	nfnl_unlock(NFNL_SUBSYS_NFTABLES);
}
EXPORT_SYMBOL_GPL(nft_unregister_set);

#define NFT_SET_FEATURES	(NFT_SET_INTERVAL | NFT_SET_MAP | \
				 NFT_SET_TIMEOUT | NFT_SET_OBJECT)

static bool nft_set_ops_candidate(const struct nft_set_ops *ops, u32 flags)
{
	return (flags & ops->features) == (flags & NFT_SET_FEATURES);
}

/*
 * Select a set implementation based on the data characteristics and the
 * given policy. The total memory use might not be known if no size is
 * given, in that case the amount of memory per element is used.
 */
static const struct nft_set_ops *
nft_select_set_ops(const struct nft_ctx *ctx,
		   const struct nlattr * const nla[],
		   const struct nft_set_desc *desc,
		   enum nft_set_policies policy)
{
	const struct nft_set_ops *ops, *bops;
	struct nft_set_estimate est, best;
	const struct nft_set_type *type;
	u32 flags = 0;

#ifdef CONFIG_MODULES
	if (list_empty(&nf_tables_set_types)) {
		nfnl_unlock(NFNL_SUBSYS_NFTABLES);
		request_module("nft-set");
		nfnl_lock(NFNL_SUBSYS_NFTABLES);
		if (!list_empty(&nf_tables_set_types))
			return ERR_PTR(-EAGAIN);
	}
#endif
	if (nla[NFTA_SET_FLAGS] != NULL)
		flags = ntohl(nla_get_be32(nla[NFTA_SET_FLAGS]));

	bops	    = NULL;
	best.size   = ~0;
	best.lookup = ~0;
	best.space  = ~0;

	list_for_each_entry(type, &nf_tables_set_types, list) {
		if (!type->select_ops)
			ops = type->ops;
		else
			ops = type->select_ops(ctx, desc, flags);
		if (!ops)
			continue;

		if (!nft_set_ops_candidate(ops, flags))
			continue;
		if (!ops->estimate(desc, flags, &est))
			continue;

		switch (policy) {
		case NFT_SET_POL_PERFORMANCE:
			if (est.lookup < best.lookup)
				break;
			if (est.lookup == best.lookup) {
				if (!desc->size) {
					if (est.space < best.space)
						break;
				} else if (est.size < best.size) {
					break;
				}
			}
			continue;
		case NFT_SET_POL_MEMORY:
			if (!desc->size) {
				if (est.space < best.space)
					break;
				if (est.space == best.space &&
				    est.lookup < best.lookup)
					break;
			} else if (est.size < best.size) {
				break;
			}
			continue;
		default:
			break;
		}

		if (!try_module_get(type->owner))
			continue;
		if (bops != NULL)
			module_put(bops->type->owner);

		bops = ops;
		best = est;
	}

	if (bops != NULL)
		return bops;

	return ERR_PTR(-EOPNOTSUPP);
}

static const struct nla_policy nft_set_policy[NFTA_SET_MAX + 1] = {
	[NFTA_SET_TABLE]		= { .type = NLA_STRING,
					    .len = NFT_TABLE_MAXNAMELEN - 1 },
	[NFTA_SET_NAME]			= { .type = NLA_STRING,
					    .len = NFT_SET_MAXNAMELEN - 1 },
	[NFTA_SET_FLAGS]		= { .type = NLA_U32 },
	[NFTA_SET_KEY_TYPE]		= { .type = NLA_U32 },
	[NFTA_SET_KEY_LEN]		= { .type = NLA_U32 },
	[NFTA_SET_DATA_TYPE]		= { .type = NLA_U32 },
	[NFTA_SET_DATA_LEN]		= { .type = NLA_U32 },
	[NFTA_SET_POLICY]		= { .type = NLA_U32 },
	[NFTA_SET_DESC]			= { .type = NLA_NESTED },
	[NFTA_SET_ID]			= { .type = NLA_U32 },
	[NFTA_SET_TIMEOUT]		= { .type = NLA_U64 },
	[NFTA_SET_GC_INTERVAL]		= { .type = NLA_U32 },
	[NFTA_SET_USERDATA]		= { .type = NLA_BINARY,
					    .len  = NFT_USERDATA_MAXLEN },
	[NFTA_SET_OBJ_TYPE]		= { .type = NLA_U32 },
};

static const struct nla_policy nft_set_desc_policy[NFTA_SET_DESC_MAX + 1] = {
	[NFTA_SET_DESC_SIZE]		= { .type = NLA_U32 },
};

static int nft_ctx_init_from_setattr(struct nft_ctx *ctx, struct net *net,
				     const struct sk_buff *skb,
				     const struct nlmsghdr *nlh,
				     const struct nlattr * const nla[],
				     u8 genmask)
{
	const struct nfgenmsg *nfmsg = nlmsg_data(nlh);
	struct nft_af_info *afi = NULL;
	struct nft_table *table = NULL;

	if (nfmsg->nfgen_family != NFPROTO_UNSPEC) {
		afi = nf_tables_afinfo_lookup(net, nfmsg->nfgen_family, false);
		if (IS_ERR(afi))
			return PTR_ERR(afi);
	}

	if (nla[NFTA_SET_TABLE] != NULL) {
		if (afi == NULL)
			return -EAFNOSUPPORT;

		table = nf_tables_table_lookup(afi, nla[NFTA_SET_TABLE],
					       genmask);
		if (IS_ERR(table))
			return PTR_ERR(table);
	}

	nft_ctx_init(ctx, net, skb, nlh, afi, table, NULL, nla);
	return 0;
}

static struct nft_set *nf_tables_set_lookup(const struct nft_table *table,
					    const struct nlattr *nla, u8 genmask)
{
	struct nft_set *set;

	if (nla == NULL)
		return ERR_PTR(-EINVAL);

	list_for_each_entry(set, &table->sets, list) {
		if (!nla_strcmp(nla, set->name) &&
		    nft_active_genmask(set, genmask))
			return set;
	}
	return ERR_PTR(-ENOENT);
}

static struct nft_set *nf_tables_set_lookup_byid(const struct net *net,
						 const struct nlattr *nla,
						 u8 genmask)
{
	struct nft_trans *trans;
	u32 id = ntohl(nla_get_be32(nla));

	list_for_each_entry(trans, &net->nft.commit_list, list) {
		struct nft_set *set = nft_trans_set(trans);

		if (trans->msg_type == NFT_MSG_NEWSET &&
		    id == nft_trans_set_id(trans) &&
		    nft_active_genmask(set, genmask))
			return set;
	}
	return ERR_PTR(-ENOENT);
}

struct nft_set *nft_set_lookup(const struct net *net,
			       const struct nft_table *table,
			       const struct nlattr *nla_set_name,
			       const struct nlattr *nla_set_id,
			       u8 genmask)
{
	struct nft_set *set;

	set = nf_tables_set_lookup(table, nla_set_name, genmask);
	if (IS_ERR(set)) {
		if (!nla_set_id)
			return set;

		set = nf_tables_set_lookup_byid(net, nla_set_id, genmask);
	}
	return set;
}
EXPORT_SYMBOL_GPL(nft_set_lookup);

static int nf_tables_set_alloc_name(struct nft_ctx *ctx, struct nft_set *set,
				    const char *name)
{
	const struct nft_set *i;
	const char *p;
	unsigned long *inuse;
	unsigned int n = 0, min = 0;

	p = strchr(name, '%');
	if (p != NULL) {
		if (p[1] != 'd' || strchr(p + 2, '%'))
			return -EINVAL;

		inuse = (unsigned long *)get_zeroed_page(GFP_KERNEL);
		if (inuse == NULL)
			return -ENOMEM;
cont:
		list_for_each_entry(i, &ctx->table->sets, list) {
			int tmp;

			if (!nft_is_active_next(ctx->net, set))
				continue;
			if (!sscanf(i->name, name, &tmp))
				continue;
			if (tmp < min || tmp >= min + BITS_PER_BYTE * PAGE_SIZE)
				continue;

			set_bit(tmp - min, inuse);
		}

		n = find_first_zero_bit(inuse, BITS_PER_BYTE * PAGE_SIZE);
		if (n >= BITS_PER_BYTE * PAGE_SIZE) {
			min += BITS_PER_BYTE * PAGE_SIZE;
			memset(inuse, 0, PAGE_SIZE);
			goto cont;
		}
		free_page((unsigned long)inuse);
	}

	set->name = kasprintf(GFP_KERNEL, name, min + n);
	if (!set->name)
		return -ENOMEM;

	list_for_each_entry(i, &ctx->table->sets, list) {
		if (!nft_is_active_next(ctx->net, i))
			continue;
		if (!strcmp(set->name, i->name)) {
			kfree(set->name);
			return -ENFILE;
		}
	}
	return 0;
}

static int nf_tables_fill_set(struct sk_buff *skb, const struct nft_ctx *ctx,
			      const struct nft_set *set, u16 event, u16 flags)
{
	struct nfgenmsg *nfmsg;
	struct nlmsghdr *nlh;
	struct nlattr *desc;
	u32 portid = ctx->portid;
	u32 seq = ctx->seq;

	event = nfnl_msg_type(NFNL_SUBSYS_NFTABLES, event);
	nlh = nlmsg_put(skb, portid, seq, event, sizeof(struct nfgenmsg),
			flags);
	if (nlh == NULL)
		goto nla_put_failure;

	nfmsg = nlmsg_data(nlh);
	nfmsg->nfgen_family	= ctx->afi->family;
	nfmsg->version		= NFNETLINK_V0;
	nfmsg->res_id		= htons(ctx->net->nft.base_seq & 0xffff);

	if (nla_put_string(skb, NFTA_SET_TABLE, ctx->table->name))
		goto nla_put_failure;
	if (nla_put_string(skb, NFTA_SET_NAME, set->name))
		goto nla_put_failure;
	if (set->flags != 0)
		if (nla_put_be32(skb, NFTA_SET_FLAGS, htonl(set->flags)))
			goto nla_put_failure;

	if (nla_put_be32(skb, NFTA_SET_KEY_TYPE, htonl(set->ktype)))
		goto nla_put_failure;
	if (nla_put_be32(skb, NFTA_SET_KEY_LEN, htonl(set->klen)))
		goto nla_put_failure;
	if (set->flags & NFT_SET_MAP) {
		if (nla_put_be32(skb, NFTA_SET_DATA_TYPE, htonl(set->dtype)))
			goto nla_put_failure;
		if (nla_put_be32(skb, NFTA_SET_DATA_LEN, htonl(set->dlen)))
			goto nla_put_failure;
	}
	if (set->flags & NFT_SET_OBJECT &&
	    nla_put_be32(skb, NFTA_SET_OBJ_TYPE, htonl(set->objtype)))
		goto nla_put_failure;

	if (set->timeout &&
	    nla_put_be64(skb, NFTA_SET_TIMEOUT,
			 cpu_to_be64(jiffies_to_msecs(set->timeout)),
			 NFTA_SET_PAD))
		goto nla_put_failure;
	if (set->gc_int &&
	    nla_put_be32(skb, NFTA_SET_GC_INTERVAL, htonl(set->gc_int)))
		goto nla_put_failure;

	if (set->policy != NFT_SET_POL_PERFORMANCE) {
		if (nla_put_be32(skb, NFTA_SET_POLICY, htonl(set->policy)))
			goto nla_put_failure;
	}

	if (nla_put(skb, NFTA_SET_USERDATA, set->udlen, set->udata))
		goto nla_put_failure;

	desc = nla_nest_start(skb, NFTA_SET_DESC);
	if (desc == NULL)
		goto nla_put_failure;
	if (set->size &&
	    nla_put_be32(skb, NFTA_SET_DESC_SIZE, htonl(set->size)))
		goto nla_put_failure;
	nla_nest_end(skb, desc);

	nlmsg_end(skb, nlh);
	return 0;

nla_put_failure:
	nlmsg_trim(skb, nlh);
	return -1;
}

static void nf_tables_set_notify(const struct nft_ctx *ctx,
				 const struct nft_set *set, int event,
			         gfp_t gfp_flags)
{
	struct sk_buff *skb;
	u32 portid = ctx->portid;
	int err;

	if (!ctx->report &&
	    !nfnetlink_has_listeners(ctx->net, NFNLGRP_NFTABLES))
		return;

	skb = nlmsg_new(NLMSG_GOODSIZE, gfp_flags);
	if (skb == NULL)
		goto err;

	err = nf_tables_fill_set(skb, ctx, set, event, 0);
	if (err < 0) {
		kfree_skb(skb);
		goto err;
	}

	nfnetlink_send(skb, ctx->net, portid, NFNLGRP_NFTABLES, ctx->report,
		       gfp_flags);
	return;
err:
	nfnetlink_set_err(ctx->net, portid, NFNLGRP_NFTABLES, -ENOBUFS);
}

static int nf_tables_dump_sets(struct sk_buff *skb, struct netlink_callback *cb)
{
	const struct nft_set *set;
	unsigned int idx, s_idx = cb->args[0];
	struct nft_af_info *afi;
	struct nft_table *table, *cur_table = (struct nft_table *)cb->args[2];
	struct net *net = sock_net(skb->sk);
	int cur_family = cb->args[3];
	struct nft_ctx *ctx = cb->data, ctx_set;

	if (cb->args[1])
		return skb->len;

	rcu_read_lock();
	cb->seq = net->nft.base_seq;

	list_for_each_entry_rcu(afi, &net->nft.af_info, list) {
		if (ctx->afi && ctx->afi != afi)
			continue;

		if (cur_family) {
			if (afi->family != cur_family)
				continue;

			cur_family = 0;
		}
		list_for_each_entry_rcu(table, &afi->tables, list) {
			if (ctx->table && ctx->table != table)
				continue;

			if (cur_table) {
				if (cur_table != table)
					continue;

				cur_table = NULL;
			}
			idx = 0;
			list_for_each_entry_rcu(set, &table->sets, list) {
				if (idx < s_idx)
					goto cont;
				if (!nft_is_active(net, set))
					goto cont;

				ctx_set = *ctx;
				ctx_set.table = table;
				ctx_set.afi = afi;
				if (nf_tables_fill_set(skb, &ctx_set, set,
						       NFT_MSG_NEWSET,
						       NLM_F_MULTI) < 0) {
					cb->args[0] = idx;
					cb->args[2] = (unsigned long) table;
					cb->args[3] = afi->family;
					goto done;
				}
				nl_dump_check_consistent(cb, nlmsg_hdr(skb));
cont:
				idx++;
			}
			if (s_idx)
				s_idx = 0;
		}
	}
	cb->args[1] = 1;
done:
	rcu_read_unlock();
	return skb->len;
}

static int nf_tables_dump_sets_done(struct netlink_callback *cb)
{
	kfree(cb->data);
	return 0;
}

static int nf_tables_getset(struct net *net, struct sock *nlsk,
			    struct sk_buff *skb, const struct nlmsghdr *nlh,
			    const struct nlattr * const nla[],
			    struct netlink_ext_ack *extack)
{
	u8 genmask = nft_genmask_cur(net);
	const struct nft_set *set;
	struct nft_ctx ctx;
	struct sk_buff *skb2;
	const struct nfgenmsg *nfmsg = nlmsg_data(nlh);
	int err;

	/* Verify existence before starting dump */
	err = nft_ctx_init_from_setattr(&ctx, net, skb, nlh, nla, genmask);
	if (err < 0)
		return err;

	if (nlh->nlmsg_flags & NLM_F_DUMP) {
		struct netlink_dump_control c = {
			.dump = nf_tables_dump_sets,
			.done = nf_tables_dump_sets_done,
		};
		struct nft_ctx *ctx_dump;

		ctx_dump = kmalloc(sizeof(*ctx_dump), GFP_KERNEL);
		if (ctx_dump == NULL)
			return -ENOMEM;

		*ctx_dump = ctx;
		c.data = ctx_dump;

		return netlink_dump_start(nlsk, skb, nlh, &c);
	}

	/* Only accept unspec with dump */
	if (nfmsg->nfgen_family == NFPROTO_UNSPEC)
		return -EAFNOSUPPORT;
	if (!nla[NFTA_SET_TABLE])
		return -EINVAL;

	set = nf_tables_set_lookup(ctx.table, nla[NFTA_SET_NAME], genmask);
	if (IS_ERR(set))
		return PTR_ERR(set);

	skb2 = alloc_skb(NLMSG_GOODSIZE, GFP_KERNEL);
	if (skb2 == NULL)
		return -ENOMEM;

	err = nf_tables_fill_set(skb2, &ctx, set, NFT_MSG_NEWSET, 0);
	if (err < 0)
		goto err;

	return nlmsg_unicast(nlsk, skb2, NETLINK_CB(skb).portid);

err:
	kfree_skb(skb2);
	return err;
}

static int nf_tables_set_desc_parse(const struct nft_ctx *ctx,
				    struct nft_set_desc *desc,
				    const struct nlattr *nla)
{
	struct nlattr *da[NFTA_SET_DESC_MAX + 1];
	int err;

	err = nla_parse_nested(da, NFTA_SET_DESC_MAX, nla,
			       nft_set_desc_policy, NULL);
	if (err < 0)
		return err;

	if (da[NFTA_SET_DESC_SIZE] != NULL)
		desc->size = ntohl(nla_get_be32(da[NFTA_SET_DESC_SIZE]));

	return 0;
}

static int nf_tables_newset(struct net *net, struct sock *nlsk,
			    struct sk_buff *skb, const struct nlmsghdr *nlh,
			    const struct nlattr * const nla[],
			    struct netlink_ext_ack *extack)
{
	const struct nfgenmsg *nfmsg = nlmsg_data(nlh);
	u8 genmask = nft_genmask_next(net);
	const struct nft_set_ops *ops;
	struct nft_af_info *afi;
	struct nft_table *table;
	struct nft_set *set;
	struct nft_ctx ctx;
	char *name;
	unsigned int size;
	bool create;
	u64 timeout;
	u32 ktype, dtype, flags, policy, gc_int, objtype;
	struct nft_set_desc desc;
	unsigned char *udata;
	u16 udlen;
	int err;

	if (nla[NFTA_SET_TABLE] == NULL ||
	    nla[NFTA_SET_NAME] == NULL ||
	    nla[NFTA_SET_KEY_LEN] == NULL ||
	    nla[NFTA_SET_ID] == NULL)
		return -EINVAL;

	memset(&desc, 0, sizeof(desc));

	ktype = NFT_DATA_VALUE;
	if (nla[NFTA_SET_KEY_TYPE] != NULL) {
		ktype = ntohl(nla_get_be32(nla[NFTA_SET_KEY_TYPE]));
		if ((ktype & NFT_DATA_RESERVED_MASK) == NFT_DATA_RESERVED_MASK)
			return -EINVAL;
	}

	desc.klen = ntohl(nla_get_be32(nla[NFTA_SET_KEY_LEN]));
	if (desc.klen == 0 || desc.klen > NFT_DATA_VALUE_MAXLEN)
		return -EINVAL;

	flags = 0;
	if (nla[NFTA_SET_FLAGS] != NULL) {
		flags = ntohl(nla_get_be32(nla[NFTA_SET_FLAGS]));
		if (flags & ~(NFT_SET_ANONYMOUS | NFT_SET_CONSTANT |
			      NFT_SET_INTERVAL | NFT_SET_TIMEOUT |
			      NFT_SET_MAP | NFT_SET_EVAL |
			      NFT_SET_OBJECT))
			return -EINVAL;
		/* Only one of these operations is supported */
		if ((flags & (NFT_SET_MAP | NFT_SET_EVAL | NFT_SET_OBJECT)) ==
			     (NFT_SET_MAP | NFT_SET_EVAL | NFT_SET_OBJECT))
			return -EOPNOTSUPP;
	}

	dtype = 0;
	if (nla[NFTA_SET_DATA_TYPE] != NULL) {
		if (!(flags & NFT_SET_MAP))
			return -EINVAL;

		dtype = ntohl(nla_get_be32(nla[NFTA_SET_DATA_TYPE]));
		if ((dtype & NFT_DATA_RESERVED_MASK) == NFT_DATA_RESERVED_MASK &&
		    dtype != NFT_DATA_VERDICT)
			return -EINVAL;

		if (dtype != NFT_DATA_VERDICT) {
			if (nla[NFTA_SET_DATA_LEN] == NULL)
				return -EINVAL;
			desc.dlen = ntohl(nla_get_be32(nla[NFTA_SET_DATA_LEN]));
			if (desc.dlen == 0 || desc.dlen > NFT_DATA_VALUE_MAXLEN)
				return -EINVAL;
		} else
			desc.dlen = sizeof(struct nft_verdict);
	} else if (flags & NFT_SET_MAP)
		return -EINVAL;

	if (nla[NFTA_SET_OBJ_TYPE] != NULL) {
		if (!(flags & NFT_SET_OBJECT))
			return -EINVAL;

		objtype = ntohl(nla_get_be32(nla[NFTA_SET_OBJ_TYPE]));
		if (objtype == NFT_OBJECT_UNSPEC ||
		    objtype > NFT_OBJECT_MAX)
			return -EINVAL;
	} else if (flags & NFT_SET_OBJECT)
		return -EINVAL;
	else
		objtype = NFT_OBJECT_UNSPEC;

	timeout = 0;
	if (nla[NFTA_SET_TIMEOUT] != NULL) {
		if (!(flags & NFT_SET_TIMEOUT))
			return -EINVAL;
		timeout = msecs_to_jiffies(be64_to_cpu(nla_get_be64(
						nla[NFTA_SET_TIMEOUT])));
	}
	gc_int = 0;
	if (nla[NFTA_SET_GC_INTERVAL] != NULL) {
		if (!(flags & NFT_SET_TIMEOUT))
			return -EINVAL;
		gc_int = ntohl(nla_get_be32(nla[NFTA_SET_GC_INTERVAL]));
	}

	policy = NFT_SET_POL_PERFORMANCE;
	if (nla[NFTA_SET_POLICY] != NULL)
		policy = ntohl(nla_get_be32(nla[NFTA_SET_POLICY]));

	if (nla[NFTA_SET_DESC] != NULL) {
		err = nf_tables_set_desc_parse(&ctx, &desc, nla[NFTA_SET_DESC]);
		if (err < 0)
			return err;
	}

	create = nlh->nlmsg_flags & NLM_F_CREATE ? true : false;

	afi = nf_tables_afinfo_lookup(net, nfmsg->nfgen_family, create);
	if (IS_ERR(afi))
		return PTR_ERR(afi);

	table = nf_tables_table_lookup(afi, nla[NFTA_SET_TABLE], genmask);
	if (IS_ERR(table))
		return PTR_ERR(table);

	nft_ctx_init(&ctx, net, skb, nlh, afi, table, NULL, nla);

	set = nf_tables_set_lookup(table, nla[NFTA_SET_NAME], genmask);
	if (IS_ERR(set)) {
		if (PTR_ERR(set) != -ENOENT)
			return PTR_ERR(set);
	} else {
		if (nlh->nlmsg_flags & NLM_F_EXCL)
			return -EEXIST;
		if (nlh->nlmsg_flags & NLM_F_REPLACE)
			return -EOPNOTSUPP;
		return 0;
	}

	if (!(nlh->nlmsg_flags & NLM_F_CREATE))
		return -ENOENT;

	ops = nft_select_set_ops(&ctx, nla, &desc, policy);
	if (IS_ERR(ops))
		return PTR_ERR(ops);

	udlen = 0;
	if (nla[NFTA_SET_USERDATA])
		udlen = nla_len(nla[NFTA_SET_USERDATA]);

	size = 0;
	if (ops->privsize != NULL)
		size = ops->privsize(nla, &desc);

	set = kvzalloc(sizeof(*set) + size + udlen, GFP_KERNEL);
	if (!set) {
		err = -ENOMEM;
		goto err1;
	}

	name = nla_strdup(nla[NFTA_SET_NAME], GFP_KERNEL);
	if (!name) {
		err = -ENOMEM;
		goto err2;
	}

	err = nf_tables_set_alloc_name(&ctx, set, name);
	kfree(name);
	if (err < 0)
		goto err2;

	udata = NULL;
	if (udlen) {
		udata = set->data + size;
		nla_memcpy(udata, nla[NFTA_SET_USERDATA], udlen);
	}

	INIT_LIST_HEAD(&set->bindings);
	set->ops   = ops;
	set->ktype = ktype;
	set->klen  = desc.klen;
	set->dtype = dtype;
	set->objtype = objtype;
	set->dlen  = desc.dlen;
	set->flags = flags;
	set->size  = desc.size;
	set->policy = policy;
	set->udlen  = udlen;
	set->udata  = udata;
	set->timeout = timeout;
	set->gc_int = gc_int;

	err = ops->init(set, &desc, nla);
	if (err < 0)
		goto err2;

	err = nft_trans_set_add(&ctx, NFT_MSG_NEWSET, set);
	if (err < 0)
		goto err3;

	list_add_tail_rcu(&set->list, &table->sets);
	table->use++;
	return 0;

err3:
	ops->destroy(set);
err2:
	kvfree(set);
err1:
	module_put(ops->type->owner);
	return err;
}

static void nft_set_destroy(struct nft_set *set)
{
	set->ops->destroy(set);
	module_put(set->ops->type->owner);
	kfree(set->name);
	kvfree(set);
}

static void nf_tables_set_destroy(const struct nft_ctx *ctx, struct nft_set *set)
{
	list_del_rcu(&set->list);
	nf_tables_set_notify(ctx, set, NFT_MSG_DELSET, GFP_ATOMIC);
	nft_set_destroy(set);
}

static int nf_tables_delset(struct net *net, struct sock *nlsk,
			    struct sk_buff *skb, const struct nlmsghdr *nlh,
			    const struct nlattr * const nla[],
			    struct netlink_ext_ack *extack)
{
	const struct nfgenmsg *nfmsg = nlmsg_data(nlh);
	u8 genmask = nft_genmask_next(net);
	struct nft_set *set;
	struct nft_ctx ctx;
	int err;

	if (nfmsg->nfgen_family == NFPROTO_UNSPEC)
		return -EAFNOSUPPORT;
	if (nla[NFTA_SET_TABLE] == NULL)
		return -EINVAL;

	err = nft_ctx_init_from_setattr(&ctx, net, skb, nlh, nla, genmask);
	if (err < 0)
		return err;

	set = nf_tables_set_lookup(ctx.table, nla[NFTA_SET_NAME], genmask);
	if (IS_ERR(set))
		return PTR_ERR(set);

	if (!list_empty(&set->bindings) ||
	    (nlh->nlmsg_flags & NLM_F_NONREC && atomic_read(&set->nelems) > 0))
		return -EBUSY;

	return nft_delset(&ctx, set);
}

static int nf_tables_bind_check_setelem(const struct nft_ctx *ctx,
					struct nft_set *set,
					const struct nft_set_iter *iter,
					struct nft_set_elem *elem)
{
	const struct nft_set_ext *ext = nft_set_elem_ext(set, elem->priv);
	enum nft_registers dreg;

	dreg = nft_type_to_reg(set->dtype);
	return nft_validate_register_store(ctx, dreg, nft_set_ext_data(ext),
					   set->dtype == NFT_DATA_VERDICT ?
					   NFT_DATA_VERDICT : NFT_DATA_VALUE,
					   set->dlen);
}

int nf_tables_bind_set(const struct nft_ctx *ctx, struct nft_set *set,
		       struct nft_set_binding *binding)
{
	struct nft_set_binding *i;
	struct nft_set_iter iter;

	if (!list_empty(&set->bindings) && set->flags & NFT_SET_ANONYMOUS)
		return -EBUSY;

	if (binding->flags & NFT_SET_MAP) {
		/* If the set is already bound to the same chain all
		 * jumps are already validated for that chain.
		 */
		list_for_each_entry(i, &set->bindings, list) {
			if (i->flags & NFT_SET_MAP &&
			    i->chain == binding->chain)
				goto bind;
		}

		iter.genmask	= nft_genmask_next(ctx->net);
		iter.skip 	= 0;
		iter.count	= 0;
		iter.err	= 0;
		iter.fn		= nf_tables_bind_check_setelem;

		set->ops->walk(ctx, set, &iter);
		if (iter.err < 0)
			return iter.err;
	}
bind:
	binding->chain = ctx->chain;
	list_add_tail_rcu(&binding->list, &set->bindings);
	return 0;
}
EXPORT_SYMBOL_GPL(nf_tables_bind_set);

void nf_tables_unbind_set(const struct nft_ctx *ctx, struct nft_set *set,
			  struct nft_set_binding *binding)
{
	list_del_rcu(&binding->list);

	if (list_empty(&set->bindings) && set->flags & NFT_SET_ANONYMOUS &&
	    nft_is_active(ctx->net, set))
		nf_tables_set_destroy(ctx, set);
}
EXPORT_SYMBOL_GPL(nf_tables_unbind_set);

const struct nft_set_ext_type nft_set_ext_types[] = {
	[NFT_SET_EXT_KEY]		= {
		.align	= __alignof__(u32),
	},
	[NFT_SET_EXT_DATA]		= {
		.align	= __alignof__(u32),
	},
	[NFT_SET_EXT_EXPR]		= {
		.align	= __alignof__(struct nft_expr),
	},
	[NFT_SET_EXT_OBJREF]		= {
		.len	= sizeof(struct nft_object *),
		.align	= __alignof__(struct nft_object *),
	},
	[NFT_SET_EXT_FLAGS]		= {
		.len	= sizeof(u8),
		.align	= __alignof__(u8),
	},
	[NFT_SET_EXT_TIMEOUT]		= {
		.len	= sizeof(u64),
		.align	= __alignof__(u64),
	},
	[NFT_SET_EXT_EXPIRATION]	= {
		.len	= sizeof(unsigned long),
		.align	= __alignof__(unsigned long),
	},
	[NFT_SET_EXT_USERDATA]		= {
		.len	= sizeof(struct nft_userdata),
		.align	= __alignof__(struct nft_userdata),
	},
};
EXPORT_SYMBOL_GPL(nft_set_ext_types);

/*
 * Set elements
 */

static const struct nla_policy nft_set_elem_policy[NFTA_SET_ELEM_MAX + 1] = {
	[NFTA_SET_ELEM_KEY]		= { .type = NLA_NESTED },
	[NFTA_SET_ELEM_DATA]		= { .type = NLA_NESTED },
	[NFTA_SET_ELEM_FLAGS]		= { .type = NLA_U32 },
	[NFTA_SET_ELEM_TIMEOUT]		= { .type = NLA_U64 },
	[NFTA_SET_ELEM_USERDATA]	= { .type = NLA_BINARY,
					    .len = NFT_USERDATA_MAXLEN },
};

static const struct nla_policy nft_set_elem_list_policy[NFTA_SET_ELEM_LIST_MAX + 1] = {
	[NFTA_SET_ELEM_LIST_TABLE]	= { .type = NLA_STRING,
					    .len = NFT_TABLE_MAXNAMELEN - 1 },
	[NFTA_SET_ELEM_LIST_SET]	= { .type = NLA_STRING,
					    .len = NFT_SET_MAXNAMELEN - 1 },
	[NFTA_SET_ELEM_LIST_ELEMENTS]	= { .type = NLA_NESTED },
	[NFTA_SET_ELEM_LIST_SET_ID]	= { .type = NLA_U32 },
};

static int nft_ctx_init_from_elemattr(struct nft_ctx *ctx, struct net *net,
				      const struct sk_buff *skb,
				      const struct nlmsghdr *nlh,
				      const struct nlattr * const nla[],
				      u8 genmask)
{
	const struct nfgenmsg *nfmsg = nlmsg_data(nlh);
	struct nft_af_info *afi;
	struct nft_table *table;

	afi = nf_tables_afinfo_lookup(net, nfmsg->nfgen_family, false);
	if (IS_ERR(afi))
		return PTR_ERR(afi);

	table = nf_tables_table_lookup(afi, nla[NFTA_SET_ELEM_LIST_TABLE],
				       genmask);
	if (IS_ERR(table))
		return PTR_ERR(table);

	nft_ctx_init(ctx, net, skb, nlh, afi, table, NULL, nla);
	return 0;
}

static int nf_tables_fill_setelem(struct sk_buff *skb,
				  const struct nft_set *set,
				  const struct nft_set_elem *elem)
{
	const struct nft_set_ext *ext = nft_set_elem_ext(set, elem->priv);
	unsigned char *b = skb_tail_pointer(skb);
	struct nlattr *nest;

	nest = nla_nest_start(skb, NFTA_LIST_ELEM);
	if (nest == NULL)
		goto nla_put_failure;

	if (nft_data_dump(skb, NFTA_SET_ELEM_KEY, nft_set_ext_key(ext),
			  NFT_DATA_VALUE, set->klen) < 0)
		goto nla_put_failure;

	if (nft_set_ext_exists(ext, NFT_SET_EXT_DATA) &&
	    nft_data_dump(skb, NFTA_SET_ELEM_DATA, nft_set_ext_data(ext),
			  set->dtype == NFT_DATA_VERDICT ? NFT_DATA_VERDICT : NFT_DATA_VALUE,
			  set->dlen) < 0)
		goto nla_put_failure;

	if (nft_set_ext_exists(ext, NFT_SET_EXT_EXPR) &&
	    nft_expr_dump(skb, NFTA_SET_ELEM_EXPR, nft_set_ext_expr(ext)) < 0)
		goto nla_put_failure;

	if (nft_set_ext_exists(ext, NFT_SET_EXT_OBJREF) &&
	    nla_put_string(skb, NFTA_SET_ELEM_OBJREF,
			   (*nft_set_ext_obj(ext))->name) < 0)
		goto nla_put_failure;

	if (nft_set_ext_exists(ext, NFT_SET_EXT_FLAGS) &&
	    nla_put_be32(skb, NFTA_SET_ELEM_FLAGS,
		         htonl(*nft_set_ext_flags(ext))))
		goto nla_put_failure;

	if (nft_set_ext_exists(ext, NFT_SET_EXT_TIMEOUT) &&
	    nla_put_be64(skb, NFTA_SET_ELEM_TIMEOUT,
			 cpu_to_be64(jiffies_to_msecs(
						*nft_set_ext_timeout(ext))),
			 NFTA_SET_ELEM_PAD))
		goto nla_put_failure;

	if (nft_set_ext_exists(ext, NFT_SET_EXT_EXPIRATION)) {
		unsigned long expires, now = jiffies;

		expires = *nft_set_ext_expiration(ext);
		if (time_before(now, expires))
			expires -= now;
		else
			expires = 0;

		if (nla_put_be64(skb, NFTA_SET_ELEM_EXPIRATION,
				 cpu_to_be64(jiffies_to_msecs(expires)),
				 NFTA_SET_ELEM_PAD))
			goto nla_put_failure;
	}

	if (nft_set_ext_exists(ext, NFT_SET_EXT_USERDATA)) {
		struct nft_userdata *udata;

		udata = nft_set_ext_userdata(ext);
		if (nla_put(skb, NFTA_SET_ELEM_USERDATA,
			    udata->len + 1, udata->data))
			goto nla_put_failure;
	}

	nla_nest_end(skb, nest);
	return 0;

nla_put_failure:
	nlmsg_trim(skb, b);
	return -EMSGSIZE;
}

struct nft_set_dump_args {
	const struct netlink_callback	*cb;
	struct nft_set_iter		iter;
	struct sk_buff			*skb;
};

static int nf_tables_dump_setelem(const struct nft_ctx *ctx,
				  struct nft_set *set,
				  const struct nft_set_iter *iter,
				  struct nft_set_elem *elem)
{
	struct nft_set_dump_args *args;

	args = container_of(iter, struct nft_set_dump_args, iter);
	return nf_tables_fill_setelem(args->skb, set, elem);
}

struct nft_set_dump_ctx {
	const struct nft_set	*set;
	struct nft_ctx		ctx;
};

static int nf_tables_dump_set(struct sk_buff *skb, struct netlink_callback *cb)
{
	struct nft_set_dump_ctx *dump_ctx = cb->data;
	struct net *net = sock_net(skb->sk);
	struct nft_af_info *afi;
	struct nft_table *table;
	struct nft_set *set;
	struct nft_set_dump_args args;
	bool set_found = false;
	struct nfgenmsg *nfmsg;
	struct nlmsghdr *nlh;
	struct nlattr *nest;
	u32 portid, seq;
	int event;

	rcu_read_lock();
	list_for_each_entry_rcu(afi, &net->nft.af_info, list) {
		if (afi != dump_ctx->ctx.afi)
			continue;

		list_for_each_entry_rcu(table, &afi->tables, list) {
			if (table != dump_ctx->ctx.table)
				continue;

			list_for_each_entry_rcu(set, &table->sets, list) {
				if (set == dump_ctx->set) {
					set_found = true;
					break;
				}
			}
			break;
		}
		break;
	}

	if (!set_found) {
		rcu_read_unlock();
		return -ENOENT;
	}

	event  = nfnl_msg_type(NFNL_SUBSYS_NFTABLES, NFT_MSG_NEWSETELEM);
	portid = NETLINK_CB(cb->skb).portid;
	seq    = cb->nlh->nlmsg_seq;

	nlh = nlmsg_put(skb, portid, seq, event, sizeof(struct nfgenmsg),
			NLM_F_MULTI);
	if (nlh == NULL)
		goto nla_put_failure;

	nfmsg = nlmsg_data(nlh);
	nfmsg->nfgen_family = afi->family;
	nfmsg->version      = NFNETLINK_V0;
	nfmsg->res_id	    = htons(net->nft.base_seq & 0xffff);

	if (nla_put_string(skb, NFTA_SET_ELEM_LIST_TABLE, table->name))
		goto nla_put_failure;
	if (nla_put_string(skb, NFTA_SET_ELEM_LIST_SET, set->name))
		goto nla_put_failure;

	nest = nla_nest_start(skb, NFTA_SET_ELEM_LIST_ELEMENTS);
	if (nest == NULL)
		goto nla_put_failure;

	args.cb			= cb;
	args.skb		= skb;
	args.iter.genmask	= nft_genmask_cur(net);
	args.iter.skip		= cb->args[0];
	args.iter.count		= 0;
	args.iter.err		= 0;
	args.iter.fn		= nf_tables_dump_setelem;
	set->ops->walk(&dump_ctx->ctx, set, &args.iter);
	rcu_read_unlock();

	nla_nest_end(skb, nest);
	nlmsg_end(skb, nlh);

	if (args.iter.err && args.iter.err != -EMSGSIZE)
		return args.iter.err;
	if (args.iter.count == cb->args[0])
		return 0;

	cb->args[0] = args.iter.count;
	return skb->len;

nla_put_failure:
	rcu_read_unlock();
	return -ENOSPC;
}

static int nf_tables_dump_set_done(struct netlink_callback *cb)
{
	kfree(cb->data);
	return 0;
}

static int nf_tables_getsetelem(struct net *net, struct sock *nlsk,
				struct sk_buff *skb, const struct nlmsghdr *nlh,
				const struct nlattr * const nla[],
				struct netlink_ext_ack *extack)
{
	u8 genmask = nft_genmask_cur(net);
	const struct nft_set *set;
	struct nft_ctx ctx;
	int err;

	err = nft_ctx_init_from_elemattr(&ctx, net, skb, nlh, nla, genmask);
	if (err < 0)
		return err;

	set = nf_tables_set_lookup(ctx.table, nla[NFTA_SET_ELEM_LIST_SET],
				   genmask);
	if (IS_ERR(set))
		return PTR_ERR(set);

	if (nlh->nlmsg_flags & NLM_F_DUMP) {
		struct netlink_dump_control c = {
			.dump = nf_tables_dump_set,
			.done = nf_tables_dump_set_done,
		};
		struct nft_set_dump_ctx *dump_ctx;

		dump_ctx = kmalloc(sizeof(*dump_ctx), GFP_KERNEL);
		if (!dump_ctx)
			return -ENOMEM;

		dump_ctx->set = set;
		dump_ctx->ctx = ctx;

		c.data = dump_ctx;
		return netlink_dump_start(nlsk, skb, nlh, &c);
	}
	return -EOPNOTSUPP;
}

static int nf_tables_fill_setelem_info(struct sk_buff *skb,
				       const struct nft_ctx *ctx, u32 seq,
				       u32 portid, int event, u16 flags,
				       const struct nft_set *set,
				       const struct nft_set_elem *elem)
{
	struct nfgenmsg *nfmsg;
	struct nlmsghdr *nlh;
	struct nlattr *nest;
	int err;

	event = nfnl_msg_type(NFNL_SUBSYS_NFTABLES, event);
	nlh = nlmsg_put(skb, portid, seq, event, sizeof(struct nfgenmsg),
			flags);
	if (nlh == NULL)
		goto nla_put_failure;

	nfmsg = nlmsg_data(nlh);
	nfmsg->nfgen_family	= ctx->afi->family;
	nfmsg->version		= NFNETLINK_V0;
	nfmsg->res_id		= htons(ctx->net->nft.base_seq & 0xffff);

	if (nla_put_string(skb, NFTA_SET_TABLE, ctx->table->name))
		goto nla_put_failure;
	if (nla_put_string(skb, NFTA_SET_NAME, set->name))
		goto nla_put_failure;

	nest = nla_nest_start(skb, NFTA_SET_ELEM_LIST_ELEMENTS);
	if (nest == NULL)
		goto nla_put_failure;

	err = nf_tables_fill_setelem(skb, set, elem);
	if (err < 0)
		goto nla_put_failure;

	nla_nest_end(skb, nest);

	nlmsg_end(skb, nlh);
	return 0;

nla_put_failure:
	nlmsg_trim(skb, nlh);
	return -1;
}

static void nf_tables_setelem_notify(const struct nft_ctx *ctx,
				     const struct nft_set *set,
				     const struct nft_set_elem *elem,
				     int event, u16 flags)
{
	struct net *net = ctx->net;
	u32 portid = ctx->portid;
	struct sk_buff *skb;
	int err;

	if (!ctx->report && !nfnetlink_has_listeners(net, NFNLGRP_NFTABLES))
		return;

	skb = nlmsg_new(NLMSG_GOODSIZE, GFP_KERNEL);
	if (skb == NULL)
		goto err;

	err = nf_tables_fill_setelem_info(skb, ctx, 0, portid, event, flags,
					  set, elem);
	if (err < 0) {
		kfree_skb(skb);
		goto err;
	}

	nfnetlink_send(skb, net, portid, NFNLGRP_NFTABLES, ctx->report,
		       GFP_KERNEL);
	return;
err:
	nfnetlink_set_err(net, portid, NFNLGRP_NFTABLES, -ENOBUFS);
}

static struct nft_trans *nft_trans_elem_alloc(struct nft_ctx *ctx,
					      int msg_type,
					      struct nft_set *set)
{
	struct nft_trans *trans;

	trans = nft_trans_alloc(ctx, msg_type, sizeof(struct nft_trans_elem));
	if (trans == NULL)
		return NULL;

	nft_trans_elem_set(trans) = set;
	return trans;
}

void *nft_set_elem_init(const struct nft_set *set,
			const struct nft_set_ext_tmpl *tmpl,
			const u32 *key, const u32 *data,
			u64 timeout, gfp_t gfp)
{
	struct nft_set_ext *ext;
	void *elem;

	elem = kzalloc(set->ops->elemsize + tmpl->len, gfp);
	if (elem == NULL)
		return NULL;

	ext = nft_set_elem_ext(set, elem);
	nft_set_ext_init(ext, tmpl);

	memcpy(nft_set_ext_key(ext), key, set->klen);
	if (nft_set_ext_exists(ext, NFT_SET_EXT_DATA))
		memcpy(nft_set_ext_data(ext), data, set->dlen);
	if (nft_set_ext_exists(ext, NFT_SET_EXT_EXPIRATION))
		*nft_set_ext_expiration(ext) =
			jiffies + timeout;
	if (nft_set_ext_exists(ext, NFT_SET_EXT_TIMEOUT))
		*nft_set_ext_timeout(ext) = timeout;

	return elem;
}

void nft_set_elem_destroy(const struct nft_set *set, void *elem,
			  bool destroy_expr)
{
	struct nft_set_ext *ext = nft_set_elem_ext(set, elem);

	nft_data_release(nft_set_ext_key(ext), NFT_DATA_VALUE);
	if (nft_set_ext_exists(ext, NFT_SET_EXT_DATA))
		nft_data_release(nft_set_ext_data(ext), set->dtype);
	if (destroy_expr && nft_set_ext_exists(ext, NFT_SET_EXT_EXPR))
		nf_tables_expr_destroy(NULL, nft_set_ext_expr(ext));
	if (nft_set_ext_exists(ext, NFT_SET_EXT_OBJREF))
		(*nft_set_ext_obj(ext))->use--;
	kfree(elem);
}
EXPORT_SYMBOL_GPL(nft_set_elem_destroy);

/* Only called from commit path, nft_set_elem_deactivate() already deals with
 * the refcounting from the preparation phase.
 */
static void nf_tables_set_elem_destroy(const struct nft_set *set, void *elem)
{
	struct nft_set_ext *ext = nft_set_elem_ext(set, elem);

	if (nft_set_ext_exists(ext, NFT_SET_EXT_EXPR))
		nf_tables_expr_destroy(NULL, nft_set_ext_expr(ext));
	kfree(elem);
}

static int nft_setelem_parse_flags(const struct nft_set *set,
				   const struct nlattr *attr, u32 *flags)
{
	if (attr == NULL)
		return 0;

	*flags = ntohl(nla_get_be32(attr));
	if (*flags & ~NFT_SET_ELEM_INTERVAL_END)
		return -EINVAL;
	if (!(set->flags & NFT_SET_INTERVAL) &&
	    *flags & NFT_SET_ELEM_INTERVAL_END)
		return -EINVAL;

	return 0;
}

static int nft_add_set_elem(struct nft_ctx *ctx, struct nft_set *set,
			    const struct nlattr *attr, u32 nlmsg_flags)
{
	struct nlattr *nla[NFTA_SET_ELEM_MAX + 1];
	u8 genmask = nft_genmask_next(ctx->net);
	struct nft_data_desc d1, d2;
	struct nft_set_ext_tmpl tmpl;
	struct nft_set_ext *ext, *ext2;
	struct nft_set_elem elem;
	struct nft_set_binding *binding;
	struct nft_object *obj = NULL;
	struct nft_userdata *udata;
	struct nft_data data;
	enum nft_registers dreg;
	struct nft_trans *trans;
	u32 flags = 0;
	u64 timeout;
	u8 ulen;
	int err;

	err = nla_parse_nested(nla, NFTA_SET_ELEM_MAX, attr,
			       nft_set_elem_policy, NULL);
	if (err < 0)
		return err;

	if (nla[NFTA_SET_ELEM_KEY] == NULL)
		return -EINVAL;

	nft_set_ext_prepare(&tmpl);

	err = nft_setelem_parse_flags(set, nla[NFTA_SET_ELEM_FLAGS], &flags);
	if (err < 0)
		return err;
	if (flags != 0)
		nft_set_ext_add(&tmpl, NFT_SET_EXT_FLAGS);

	if (set->flags & NFT_SET_MAP) {
		if (nla[NFTA_SET_ELEM_DATA] == NULL &&
		    !(flags & NFT_SET_ELEM_INTERVAL_END))
			return -EINVAL;
		if (nla[NFTA_SET_ELEM_DATA] != NULL &&
		    flags & NFT_SET_ELEM_INTERVAL_END)
			return -EINVAL;
	} else {
		if (nla[NFTA_SET_ELEM_DATA] != NULL)
			return -EINVAL;
	}

	timeout = 0;
	if (nla[NFTA_SET_ELEM_TIMEOUT] != NULL) {
		if (!(set->flags & NFT_SET_TIMEOUT))
			return -EINVAL;
		timeout = msecs_to_jiffies(be64_to_cpu(nla_get_be64(
					nla[NFTA_SET_ELEM_TIMEOUT])));
	} else if (set->flags & NFT_SET_TIMEOUT) {
		timeout = set->timeout;
	}

	err = nft_data_init(ctx, &elem.key.val, sizeof(elem.key), &d1,
			    nla[NFTA_SET_ELEM_KEY]);
	if (err < 0)
		goto err1;
	err = -EINVAL;
	if (d1.type != NFT_DATA_VALUE || d1.len != set->klen)
		goto err2;

	nft_set_ext_add_length(&tmpl, NFT_SET_EXT_KEY, d1.len);
	if (timeout > 0) {
		nft_set_ext_add(&tmpl, NFT_SET_EXT_EXPIRATION);
		if (timeout != set->timeout)
			nft_set_ext_add(&tmpl, NFT_SET_EXT_TIMEOUT);
	}

	if (nla[NFTA_SET_ELEM_OBJREF] != NULL) {
		if (!(set->flags & NFT_SET_OBJECT)) {
			err = -EINVAL;
			goto err2;
		}
		obj = nf_tables_obj_lookup(ctx->table, nla[NFTA_SET_ELEM_OBJREF],
					   set->objtype, genmask);
		if (IS_ERR(obj)) {
			err = PTR_ERR(obj);
			goto err2;
		}
		nft_set_ext_add(&tmpl, NFT_SET_EXT_OBJREF);
	}

	if (nla[NFTA_SET_ELEM_DATA] != NULL) {
		err = nft_data_init(ctx, &data, sizeof(data), &d2,
				    nla[NFTA_SET_ELEM_DATA]);
		if (err < 0)
			goto err2;

		err = -EINVAL;
		if (set->dtype != NFT_DATA_VERDICT && d2.len != set->dlen)
			goto err3;

		dreg = nft_type_to_reg(set->dtype);
		list_for_each_entry(binding, &set->bindings, list) {
			struct nft_ctx bind_ctx = {
				.net	= ctx->net,
				.afi	= ctx->afi,
				.table	= ctx->table,
				.chain	= (struct nft_chain *)binding->chain,
			};

			if (!(binding->flags & NFT_SET_MAP))
				continue;

			err = nft_validate_register_store(&bind_ctx, dreg,
							  &data,
							  d2.type, d2.len);
			if (err < 0)
				goto err3;
		}

		nft_set_ext_add_length(&tmpl, NFT_SET_EXT_DATA, d2.len);
	}

	/* The full maximum length of userdata can exceed the maximum
	 * offset value (U8_MAX) for following extensions, therefor it
	 * must be the last extension added.
	 */
	ulen = 0;
	if (nla[NFTA_SET_ELEM_USERDATA] != NULL) {
		ulen = nla_len(nla[NFTA_SET_ELEM_USERDATA]);
		if (ulen > 0)
			nft_set_ext_add_length(&tmpl, NFT_SET_EXT_USERDATA,
					       ulen);
	}

	err = -ENOMEM;
	elem.priv = nft_set_elem_init(set, &tmpl, elem.key.val.data, data.data,
				      timeout, GFP_KERNEL);
	if (elem.priv == NULL)
		goto err3;

	ext = nft_set_elem_ext(set, elem.priv);
	if (flags)
		*nft_set_ext_flags(ext) = flags;
	if (ulen > 0) {
		udata = nft_set_ext_userdata(ext);
		udata->len = ulen - 1;
		nla_memcpy(&udata->data, nla[NFTA_SET_ELEM_USERDATA], ulen);
	}
	if (obj) {
		*nft_set_ext_obj(ext) = obj;
		obj->use++;
	}

	trans = nft_trans_elem_alloc(ctx, NFT_MSG_NEWSETELEM, set);
	if (trans == NULL)
		goto err4;

	ext->genmask = nft_genmask_cur(ctx->net) | NFT_SET_ELEM_BUSY_MASK;
	err = set->ops->insert(ctx->net, set, &elem, &ext2);
	if (err) {
		if (err == -EEXIST) {
			if (nft_set_ext_exists(ext, NFT_SET_EXT_DATA) ^
			    nft_set_ext_exists(ext2, NFT_SET_EXT_DATA) ||
			    nft_set_ext_exists(ext, NFT_SET_EXT_OBJREF) ^
			    nft_set_ext_exists(ext2, NFT_SET_EXT_OBJREF))
				return -EBUSY;
			if ((nft_set_ext_exists(ext, NFT_SET_EXT_DATA) &&
			     nft_set_ext_exists(ext2, NFT_SET_EXT_DATA) &&
			     memcmp(nft_set_ext_data(ext),
				    nft_set_ext_data(ext2), set->dlen) != 0) ||
			    (nft_set_ext_exists(ext, NFT_SET_EXT_OBJREF) &&
			     nft_set_ext_exists(ext2, NFT_SET_EXT_OBJREF) &&
			     *nft_set_ext_obj(ext) != *nft_set_ext_obj(ext2)))
				err = -EBUSY;
			else if (!(nlmsg_flags & NLM_F_EXCL))
				err = 0;
		}
		goto err5;
	}

	if (set->size &&
	    !atomic_add_unless(&set->nelems, 1, set->size + set->ndeact)) {
		err = -ENFILE;
		goto err6;
	}

	nft_trans_elem(trans) = elem;
	list_add_tail(&trans->list, &ctx->net->nft.commit_list);
	return 0;

err6:
	set->ops->remove(ctx->net, set, &elem);
err5:
	kfree(trans);
err4:
	kfree(elem.priv);
err3:
	if (nla[NFTA_SET_ELEM_DATA] != NULL)
		nft_data_release(&data, d2.type);
err2:
	nft_data_release(&elem.key.val, d1.type);
err1:
	return err;
}

static int nf_tables_newsetelem(struct net *net, struct sock *nlsk,
				struct sk_buff *skb, const struct nlmsghdr *nlh,
				const struct nlattr * const nla[],
				struct netlink_ext_ack *extack)
{
	u8 genmask = nft_genmask_next(net);
	const struct nlattr *attr;
	struct nft_set *set;
	struct nft_ctx ctx;
	int rem, err = 0;

	if (nla[NFTA_SET_ELEM_LIST_ELEMENTS] == NULL)
		return -EINVAL;

	err = nft_ctx_init_from_elemattr(&ctx, net, skb, nlh, nla, genmask);
	if (err < 0)
		return err;

	set = nf_tables_set_lookup(ctx.table, nla[NFTA_SET_ELEM_LIST_SET],
				   genmask);
	if (IS_ERR(set)) {
		if (nla[NFTA_SET_ELEM_LIST_SET_ID]) {
			set = nf_tables_set_lookup_byid(net,
					nla[NFTA_SET_ELEM_LIST_SET_ID],
					genmask);
		}
		if (IS_ERR(set))
			return PTR_ERR(set);
	}

	if (!list_empty(&set->bindings) && set->flags & NFT_SET_CONSTANT)
		return -EBUSY;

	nla_for_each_nested(attr, nla[NFTA_SET_ELEM_LIST_ELEMENTS], rem) {
		err = nft_add_set_elem(&ctx, set, attr, nlh->nlmsg_flags);
		if (err < 0)
			break;
	}
	return err;
}

/**
 *	nft_data_hold - hold a nft_data item
 *
 *	@data: struct nft_data to release
 *	@type: type of data
 *
 *	Hold a nft_data item. NFT_DATA_VALUE types can be silently discarded,
 *	NFT_DATA_VERDICT bumps the reference to chains in case of NFT_JUMP and
 *	NFT_GOTO verdicts. This function must be called on active data objects
 *	from the second phase of the commit protocol.
 */
static void nft_data_hold(const struct nft_data *data, enum nft_data_types type)
{
	if (type == NFT_DATA_VERDICT) {
		switch (data->verdict.code) {
		case NFT_JUMP:
		case NFT_GOTO:
			data->verdict.chain->use++;
			break;
		}
	}
}

static void nft_set_elem_activate(const struct net *net,
				  const struct nft_set *set,
				  struct nft_set_elem *elem)
{
	const struct nft_set_ext *ext = nft_set_elem_ext(set, elem->priv);

	if (nft_set_ext_exists(ext, NFT_SET_EXT_DATA))
		nft_data_hold(nft_set_ext_data(ext), set->dtype);
	if (nft_set_ext_exists(ext, NFT_SET_EXT_OBJREF))
		(*nft_set_ext_obj(ext))->use++;
}

static void nft_set_elem_deactivate(const struct net *net,
				    const struct nft_set *set,
				    struct nft_set_elem *elem)
{
	const struct nft_set_ext *ext = nft_set_elem_ext(set, elem->priv);

	if (nft_set_ext_exists(ext, NFT_SET_EXT_DATA))
		nft_data_release(nft_set_ext_data(ext), set->dtype);
	if (nft_set_ext_exists(ext, NFT_SET_EXT_OBJREF))
		(*nft_set_ext_obj(ext))->use--;
}

static int nft_del_setelem(struct nft_ctx *ctx, struct nft_set *set,
			   const struct nlattr *attr)
{
	struct nlattr *nla[NFTA_SET_ELEM_MAX + 1];
	struct nft_set_ext_tmpl tmpl;
	struct nft_data_desc desc;
	struct nft_set_elem elem;
	struct nft_set_ext *ext;
	struct nft_trans *trans;
	u32 flags = 0;
	void *priv;
	int err;

	err = nla_parse_nested(nla, NFTA_SET_ELEM_MAX, attr,
			       nft_set_elem_policy, NULL);
	if (err < 0)
		goto err1;

	err = -EINVAL;
	if (nla[NFTA_SET_ELEM_KEY] == NULL)
		goto err1;

	nft_set_ext_prepare(&tmpl);

	err = nft_setelem_parse_flags(set, nla[NFTA_SET_ELEM_FLAGS], &flags);
	if (err < 0)
		return err;
	if (flags != 0)
		nft_set_ext_add(&tmpl, NFT_SET_EXT_FLAGS);

	err = nft_data_init(ctx, &elem.key.val, sizeof(elem.key), &desc,
			    nla[NFTA_SET_ELEM_KEY]);
	if (err < 0)
		goto err1;

	err = -EINVAL;
	if (desc.type != NFT_DATA_VALUE || desc.len != set->klen)
		goto err2;

	nft_set_ext_add_length(&tmpl, NFT_SET_EXT_KEY, desc.len);

	err = -ENOMEM;
	elem.priv = nft_set_elem_init(set, &tmpl, elem.key.val.data, NULL, 0,
				      GFP_KERNEL);
	if (elem.priv == NULL)
		goto err2;

	ext = nft_set_elem_ext(set, elem.priv);
	if (flags)
		*nft_set_ext_flags(ext) = flags;

	trans = nft_trans_elem_alloc(ctx, NFT_MSG_DELSETELEM, set);
	if (trans == NULL) {
		err = -ENOMEM;
		goto err3;
	}

	priv = set->ops->deactivate(ctx->net, set, &elem);
	if (priv == NULL) {
		err = -ENOENT;
		goto err4;
	}
	kfree(elem.priv);
	elem.priv = priv;

	nft_set_elem_deactivate(ctx->net, set, &elem);

	nft_trans_elem(trans) = elem;
	list_add_tail(&trans->list, &ctx->net->nft.commit_list);
	return 0;

err4:
	kfree(trans);
err3:
	kfree(elem.priv);
err2:
	nft_data_release(&elem.key.val, desc.type);
err1:
	return err;
}

static int nft_flush_set(const struct nft_ctx *ctx,
			 struct nft_set *set,
			 const struct nft_set_iter *iter,
			 struct nft_set_elem *elem)
{
	struct nft_trans *trans;
	int err;

	trans = nft_trans_alloc_gfp(ctx, NFT_MSG_DELSETELEM,
				    sizeof(struct nft_trans_elem), GFP_ATOMIC);
	if (!trans)
		return -ENOMEM;

	if (!set->ops->flush(ctx->net, set, elem->priv)) {
		err = -ENOENT;
		goto err1;
	}
	set->ndeact++;

	nft_trans_elem_set(trans) = set;
	nft_trans_elem(trans) = *elem;
	list_add_tail(&trans->list, &ctx->net->nft.commit_list);

	return 0;
err1:
	kfree(trans);
	return err;
}

static int nf_tables_delsetelem(struct net *net, struct sock *nlsk,
				struct sk_buff *skb, const struct nlmsghdr *nlh,
				const struct nlattr * const nla[],
				struct netlink_ext_ack *extack)
{
	u8 genmask = nft_genmask_next(net);
	const struct nlattr *attr;
	struct nft_set *set;
	struct nft_ctx ctx;
	int rem, err = 0;

	err = nft_ctx_init_from_elemattr(&ctx, net, skb, nlh, nla, genmask);
	if (err < 0)
		return err;

	set = nf_tables_set_lookup(ctx.table, nla[NFTA_SET_ELEM_LIST_SET],
				   genmask);
	if (IS_ERR(set))
		return PTR_ERR(set);
	if (!list_empty(&set->bindings) && set->flags & NFT_SET_CONSTANT)
		return -EBUSY;

	if (nla[NFTA_SET_ELEM_LIST_ELEMENTS] == NULL) {
		struct nft_set_iter iter = {
			.genmask	= genmask,
			.fn		= nft_flush_set,
		};
		set->ops->walk(&ctx, set, &iter);

		return iter.err;
	}

	nla_for_each_nested(attr, nla[NFTA_SET_ELEM_LIST_ELEMENTS], rem) {
		err = nft_del_setelem(&ctx, set, attr);
		if (err < 0)
			break;

		set->ndeact++;
	}
	return err;
}

void nft_set_gc_batch_release(struct rcu_head *rcu)
{
	struct nft_set_gc_batch *gcb;
	unsigned int i;

	gcb = container_of(rcu, struct nft_set_gc_batch, head.rcu);
	for (i = 0; i < gcb->head.cnt; i++)
		nft_set_elem_destroy(gcb->head.set, gcb->elems[i], true);
	kfree(gcb);
}
EXPORT_SYMBOL_GPL(nft_set_gc_batch_release);

struct nft_set_gc_batch *nft_set_gc_batch_alloc(const struct nft_set *set,
						gfp_t gfp)
{
	struct nft_set_gc_batch *gcb;

	gcb = kzalloc(sizeof(*gcb), gfp);
	if (gcb == NULL)
		return gcb;
	gcb->head.set = set;
	return gcb;
}
EXPORT_SYMBOL_GPL(nft_set_gc_batch_alloc);

/*
 * Stateful objects
 */

/**
 *	nft_register_obj- register nf_tables stateful object type
 *	@obj: object type
 *
 *	Registers the object type for use with nf_tables. Returns zero on
 *	success or a negative errno code otherwise.
 */
int nft_register_obj(struct nft_object_type *obj_type)
{
	if (obj_type->type == NFT_OBJECT_UNSPEC)
		return -EINVAL;

	nfnl_lock(NFNL_SUBSYS_NFTABLES);
	list_add_rcu(&obj_type->list, &nf_tables_objects);
	nfnl_unlock(NFNL_SUBSYS_NFTABLES);
	return 0;
}
EXPORT_SYMBOL_GPL(nft_register_obj);

/**
 *	nft_unregister_obj - unregister nf_tables object type
 *	@obj: object type
 *
 * 	Unregisters the object type for use with nf_tables.
 */
void nft_unregister_obj(struct nft_object_type *obj_type)
{
	nfnl_lock(NFNL_SUBSYS_NFTABLES);
	list_del_rcu(&obj_type->list);
	nfnl_unlock(NFNL_SUBSYS_NFTABLES);
}
EXPORT_SYMBOL_GPL(nft_unregister_obj);

struct nft_object *nf_tables_obj_lookup(const struct nft_table *table,
					const struct nlattr *nla,
					u32 objtype, u8 genmask)
{
	struct nft_object *obj;

	list_for_each_entry(obj, &table->objects, list) {
		if (!nla_strcmp(nla, obj->name) &&
		    objtype == obj->ops->type->type &&
		    nft_active_genmask(obj, genmask))
			return obj;
	}
	return ERR_PTR(-ENOENT);
}
EXPORT_SYMBOL_GPL(nf_tables_obj_lookup);

static const struct nla_policy nft_obj_policy[NFTA_OBJ_MAX + 1] = {
	[NFTA_OBJ_TABLE]	= { .type = NLA_STRING,
				    .len = NFT_TABLE_MAXNAMELEN - 1 },
	[NFTA_OBJ_NAME]		= { .type = NLA_STRING,
				    .len = NFT_OBJ_MAXNAMELEN - 1 },
	[NFTA_OBJ_TYPE]		= { .type = NLA_U32 },
	[NFTA_OBJ_DATA]		= { .type = NLA_NESTED },
};

static struct nft_object *nft_obj_init(const struct nft_ctx *ctx,
				       const struct nft_object_type *type,
				       const struct nlattr *attr)
{
	struct nlattr *tb[type->maxattr + 1];
	const struct nft_object_ops *ops;
	struct nft_object *obj;
	int err;

	if (attr) {
		err = nla_parse_nested(tb, type->maxattr, attr, type->policy,
				       NULL);
		if (err < 0)
			goto err1;
	} else {
		memset(tb, 0, sizeof(tb[0]) * (type->maxattr + 1));
	}

	if (type->select_ops) {
		ops = type->select_ops(ctx, (const struct nlattr * const *)tb);
		if (IS_ERR(ops)) {
			err = PTR_ERR(ops);
			goto err1;
		}
	} else {
		ops = type->ops;
	}

	err = -ENOMEM;
	obj = kzalloc(sizeof(*obj) + ops->size, GFP_KERNEL);
	if (obj == NULL)
		goto err1;

	err = ops->init(ctx, (const struct nlattr * const *)tb, obj);
	if (err < 0)
		goto err2;

	obj->ops = ops;

	return obj;
err2:
	kfree(obj);
err1:
	return ERR_PTR(err);
}

static int nft_object_dump(struct sk_buff *skb, unsigned int attr,
			   struct nft_object *obj, bool reset)
{
	struct nlattr *nest;

	nest = nla_nest_start(skb, attr);
	if (!nest)
		goto nla_put_failure;
	if (obj->ops->dump(skb, obj, reset) < 0)
		goto nla_put_failure;
	nla_nest_end(skb, nest);
	return 0;

nla_put_failure:
	return -1;
}

static const struct nft_object_type *__nft_obj_type_get(u32 objtype)
{
	const struct nft_object_type *type;

	list_for_each_entry(type, &nf_tables_objects, list) {
		if (objtype == type->type)
			return type;
	}
	return NULL;
}

static const struct nft_object_type *nft_obj_type_get(u32 objtype)
{
	const struct nft_object_type *type;

	type = __nft_obj_type_get(objtype);
	if (type != NULL && try_module_get(type->owner))
		return type;

#ifdef CONFIG_MODULES
	if (type == NULL) {
		nfnl_unlock(NFNL_SUBSYS_NFTABLES);
		request_module("nft-obj-%u", objtype);
		nfnl_lock(NFNL_SUBSYS_NFTABLES);
		if (__nft_obj_type_get(objtype))
			return ERR_PTR(-EAGAIN);
	}
#endif
	return ERR_PTR(-ENOENT);
}

static int nf_tables_newobj(struct net *net, struct sock *nlsk,
			    struct sk_buff *skb, const struct nlmsghdr *nlh,
			    const struct nlattr * const nla[],
			    struct netlink_ext_ack *extack)
{
	const struct nfgenmsg *nfmsg = nlmsg_data(nlh);
	const struct nft_object_type *type;
	u8 genmask = nft_genmask_next(net);
	int family = nfmsg->nfgen_family;
	struct nft_af_info *afi;
	struct nft_table *table;
	struct nft_object *obj;
	struct nft_ctx ctx;
	u32 objtype;
	int err;

	if (!nla[NFTA_OBJ_TYPE] ||
	    !nla[NFTA_OBJ_NAME] ||
	    !nla[NFTA_OBJ_DATA])
		return -EINVAL;

	afi = nf_tables_afinfo_lookup(net, family, true);
	if (IS_ERR(afi))
		return PTR_ERR(afi);

	table = nf_tables_table_lookup(afi, nla[NFTA_OBJ_TABLE], genmask);
	if (IS_ERR(table))
		return PTR_ERR(table);

	objtype = ntohl(nla_get_be32(nla[NFTA_OBJ_TYPE]));
	obj = nf_tables_obj_lookup(table, nla[NFTA_OBJ_NAME], objtype, genmask);
	if (IS_ERR(obj)) {
		err = PTR_ERR(obj);
		if (err != -ENOENT)
			return err;

	} else {
		if (nlh->nlmsg_flags & NLM_F_EXCL)
			return -EEXIST;

		return 0;
	}

	nft_ctx_init(&ctx, net, skb, nlh, afi, table, NULL, nla);

	type = nft_obj_type_get(objtype);
	if (IS_ERR(type))
		return PTR_ERR(type);

	obj = nft_obj_init(&ctx, type, nla[NFTA_OBJ_DATA]);
	if (IS_ERR(obj)) {
		err = PTR_ERR(obj);
		goto err1;
	}
	obj->table = table;
	obj->name = nla_strdup(nla[NFTA_OBJ_NAME], GFP_KERNEL);
	if (!obj->name) {
		err = -ENOMEM;
		goto err2;
	}

	err = nft_trans_obj_add(&ctx, NFT_MSG_NEWOBJ, obj);
	if (err < 0)
		goto err3;

	list_add_tail_rcu(&obj->list, &table->objects);
	table->use++;
	return 0;
err3:
	kfree(obj->name);
err2:
	if (obj->ops->destroy)
		obj->ops->destroy(obj);
	kfree(obj);
err1:
	module_put(type->owner);
	return err;
}

static int nf_tables_fill_obj_info(struct sk_buff *skb, struct net *net,
				   u32 portid, u32 seq, int event, u32 flags,
				   int family, const struct nft_table *table,
				   struct nft_object *obj, bool reset)
{
	struct nfgenmsg *nfmsg;
	struct nlmsghdr *nlh;

	event = nfnl_msg_type(NFNL_SUBSYS_NFTABLES, event);
	nlh = nlmsg_put(skb, portid, seq, event, sizeof(struct nfgenmsg), flags);
	if (nlh == NULL)
		goto nla_put_failure;

	nfmsg = nlmsg_data(nlh);
	nfmsg->nfgen_family	= family;
	nfmsg->version		= NFNETLINK_V0;
	nfmsg->res_id		= htons(net->nft.base_seq & 0xffff);

	if (nla_put_string(skb, NFTA_OBJ_TABLE, table->name) ||
	    nla_put_string(skb, NFTA_OBJ_NAME, obj->name) ||
	    nla_put_be32(skb, NFTA_OBJ_TYPE, htonl(obj->ops->type->type)) ||
	    nla_put_be32(skb, NFTA_OBJ_USE, htonl(obj->use)) ||
	    nft_object_dump(skb, NFTA_OBJ_DATA, obj, reset))
		goto nla_put_failure;

	nlmsg_end(skb, nlh);
	return 0;

nla_put_failure:
	nlmsg_trim(skb, nlh);
	return -1;
}

struct nft_obj_filter {
	char		*table;
	u32		type;
};

static int nf_tables_dump_obj(struct sk_buff *skb, struct netlink_callback *cb)
{
	const struct nfgenmsg *nfmsg = nlmsg_data(cb->nlh);
	const struct nft_af_info *afi;
	const struct nft_table *table;
	unsigned int idx = 0, s_idx = cb->args[0];
	struct nft_obj_filter *filter = cb->data;
	struct net *net = sock_net(skb->sk);
	int family = nfmsg->nfgen_family;
	struct nft_object *obj;
	bool reset = false;

	if (NFNL_MSG_TYPE(cb->nlh->nlmsg_type) == NFT_MSG_GETOBJ_RESET)
		reset = true;

	rcu_read_lock();
	cb->seq = net->nft.base_seq;

	list_for_each_entry_rcu(afi, &net->nft.af_info, list) {
		if (family != NFPROTO_UNSPEC && family != afi->family)
			continue;

		list_for_each_entry_rcu(table, &afi->tables, list) {
			list_for_each_entry_rcu(obj, &table->objects, list) {
				if (!nft_is_active(net, obj))
					goto cont;
				if (idx < s_idx)
					goto cont;
				if (idx > s_idx)
					memset(&cb->args[1], 0,
					       sizeof(cb->args) - sizeof(cb->args[0]));
				if (filter && filter->table[0] &&
				    strcmp(filter->table, table->name))
					goto cont;
				if (filter &&
				    filter->type != NFT_OBJECT_UNSPEC &&
				    obj->ops->type->type != filter->type)
					goto cont;

				if (nf_tables_fill_obj_info(skb, net, NETLINK_CB(cb->skb).portid,
							    cb->nlh->nlmsg_seq,
							    NFT_MSG_NEWOBJ,
							    NLM_F_MULTI | NLM_F_APPEND,
							    afi->family, table, obj, reset) < 0)
					goto done;

				nl_dump_check_consistent(cb, nlmsg_hdr(skb));
cont:
				idx++;
			}
		}
	}
done:
	rcu_read_unlock();

	cb->args[0] = idx;
	return skb->len;
}

static int nf_tables_dump_obj_done(struct netlink_callback *cb)
{
	struct nft_obj_filter *filter = cb->data;

	kfree(filter->table);
	kfree(filter);

	return 0;
}

static struct nft_obj_filter *
nft_obj_filter_alloc(const struct nlattr * const nla[])
{
	struct nft_obj_filter *filter;

	filter = kzalloc(sizeof(*filter), GFP_KERNEL);
	if (!filter)
		return ERR_PTR(-ENOMEM);

	if (nla[NFTA_OBJ_TABLE]) {
		filter->table = nla_strdup(nla[NFTA_OBJ_TABLE], GFP_KERNEL);
		if (!filter->table) {
			kfree(filter);
			return ERR_PTR(-ENOMEM);
		}
	}
	if (nla[NFTA_OBJ_TYPE])
		filter->type = ntohl(nla_get_be32(nla[NFTA_OBJ_TYPE]));

	return filter;
}

static int nf_tables_getobj(struct net *net, struct sock *nlsk,
			    struct sk_buff *skb, const struct nlmsghdr *nlh,
			    const struct nlattr * const nla[],
			    struct netlink_ext_ack *extack)
{
	const struct nfgenmsg *nfmsg = nlmsg_data(nlh);
	u8 genmask = nft_genmask_cur(net);
	int family = nfmsg->nfgen_family;
	const struct nft_af_info *afi;
	const struct nft_table *table;
	struct nft_object *obj;
	struct sk_buff *skb2;
	bool reset = false;
	u32 objtype;
	int err;

	if (nlh->nlmsg_flags & NLM_F_DUMP) {
		struct netlink_dump_control c = {
			.dump = nf_tables_dump_obj,
			.done = nf_tables_dump_obj_done,
		};

		if (nla[NFTA_OBJ_TABLE] ||
		    nla[NFTA_OBJ_TYPE]) {
			struct nft_obj_filter *filter;

			filter = nft_obj_filter_alloc(nla);
			if (IS_ERR(filter))
				return -ENOMEM;

			c.data = filter;
		}
		return netlink_dump_start(nlsk, skb, nlh, &c);
	}

	if (!nla[NFTA_OBJ_NAME] ||
	    !nla[NFTA_OBJ_TYPE])
		return -EINVAL;

	afi = nf_tables_afinfo_lookup(net, family, false);
	if (IS_ERR(afi))
		return PTR_ERR(afi);

	table = nf_tables_table_lookup(afi, nla[NFTA_OBJ_TABLE], genmask);
	if (IS_ERR(table))
		return PTR_ERR(table);

	objtype = ntohl(nla_get_be32(nla[NFTA_OBJ_TYPE]));
	obj = nf_tables_obj_lookup(table, nla[NFTA_OBJ_NAME], objtype, genmask);
	if (IS_ERR(obj))
		return PTR_ERR(obj);

	skb2 = alloc_skb(NLMSG_GOODSIZE, GFP_KERNEL);
	if (!skb2)
		return -ENOMEM;

	if (NFNL_MSG_TYPE(nlh->nlmsg_type) == NFT_MSG_GETOBJ_RESET)
		reset = true;

	err = nf_tables_fill_obj_info(skb2, net, NETLINK_CB(skb).portid,
				      nlh->nlmsg_seq, NFT_MSG_NEWOBJ, 0,
				      family, table, obj, reset);
	if (err < 0)
		goto err;

	return nlmsg_unicast(nlsk, skb2, NETLINK_CB(skb).portid);
err:
	kfree_skb(skb2);
	return err;
}

static void nft_obj_destroy(struct nft_object *obj)
{
	if (obj->ops->destroy)
		obj->ops->destroy(obj);

	module_put(obj->ops->type->owner);
	kfree(obj->name);
	kfree(obj);
}

static int nf_tables_delobj(struct net *net, struct sock *nlsk,
			    struct sk_buff *skb, const struct nlmsghdr *nlh,
			    const struct nlattr * const nla[],
			    struct netlink_ext_ack *extack)
{
	const struct nfgenmsg *nfmsg = nlmsg_data(nlh);
	u8 genmask = nft_genmask_next(net);
	int family = nfmsg->nfgen_family;
	struct nft_af_info *afi;
	struct nft_table *table;
	struct nft_object *obj;
	struct nft_ctx ctx;
	u32 objtype;

	if (!nla[NFTA_OBJ_TYPE] ||
	    !nla[NFTA_OBJ_NAME])
		return -EINVAL;

	afi = nf_tables_afinfo_lookup(net, family, true);
	if (IS_ERR(afi))
		return PTR_ERR(afi);

	table = nf_tables_table_lookup(afi, nla[NFTA_OBJ_TABLE], genmask);
	if (IS_ERR(table))
		return PTR_ERR(table);

	objtype = ntohl(nla_get_be32(nla[NFTA_OBJ_TYPE]));
	obj = nf_tables_obj_lookup(table, nla[NFTA_OBJ_NAME], objtype, genmask);
	if (IS_ERR(obj))
		return PTR_ERR(obj);
	if (obj->use > 0)
		return -EBUSY;

	nft_ctx_init(&ctx, net, skb, nlh, afi, table, NULL, nla);

	return nft_delobj(&ctx, obj);
}

void nft_obj_notify(struct net *net, struct nft_table *table,
		    struct nft_object *obj, u32 portid, u32 seq, int event,
		    int family, int report, gfp_t gfp)
{
	struct sk_buff *skb;
	int err;

	if (!report &&
	    !nfnetlink_has_listeners(net, NFNLGRP_NFTABLES))
		return;

	skb = nlmsg_new(NLMSG_GOODSIZE, gfp);
	if (skb == NULL)
		goto err;

	err = nf_tables_fill_obj_info(skb, net, portid, seq, event, 0, family,
				      table, obj, false);
	if (err < 0) {
		kfree_skb(skb);
		goto err;
	}

	nfnetlink_send(skb, net, portid, NFNLGRP_NFTABLES, report, gfp);
	return;
err:
	nfnetlink_set_err(net, portid, NFNLGRP_NFTABLES, -ENOBUFS);
}
EXPORT_SYMBOL_GPL(nft_obj_notify);

static void nf_tables_obj_notify(const struct nft_ctx *ctx,
				 struct nft_object *obj, int event)
{
	nft_obj_notify(ctx->net, ctx->table, obj, ctx->portid, ctx->seq, event,
		       ctx->afi->family, ctx->report, GFP_KERNEL);
}

static int nf_tables_fill_gen_info(struct sk_buff *skb, struct net *net,
				   u32 portid, u32 seq)
{
	struct nlmsghdr *nlh;
	struct nfgenmsg *nfmsg;
	char buf[TASK_COMM_LEN];
	int event = nfnl_msg_type(NFNL_SUBSYS_NFTABLES, NFT_MSG_NEWGEN);

	nlh = nlmsg_put(skb, portid, seq, event, sizeof(struct nfgenmsg), 0);
	if (nlh == NULL)
		goto nla_put_failure;

	nfmsg = nlmsg_data(nlh);
	nfmsg->nfgen_family	= AF_UNSPEC;
	nfmsg->version		= NFNETLINK_V0;
	nfmsg->res_id		= htons(net->nft.base_seq & 0xffff);

	if (nla_put_be32(skb, NFTA_GEN_ID, htonl(net->nft.base_seq)) ||
	    nla_put_be32(skb, NFTA_GEN_PROC_PID, htonl(task_pid_nr(current))) ||
	    nla_put_string(skb, NFTA_GEN_PROC_NAME, get_task_comm(buf, current)))
		goto nla_put_failure;

	nlmsg_end(skb, nlh);
	return 0;

nla_put_failure:
	nlmsg_trim(skb, nlh);
	return -EMSGSIZE;
}

static void nf_tables_gen_notify(struct net *net, struct sk_buff *skb,
				 int event)
{
	struct nlmsghdr *nlh = nlmsg_hdr(skb);
	struct sk_buff *skb2;
	int err;

	if (nlmsg_report(nlh) &&
	    !nfnetlink_has_listeners(net, NFNLGRP_NFTABLES))
		return;

	skb2 = nlmsg_new(NLMSG_GOODSIZE, GFP_KERNEL);
	if (skb2 == NULL)
		goto err;

	err = nf_tables_fill_gen_info(skb2, net, NETLINK_CB(skb).portid,
				      nlh->nlmsg_seq);
	if (err < 0) {
		kfree_skb(skb2);
		goto err;
	}

	nfnetlink_send(skb2, net, NETLINK_CB(skb).portid, NFNLGRP_NFTABLES,
		       nlmsg_report(nlh), GFP_KERNEL);
	return;
err:
	nfnetlink_set_err(net, NETLINK_CB(skb).portid, NFNLGRP_NFTABLES,
			  -ENOBUFS);
}

static int nf_tables_getgen(struct net *net, struct sock *nlsk,
			    struct sk_buff *skb, const struct nlmsghdr *nlh,
			    const struct nlattr * const nla[],
			    struct netlink_ext_ack *extack)
{
	struct sk_buff *skb2;
	int err;

	skb2 = alloc_skb(NLMSG_GOODSIZE, GFP_KERNEL);
	if (skb2 == NULL)
		return -ENOMEM;

	err = nf_tables_fill_gen_info(skb2, net, NETLINK_CB(skb).portid,
				      nlh->nlmsg_seq);
	if (err < 0)
		goto err;

	return nlmsg_unicast(nlsk, skb2, NETLINK_CB(skb).portid);
err:
	kfree_skb(skb2);
	return err;
}

static const struct nfnl_callback nf_tables_cb[NFT_MSG_MAX] = {
	[NFT_MSG_NEWTABLE] = {
		.call_batch	= nf_tables_newtable,
		.attr_count	= NFTA_TABLE_MAX,
		.policy		= nft_table_policy,
	},
	[NFT_MSG_GETTABLE] = {
		.call		= nf_tables_gettable,
		.attr_count	= NFTA_TABLE_MAX,
		.policy		= nft_table_policy,
	},
	[NFT_MSG_DELTABLE] = {
		.call_batch	= nf_tables_deltable,
		.attr_count	= NFTA_TABLE_MAX,
		.policy		= nft_table_policy,
	},
	[NFT_MSG_NEWCHAIN] = {
		.call_batch	= nf_tables_newchain,
		.attr_count	= NFTA_CHAIN_MAX,
		.policy		= nft_chain_policy,
	},
	[NFT_MSG_GETCHAIN] = {
		.call		= nf_tables_getchain,
		.attr_count	= NFTA_CHAIN_MAX,
		.policy		= nft_chain_policy,
	},
	[NFT_MSG_DELCHAIN] = {
		.call_batch	= nf_tables_delchain,
		.attr_count	= NFTA_CHAIN_MAX,
		.policy		= nft_chain_policy,
	},
	[NFT_MSG_NEWRULE] = {
		.call_batch	= nf_tables_newrule,
		.attr_count	= NFTA_RULE_MAX,
		.policy		= nft_rule_policy,
	},
	[NFT_MSG_GETRULE] = {
		.call		= nf_tables_getrule,
		.attr_count	= NFTA_RULE_MAX,
		.policy		= nft_rule_policy,
	},
	[NFT_MSG_DELRULE] = {
		.call_batch	= nf_tables_delrule,
		.attr_count	= NFTA_RULE_MAX,
		.policy		= nft_rule_policy,
	},
	[NFT_MSG_NEWSET] = {
		.call_batch	= nf_tables_newset,
		.attr_count	= NFTA_SET_MAX,
		.policy		= nft_set_policy,
	},
	[NFT_MSG_GETSET] = {
		.call		= nf_tables_getset,
		.attr_count	= NFTA_SET_MAX,
		.policy		= nft_set_policy,
	},
	[NFT_MSG_DELSET] = {
		.call_batch	= nf_tables_delset,
		.attr_count	= NFTA_SET_MAX,
		.policy		= nft_set_policy,
	},
	[NFT_MSG_NEWSETELEM] = {
		.call_batch	= nf_tables_newsetelem,
		.attr_count	= NFTA_SET_ELEM_LIST_MAX,
		.policy		= nft_set_elem_list_policy,
	},
	[NFT_MSG_GETSETELEM] = {
		.call		= nf_tables_getsetelem,
		.attr_count	= NFTA_SET_ELEM_LIST_MAX,
		.policy		= nft_set_elem_list_policy,
	},
	[NFT_MSG_DELSETELEM] = {
		.call_batch	= nf_tables_delsetelem,
		.attr_count	= NFTA_SET_ELEM_LIST_MAX,
		.policy		= nft_set_elem_list_policy,
	},
	[NFT_MSG_GETGEN] = {
		.call		= nf_tables_getgen,
	},
	[NFT_MSG_NEWOBJ] = {
		.call_batch	= nf_tables_newobj,
		.attr_count	= NFTA_OBJ_MAX,
		.policy		= nft_obj_policy,
	},
	[NFT_MSG_GETOBJ] = {
		.call		= nf_tables_getobj,
		.attr_count	= NFTA_OBJ_MAX,
		.policy		= nft_obj_policy,
	},
	[NFT_MSG_DELOBJ] = {
		.call_batch	= nf_tables_delobj,
		.attr_count	= NFTA_OBJ_MAX,
		.policy		= nft_obj_policy,
	},
	[NFT_MSG_GETOBJ_RESET] = {
		.call		= nf_tables_getobj,
		.attr_count	= NFTA_OBJ_MAX,
		.policy		= nft_obj_policy,
	},
};

static void nft_chain_commit_update(struct nft_trans *trans)
{
	struct nft_base_chain *basechain;

	if (nft_trans_chain_name(trans))
		strcpy(trans->ctx.chain->name, nft_trans_chain_name(trans));

	if (!nft_is_base_chain(trans->ctx.chain))
		return;

	basechain = nft_base_chain(trans->ctx.chain);
	nft_chain_stats_replace(basechain, nft_trans_chain_stats(trans));

	switch (nft_trans_chain_policy(trans)) {
	case NF_DROP:
	case NF_ACCEPT:
		basechain->policy = nft_trans_chain_policy(trans);
		break;
	}
}

static void nf_tables_commit_release(struct nft_trans *trans)
{
	switch (trans->msg_type) {
	case NFT_MSG_DELTABLE:
		nf_tables_table_destroy(&trans->ctx);
		break;
	case NFT_MSG_DELCHAIN:
		nf_tables_chain_destroy(trans->ctx.chain);
		break;
	case NFT_MSG_DELRULE:
		nf_tables_rule_destroy(&trans->ctx, nft_trans_rule(trans));
		break;
	case NFT_MSG_DELSET:
		nft_set_destroy(nft_trans_set(trans));
		break;
	case NFT_MSG_DELSETELEM:
		nf_tables_set_elem_destroy(nft_trans_elem_set(trans),
					   nft_trans_elem(trans).priv);
		break;
	case NFT_MSG_DELOBJ:
		nft_obj_destroy(nft_trans_obj(trans));
		break;
	}
	kfree(trans);
}

static int nf_tables_commit(struct net *net, struct sk_buff *skb)
{
	struct nft_trans *trans, *next;
	struct nft_trans_elem *te;

	/* Bump generation counter, invalidate any dump in progress */
	while (++net->nft.base_seq == 0);

	/* A new generation has just started */
	net->nft.gencursor = nft_gencursor_next(net);

	/* Make sure all packets have left the previous generation before
	 * purging old rules.
	 */
	synchronize_rcu();

	list_for_each_entry_safe(trans, next, &net->nft.commit_list, list) {
		switch (trans->msg_type) {
		case NFT_MSG_NEWTABLE:
			if (nft_trans_table_update(trans)) {
				if (!nft_trans_table_enable(trans)) {
					nf_tables_table_disable(net,
								trans->ctx.afi,
								trans->ctx.table);
					trans->ctx.table->flags |= NFT_TABLE_F_DORMANT;
				}
			} else {
				nft_clear(net, trans->ctx.table);
			}
			nf_tables_table_notify(&trans->ctx, NFT_MSG_NEWTABLE);
			nft_trans_destroy(trans);
			break;
		case NFT_MSG_DELTABLE:
			list_del_rcu(&trans->ctx.table->list);
			nf_tables_table_notify(&trans->ctx, NFT_MSG_DELTABLE);
			break;
		case NFT_MSG_NEWCHAIN:
			if (nft_trans_chain_update(trans))
				nft_chain_commit_update(trans);
			else
				nft_clear(net, trans->ctx.chain);

			nf_tables_chain_notify(&trans->ctx, NFT_MSG_NEWCHAIN);
			nft_trans_destroy(trans);
			break;
		case NFT_MSG_DELCHAIN:
			list_del_rcu(&trans->ctx.chain->list);
			nf_tables_chain_notify(&trans->ctx, NFT_MSG_DELCHAIN);
			nf_tables_unregister_hooks(trans->ctx.net,
						   trans->ctx.table,
						   trans->ctx.chain,
						   trans->ctx.afi->nops);
			break;
		case NFT_MSG_NEWRULE:
			nft_clear(trans->ctx.net, nft_trans_rule(trans));
			nf_tables_rule_notify(&trans->ctx,
					      nft_trans_rule(trans),
					      NFT_MSG_NEWRULE);
			nft_trans_destroy(trans);
			break;
		case NFT_MSG_DELRULE:
			list_del_rcu(&nft_trans_rule(trans)->list);
			nf_tables_rule_notify(&trans->ctx,
					      nft_trans_rule(trans),
					      NFT_MSG_DELRULE);
			break;
		case NFT_MSG_NEWSET:
			nft_clear(net, nft_trans_set(trans));
			/* This avoids hitting -EBUSY when deleting the table
			 * from the transaction.
			 */
			if (nft_trans_set(trans)->flags & NFT_SET_ANONYMOUS &&
			    !list_empty(&nft_trans_set(trans)->bindings))
				trans->ctx.table->use--;

			nf_tables_set_notify(&trans->ctx, nft_trans_set(trans),
					     NFT_MSG_NEWSET, GFP_KERNEL);
			nft_trans_destroy(trans);
			break;
		case NFT_MSG_DELSET:
			list_del_rcu(&nft_trans_set(trans)->list);
			nf_tables_set_notify(&trans->ctx, nft_trans_set(trans),
					     NFT_MSG_DELSET, GFP_KERNEL);
			break;
		case NFT_MSG_NEWSETELEM:
			te = (struct nft_trans_elem *)trans->data;

			te->set->ops->activate(net, te->set, &te->elem);
			nf_tables_setelem_notify(&trans->ctx, te->set,
						 &te->elem,
						 NFT_MSG_NEWSETELEM, 0);
			nft_trans_destroy(trans);
			break;
		case NFT_MSG_DELSETELEM:
			te = (struct nft_trans_elem *)trans->data;

			nf_tables_setelem_notify(&trans->ctx, te->set,
						 &te->elem,
						 NFT_MSG_DELSETELEM, 0);
			te->set->ops->remove(net, te->set, &te->elem);
			atomic_dec(&te->set->nelems);
			te->set->ndeact--;
			break;
		case NFT_MSG_NEWOBJ:
			nft_clear(net, nft_trans_obj(trans));
			nf_tables_obj_notify(&trans->ctx, nft_trans_obj(trans),
					     NFT_MSG_NEWOBJ);
			nft_trans_destroy(trans);
			break;
		case NFT_MSG_DELOBJ:
			list_del_rcu(&nft_trans_obj(trans)->list);
			nf_tables_obj_notify(&trans->ctx, nft_trans_obj(trans),
					     NFT_MSG_DELOBJ);
			break;
		}
	}

	synchronize_rcu();

	list_for_each_entry_safe(trans, next, &net->nft.commit_list, list) {
		list_del(&trans->list);
		nf_tables_commit_release(trans);
	}

	nf_tables_gen_notify(net, skb, NFT_MSG_NEWGEN);

	return 0;
}

static void nf_tables_abort_release(struct nft_trans *trans)
{
	switch (trans->msg_type) {
	case NFT_MSG_NEWTABLE:
		nf_tables_table_destroy(&trans->ctx);
		break;
	case NFT_MSG_NEWCHAIN:
		nf_tables_chain_destroy(trans->ctx.chain);
		break;
	case NFT_MSG_NEWRULE:
		nf_tables_rule_destroy(&trans->ctx, nft_trans_rule(trans));
		break;
	case NFT_MSG_NEWSET:
		nft_set_destroy(nft_trans_set(trans));
		break;
	case NFT_MSG_NEWSETELEM:
		nft_set_elem_destroy(nft_trans_elem_set(trans),
				     nft_trans_elem(trans).priv, true);
		break;
	case NFT_MSG_NEWOBJ:
		nft_obj_destroy(nft_trans_obj(trans));
		break;
	}
	kfree(trans);
}

static int nf_tables_abort(struct net *net, struct sk_buff *skb)
{
	struct nft_trans *trans, *next;
	struct nft_trans_elem *te;

	list_for_each_entry_safe_reverse(trans, next, &net->nft.commit_list,
					 list) {
		switch (trans->msg_type) {
		case NFT_MSG_NEWTABLE:
			if (nft_trans_table_update(trans)) {
				if (nft_trans_table_enable(trans)) {
					nf_tables_table_disable(net,
								trans->ctx.afi,
								trans->ctx.table);
					trans->ctx.table->flags |= NFT_TABLE_F_DORMANT;
				}
				nft_trans_destroy(trans);
			} else {
				list_del_rcu(&trans->ctx.table->list);
			}
			break;
		case NFT_MSG_DELTABLE:
			nft_clear(trans->ctx.net, trans->ctx.table);
			nft_trans_destroy(trans);
			break;
		case NFT_MSG_NEWCHAIN:
			if (nft_trans_chain_update(trans)) {
				free_percpu(nft_trans_chain_stats(trans));

				nft_trans_destroy(trans);
			} else {
				trans->ctx.table->use--;
				list_del_rcu(&trans->ctx.chain->list);
				nf_tables_unregister_hooks(trans->ctx.net,
							   trans->ctx.table,
							   trans->ctx.chain,
							   trans->ctx.afi->nops);
			}
			break;
		case NFT_MSG_DELCHAIN:
			trans->ctx.table->use++;
			nft_clear(trans->ctx.net, trans->ctx.chain);
			nft_trans_destroy(trans);
			break;
		case NFT_MSG_NEWRULE:
			trans->ctx.chain->use--;
			list_del_rcu(&nft_trans_rule(trans)->list);
			break;
		case NFT_MSG_DELRULE:
			trans->ctx.chain->use++;
			nft_clear(trans->ctx.net, nft_trans_rule(trans));
			nft_trans_destroy(trans);
			break;
		case NFT_MSG_NEWSET:
			trans->ctx.table->use--;
			list_del_rcu(&nft_trans_set(trans)->list);
			break;
		case NFT_MSG_DELSET:
			trans->ctx.table->use++;
			nft_clear(trans->ctx.net, nft_trans_set(trans));
			nft_trans_destroy(trans);
			break;
		case NFT_MSG_NEWSETELEM:
			te = (struct nft_trans_elem *)trans->data;

			te->set->ops->remove(net, te->set, &te->elem);
			atomic_dec(&te->set->nelems);
			break;
		case NFT_MSG_DELSETELEM:
			te = (struct nft_trans_elem *)trans->data;

			nft_set_elem_activate(net, te->set, &te->elem);
			te->set->ops->activate(net, te->set, &te->elem);
			te->set->ndeact--;

			nft_trans_destroy(trans);
			break;
		case NFT_MSG_NEWOBJ:
			trans->ctx.table->use--;
			list_del_rcu(&nft_trans_obj(trans)->list);
			break;
		case NFT_MSG_DELOBJ:
			trans->ctx.table->use++;
			nft_clear(trans->ctx.net, nft_trans_obj(trans));
			nft_trans_destroy(trans);
			break;
		}
	}

	synchronize_rcu();

	list_for_each_entry_safe_reverse(trans, next,
					 &net->nft.commit_list, list) {
		list_del(&trans->list);
		nf_tables_abort_release(trans);
	}

	return 0;
}

static bool nf_tables_valid_genid(struct net *net, u32 genid)
{
	return net->nft.base_seq == genid;
}

static const struct nfnetlink_subsystem nf_tables_subsys = {
	.name		= "nf_tables",
	.subsys_id	= NFNL_SUBSYS_NFTABLES,
	.cb_count	= NFT_MSG_MAX,
	.cb		= nf_tables_cb,
	.commit		= nf_tables_commit,
	.abort		= nf_tables_abort,
	.valid_genid	= nf_tables_valid_genid,
};

int nft_chain_validate_dependency(const struct nft_chain *chain,
				  enum nft_chain_type type)
{
	const struct nft_base_chain *basechain;

	if (nft_is_base_chain(chain)) {
		basechain = nft_base_chain(chain);
		if (basechain->type->type != type)
			return -EOPNOTSUPP;
	}
	return 0;
}
EXPORT_SYMBOL_GPL(nft_chain_validate_dependency);

int nft_chain_validate_hooks(const struct nft_chain *chain,
			     unsigned int hook_flags)
{
	struct nft_base_chain *basechain;

	if (nft_is_base_chain(chain)) {
		basechain = nft_base_chain(chain);

		if ((1 << basechain->ops[0].hooknum) & hook_flags)
			return 0;

		return -EOPNOTSUPP;
	}

	return 0;
}
EXPORT_SYMBOL_GPL(nft_chain_validate_hooks);

/*
 * Loop detection - walk through the ruleset beginning at the destination chain
 * of a new jump until either the source chain is reached (loop) or all
 * reachable chains have been traversed.
 *
 * The loop check is performed whenever a new jump verdict is added to an
 * expression or verdict map or a verdict map is bound to a new chain.
 */

static int nf_tables_check_loops(const struct nft_ctx *ctx,
				 const struct nft_chain *chain);

static int nf_tables_loop_check_setelem(const struct nft_ctx *ctx,
					struct nft_set *set,
					const struct nft_set_iter *iter,
					struct nft_set_elem *elem)
{
	const struct nft_set_ext *ext = nft_set_elem_ext(set, elem->priv);
	const struct nft_data *data;

	if (nft_set_ext_exists(ext, NFT_SET_EXT_FLAGS) &&
	    *nft_set_ext_flags(ext) & NFT_SET_ELEM_INTERVAL_END)
		return 0;

	data = nft_set_ext_data(ext);
	switch (data->verdict.code) {
	case NFT_JUMP:
	case NFT_GOTO:
		return nf_tables_check_loops(ctx, data->verdict.chain);
	default:
		return 0;
	}
}

static int nf_tables_check_loops(const struct nft_ctx *ctx,
				 const struct nft_chain *chain)
{
	const struct nft_rule *rule;
	const struct nft_expr *expr, *last;
	struct nft_set *set;
	struct nft_set_binding *binding;
	struct nft_set_iter iter;

	if (ctx->chain == chain)
		return -ELOOP;

	list_for_each_entry(rule, &chain->rules, list) {
		nft_rule_for_each_expr(expr, last, rule) {
			const struct nft_data *data = NULL;
			int err;

			if (!expr->ops->validate)
				continue;

			err = expr->ops->validate(ctx, expr, &data);
			if (err < 0)
				return err;

			if (data == NULL)
				continue;

			switch (data->verdict.code) {
			case NFT_JUMP:
			case NFT_GOTO:
				err = nf_tables_check_loops(ctx,
							data->verdict.chain);
				if (err < 0)
					return err;
			default:
				break;
			}
		}
	}

	list_for_each_entry(set, &ctx->table->sets, list) {
		if (!nft_is_active_next(ctx->net, set))
			continue;
		if (!(set->flags & NFT_SET_MAP) ||
		    set->dtype != NFT_DATA_VERDICT)
			continue;

		list_for_each_entry(binding, &set->bindings, list) {
			if (!(binding->flags & NFT_SET_MAP) ||
			    binding->chain != chain)
				continue;

			iter.genmask	= nft_genmask_next(ctx->net);
			iter.skip 	= 0;
			iter.count	= 0;
			iter.err	= 0;
			iter.fn		= nf_tables_loop_check_setelem;

			set->ops->walk(ctx, set, &iter);
			if (iter.err < 0)
				return iter.err;
		}
	}

	return 0;
}

/**
 *	nft_parse_u32_check - fetch u32 attribute and check for maximum value
 *
 *	@attr: netlink attribute to fetch value from
 *	@max: maximum value to be stored in dest
 *	@dest: pointer to the variable
 *
 *	Parse, check and store a given u32 netlink attribute into variable.
 *	This function returns -ERANGE if the value goes over maximum value.
 *	Otherwise a 0 is returned and the attribute value is stored in the
 *	destination variable.
 */
int nft_parse_u32_check(const struct nlattr *attr, int max, u32 *dest)
{
	u32 val;

	val = ntohl(nla_get_be32(attr));
	if (val > max)
		return -ERANGE;

	*dest = val;
	return 0;
}
EXPORT_SYMBOL_GPL(nft_parse_u32_check);

/**
 *	nft_parse_register - parse a register value from a netlink attribute
 *
 *	@attr: netlink attribute
 *
 *	Parse and translate a register value from a netlink attribute.
 *	Registers used to be 128 bit wide, these register numbers will be
 *	mapped to the corresponding 32 bit register numbers.
 */
unsigned int nft_parse_register(const struct nlattr *attr)
{
	unsigned int reg;

	reg = ntohl(nla_get_be32(attr));
	switch (reg) {
	case NFT_REG_VERDICT...NFT_REG_4:
		return reg * NFT_REG_SIZE / NFT_REG32_SIZE;
	default:
		return reg + NFT_REG_SIZE / NFT_REG32_SIZE - NFT_REG32_00;
	}
}
EXPORT_SYMBOL_GPL(nft_parse_register);

/**
 *	nft_dump_register - dump a register value to a netlink attribute
 *
 *	@skb: socket buffer
 *	@attr: attribute number
 *	@reg: register number
 *
 *	Construct a netlink attribute containing the register number. For
 *	compatibility reasons, register numbers being a multiple of 4 are
 *	translated to the corresponding 128 bit register numbers.
 */
int nft_dump_register(struct sk_buff *skb, unsigned int attr, unsigned int reg)
{
	if (reg % (NFT_REG_SIZE / NFT_REG32_SIZE) == 0)
		reg = reg / (NFT_REG_SIZE / NFT_REG32_SIZE);
	else
		reg = reg - NFT_REG_SIZE / NFT_REG32_SIZE + NFT_REG32_00;

	return nla_put_be32(skb, attr, htonl(reg));
}
EXPORT_SYMBOL_GPL(nft_dump_register);

/**
 *	nft_validate_register_load - validate a load from a register
 *
 *	@reg: the register number
 *	@len: the length of the data
 *
 * 	Validate that the input register is one of the general purpose
 * 	registers and that the length of the load is within the bounds.
 */
int nft_validate_register_load(enum nft_registers reg, unsigned int len)
{
	if (reg < NFT_REG_1 * NFT_REG_SIZE / NFT_REG32_SIZE)
		return -EINVAL;
	if (len == 0)
		return -EINVAL;
	if (reg * NFT_REG32_SIZE + len > FIELD_SIZEOF(struct nft_regs, data))
		return -ERANGE;

	return 0;
}
EXPORT_SYMBOL_GPL(nft_validate_register_load);

/**
 *	nft_validate_register_store - validate an expressions' register store
 *
 *	@ctx: context of the expression performing the load
 * 	@reg: the destination register number
 * 	@data: the data to load
 * 	@type: the data type
 * 	@len: the length of the data
 *
 * 	Validate that a data load uses the appropriate data type for
 * 	the destination register and the length is within the bounds.
 * 	A value of NULL for the data means that its runtime gathered
 * 	data.
 */
int nft_validate_register_store(const struct nft_ctx *ctx,
				enum nft_registers reg,
				const struct nft_data *data,
				enum nft_data_types type, unsigned int len)
{
	int err;

	switch (reg) {
	case NFT_REG_VERDICT:
		if (type != NFT_DATA_VERDICT)
			return -EINVAL;

		if (data != NULL &&
		    (data->verdict.code == NFT_GOTO ||
		     data->verdict.code == NFT_JUMP)) {
			err = nf_tables_check_loops(ctx, data->verdict.chain);
			if (err < 0)
				return err;

			if (ctx->chain->level + 1 >
			    data->verdict.chain->level) {
				if (ctx->chain->level + 1 == NFT_JUMP_STACK_SIZE)
					return -EMLINK;
				data->verdict.chain->level = ctx->chain->level + 1;
			}
		}

		return 0;
	default:
		if (reg < NFT_REG_1 * NFT_REG_SIZE / NFT_REG32_SIZE)
			return -EINVAL;
		if (len == 0)
			return -EINVAL;
		if (reg * NFT_REG32_SIZE + len >
		    FIELD_SIZEOF(struct nft_regs, data))
			return -ERANGE;

		if (data != NULL && type != NFT_DATA_VALUE)
			return -EINVAL;
		return 0;
	}
}
EXPORT_SYMBOL_GPL(nft_validate_register_store);

static const struct nla_policy nft_verdict_policy[NFTA_VERDICT_MAX + 1] = {
	[NFTA_VERDICT_CODE]	= { .type = NLA_U32 },
	[NFTA_VERDICT_CHAIN]	= { .type = NLA_STRING,
				    .len = NFT_CHAIN_MAXNAMELEN - 1 },
};

static int nft_verdict_init(const struct nft_ctx *ctx, struct nft_data *data,
			    struct nft_data_desc *desc, const struct nlattr *nla)
{
	u8 genmask = nft_genmask_next(ctx->net);
	struct nlattr *tb[NFTA_VERDICT_MAX + 1];
	struct nft_chain *chain;
	int err;

	err = nla_parse_nested(tb, NFTA_VERDICT_MAX, nla, nft_verdict_policy,
			       NULL);
	if (err < 0)
		return err;

	if (!tb[NFTA_VERDICT_CODE])
		return -EINVAL;
	data->verdict.code = ntohl(nla_get_be32(tb[NFTA_VERDICT_CODE]));

	switch (data->verdict.code) {
	default:
		switch (data->verdict.code & NF_VERDICT_MASK) {
		case NF_ACCEPT:
		case NF_DROP:
		case NF_QUEUE:
			break;
		default:
			return -EINVAL;
		}
		/* fall through */
	case NFT_CONTINUE:
	case NFT_BREAK:
	case NFT_RETURN:
		break;
	case NFT_JUMP:
	case NFT_GOTO:
		if (!tb[NFTA_VERDICT_CHAIN])
			return -EINVAL;
		chain = nf_tables_chain_lookup(ctx->table,
					       tb[NFTA_VERDICT_CHAIN], genmask);
		if (IS_ERR(chain))
			return PTR_ERR(chain);
		if (nft_is_base_chain(chain))
			return -EOPNOTSUPP;

		chain->use++;
		data->verdict.chain = chain;
		break;
	}

	desc->len = sizeof(data->verdict);
	desc->type = NFT_DATA_VERDICT;
	return 0;
}

static void nft_verdict_uninit(const struct nft_data *data)
{
	switch (data->verdict.code) {
	case NFT_JUMP:
	case NFT_GOTO:
		data->verdict.chain->use--;
		break;
	}
}

int nft_verdict_dump(struct sk_buff *skb, int type, const struct nft_verdict *v)
{
	struct nlattr *nest;

	nest = nla_nest_start(skb, type);
	if (!nest)
		goto nla_put_failure;

	if (nla_put_be32(skb, NFTA_VERDICT_CODE, htonl(v->code)))
		goto nla_put_failure;

	switch (v->code) {
	case NFT_JUMP:
	case NFT_GOTO:
		if (nla_put_string(skb, NFTA_VERDICT_CHAIN,
				   v->chain->name))
			goto nla_put_failure;
	}
	nla_nest_end(skb, nest);
	return 0;

nla_put_failure:
	return -1;
}

static int nft_value_init(const struct nft_ctx *ctx,
			  struct nft_data *data, unsigned int size,
			  struct nft_data_desc *desc, const struct nlattr *nla)
{
	unsigned int len;

	len = nla_len(nla);
	if (len == 0)
		return -EINVAL;
	if (len > size)
		return -EOVERFLOW;

	nla_memcpy(data->data, nla, len);
	desc->type = NFT_DATA_VALUE;
	desc->len  = len;
	return 0;
}

static int nft_value_dump(struct sk_buff *skb, const struct nft_data *data,
			  unsigned int len)
{
	return nla_put(skb, NFTA_DATA_VALUE, len, data->data);
}

static const struct nla_policy nft_data_policy[NFTA_DATA_MAX + 1] = {
	[NFTA_DATA_VALUE]	= { .type = NLA_BINARY },
	[NFTA_DATA_VERDICT]	= { .type = NLA_NESTED },
};

/**
 *	nft_data_init - parse nf_tables data netlink attributes
 *
 *	@ctx: context of the expression using the data
 *	@data: destination struct nft_data
 *	@size: maximum data length
 *	@desc: data description
 *	@nla: netlink attribute containing data
 *
 *	Parse the netlink data attributes and initialize a struct nft_data.
 *	The type and length of data are returned in the data description.
 *
 *	The caller can indicate that it only wants to accept data of type
 *	NFT_DATA_VALUE by passing NULL for the ctx argument.
 */
int nft_data_init(const struct nft_ctx *ctx,
		  struct nft_data *data, unsigned int size,
		  struct nft_data_desc *desc, const struct nlattr *nla)
{
	struct nlattr *tb[NFTA_DATA_MAX + 1];
	int err;

	err = nla_parse_nested(tb, NFTA_DATA_MAX, nla, nft_data_policy, NULL);
	if (err < 0)
		return err;

	if (tb[NFTA_DATA_VALUE])
		return nft_value_init(ctx, data, size, desc,
				      tb[NFTA_DATA_VALUE]);
	if (tb[NFTA_DATA_VERDICT] && ctx != NULL)
		return nft_verdict_init(ctx, data, desc, tb[NFTA_DATA_VERDICT]);
	return -EINVAL;
}
EXPORT_SYMBOL_GPL(nft_data_init);

/**
 *	nft_data_release - release a nft_data item
 *
 *	@data: struct nft_data to release
 *	@type: type of data
 *
 *	Release a nft_data item. NFT_DATA_VALUE types can be silently discarded,
 *	all others need to be released by calling this function.
 */
void nft_data_release(const struct nft_data *data, enum nft_data_types type)
{
	if (type < NFT_DATA_VERDICT)
		return;
	switch (type) {
	case NFT_DATA_VERDICT:
		return nft_verdict_uninit(data);
	default:
		WARN_ON(1);
	}
}
EXPORT_SYMBOL_GPL(nft_data_release);

int nft_data_dump(struct sk_buff *skb, int attr, const struct nft_data *data,
		  enum nft_data_types type, unsigned int len)
{
	struct nlattr *nest;
	int err;

	nest = nla_nest_start(skb, attr);
	if (nest == NULL)
		return -1;

	switch (type) {
	case NFT_DATA_VALUE:
		err = nft_value_dump(skb, data, len);
		break;
	case NFT_DATA_VERDICT:
		err = nft_verdict_dump(skb, NFTA_DATA_VERDICT, &data->verdict);
		break;
	default:
		err = -EINVAL;
		WARN_ON(1);
	}

	nla_nest_end(skb, nest);
	return err;
}
EXPORT_SYMBOL_GPL(nft_data_dump);

static int __net_init nf_tables_init_net(struct net *net)
{
	INIT_LIST_HEAD(&net->nft.af_info);
	INIT_LIST_HEAD(&net->nft.commit_list);
	net->nft.base_seq = 1;
	return 0;
}

int __nft_release_basechain(struct nft_ctx *ctx)
{
	struct nft_rule *rule, *nr;

	BUG_ON(!nft_is_base_chain(ctx->chain));

	nf_tables_unregister_hooks(ctx->net, ctx->chain->table, ctx->chain,
				   ctx->afi->nops);
	list_for_each_entry_safe(rule, nr, &ctx->chain->rules, list) {
		list_del(&rule->list);
		ctx->chain->use--;
		nf_tables_rule_destroy(ctx, rule);
	}
	list_del(&ctx->chain->list);
	ctx->table->use--;
	nf_tables_chain_destroy(ctx->chain);

	return 0;
}
EXPORT_SYMBOL_GPL(__nft_release_basechain);

/* Called by nft_unregister_afinfo() from __net_exit path, nfnl_lock is held. */
static void __nft_release_afinfo(struct net *net, struct nft_af_info *afi)
{
	struct nft_table *table, *nt;
	struct nft_chain *chain, *nc;
	struct nft_object *obj, *ne;
	struct nft_rule *rule, *nr;
	struct nft_set *set, *ns;
	struct nft_ctx ctx = {
		.net	= net,
		.afi	= afi,
	};

	list_for_each_entry_safe(table, nt, &afi->tables, list) {
		list_for_each_entry(chain, &table->chains, list)
			nf_tables_unregister_hooks(net, table, chain,
						   afi->nops);
		/* No packets are walking on these chains anymore. */
		ctx.table = table;
		list_for_each_entry(chain, &table->chains, list) {
			ctx.chain = chain;
			list_for_each_entry_safe(rule, nr, &chain->rules, list) {
				list_del(&rule->list);
				chain->use--;
				nf_tables_rule_destroy(&ctx, rule);
			}
		}
		list_for_each_entry_safe(set, ns, &table->sets, list) {
			list_del(&set->list);
			table->use--;
			nft_set_destroy(set);
		}
		list_for_each_entry_safe(obj, ne, &table->objects, list) {
			list_del(&obj->list);
			table->use--;
			nft_obj_destroy(obj);
		}
		list_for_each_entry_safe(chain, nc, &table->chains, list) {
			list_del(&chain->list);
			table->use--;
			nf_tables_chain_destroy(chain);
		}
		list_del(&table->list);
		nf_tables_table_destroy(&ctx);
	}
}

static struct pernet_operations nf_tables_net_ops = {
	.init	= nf_tables_init_net,
};

static int __init nf_tables_module_init(void)
{
	int err;

	info = kmalloc(sizeof(struct nft_expr_info) * NFT_RULE_MAXEXPRS,
		       GFP_KERNEL);
	if (info == NULL) {
		err = -ENOMEM;
		goto err1;
	}

	err = nf_tables_core_module_init();
	if (err < 0)
		goto err2;

	err = nfnetlink_subsys_register(&nf_tables_subsys);
	if (err < 0)
		goto err3;

	pr_info("nf_tables: (c) 2007-2009 Patrick McHardy <kaber@trash.net>\n");
	return register_pernet_subsys(&nf_tables_net_ops);
err3:
	nf_tables_core_module_exit();
err2:
	kfree(info);
err1:
	return err;
}

static void __exit nf_tables_module_exit(void)
{
	unregister_pernet_subsys(&nf_tables_net_ops);
	nfnetlink_subsys_unregister(&nf_tables_subsys);
	rcu_barrier();
	nf_tables_core_module_exit();
	kfree(info);
}

module_init(nf_tables_module_init);
module_exit(nf_tables_module_exit);

MODULE_LICENSE("GPL");
MODULE_AUTHOR("Patrick McHardy <kaber@trash.net>");
MODULE_ALIAS_NFNL_SUBSYS(NFNL_SUBSYS_NFTABLES);<|MERGE_RESOLUTION|>--- conflicted
+++ resolved
@@ -1487,13 +1487,8 @@
 
 		chain2 = nf_tables_chain_lookup(table, nla[NFTA_CHAIN_NAME],
 						genmask);
-<<<<<<< HEAD
-		if (IS_ERR(chain2))
-			return PTR_ERR(chain2);
-=======
 		if (!IS_ERR(chain2))
 			return -EEXIST;
->>>>>>> 287b8e11
 	}
 
 	if (nla[NFTA_CHAIN_COUNTERS]) {

/*
 * net/sched/cls_tcindex.c	Packet classifier for skb->tc_index
 *
 * Written 1998,1999 by Werner Almesberger, EPFL ICA
 */

#include <linux/module.h>
#include <linux/types.h>
#include <linux/kernel.h>
#include <linux/skbuff.h>
#include <linux/errno.h>
#include <linux/slab.h>
#include <net/act_api.h>
#include <net/netlink.h>
#include <net/pkt_cls.h>
#include <net/sch_generic.h>

/*
 * Passing parameters to the root seems to be done more awkwardly than really
 * necessary. At least, u32 doesn't seem to use such dirty hacks. To be
 * verified. FIXME.
 */

#define PERFECT_HASH_THRESHOLD	64	/* use perfect hash if not bigger */
#define DEFAULT_HASH_SIZE	64	/* optimized for diffserv */


struct tcindex_filter_result {
	struct tcf_exts		exts;
	struct tcf_result	res;
	struct rcu_work		rwork;
};

struct tcindex_filter {
	u16 key;
	struct tcindex_filter_result result;
	struct tcindex_filter __rcu *next;
	struct rcu_work rwork;
};


struct tcindex_data {
	struct tcindex_filter_result *perfect; /* perfect hash; NULL if none */
	struct tcindex_filter __rcu **h; /* imperfect hash; */
	struct tcf_proto *tp;
	u16 mask;		/* AND key with mask */
	u32 shift;		/* shift ANDed key to the right */
	u32 hash;		/* hash table size; 0 if undefined */
	u32 alloc_hash;		/* allocated size */
	u32 fall_through;	/* 0: only classify if explicit match */
	struct rcu_work rwork;
};

static inline int tcindex_filter_is_set(struct tcindex_filter_result *r)
{
	return tcf_exts_has_actions(&r->exts) || r->res.classid;
}

static struct tcindex_filter_result *tcindex_lookup(struct tcindex_data *p,
						    u16 key)
{
	if (p->perfect) {
		struct tcindex_filter_result *f = p->perfect + key;

		return tcindex_filter_is_set(f) ? f : NULL;
	} else if (p->h) {
		struct tcindex_filter __rcu **fp;
		struct tcindex_filter *f;

		fp = &p->h[key % p->hash];
		for (f = rcu_dereference_bh_rtnl(*fp);
		     f;
		     fp = &f->next, f = rcu_dereference_bh_rtnl(*fp))
			if (f->key == key)
				return &f->result;
	}

	return NULL;
}


static int tcindex_classify(struct sk_buff *skb, const struct tcf_proto *tp,
			    struct tcf_result *res)
{
	struct tcindex_data *p = rcu_dereference_bh(tp->root);
	struct tcindex_filter_result *f;
	int key = (skb->tc_index & p->mask) >> p->shift;

	pr_debug("tcindex_classify(skb %p,tp %p,res %p),p %p\n",
		 skb, tp, res, p);

	f = tcindex_lookup(p, key);
	if (!f) {
		struct Qdisc *q = tcf_block_q(tp->chain->block);

		if (!p->fall_through)
			return -1;
		res->classid = TC_H_MAKE(TC_H_MAJ(q->handle), key);
		res->class = 0;
		pr_debug("alg 0x%x\n", res->classid);
		return 0;
	}
	*res = f->res;
	pr_debug("map 0x%x\n", res->classid);

	return tcf_exts_exec(skb, &f->exts, res);
}


static void *tcindex_get(struct tcf_proto *tp, u32 handle)
{
	struct tcindex_data *p = rtnl_dereference(tp->root);
	struct tcindex_filter_result *r;

	pr_debug("tcindex_get(tp %p,handle 0x%08x)\n", tp, handle);
	if (p->perfect && handle >= p->alloc_hash)
		return NULL;
	r = tcindex_lookup(p, handle);
	return r && tcindex_filter_is_set(r) ? r : NULL;
}

static int tcindex_init(struct tcf_proto *tp)
{
	struct tcindex_data *p;

	pr_debug("tcindex_init(tp %p)\n", tp);
	p = kzalloc(sizeof(struct tcindex_data), GFP_KERNEL);
	if (!p)
		return -ENOMEM;

	p->mask = 0xffff;
	p->hash = DEFAULT_HASH_SIZE;
	p->fall_through = 1;

	rcu_assign_pointer(tp->root, p);
	return 0;
}

static void __tcindex_destroy_rexts(struct tcindex_filter_result *r)
{
	tcf_exts_destroy(&r->exts);
	tcf_exts_put_net(&r->exts);
}

static void tcindex_destroy_rexts_work(struct work_struct *work)
{
	struct tcindex_filter_result *r;

	r = container_of(to_rcu_work(work),
			 struct tcindex_filter_result,
			 rwork);
	rtnl_lock();
	__tcindex_destroy_rexts(r);
	rtnl_unlock();
}

static void __tcindex_destroy_fexts(struct tcindex_filter *f)
{
	tcf_exts_destroy(&f->result.exts);
	tcf_exts_put_net(&f->result.exts);
	kfree(f);
}

static void tcindex_destroy_fexts_work(struct work_struct *work)
{
	struct tcindex_filter *f = container_of(to_rcu_work(work),
						struct tcindex_filter,
						rwork);

	rtnl_lock();
	__tcindex_destroy_fexts(f);
	rtnl_unlock();
}

static int tcindex_delete(struct tcf_proto *tp, void *arg, bool *last,
			  bool rtnl_held, struct netlink_ext_ack *extack)
{
	struct tcindex_data *p = rtnl_dereference(tp->root);
	struct tcindex_filter_result *r = arg;
	struct tcindex_filter __rcu **walk;
	struct tcindex_filter *f = NULL;

	pr_debug("tcindex_delete(tp %p,arg %p),p %p\n", tp, arg, p);
	if (p->perfect) {
		if (!r->res.class)
			return -ENOENT;
	} else {
		int i;

		for (i = 0; i < p->hash; i++) {
			walk = p->h + i;
			for (f = rtnl_dereference(*walk); f;
			     walk = &f->next, f = rtnl_dereference(*walk)) {
				if (&f->result == r)
					goto found;
			}
		}
		return -ENOENT;

found:
		rcu_assign_pointer(*walk, rtnl_dereference(f->next));
	}
	tcf_unbind_filter(tp, &r->res);
	/* all classifiers are required to call tcf_exts_destroy() after rcu
	 * grace period, since converted-to-rcu actions are relying on that
	 * in cleanup() callback
	 */
	if (f) {
		if (tcf_exts_get_net(&f->result.exts))
			tcf_queue_work(&f->rwork, tcindex_destroy_fexts_work);
		else
			__tcindex_destroy_fexts(f);
	} else {
		if (tcf_exts_get_net(&r->exts))
			tcf_queue_work(&r->rwork, tcindex_destroy_rexts_work);
		else
			__tcindex_destroy_rexts(r);
	}

	*last = false;
	return 0;
}

<<<<<<< HEAD
static void tcindex_destroy_work(struct work_struct *work)
=======
static int tcindex_destroy_element(struct tcf_proto *tp,
				   void *arg, struct tcf_walker *walker)
{
	bool last;

	return tcindex_delete(tp, arg, &last, false, NULL);
}

static void __tcindex_destroy(struct rcu_head *head)
>>>>>>> 50f444aa
{
	struct tcindex_data *p = container_of(to_rcu_work(work),
					      struct tcindex_data,
					      rwork);

	kfree(p->perfect);
	kfree(p->h);
	kfree(p);
}

static inline int
valid_perfect_hash(struct tcindex_data *p)
{
	return  p->hash > (p->mask >> p->shift);
}

static const struct nla_policy tcindex_policy[TCA_TCINDEX_MAX + 1] = {
	[TCA_TCINDEX_HASH]		= { .type = NLA_U32 },
	[TCA_TCINDEX_MASK]		= { .type = NLA_U16 },
	[TCA_TCINDEX_SHIFT]		= { .type = NLA_U32 },
	[TCA_TCINDEX_FALL_THROUGH]	= { .type = NLA_U32 },
	[TCA_TCINDEX_CLASSID]		= { .type = NLA_U32 },
};

static int tcindex_filter_result_init(struct tcindex_filter_result *r)
{
	memset(r, 0, sizeof(*r));
	return tcf_exts_init(&r->exts, TCA_TCINDEX_ACT, TCA_TCINDEX_POLICE);
}

static void tcindex_partial_destroy_work(struct work_struct *work)
{
	struct tcindex_data *p = container_of(to_rcu_work(work),
					      struct tcindex_data,
					      rwork);

	kfree(p->perfect);
	kfree(p);
}

static void tcindex_free_perfect_hash(struct tcindex_data *cp)
{
	int i;

	for (i = 0; i < cp->hash; i++)
		tcf_exts_destroy(&cp->perfect[i].exts);
	kfree(cp->perfect);
}

static int tcindex_alloc_perfect_hash(struct net *net, struct tcindex_data *cp)
{
	int i, err = 0;

	cp->perfect = kcalloc(cp->hash, sizeof(struct tcindex_filter_result),
			      GFP_KERNEL);
	if (!cp->perfect)
		return -ENOMEM;

	for (i = 0; i < cp->hash; i++) {
		err = tcf_exts_init(&cp->perfect[i].exts,
				    TCA_TCINDEX_ACT, TCA_TCINDEX_POLICE);
		if (err < 0)
			goto errout;
#ifdef CONFIG_NET_CLS_ACT
		cp->perfect[i].exts.net = net;
#endif
	}

	return 0;

errout:
	tcindex_free_perfect_hash(cp);
	return err;
}

static int
tcindex_set_parms(struct net *net, struct tcf_proto *tp, unsigned long base,
		  u32 handle, struct tcindex_data *p,
		  struct tcindex_filter_result *r, struct nlattr **tb,
		  struct nlattr *est, bool ovr, struct netlink_ext_ack *extack)
{
	struct tcindex_filter_result new_filter_result, *old_r = r;
	struct tcindex_data *cp = NULL, *oldp;
	struct tcindex_filter *f = NULL; /* make gcc behave */
	struct tcf_result cr = {};
	int err, balloc = 0;
	struct tcf_exts e;

	err = tcf_exts_init(&e, TCA_TCINDEX_ACT, TCA_TCINDEX_POLICE);
	if (err < 0)
		return err;
	err = tcf_exts_validate(net, tp, tb, est, &e, ovr, true, extack);
	if (err < 0)
		goto errout;

	err = -ENOMEM;
	/* tcindex_data attributes must look atomic to classifier/lookup so
	 * allocate new tcindex data and RCU assign it onto root. Keeping
	 * perfect hash and hash pointers from old data.
	 */
	cp = kzalloc(sizeof(*cp), GFP_KERNEL);
	if (!cp)
		goto errout;

	cp->mask = p->mask;
	cp->shift = p->shift;
	cp->hash = p->hash;
	cp->alloc_hash = p->alloc_hash;
	cp->fall_through = p->fall_through;
	cp->tp = tp;

	if (p->perfect) {
		int i;

		if (tcindex_alloc_perfect_hash(net, cp) < 0)
			goto errout;
		for (i = 0; i < cp->hash; i++)
			cp->perfect[i].res = p->perfect[i].res;
		balloc = 1;
	}
	cp->h = p->h;

	err = tcindex_filter_result_init(&new_filter_result);
	if (err < 0)
		goto errout1;
	if (old_r)
		cr = r->res;

	if (tb[TCA_TCINDEX_HASH])
		cp->hash = nla_get_u32(tb[TCA_TCINDEX_HASH]);

	if (tb[TCA_TCINDEX_MASK])
		cp->mask = nla_get_u16(tb[TCA_TCINDEX_MASK]);

	if (tb[TCA_TCINDEX_SHIFT])
		cp->shift = nla_get_u32(tb[TCA_TCINDEX_SHIFT]);

	err = -EBUSY;

	/* Hash already allocated, make sure that we still meet the
	 * requirements for the allocated hash.
	 */
	if (cp->perfect) {
		if (!valid_perfect_hash(cp) ||
		    cp->hash > cp->alloc_hash)
			goto errout_alloc;
	} else if (cp->h && cp->hash != cp->alloc_hash) {
		goto errout_alloc;
	}

	err = -EINVAL;
	if (tb[TCA_TCINDEX_FALL_THROUGH])
		cp->fall_through = nla_get_u32(tb[TCA_TCINDEX_FALL_THROUGH]);

	if (!cp->hash) {
		/* Hash not specified, use perfect hash if the upper limit
		 * of the hashing index is below the threshold.
		 */
		if ((cp->mask >> cp->shift) < PERFECT_HASH_THRESHOLD)
			cp->hash = (cp->mask >> cp->shift) + 1;
		else
			cp->hash = DEFAULT_HASH_SIZE;
	}

	if (!cp->perfect && !cp->h)
		cp->alloc_hash = cp->hash;

	/* Note: this could be as restrictive as if (handle & ~(mask >> shift))
	 * but then, we'd fail handles that may become valid after some future
	 * mask change. While this is extremely unlikely to ever matter,
	 * the check below is safer (and also more backwards-compatible).
	 */
	if (cp->perfect || valid_perfect_hash(cp))
		if (handle >= cp->alloc_hash)
			goto errout_alloc;


	err = -ENOMEM;
	if (!cp->perfect && !cp->h) {
		if (valid_perfect_hash(cp)) {
			if (tcindex_alloc_perfect_hash(net, cp) < 0)
				goto errout_alloc;
			balloc = 1;
		} else {
			struct tcindex_filter __rcu **hash;

			hash = kcalloc(cp->hash,
				       sizeof(struct tcindex_filter *),
				       GFP_KERNEL);

			if (!hash)
				goto errout_alloc;

			cp->h = hash;
			balloc = 2;
		}
	}

	if (cp->perfect)
		r = cp->perfect + handle;
	else
		r = tcindex_lookup(cp, handle) ? : &new_filter_result;

	if (r == &new_filter_result) {
		f = kzalloc(sizeof(*f), GFP_KERNEL);
		if (!f)
			goto errout_alloc;
		f->key = handle;
		f->next = NULL;
		err = tcindex_filter_result_init(&f->result);
		if (err < 0) {
			kfree(f);
			goto errout_alloc;
		}
	}

	if (tb[TCA_TCINDEX_CLASSID]) {
		cr.classid = nla_get_u32(tb[TCA_TCINDEX_CLASSID]);
		tcf_bind_filter(tp, &cr, base);
	}

	if (old_r && old_r != r) {
		err = tcindex_filter_result_init(old_r);
		if (err < 0) {
			kfree(f);
			goto errout_alloc;
		}
	}

	oldp = p;
	r->res = cr;
	tcf_exts_change(&r->exts, &e);

	rcu_assign_pointer(tp->root, cp);

	if (r == &new_filter_result) {
		struct tcindex_filter *nfp;
		struct tcindex_filter __rcu **fp;

		f->result.res = r->res;
		tcf_exts_change(&f->result.exts, &r->exts);

		fp = cp->h + (handle % cp->hash);
		for (nfp = rtnl_dereference(*fp);
		     nfp;
		     fp = &nfp->next, nfp = rtnl_dereference(*fp))
				; /* nothing */

		rcu_assign_pointer(*fp, f);
	} else {
		tcf_exts_destroy(&new_filter_result.exts);
	}

	if (oldp)
		tcf_queue_work(&oldp->rwork, tcindex_partial_destroy_work);
	return 0;

errout_alloc:
	if (balloc == 1)
		tcindex_free_perfect_hash(cp);
	else if (balloc == 2)
		kfree(cp->h);
errout1:
	tcf_exts_destroy(&new_filter_result.exts);
errout:
	kfree(cp);
	tcf_exts_destroy(&e);
	return err;
}

static int
tcindex_change(struct net *net, struct sk_buff *in_skb,
	       struct tcf_proto *tp, unsigned long base, u32 handle,
	       struct nlattr **tca, void **arg, bool ovr,
	       bool rtnl_held, struct netlink_ext_ack *extack)
{
	struct nlattr *opt = tca[TCA_OPTIONS];
	struct nlattr *tb[TCA_TCINDEX_MAX + 1];
	struct tcindex_data *p = rtnl_dereference(tp->root);
	struct tcindex_filter_result *r = *arg;
	int err;

	pr_debug("tcindex_change(tp %p,handle 0x%08x,tca %p,arg %p),opt %p,"
	    "p %p,r %p,*arg %p\n",
	    tp, handle, tca, arg, opt, p, r, arg ? *arg : NULL);

	if (!opt)
		return 0;

	err = nla_parse_nested(tb, TCA_TCINDEX_MAX, opt, tcindex_policy, NULL);
	if (err < 0)
		return err;

	return tcindex_set_parms(net, tp, base, handle, p, r, tb,
				 tca[TCA_RATE], ovr, extack);
}

static void tcindex_walk(struct tcf_proto *tp, struct tcf_walker *walker,
			 bool rtnl_held)
{
	struct tcindex_data *p = rtnl_dereference(tp->root);
	struct tcindex_filter *f, *next;
	int i;

	pr_debug("tcindex_walk(tp %p,walker %p),p %p\n", tp, walker, p);
	if (p->perfect) {
		for (i = 0; i < p->hash; i++) {
			if (!p->perfect[i].res.class)
				continue;
			if (walker->count >= walker->skip) {
				if (walker->fn(tp, p->perfect + i, walker) < 0) {
					walker->stop = 1;
					return;
				}
			}
			walker->count++;
		}
	}
	if (!p->h)
		return;
	for (i = 0; i < p->hash; i++) {
		for (f = rtnl_dereference(p->h[i]); f; f = next) {
			next = rtnl_dereference(f->next);
			if (walker->count >= walker->skip) {
				if (walker->fn(tp, &f->result, walker) < 0) {
					walker->stop = 1;
					return;
				}
			}
			walker->count++;
		}
	}
}

static void tcindex_destroy(struct tcf_proto *tp, bool rtnl_held,
			    struct netlink_ext_ack *extack)
{
	struct tcindex_data *p = rtnl_dereference(tp->root);
	int i;

	pr_debug("tcindex_destroy(tp %p),p %p\n", tp, p);
<<<<<<< HEAD
=======
	walker.count = 0;
	walker.skip = 0;
	walker.fn = tcindex_destroy_element;
	tcindex_walk(tp, &walker, true);
>>>>>>> 50f444aa

	if (p->perfect) {
		for (i = 0; i < p->hash; i++) {
			struct tcindex_filter_result *r = p->perfect + i;

			tcf_unbind_filter(tp, &r->res);
			if (tcf_exts_get_net(&r->exts))
				tcf_queue_work(&r->rwork,
					       tcindex_destroy_rexts_work);
			else
				__tcindex_destroy_rexts(r);
		}
	}

	for (i = 0; p->h && i < p->hash; i++) {
		struct tcindex_filter *f, *next;
		bool last;

		for (f = rtnl_dereference(p->h[i]); f; f = next) {
			next = rtnl_dereference(f->next);
			tcindex_delete(tp, &f->result, &last, NULL);
		}
	}

	tcf_queue_work(&p->rwork, tcindex_destroy_work);
}


static int tcindex_dump(struct net *net, struct tcf_proto *tp, void *fh,
			struct sk_buff *skb, struct tcmsg *t, bool rtnl_held)
{
	struct tcindex_data *p = rtnl_dereference(tp->root);
	struct tcindex_filter_result *r = fh;
	struct nlattr *nest;

	pr_debug("tcindex_dump(tp %p,fh %p,skb %p,t %p),p %p,r %p\n",
		 tp, fh, skb, t, p, r);
	pr_debug("p->perfect %p p->h %p\n", p->perfect, p->h);

	nest = nla_nest_start(skb, TCA_OPTIONS);
	if (nest == NULL)
		goto nla_put_failure;

	if (!fh) {
		t->tcm_handle = ~0; /* whatever ... */
		if (nla_put_u32(skb, TCA_TCINDEX_HASH, p->hash) ||
		    nla_put_u16(skb, TCA_TCINDEX_MASK, p->mask) ||
		    nla_put_u32(skb, TCA_TCINDEX_SHIFT, p->shift) ||
		    nla_put_u32(skb, TCA_TCINDEX_FALL_THROUGH, p->fall_through))
			goto nla_put_failure;
		nla_nest_end(skb, nest);
	} else {
		if (p->perfect) {
			t->tcm_handle = r - p->perfect;
		} else {
			struct tcindex_filter *f;
			struct tcindex_filter __rcu **fp;
			int i;

			t->tcm_handle = 0;
			for (i = 0; !t->tcm_handle && i < p->hash; i++) {
				fp = &p->h[i];
				for (f = rtnl_dereference(*fp);
				     !t->tcm_handle && f;
				     fp = &f->next, f = rtnl_dereference(*fp)) {
					if (&f->result == r)
						t->tcm_handle = f->key;
				}
			}
		}
		pr_debug("handle = %d\n", t->tcm_handle);
		if (r->res.class &&
		    nla_put_u32(skb, TCA_TCINDEX_CLASSID, r->res.classid))
			goto nla_put_failure;

		if (tcf_exts_dump(skb, &r->exts) < 0)
			goto nla_put_failure;
		nla_nest_end(skb, nest);

		if (tcf_exts_dump_stats(skb, &r->exts) < 0)
			goto nla_put_failure;
	}

	return skb->len;

nla_put_failure:
	nla_nest_cancel(skb, nest);
	return -1;
}

static void tcindex_bind_class(void *fh, u32 classid, unsigned long cl)
{
	struct tcindex_filter_result *r = fh;

	if (r && r->res.classid == classid)
		r->res.class = cl;
}

static struct tcf_proto_ops cls_tcindex_ops __read_mostly = {
	.kind		=	"tcindex",
	.classify	=	tcindex_classify,
	.init		=	tcindex_init,
	.destroy	=	tcindex_destroy,
	.get		=	tcindex_get,
	.change		=	tcindex_change,
	.delete		=	tcindex_delete,
	.walk		=	tcindex_walk,
	.dump		=	tcindex_dump,
	.bind_class	=	tcindex_bind_class,
	.owner		=	THIS_MODULE,
};

static int __init init_tcindex(void)
{
	return register_tcf_proto_ops(&cls_tcindex_ops);
}

static void __exit exit_tcindex(void)
{
	unregister_tcf_proto_ops(&cls_tcindex_ops);
}

module_init(init_tcindex)
module_exit(exit_tcindex)
MODULE_LICENSE("GPL");<|MERGE_RESOLUTION|>--- conflicted
+++ resolved
@@ -221,19 +221,7 @@
 	return 0;
 }
 
-<<<<<<< HEAD
 static void tcindex_destroy_work(struct work_struct *work)
-=======
-static int tcindex_destroy_element(struct tcf_proto *tp,
-				   void *arg, struct tcf_walker *walker)
-{
-	bool last;
-
-	return tcindex_delete(tp, arg, &last, false, NULL);
-}
-
-static void __tcindex_destroy(struct rcu_head *head)
->>>>>>> 50f444aa
 {
 	struct tcindex_data *p = container_of(to_rcu_work(work),
 					      struct tcindex_data,
@@ -575,13 +563,6 @@
 	int i;
 
 	pr_debug("tcindex_destroy(tp %p),p %p\n", tp, p);
-<<<<<<< HEAD
-=======
-	walker.count = 0;
-	walker.skip = 0;
-	walker.fn = tcindex_destroy_element;
-	tcindex_walk(tp, &walker, true);
->>>>>>> 50f444aa
 
 	if (p->perfect) {
 		for (i = 0; i < p->hash; i++) {
@@ -602,7 +583,7 @@
 
 		for (f = rtnl_dereference(p->h[i]); f; f = next) {
 			next = rtnl_dereference(f->next);
-			tcindex_delete(tp, &f->result, &last, NULL);
+			tcindex_delete(tp, &f->result, &last, false, NULL);
 		}
 	}
 

/*
 * Copyright (C) 2015, 2016 ARM Ltd.
 *
 * This program is free software; you can redistribute it and/or modify
 * it under the terms of the GNU General Public License version 2 as
 * published by the Free Software Foundation.
 *
 * This program is distributed in the hope that it will be useful,
 * but WITHOUT ANY WARRANTY; without even the implied warranty of
 * MERCHANTABILITY or FITNESS FOR A PARTICULAR PURPOSE.  See the
 * GNU General Public License for more details.
 *
 * You should have received a copy of the GNU General Public License
 * along with this program.  If not, see <http://www.gnu.org/licenses/>.
 */

#include <linux/kvm.h>
#include <linux/kvm_host.h>
#include <linux/list_sort.h>
#include <linux/interrupt.h>
#include <linux/irq.h>

#include "vgic.h"

#define CREATE_TRACE_POINTS
#include "trace.h"

#ifdef CONFIG_DEBUG_SPINLOCK
#define DEBUG_SPINLOCK_BUG_ON(p) BUG_ON(p)
#else
#define DEBUG_SPINLOCK_BUG_ON(p)
#endif

struct vgic_global kvm_vgic_global_state __ro_after_init = {
	.gicv3_cpuif = STATIC_KEY_FALSE_INIT,
};

/*
 * Locking order is always:
 * kvm->lock (mutex)
 *   its->cmd_lock (mutex)
 *     its->its_lock (mutex)
 *       vgic_cpu->ap_list_lock
 *         kvm->lpi_list_lock
 *           vgic_irq->irq_lock
 *
 * If you need to take multiple locks, always take the upper lock first,
 * then the lower ones, e.g. first take the its_lock, then the irq_lock.
 * If you are already holding a lock and need to take a higher one, you
 * have to drop the lower ranking lock first and re-aquire it after having
 * taken the upper one.
 *
 * When taking more than one ap_list_lock at the same time, always take the
 * lowest numbered VCPU's ap_list_lock first, so:
 *   vcpuX->vcpu_id < vcpuY->vcpu_id:
 *     spin_lock(vcpuX->arch.vgic_cpu.ap_list_lock);
 *     spin_lock(vcpuY->arch.vgic_cpu.ap_list_lock);
 *
 * Since the VGIC must support injecting virtual interrupts from ISRs, we have
 * to use the spin_lock_irqsave/spin_unlock_irqrestore versions of outer
 * spinlocks for any lock that may be taken while injecting an interrupt.
 */

/*
 * Iterate over the VM's list of mapped LPIs to find the one with a
 * matching interrupt ID and return a reference to the IRQ structure.
 */
static struct vgic_irq *vgic_get_lpi(struct kvm *kvm, u32 intid)
{
	struct vgic_dist *dist = &kvm->arch.vgic;
	struct vgic_irq *irq = NULL;

	spin_lock(&dist->lpi_list_lock);

	list_for_each_entry(irq, &dist->lpi_list_head, lpi_list) {
		if (irq->intid != intid)
			continue;

		/*
		 * This increases the refcount, the caller is expected to
		 * call vgic_put_irq() later once it's finished with the IRQ.
		 */
		vgic_get_irq_kref(irq);
		goto out_unlock;
	}
	irq = NULL;

out_unlock:
	spin_unlock(&dist->lpi_list_lock);

	return irq;
}

/*
 * This looks up the virtual interrupt ID to get the corresponding
 * struct vgic_irq. It also increases the refcount, so any caller is expected
 * to call vgic_put_irq() once it's finished with this IRQ.
 */
struct vgic_irq *vgic_get_irq(struct kvm *kvm, struct kvm_vcpu *vcpu,
			      u32 intid)
{
	/* SGIs and PPIs */
	if (intid <= VGIC_MAX_PRIVATE)
		return &vcpu->arch.vgic_cpu.private_irqs[intid];

	/* SPIs */
	if (intid <= VGIC_MAX_SPI)
		return &kvm->arch.vgic.spis[intid - VGIC_NR_PRIVATE_IRQS];

	/* LPIs */
	if (intid >= VGIC_MIN_LPI)
		return vgic_get_lpi(kvm, intid);

	WARN(1, "Looking up struct vgic_irq for reserved INTID");
	return NULL;
}

/*
 * We can't do anything in here, because we lack the kvm pointer to
 * lock and remove the item from the lpi_list. So we keep this function
 * empty and use the return value of kref_put() to trigger the freeing.
 */
static void vgic_irq_release(struct kref *ref)
{
}

void vgic_put_irq(struct kvm *kvm, struct vgic_irq *irq)
{
	struct vgic_dist *dist = &kvm->arch.vgic;

	if (irq->intid < VGIC_MIN_LPI)
		return;

	spin_lock(&dist->lpi_list_lock);
	if (!kref_put(&irq->refcount, vgic_irq_release)) {
		spin_unlock(&dist->lpi_list_lock);
		return;
	};

	list_del(&irq->lpi_list);
	dist->lpi_list_count--;
	spin_unlock(&dist->lpi_list_lock);

	kfree(irq);
}

/**
 * kvm_vgic_target_oracle - compute the target vcpu for an irq
 *
 * @irq:	The irq to route. Must be already locked.
 *
 * Based on the current state of the interrupt (enabled, pending,
 * active, vcpu and target_vcpu), compute the next vcpu this should be
 * given to. Return NULL if this shouldn't be injected at all.
 *
 * Requires the IRQ lock to be held.
 */
static struct kvm_vcpu *vgic_target_oracle(struct vgic_irq *irq)
{
	DEBUG_SPINLOCK_BUG_ON(!spin_is_locked(&irq->irq_lock));

	/* If the interrupt is active, it must stay on the current vcpu */
	if (irq->active)
		return irq->vcpu ? : irq->target_vcpu;

	/*
	 * If the IRQ is not active but enabled and pending, we should direct
	 * it to its configured target VCPU.
	 * If the distributor is disabled, pending interrupts shouldn't be
	 * forwarded.
	 */
	if (irq->enabled && irq_is_pending(irq)) {
		if (unlikely(irq->target_vcpu &&
			     !irq->target_vcpu->kvm->arch.vgic.enabled))
			return NULL;

		return irq->target_vcpu;
	}

	/* If neither active nor pending and enabled, then this IRQ should not
	 * be queued to any VCPU.
	 */
	return NULL;
}

/*
 * The order of items in the ap_lists defines how we'll pack things in LRs as
 * well, the first items in the list being the first things populated in the
 * LRs.
 *
 * A hard rule is that active interrupts can never be pushed out of the LRs
 * (and therefore take priority) since we cannot reliably trap on deactivation
 * of IRQs and therefore they have to be present in the LRs.
 *
 * Otherwise things should be sorted by the priority field and the GIC
 * hardware support will take care of preemption of priority groups etc.
 *
 * Return negative if "a" sorts before "b", 0 to preserve order, and positive
 * to sort "b" before "a".
 */
static int vgic_irq_cmp(void *priv, struct list_head *a, struct list_head *b)
{
	struct vgic_irq *irqa = container_of(a, struct vgic_irq, ap_list);
	struct vgic_irq *irqb = container_of(b, struct vgic_irq, ap_list);
	bool penda, pendb;
	int ret;

	spin_lock(&irqa->irq_lock);
	spin_lock_nested(&irqb->irq_lock, SINGLE_DEPTH_NESTING);

	if (irqa->active || irqb->active) {
		ret = (int)irqb->active - (int)irqa->active;
		goto out;
	}

	penda = irqa->enabled && irq_is_pending(irqa);
	pendb = irqb->enabled && irq_is_pending(irqb);

	if (!penda || !pendb) {
		ret = (int)pendb - (int)penda;
		goto out;
	}

	/* Both pending and enabled, sort by priority */
	ret = irqa->priority - irqb->priority;
out:
	spin_unlock(&irqb->irq_lock);
	spin_unlock(&irqa->irq_lock);
	return ret;
}

/* Must be called with the ap_list_lock held */
static void vgic_sort_ap_list(struct kvm_vcpu *vcpu)
{
	struct vgic_cpu *vgic_cpu = &vcpu->arch.vgic_cpu;

	DEBUG_SPINLOCK_BUG_ON(!spin_is_locked(&vgic_cpu->ap_list_lock));

	list_sort(NULL, &vgic_cpu->ap_list_head, vgic_irq_cmp);
}

/*
 * Only valid injection if changing level for level-triggered IRQs or for a
 * rising edge, and in-kernel connected IRQ lines can only be controlled by
 * their owner.
 */
static bool vgic_validate_injection(struct vgic_irq *irq, bool level, void *owner)
{
	if (irq->owner != owner)
		return false;

	switch (irq->config) {
	case VGIC_CONFIG_LEVEL:
		return irq->line_level != level;
	case VGIC_CONFIG_EDGE:
		return level;
	}

	return false;
}

/*
 * Check whether an IRQ needs to (and can) be queued to a VCPU's ap list.
 * Do the queuing if necessary, taking the right locks in the right order.
 * Returns true when the IRQ was queued, false otherwise.
 *
 * Needs to be entered with the IRQ lock already held, but will return
 * with all locks dropped.
 */
bool vgic_queue_irq_unlock(struct kvm *kvm, struct vgic_irq *irq,
			   unsigned long flags)
{
	struct kvm_vcpu *vcpu;

	DEBUG_SPINLOCK_BUG_ON(!spin_is_locked(&irq->irq_lock));

retry:
	vcpu = vgic_target_oracle(irq);
	if (irq->vcpu || !vcpu) {
		/*
		 * If this IRQ is already on a VCPU's ap_list, then it
		 * cannot be moved or modified and there is no more work for
		 * us to do.
		 *
		 * Otherwise, if the irq is not pending and enabled, it does
		 * not need to be inserted into an ap_list and there is also
		 * no more work for us to do.
		 */
		spin_unlock_irqrestore(&irq->irq_lock, flags);

		/*
		 * We have to kick the VCPU here, because we could be
		 * queueing an edge-triggered interrupt for which we
		 * get no EOI maintenance interrupt. In that case,
		 * while the IRQ is already on the VCPU's AP list, the
		 * VCPU could have EOI'ed the original interrupt and
		 * won't see this one until it exits for some other
		 * reason.
		 */
		if (vcpu) {
			kvm_make_request(KVM_REQ_IRQ_PENDING, vcpu);
			kvm_vcpu_kick(vcpu);
		}
		return false;
	}

	/*
	 * We must unlock the irq lock to take the ap_list_lock where
	 * we are going to insert this new pending interrupt.
	 */
	spin_unlock_irqrestore(&irq->irq_lock, flags);

	/* someone can do stuff here, which we re-check below */

	spin_lock_irqsave(&vcpu->arch.vgic_cpu.ap_list_lock, flags);
	spin_lock(&irq->irq_lock);

	/*
	 * Did something change behind our backs?
	 *
	 * There are two cases:
	 * 1) The irq lost its pending state or was disabled behind our
	 *    backs and/or it was queued to another VCPU's ap_list.
	 * 2) Someone changed the affinity on this irq behind our
	 *    backs and we are now holding the wrong ap_list_lock.
	 *
	 * In both cases, drop the locks and retry.
	 */

	if (unlikely(irq->vcpu || vcpu != vgic_target_oracle(irq))) {
		spin_unlock(&irq->irq_lock);
		spin_unlock_irqrestore(&vcpu->arch.vgic_cpu.ap_list_lock, flags);

		spin_lock_irqsave(&irq->irq_lock, flags);
		goto retry;
	}

	/*
	 * Grab a reference to the irq to reflect the fact that it is
	 * now in the ap_list.
	 */
	vgic_get_irq_kref(irq);
	list_add_tail(&irq->ap_list, &vcpu->arch.vgic_cpu.ap_list_head);
	irq->vcpu = vcpu;

	spin_unlock(&irq->irq_lock);
	spin_unlock_irqrestore(&vcpu->arch.vgic_cpu.ap_list_lock, flags);

	kvm_make_request(KVM_REQ_IRQ_PENDING, vcpu);
	kvm_vcpu_kick(vcpu);

	return true;
}

/**
 * kvm_vgic_inject_irq - Inject an IRQ from a device to the vgic
 * @kvm:     The VM structure pointer
 * @cpuid:   The CPU for PPIs
 * @intid:   The INTID to inject a new state to.
 * @level:   Edge-triggered:  true:  to trigger the interrupt
 *			      false: to ignore the call
 *	     Level-sensitive  true:  raise the input signal
 *			      false: lower the input signal
 * @owner:   The opaque pointer to the owner of the IRQ being raised to verify
 *           that the caller is allowed to inject this IRQ.  Userspace
 *           injections will have owner == NULL.
 *
 * The VGIC is not concerned with devices being active-LOW or active-HIGH for
 * level-sensitive interrupts.  You can think of the level parameter as 1
 * being HIGH and 0 being LOW and all devices being active-HIGH.
 */
int kvm_vgic_inject_irq(struct kvm *kvm, int cpuid, unsigned int intid,
			bool level, void *owner)
{
	struct kvm_vcpu *vcpu;
	struct vgic_irq *irq;
	unsigned long flags;
	int ret;

	trace_vgic_update_irq_pending(cpuid, intid, level);

	ret = vgic_lazy_init(kvm);
	if (ret)
		return ret;

	vcpu = kvm_get_vcpu(kvm, cpuid);
	if (!vcpu && intid < VGIC_NR_PRIVATE_IRQS)
		return -EINVAL;

	irq = vgic_get_irq(kvm, vcpu, intid);
	if (!irq)
		return -EINVAL;

	spin_lock_irqsave(&irq->irq_lock, flags);

	if (!vgic_validate_injection(irq, level, owner)) {
		/* Nothing to see here, move along... */
		spin_unlock_irqrestore(&irq->irq_lock, flags);
		vgic_put_irq(kvm, irq);
		return 0;
	}

	if (irq->config == VGIC_CONFIG_LEVEL)
		irq->line_level = level;
	else
		irq->pending_latch = true;

	vgic_queue_irq_unlock(kvm, irq, flags);
	vgic_put_irq(kvm, irq);

	return 0;
}

/* @irq->irq_lock must be held */
static int kvm_vgic_map_irq(struct kvm_vcpu *vcpu, struct vgic_irq *irq,
			    unsigned int host_irq)
{
	struct irq_desc *desc;
	struct irq_data *data;

	/*
	 * Find the physical IRQ number corresponding to @host_irq
	 */
	desc = irq_to_desc(host_irq);
	if (!desc) {
		kvm_err("%s: no interrupt descriptor\n", __func__);
		return -EINVAL;
	}
	data = irq_desc_get_irq_data(desc);
	while (data->parent_data)
		data = data->parent_data;

	irq->hw = true;
	irq->host_irq = host_irq;
	irq->hwintid = data->hwirq;
	return 0;
}

/* @irq->irq_lock must be held */
static inline void kvm_vgic_unmap_irq(struct vgic_irq *irq)
{
	irq->hw = false;
	irq->hwintid = 0;
}

int kvm_vgic_map_phys_irq(struct kvm_vcpu *vcpu, unsigned int host_irq,
			  u32 vintid)
{
	struct vgic_irq *irq = vgic_get_irq(vcpu->kvm, vcpu, vintid);
	unsigned long flags;
	int ret;

	BUG_ON(!irq);

	spin_lock_irqsave(&irq->irq_lock, flags);
	ret = kvm_vgic_map_irq(vcpu, irq, host_irq);
	spin_unlock_irqrestore(&irq->irq_lock, flags);
	vgic_put_irq(vcpu->kvm, irq);

	return ret;
}

int kvm_vgic_unmap_phys_irq(struct kvm_vcpu *vcpu, unsigned int vintid)
{
	struct vgic_irq *irq;
	unsigned long flags;

	if (!vgic_initialized(vcpu->kvm))
		return -EAGAIN;

	irq = vgic_get_irq(vcpu->kvm, vcpu, vintid);
	BUG_ON(!irq);

	spin_lock_irqsave(&irq->irq_lock, flags);
	kvm_vgic_unmap_irq(irq);
	spin_unlock_irqrestore(&irq->irq_lock, flags);
	vgic_put_irq(vcpu->kvm, irq);

	return 0;
}

/**
 * kvm_vgic_set_owner - Set the owner of an interrupt for a VM
 *
 * @vcpu:   Pointer to the VCPU (used for PPIs)
 * @intid:  The virtual INTID identifying the interrupt (PPI or SPI)
 * @owner:  Opaque pointer to the owner
 *
 * Returns 0 if intid is not already used by another in-kernel device and the
 * owner is set, otherwise returns an error code.
 */
int kvm_vgic_set_owner(struct kvm_vcpu *vcpu, unsigned int intid, void *owner)
{
	struct vgic_irq *irq;
	unsigned long flags;
	int ret = 0;

	if (!vgic_initialized(vcpu->kvm))
		return -EAGAIN;

	/* SGIs and LPIs cannot be wired up to any device */
	if (!irq_is_ppi(intid) && !vgic_valid_spi(vcpu->kvm, intid))
		return -EINVAL;

	irq = vgic_get_irq(vcpu->kvm, vcpu, intid);
	spin_lock_irqsave(&irq->irq_lock, flags);
	if (irq->owner && irq->owner != owner)
		ret = -EEXIST;
	else
		irq->owner = owner;
	spin_unlock_irqrestore(&irq->irq_lock, flags);

	return ret;
}

/**
 * vgic_prune_ap_list - Remove non-relevant interrupts from the list
 *
 * @vcpu: The VCPU pointer
 *
 * Go over the list of "interesting" interrupts, and prune those that we
 * won't have to consider in the near future.
 */
static void vgic_prune_ap_list(struct kvm_vcpu *vcpu)
{
	struct vgic_cpu *vgic_cpu = &vcpu->arch.vgic_cpu;
	struct vgic_irq *irq, *tmp;
	unsigned long flags;

retry:
	spin_lock_irqsave(&vgic_cpu->ap_list_lock, flags);

	list_for_each_entry_safe(irq, tmp, &vgic_cpu->ap_list_head, ap_list) {
		struct kvm_vcpu *target_vcpu, *vcpuA, *vcpuB;

		spin_lock(&irq->irq_lock);

		BUG_ON(vcpu != irq->vcpu);

		target_vcpu = vgic_target_oracle(irq);

		if (!target_vcpu) {
			/*
			 * We don't need to process this interrupt any
			 * further, move it off the list.
			 */
			list_del(&irq->ap_list);
			irq->vcpu = NULL;
			spin_unlock(&irq->irq_lock);

			/*
			 * This vgic_put_irq call matches the
			 * vgic_get_irq_kref in vgic_queue_irq_unlock,
			 * where we added the LPI to the ap_list. As
			 * we remove the irq from the list, we drop
			 * also drop the refcount.
			 */
			vgic_put_irq(vcpu->kvm, irq);
			continue;
		}

		if (target_vcpu == vcpu) {
			/* We're on the right CPU */
			spin_unlock(&irq->irq_lock);
			continue;
		}

		/* This interrupt looks like it has to be migrated. */

		spin_unlock(&irq->irq_lock);
		spin_unlock_irqrestore(&vgic_cpu->ap_list_lock, flags);

		/*
		 * Ensure locking order by always locking the smallest
		 * ID first.
		 */
		if (vcpu->vcpu_id < target_vcpu->vcpu_id) {
			vcpuA = vcpu;
			vcpuB = target_vcpu;
		} else {
			vcpuA = target_vcpu;
			vcpuB = vcpu;
		}

		spin_lock_irqsave(&vcpuA->arch.vgic_cpu.ap_list_lock, flags);
		spin_lock_nested(&vcpuB->arch.vgic_cpu.ap_list_lock,
				 SINGLE_DEPTH_NESTING);
		spin_lock(&irq->irq_lock);

		/*
		 * If the affinity has been preserved, move the
		 * interrupt around. Otherwise, it means things have
		 * changed while the interrupt was unlocked, and we
		 * need to replay this.
		 *
		 * In all cases, we cannot trust the list not to have
		 * changed, so we restart from the beginning.
		 */
		if (target_vcpu == vgic_target_oracle(irq)) {
			struct vgic_cpu *new_cpu = &target_vcpu->arch.vgic_cpu;

			list_del(&irq->ap_list);
			irq->vcpu = target_vcpu;
			list_add_tail(&irq->ap_list, &new_cpu->ap_list_head);
		}

		spin_unlock(&irq->irq_lock);
		spin_unlock(&vcpuB->arch.vgic_cpu.ap_list_lock);
		spin_unlock_irqrestore(&vcpuA->arch.vgic_cpu.ap_list_lock, flags);
		goto retry;
	}

	spin_unlock_irqrestore(&vgic_cpu->ap_list_lock, flags);
}

static inline void vgic_fold_lr_state(struct kvm_vcpu *vcpu)
{
	if (kvm_vgic_global_state.type == VGIC_V2)
		vgic_v2_fold_lr_state(vcpu);
	else
		vgic_v3_fold_lr_state(vcpu);
}

/* Requires the irq_lock to be held. */
static inline void vgic_populate_lr(struct kvm_vcpu *vcpu,
				    struct vgic_irq *irq, int lr)
{
	DEBUG_SPINLOCK_BUG_ON(!spin_is_locked(&irq->irq_lock));

	if (kvm_vgic_global_state.type == VGIC_V2)
		vgic_v2_populate_lr(vcpu, irq, lr);
	else
		vgic_v3_populate_lr(vcpu, irq, lr);
}

static inline void vgic_clear_lr(struct kvm_vcpu *vcpu, int lr)
{
	if (kvm_vgic_global_state.type == VGIC_V2)
		vgic_v2_clear_lr(vcpu, lr);
	else
		vgic_v3_clear_lr(vcpu, lr);
}

static inline void vgic_set_underflow(struct kvm_vcpu *vcpu)
{
	if (kvm_vgic_global_state.type == VGIC_V2)
		vgic_v2_set_underflow(vcpu);
	else
		vgic_v3_set_underflow(vcpu);
}

/* Requires the ap_list_lock to be held. */
static int compute_ap_list_depth(struct kvm_vcpu *vcpu)
{
	struct vgic_cpu *vgic_cpu = &vcpu->arch.vgic_cpu;
	struct vgic_irq *irq;
	int count = 0;

	DEBUG_SPINLOCK_BUG_ON(!spin_is_locked(&vgic_cpu->ap_list_lock));

	list_for_each_entry(irq, &vgic_cpu->ap_list_head, ap_list) {
		spin_lock(&irq->irq_lock);
		/* GICv2 SGIs can count for more than one... */
		if (vgic_irq_is_sgi(irq->intid) && irq->source)
			count += hweight8(irq->source);
		else
			count++;
		spin_unlock(&irq->irq_lock);
	}
	return count;
}

/* Requires the VCPU's ap_list_lock to be held. */
static void vgic_flush_lr_state(struct kvm_vcpu *vcpu)
{
	struct vgic_cpu *vgic_cpu = &vcpu->arch.vgic_cpu;
	struct vgic_irq *irq;
	int count = 0;

	DEBUG_SPINLOCK_BUG_ON(!spin_is_locked(&vgic_cpu->ap_list_lock));

	if (compute_ap_list_depth(vcpu) > kvm_vgic_global_state.nr_lr)
		vgic_sort_ap_list(vcpu);

	list_for_each_entry(irq, &vgic_cpu->ap_list_head, ap_list) {
		spin_lock(&irq->irq_lock);

		if (unlikely(vgic_target_oracle(irq) != vcpu))
			goto next;

		/*
		 * If we get an SGI with multiple sources, try to get
		 * them in all at once.
		 */
		do {
			vgic_populate_lr(vcpu, irq, count++);
		} while (irq->source && count < kvm_vgic_global_state.nr_lr);

next:
		spin_unlock(&irq->irq_lock);

		if (count == kvm_vgic_global_state.nr_lr) {
			if (!list_is_last(&irq->ap_list,
					  &vgic_cpu->ap_list_head))
				vgic_set_underflow(vcpu);
			break;
		}
	}

	vcpu->arch.vgic_cpu.used_lrs = count;

	/* Nuke remaining LRs */
	for ( ; count < kvm_vgic_global_state.nr_lr; count++)
		vgic_clear_lr(vcpu, count);
}

/* Sync back the hardware VGIC state into our emulation after a guest's run. */
void kvm_vgic_sync_hwstate(struct kvm_vcpu *vcpu)
{
	struct vgic_cpu *vgic_cpu = &vcpu->arch.vgic_cpu;

	WARN_ON(vgic_v4_sync_hwstate(vcpu));

	/* An empty ap_list_head implies used_lrs == 0 */
	if (list_empty(&vcpu->arch.vgic_cpu.ap_list_head))
		return;

	if (vgic_cpu->used_lrs)
		vgic_fold_lr_state(vcpu);
	vgic_prune_ap_list(vcpu);
}

/* Flush our emulation state into the GIC hardware before entering the guest. */
void kvm_vgic_flush_hwstate(struct kvm_vcpu *vcpu)
{
	WARN_ON(vgic_v4_flush_hwstate(vcpu));

	/*
	 * If there are no virtual interrupts active or pending for this
	 * VCPU, then there is no work to do and we can bail out without
	 * taking any lock.  There is a potential race with someone injecting
	 * interrupts to the VCPU, but it is a benign race as the VCPU will
	 * either observe the new interrupt before or after doing this check,
	 * and introducing additional synchronization mechanism doesn't change
	 * this.
	 */
	if (list_empty(&vcpu->arch.vgic_cpu.ap_list_head))
		return;

	DEBUG_SPINLOCK_BUG_ON(!irqs_disabled());

	spin_lock(&vcpu->arch.vgic_cpu.ap_list_lock);
	vgic_flush_lr_state(vcpu);
	spin_unlock(&vcpu->arch.vgic_cpu.ap_list_lock);
}

void kvm_vgic_load(struct kvm_vcpu *vcpu)
{
	if (unlikely(!vgic_initialized(vcpu->kvm)))
		return;

	if (kvm_vgic_global_state.type == VGIC_V2)
		vgic_v2_load(vcpu);
	else
		vgic_v3_load(vcpu);
}

void kvm_vgic_put(struct kvm_vcpu *vcpu)
{
	if (unlikely(!vgic_initialized(vcpu->kvm)))
		return;

	if (kvm_vgic_global_state.type == VGIC_V2)
		vgic_v2_put(vcpu);
	else
		vgic_v3_put(vcpu);
}

int kvm_vgic_vcpu_pending_irq(struct kvm_vcpu *vcpu)
{
	struct vgic_cpu *vgic_cpu = &vcpu->arch.vgic_cpu;
	struct vgic_irq *irq;
	bool pending = false;
	unsigned long flags;

	if (!vcpu->kvm->arch.vgic.enabled)
		return false;

	if (vcpu->arch.vgic_cpu.vgic_v3.its_vpe.pending_last)
		return true;

	spin_lock_irqsave(&vgic_cpu->ap_list_lock, flags);

	list_for_each_entry(irq, &vgic_cpu->ap_list_head, ap_list) {
		spin_lock(&irq->irq_lock);
		pending = irq_is_pending(irq) && irq->enabled;
		spin_unlock(&irq->irq_lock);

		if (pending)
			break;
	}

	spin_unlock_irqrestore(&vgic_cpu->ap_list_lock, flags);

	return pending;
}

void vgic_kick_vcpus(struct kvm *kvm)
{
	struct kvm_vcpu *vcpu;
	int c;

	/*
	 * We've injected an interrupt, time to find out who deserves
	 * a good kick...
	 */
	kvm_for_each_vcpu(c, vcpu, kvm) {
		if (kvm_vgic_vcpu_pending_irq(vcpu)) {
			kvm_make_request(KVM_REQ_IRQ_PENDING, vcpu);
			kvm_vcpu_kick(vcpu);
		}
	}
}

bool kvm_vgic_map_is_active(struct kvm_vcpu *vcpu, unsigned int vintid)
{
<<<<<<< HEAD
	struct vgic_irq *irq = vgic_get_irq(vcpu->kvm, vcpu, vintid);
=======
	struct vgic_irq *irq;
>>>>>>> 39051dd8
	bool map_is_active;
	unsigned long flags;

	if (!vgic_initialized(vcpu->kvm))
		return false;

<<<<<<< HEAD
=======
	irq = vgic_get_irq(vcpu->kvm, vcpu, vintid);
>>>>>>> 39051dd8
	spin_lock_irqsave(&irq->irq_lock, flags);
	map_is_active = irq->hw && irq->active;
	spin_unlock_irqrestore(&irq->irq_lock, flags);
	vgic_put_irq(vcpu->kvm, irq);

	return map_is_active;
}
<|MERGE_RESOLUTION|>--- conflicted
+++ resolved
@@ -824,21 +824,14 @@
 
 bool kvm_vgic_map_is_active(struct kvm_vcpu *vcpu, unsigned int vintid)
 {
-<<<<<<< HEAD
-	struct vgic_irq *irq = vgic_get_irq(vcpu->kvm, vcpu, vintid);
-=======
 	struct vgic_irq *irq;
->>>>>>> 39051dd8
 	bool map_is_active;
 	unsigned long flags;
 
 	if (!vgic_initialized(vcpu->kvm))
 		return false;
 
-<<<<<<< HEAD
-=======
 	irq = vgic_get_irq(vcpu->kvm, vcpu, vintid);
->>>>>>> 39051dd8
 	spin_lock_irqsave(&irq->irq_lock, flags);
 	map_is_active = irq->hw && irq->active;
 	spin_unlock_irqrestore(&irq->irq_lock, flags);

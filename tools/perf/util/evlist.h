/* SPDX-License-Identifier: GPL-2.0 */
#ifndef __PERF_EVLIST_H
#define __PERF_EVLIST_H 1

#include <linux/compiler.h>
#include <linux/kernel.h>
#include <linux/refcount.h>
#include <linux/list.h>
#include <api/fd/array.h>
#include <stdio.h>
#include "../perf.h"
#include "event.h"
#include "evsel.h"
#include "mmap.h"
#include "util.h"
#include <signal.h>
#include <unistd.h>

struct pollfd;
struct thread_map;
struct cpu_map;
struct record_opts;

#define PERF_EVLIST__HLIST_BITS 8
#define PERF_EVLIST__HLIST_SIZE (1 << PERF_EVLIST__HLIST_BITS)

struct perf_evlist {
	struct list_head entries;
	struct hlist_head heads[PERF_EVLIST__HLIST_SIZE];
	int		 nr_entries;
	int		 nr_groups;
	int		 nr_mmaps;
	bool		 enabled;
	bool		 has_user_cpus;
	size_t		 mmap_len;
	int		 id_pos;
	int		 is_pos;
	u64		 combined_sample_type;
	enum bkw_mmap_state bkw_mmap_state;
	struct {
		int	cork_fd;
		pid_t	pid;
	} workload;
	struct fdarray	 pollfd;
	struct perf_mmap *mmap;
	struct perf_mmap *overwrite_mmap;
	struct thread_map *threads;
	struct cpu_map	  *cpus;
	struct perf_evsel *selected;
	struct events_stats stats;
	struct perf_env	*env;
	u64		first_sample_time;
	u64		last_sample_time;
};

struct perf_evsel_str_handler {
	const char *name;
	void	   *handler;
};

struct perf_evlist *perf_evlist__new(void);
struct perf_evlist *perf_evlist__new_default(void);
struct perf_evlist *perf_evlist__new_dummy(void);
void perf_evlist__init(struct perf_evlist *evlist, struct cpu_map *cpus,
		       struct thread_map *threads);
void perf_evlist__exit(struct perf_evlist *evlist);
void perf_evlist__delete(struct perf_evlist *evlist);

void perf_evlist__add(struct perf_evlist *evlist, struct perf_evsel *entry);
void perf_evlist__remove(struct perf_evlist *evlist, struct perf_evsel *evsel);

int __perf_evlist__add_default(struct perf_evlist *evlist, bool precise);

static inline int perf_evlist__add_default(struct perf_evlist *evlist)
{
	return __perf_evlist__add_default(evlist, true);
}

int __perf_evlist__add_default_attrs(struct perf_evlist *evlist,
				     struct perf_event_attr *attrs, size_t nr_attrs);

#define perf_evlist__add_default_attrs(evlist, array) \
	__perf_evlist__add_default_attrs(evlist, array, ARRAY_SIZE(array))

int perf_evlist__add_dummy(struct perf_evlist *evlist);

int perf_evlist__add_newtp(struct perf_evlist *evlist,
			   const char *sys, const char *name, void *handler);

void __perf_evlist__set_sample_bit(struct perf_evlist *evlist,
				   enum perf_event_sample_format bit);
void __perf_evlist__reset_sample_bit(struct perf_evlist *evlist,
				     enum perf_event_sample_format bit);

#define perf_evlist__set_sample_bit(evlist, bit) \
	__perf_evlist__set_sample_bit(evlist, PERF_SAMPLE_##bit)

#define perf_evlist__reset_sample_bit(evlist, bit) \
	__perf_evlist__reset_sample_bit(evlist, PERF_SAMPLE_##bit)

int perf_evlist__set_filter(struct perf_evlist *evlist, const char *filter);
int perf_evlist__set_filter_pid(struct perf_evlist *evlist, pid_t pid);
int perf_evlist__set_filter_pids(struct perf_evlist *evlist, size_t npids, pid_t *pids);

struct perf_evsel *
perf_evlist__find_tracepoint_by_id(struct perf_evlist *evlist, int id);

struct perf_evsel *
perf_evlist__find_tracepoint_by_name(struct perf_evlist *evlist,
				     const char *name);

void perf_evlist__id_add(struct perf_evlist *evlist, struct perf_evsel *evsel,
			 int cpu, int thread, u64 id);
int perf_evlist__id_add_fd(struct perf_evlist *evlist,
			   struct perf_evsel *evsel,
			   int cpu, int thread, int fd);

int perf_evlist__add_pollfd(struct perf_evlist *evlist, int fd);
int perf_evlist__alloc_pollfd(struct perf_evlist *evlist);
int perf_evlist__filter_pollfd(struct perf_evlist *evlist, short revents_and_mask);

int perf_evlist__poll(struct perf_evlist *evlist, int timeout);

struct perf_evsel *perf_evlist__id2evsel(struct perf_evlist *evlist, u64 id);
struct perf_evsel *perf_evlist__id2evsel_strict(struct perf_evlist *evlist,
						u64 id);

struct perf_sample_id *perf_evlist__id2sid(struct perf_evlist *evlist, u64 id);

void perf_evlist__toggle_bkw_mmap(struct perf_evlist *evlist, enum bkw_mmap_state state);

<<<<<<< HEAD
union perf_event *perf_evlist__mmap_read(struct perf_evlist *evlist, int idx);

union perf_event *perf_evlist__mmap_read_forward(struct perf_evlist *evlist,
						 int idx);
=======
>>>>>>> 71c47ea4
void perf_evlist__mmap_consume(struct perf_evlist *evlist, int idx);

int perf_evlist__open(struct perf_evlist *evlist);
void perf_evlist__close(struct perf_evlist *evlist);

struct callchain_param;

void perf_evlist__set_id_pos(struct perf_evlist *evlist);
bool perf_can_sample_identifier(void);
bool perf_can_record_switch_events(void);
bool perf_can_record_cpu_wide(void);
void perf_evlist__config(struct perf_evlist *evlist, struct record_opts *opts,
			 struct callchain_param *callchain);
int record_opts__config(struct record_opts *opts);

int perf_evlist__prepare_workload(struct perf_evlist *evlist,
				  struct target *target,
				  const char *argv[], bool pipe_output,
				  void (*exec_error)(int signo, siginfo_t *info,
						     void *ucontext));
int perf_evlist__start_workload(struct perf_evlist *evlist);

struct option;

int __perf_evlist__parse_mmap_pages(unsigned int *mmap_pages, const char *str);
int perf_evlist__parse_mmap_pages(const struct option *opt,
				  const char *str,
				  int unset);

unsigned long perf_event_mlock_kb_in_pages(void);

int perf_evlist__mmap_ex(struct perf_evlist *evlist, unsigned int pages,
			 unsigned int auxtrace_pages,
			 bool auxtrace_overwrite);
int perf_evlist__mmap(struct perf_evlist *evlist, unsigned int pages);
void perf_evlist__munmap(struct perf_evlist *evlist);

size_t perf_evlist__mmap_size(unsigned long pages);

void perf_evlist__disable(struct perf_evlist *evlist);
void perf_evlist__enable(struct perf_evlist *evlist);
void perf_evlist__toggle_enable(struct perf_evlist *evlist);

int perf_evlist__enable_event_idx(struct perf_evlist *evlist,
				  struct perf_evsel *evsel, int idx);

void perf_evlist__set_selected(struct perf_evlist *evlist,
			       struct perf_evsel *evsel);

void perf_evlist__set_maps(struct perf_evlist *evlist, struct cpu_map *cpus,
			   struct thread_map *threads);
int perf_evlist__create_maps(struct perf_evlist *evlist, struct target *target);
int perf_evlist__apply_filters(struct perf_evlist *evlist, struct perf_evsel **err_evsel);

void __perf_evlist__set_leader(struct list_head *list);
void perf_evlist__set_leader(struct perf_evlist *evlist);

u64 perf_evlist__read_format(struct perf_evlist *evlist);
u64 __perf_evlist__combined_sample_type(struct perf_evlist *evlist);
u64 perf_evlist__combined_sample_type(struct perf_evlist *evlist);
u64 perf_evlist__combined_branch_type(struct perf_evlist *evlist);
bool perf_evlist__sample_id_all(struct perf_evlist *evlist);
u16 perf_evlist__id_hdr_size(struct perf_evlist *evlist);

int perf_evlist__parse_sample(struct perf_evlist *evlist, union perf_event *event,
			      struct perf_sample *sample);

int perf_evlist__parse_sample_timestamp(struct perf_evlist *evlist,
					union perf_event *event,
					u64 *timestamp);

bool perf_evlist__valid_sample_type(struct perf_evlist *evlist);
bool perf_evlist__valid_sample_id_all(struct perf_evlist *evlist);
bool perf_evlist__valid_read_format(struct perf_evlist *evlist);

void perf_evlist__splice_list_tail(struct perf_evlist *evlist,
				   struct list_head *list);

static inline bool perf_evlist__empty(struct perf_evlist *evlist)
{
	return list_empty(&evlist->entries);
}

static inline struct perf_evsel *perf_evlist__first(struct perf_evlist *evlist)
{
	return list_entry(evlist->entries.next, struct perf_evsel, node);
}

static inline struct perf_evsel *perf_evlist__last(struct perf_evlist *evlist)
{
	return list_entry(evlist->entries.prev, struct perf_evsel, node);
}

size_t perf_evlist__fprintf(struct perf_evlist *evlist, FILE *fp);

int perf_evlist__strerror_open(struct perf_evlist *evlist, int err, char *buf, size_t size);
int perf_evlist__strerror_mmap(struct perf_evlist *evlist, int err, char *buf, size_t size);

bool perf_evlist__can_select_event(struct perf_evlist *evlist, const char *str);
void perf_evlist__to_front(struct perf_evlist *evlist,
			   struct perf_evsel *move_evsel);

/**
 * __evlist__for_each_entry - iterate thru all the evsels
 * @list: list_head instance to iterate
 * @evsel: struct evsel iterator
 */
#define __evlist__for_each_entry(list, evsel) \
        list_for_each_entry(evsel, list, node)

/**
 * evlist__for_each_entry - iterate thru all the evsels
 * @evlist: evlist instance to iterate
 * @evsel: struct evsel iterator
 */
#define evlist__for_each_entry(evlist, evsel) \
	__evlist__for_each_entry(&(evlist)->entries, evsel)

/**
 * __evlist__for_each_entry_continue - continue iteration thru all the evsels
 * @list: list_head instance to iterate
 * @evsel: struct evsel iterator
 */
#define __evlist__for_each_entry_continue(list, evsel) \
        list_for_each_entry_continue(evsel, list, node)

/**
 * evlist__for_each_entry_continue - continue iteration thru all the evsels
 * @evlist: evlist instance to iterate
 * @evsel: struct evsel iterator
 */
#define evlist__for_each_entry_continue(evlist, evsel) \
	__evlist__for_each_entry_continue(&(evlist)->entries, evsel)

/**
 * __evlist__for_each_entry_reverse - iterate thru all the evsels in reverse order
 * @list: list_head instance to iterate
 * @evsel: struct evsel iterator
 */
#define __evlist__for_each_entry_reverse(list, evsel) \
        list_for_each_entry_reverse(evsel, list, node)

/**
 * evlist__for_each_entry_reverse - iterate thru all the evsels in reverse order
 * @evlist: evlist instance to iterate
 * @evsel: struct evsel iterator
 */
#define evlist__for_each_entry_reverse(evlist, evsel) \
	__evlist__for_each_entry_reverse(&(evlist)->entries, evsel)

/**
 * __evlist__for_each_entry_safe - safely iterate thru all the evsels
 * @list: list_head instance to iterate
 * @tmp: struct evsel temp iterator
 * @evsel: struct evsel iterator
 */
#define __evlist__for_each_entry_safe(list, tmp, evsel) \
        list_for_each_entry_safe(evsel, tmp, list, node)

/**
 * evlist__for_each_entry_safe - safely iterate thru all the evsels
 * @evlist: evlist instance to iterate
 * @evsel: struct evsel iterator
 * @tmp: struct evsel temp iterator
 */
#define evlist__for_each_entry_safe(evlist, tmp, evsel) \
	__evlist__for_each_entry_safe(&(evlist)->entries, tmp, evsel)

void perf_evlist__set_tracking_event(struct perf_evlist *evlist,
				     struct perf_evsel *tracking_evsel);

void perf_event_attr__set_max_precise_ip(struct perf_event_attr *attr);

struct perf_evsel *
perf_evlist__find_evsel_by_str(struct perf_evlist *evlist, const char *str);

struct perf_evsel *perf_evlist__event2evsel(struct perf_evlist *evlist,
					    union perf_event *event);

bool perf_evlist__exclude_kernel(struct perf_evlist *evlist);
#endif /* __PERF_EVLIST_H */<|MERGE_RESOLUTION|>--- conflicted
+++ resolved
@@ -129,13 +129,6 @@
 
 void perf_evlist__toggle_bkw_mmap(struct perf_evlist *evlist, enum bkw_mmap_state state);
 
-<<<<<<< HEAD
-union perf_event *perf_evlist__mmap_read(struct perf_evlist *evlist, int idx);
-
-union perf_event *perf_evlist__mmap_read_forward(struct perf_evlist *evlist,
-						 int idx);
-=======
->>>>>>> 71c47ea4
 void perf_evlist__mmap_consume(struct perf_evlist *evlist, int idx);
 
 int perf_evlist__open(struct perf_evlist *evlist);

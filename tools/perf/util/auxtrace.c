--- conflicted
+++ resolved
@@ -308,15 +308,11 @@
 				       struct auxtrace_buffer *buffer,
 				       struct auxtrace_buffer **buffer_ptr)
 {
-<<<<<<< HEAD
-	int err;
-=======
 	int err = -ENOMEM;
 
 	buffer = memdup(buffer, sizeof(*buffer));
 	if (!buffer)
 		return -ENOMEM;
->>>>>>> 87e1e2f5
 
 	if (session->one_mmap) {
 		buffer->data = buffer->data_offset - session->one_mmap_offset +
@@ -335,24 +331,17 @@
 
 	err = auxtrace_queues__queue_buffer(queues, idx, buffer);
 	if (err)
-<<<<<<< HEAD
-		return err;
-=======
 		goto out_free;
->>>>>>> 87e1e2f5
 
 	/* FIXME: Doesn't work for split buffer */
 	if (buffer_ptr)
 		*buffer_ptr = buffer;
 
 	return 0;
-<<<<<<< HEAD
-=======
 
 out_free:
 	auxtrace_buffer__free(buffer);
 	return err;
->>>>>>> 87e1e2f5
 }
 
 static bool filter_cpu(struct perf_session *session, int cpu)
@@ -381,34 +370,8 @@
 	if (filter_cpu(session, event->auxtrace.cpu))
 		return 0;
 
-<<<<<<< HEAD
-	buffer = zalloc(sizeof(struct auxtrace_buffer));
-	if (!buffer)
-		return -ENOMEM;
-
-	buffer->pid = -1;
-	buffer->tid = event->auxtrace.tid;
-	buffer->cpu = event->auxtrace.cpu;
-	buffer->data_offset = data_offset;
-	buffer->offset = event->auxtrace.offset;
-	buffer->reference = event->auxtrace.reference;
-	buffer->size = event->auxtrace.size;
-	idx = event->auxtrace.idx;
-
-	err = auxtrace_queues__add_buffer(queues, session, idx, buffer,
-					  buffer_ptr);
-	if (err)
-		goto out_err;
-
-	return 0;
-
-out_err:
-	auxtrace_buffer__free(buffer);
-	return err;
-=======
 	return auxtrace_queues__add_buffer(queues, session, idx, &buffer,
 					   buffer_ptr);
->>>>>>> 87e1e2f5
 }
 
 static int auxtrace_queues__add_indexed_event(struct auxtrace_queues *queues,

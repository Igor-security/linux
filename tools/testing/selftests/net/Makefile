# SPDX-License-Identifier: GPL-2.0
# Makefile for net selftests

CFLAGS =  -Wall -Wl,--no-as-needed -O2 -g
CFLAGS += -I../../../../usr/include/

TEST_PROGS := run_netsocktests run_afpackettests test_bpf.sh netdevice.sh \
	      rtnetlink.sh xfrm_policy.sh
TEST_PROGS += fib_tests.sh fib-onlink-tests.sh pmtu.sh udpgso.sh ip_defrag.sh
TEST_PROGS += udpgso_bench.sh fib_rule_tests.sh msg_zerocopy.sh psock_snd.sh
<<<<<<< HEAD
=======
TEST_PROGS += udpgro_bench.sh udpgro.sh test_vxlan_under_vrf.sh reuseport_addr_any.sh
>>>>>>> a5531f88
TEST_PROGS += test_vxlan_fdb_changelink.sh
TEST_PROGS_EXTENDED := in_netns.sh
TEST_GEN_FILES =  socket
TEST_GEN_FILES += psock_fanout psock_tpacket msg_zerocopy reuseport_addr_any
TEST_GEN_FILES += tcp_mmap tcp_inq psock_snd txring_overwrite
TEST_GEN_FILES += udpgso udpgso_bench_tx udpgso_bench_rx ip_defrag
TEST_GEN_PROGS = reuseport_bpf reuseport_bpf_cpu reuseport_bpf_numa
TEST_GEN_PROGS += reuseport_dualstack reuseaddr_conflict tls

KSFT_KHDR_INSTALL := 1
include ../lib.mk

$(OUTPUT)/reuseport_bpf_numa: LDLIBS += -lnuma
$(OUTPUT)/tcp_mmap: LDFLAGS += -lpthread
$(OUTPUT)/tcp_inq: LDFLAGS += -lpthread<|MERGE_RESOLUTION|>--- conflicted
+++ resolved
@@ -8,10 +8,7 @@
 	      rtnetlink.sh xfrm_policy.sh
 TEST_PROGS += fib_tests.sh fib-onlink-tests.sh pmtu.sh udpgso.sh ip_defrag.sh
 TEST_PROGS += udpgso_bench.sh fib_rule_tests.sh msg_zerocopy.sh psock_snd.sh
-<<<<<<< HEAD
-=======
 TEST_PROGS += udpgro_bench.sh udpgro.sh test_vxlan_under_vrf.sh reuseport_addr_any.sh
->>>>>>> a5531f88
 TEST_PROGS += test_vxlan_fdb_changelink.sh
 TEST_PROGS_EXTENDED := in_netns.sh
 TEST_GEN_FILES =  socket

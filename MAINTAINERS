--- conflicted
+++ resolved
@@ -7166,13 +7166,9 @@
 F:	lib/842/
 
 IBM Power in-Nest Crypto Acceleration
-<<<<<<< HEAD
 M:	Breno Leitão <leitao@debian.org>
 M:	Nayna Jain <nayna@linux.ibm.com>
 M:	Paulo Flabiano Smorigo <pfsmorigo@gmail.com>
-=======
-M:	Paulo Flabiano Smorigo <pfsmorigo@linux.ibm.com>
->>>>>>> b0282f07
 L:	linux-crypto@vger.kernel.org
 S:	Supported
 F:	drivers/crypto/nx/Makefile
@@ -7236,13 +7232,9 @@
 F:	drivers/scsi/ibmvscsi_tgt/
 
 IBM Power VMX Cryptographic instructions
-<<<<<<< HEAD
 M:	Breno Leitão <leitao@debian.org>
 M:	Nayna Jain <nayna@linux.ibm.com>
 M:	Paulo Flabiano Smorigo <pfsmorigo@gmail.com>
-=======
-M:	Paulo Flabiano Smorigo <pfsmorigo@linux.ibm.com>
->>>>>>> b0282f07
 L:	linux-crypto@vger.kernel.org
 S:	Supported
 F:	drivers/crypto/vmx/Makefile

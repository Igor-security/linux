--- conflicted
+++ resolved
@@ -15595,7 +15595,12 @@
 F:	fs/hostfs/
 F:	fs/hppfs/
 
-<<<<<<< HEAD
+USERSPACE COPYIN/COPYOUT (UIOVEC)
+M:	Alexander Viro <viro@zeniv.linux.org.uk>
+S:	Maintained
+F:	lib/iov_iter.c
+F:	include/linux/uio.h
+
 USERSPACE DMA BUFFER DRIVER
 M:	Gerd Hoffmann <kraxel@redhat.com>
 S:	Maintained
@@ -15603,13 +15608,6 @@
 F:	drivers/dma-buf/udmabuf.c
 F:	include/uapi/linux/udmabuf.h
 T:	git git://anongit.freedesktop.org/drm/drm-misc
-=======
-USERSPACE COPYIN/COPYOUT (UIOVEC)
-M:	Alexander Viro <viro@zeniv.linux.org.uk>
-S:	Maintained
-F:	lib/iov_iter.c
-F:	include/linux/uio.h
->>>>>>> 93048c09
 
 USERSPACE I/O (UIO)
 M:	Greg Kroah-Hartman <gregkh@linuxfoundation.org>
